import pytest
from starkware.starknet.testing.contract import StarknetContract
from starkware.starkware_utils.error_handling import StarkException

from tests.abbot.constants import *  # noqa: F403
from tests.utils import (
    SHRINE_OWNER,
    STARKNET_ADDR,
    TROVE1_OWNER,
    TROVE2_OWNER,
    TROVE_1,
    YangConfig,
    assert_event_emitted,
    from_uint,
    to_wad,
)

#
# fixtures
#


@pytest.fixture
async def shitcoin(tokens) -> StarknetContract:
    return await tokens("To the moon", "SHIT", 18)


@pytest.fixture
async def shrine(shrine_deploy) -> StarknetContract:
    shrine = shrine_deploy
    await shrine.set_ceiling(to_wad(50_000_000)).execute(caller_address=SHRINE_OWNER)
    return shrine


@pytest.fixture
def shitcoin_yang(shitcoin) -> YangConfig:
    return YangConfig(shitcoin.contract_address, 0, 0, 0, 0)


@pytest.fixture
async def forged_trove_1(abbot, shrine, steth_yang: YangConfig, doge_yang: YangConfig):
    await abbot.open_trove(
        INITIAL_FORGED_AMOUNT,
        [steth_yang.contract_address, doge_yang.contract_address],
        [INITIAL_STETH_DEPOSIT, INITIAL_DOGE_DEPOSIT],
    ).execute(caller_address=TROVE1_OWNER)


@pytest.fixture
async def forged_trove_2(abbot, shrine, steth_yang: YangConfig, doge_yang: YangConfig):
    await abbot.open_trove(
        INITIAL_FORGED_AMOUNT,
        [steth_yang.contract_address, doge_yang.contract_address],
        [INITIAL_STETH_DEPOSIT, INITIAL_DOGE_DEPOSIT],
    ).execute(caller_address=TROVE2_OWNER)


#
# tests
#


@pytest.mark.usefixtures("sentinel_with_yangs", "funded_trove1_owner")
@pytest.mark.parametrize("forge_amount", [0, INITIAL_FORGED_AMOUNT])
@pytest.mark.asyncio
async def test_open_trove(abbot, shrine, steth_yang: YangConfig, doge_yang: YangConfig, forge_amount):

    tx = await abbot.open_trove(
        forge_amount,
        [steth_yang.contract_address, doge_yang.contract_address],
        [INITIAL_STETH_DEPOSIT, INITIAL_DOGE_DEPOSIT],
    ).execute(caller_address=TROVE1_OWNER)

    # asserts on the Abbot
    assert_event_emitted(tx, abbot.contract_address, "TroveOpened", [TROVE1_OWNER, TROVE_1])
    assert (await abbot.get_user_trove_ids(TROVE1_OWNER).execute()).result.trove_ids == [TROVE_1]
    assert (await abbot.get_troves_count().execute()).result.count == TROVE_1

    # asserts on the gates
    assert_event_emitted(
        tx,
        steth_yang.gate_address,
        "Enter",
        lambda d: d[:2] == [TROVE1_OWNER, TROVE_1] and d[-1] == INITIAL_STETH_DEPOSIT,
    )
    assert_event_emitted(
        tx,
        doge_yang.gate_address,
        "Enter",
        lambda d: d[:2] == [TROVE1_OWNER, TROVE_1] and d[-1] == INITIAL_DOGE_DEPOSIT,
    )

    # asserts on the shrine
    assert_event_emitted(
        tx,
        shrine.contract_address,
        "YangUpdated",
        lambda d: d[:2] == [steth_yang.contract_address, INITIAL_STETH_DEPOSIT],
    )
    assert_event_emitted(
        tx,
        shrine.contract_address,
        "YangUpdated",
        lambda d: d[:2] == [doge_yang.contract_address, INITIAL_DOGE_DEPOSIT],
    )
    assert_event_emitted(
        tx, shrine.contract_address, "DepositUpdated", [steth_yang.contract_address, TROVE_1, INITIAL_STETH_DEPOSIT]
    )
    assert_event_emitted(
        tx, shrine.contract_address, "DepositUpdated", [doge_yang.contract_address, TROVE_1, INITIAL_DOGE_DEPOSIT]
    )
    assert (await shrine.get_trove(TROVE_1).execute()).result.trove.debt == forge_amount

    # asserts on the tokens
    # the 0 is to conform to Uint256
    assert_event_emitted(
        tx, steth_yang.contract_address, "Transfer", [TROVE1_OWNER, steth_yang.gate_address, INITIAL_STETH_DEPOSIT, 0]
    )
    assert_event_emitted(
        tx, doge_yang.contract_address, "Transfer", [TROVE1_OWNER, doge_yang.gate_address, INITIAL_DOGE_DEPOSIT, 0]
    )


@pytest.mark.asyncio
async def test_open_trove_failures(abbot, steth_yang: YangConfig, shitcoin_yang: YangConfig):
    with pytest.raises(StarkException, match=r"Abbot: Input arguments mismatch: \d != \d"):
        await abbot.open_trove(0, [steth_yang.contract_address], [10, 200]).execute(caller_address=TROVE1_OWNER)

    with pytest.raises(StarkException, match="Abbot: No yangs selected"):
        await abbot.open_trove(0, [], []).execute(caller_address=TROVE1_OWNER)

    with pytest.raises(StarkException, match=rf"Abbot: Yang {STARKNET_ADDR} is not approved"):
        await abbot.open_trove(0, [shitcoin_yang.contract_address], [10**10]).execute(caller_address=TROVE1_OWNER)


@pytest.mark.usefixtures("sentinel_with_yangs", "funded_trove1_owner", "forged_trove_1")
@pytest.mark.asyncio
async def test_close_trove(abbot, shrine, steth_yang: YangConfig, doge_yang: YangConfig):
    assert (await abbot.get_user_trove_ids(TROVE1_OWNER).execute()).result.trove_ids == [TROVE_1]

    tx = await abbot.close_trove(TROVE_1).execute(caller_address=TROVE1_OWNER)

    # assert the trove still belongs to the user, but has no debt
    assert (await abbot.get_user_trove_ids(TROVE1_OWNER).execute()).result.trove_ids == [TROVE_1]
    assert (await shrine.get_trove(TROVE_1).execute()).result.trove.debt == 0

    # asserts on the gates
    assert_event_emitted(
        tx,
        steth_yang.gate_address,
        "Exit",
        lambda d: d[:2] == [TROVE1_OWNER, TROVE_1] and d[-1] == INITIAL_STETH_DEPOSIT,
    )
    assert_event_emitted(
        tx,
        doge_yang.gate_address,
        "Exit",
        lambda d: d[:2] == [TROVE1_OWNER, TROVE_1] and d[-1] == INITIAL_DOGE_DEPOSIT,
    )

    # asserts on the shrine
    assert_event_emitted(
        tx, shrine.contract_address, "YangUpdated", lambda d: d[:2] == [steth_yang.contract_address, 0]
    )
    assert_event_emitted(tx, shrine.contract_address, "YangUpdated", lambda d: d[:2] == [doge_yang.contract_address, 0])
    assert_event_emitted(tx, shrine.contract_address, "DepositUpdated", [steth_yang.contract_address, TROVE_1, 0])
    assert_event_emitted(tx, shrine.contract_address, "DepositUpdated", [doge_yang.contract_address, TROVE_1, 0])
    assert_event_emitted(tx, shrine.contract_address, "DebtTotalUpdated", [0])  # from melt
    assert_event_emitted(tx, shrine.contract_address, "TroveUpdated", [TROVE_1, 1, 0])

    # asserts on the tokens
    # the 0 is to conform to Uint256
    assert_event_emitted(
        tx, steth_yang.contract_address, "Transfer", [steth_yang.gate_address, TROVE1_OWNER, INITIAL_STETH_DEPOSIT, 0]
    )
    assert_event_emitted(
        tx, doge_yang.contract_address, "Transfer", [doge_yang.gate_address, TROVE1_OWNER, INITIAL_DOGE_DEPOSIT, 0]
    )


@pytest.mark.usefixtures("sentinel_with_yangs", "funded_trove1_owner", "forged_trove_1")
@pytest.mark.asyncio
async def test_close_trove_failures(abbot):
    with pytest.raises(StarkException, match=f"Abbot: Address {TROVE1_OWNER} does not own trove ID 2"):
        await abbot.close_trove(2).execute(caller_address=TROVE1_OWNER)

    with pytest.raises(StarkException, match=f"Abbot: Address {OTHER_USER} does not own trove ID 1"):
        await abbot.close_trove(1).execute(caller_address=OTHER_USER)


@pytest.mark.parametrize("depositor", [TROVE1_OWNER, TROVE2_OWNER])  # melt with trove owner, and non-owner
@pytest.mark.usefixtures("sentinel_with_yangs", "funded_trove1_owner", "forged_trove_1", "funded_trove2_owner")
@pytest.mark.asyncio
async def test_deposit(abbot, shrine, steth_yang: YangConfig, doge_yang: YangConfig, depositor):
    fresh_steth_deposit = to_wad(1)
    fresh_doge_deposit = to_wad(200)

    tx1 = await abbot.deposit(steth_yang.contract_address, TROVE_1, fresh_steth_deposit).execute(
        caller_address=depositor
    )
    tx2 = await abbot.deposit(doge_yang.contract_address, TROVE_1, fresh_doge_deposit).execute(caller_address=depositor)

    # check if gates emitted Deposit from TROVE1_OWNER to trove with the right amount
    assert_event_emitted(
        tx1, steth_yang.gate_address, "Enter", lambda d: d[:3] == [depositor, TROVE_1, fresh_steth_deposit]
    )
    assert_event_emitted(
        tx2, doge_yang.gate_address, "Enter", lambda d: d[:3] == [depositor, TROVE_1, fresh_doge_deposit]
    )

    assert (
        await shrine.get_deposit(steth_yang.contract_address, TROVE_1).execute()
    ).result.balance == INITIAL_STETH_DEPOSIT + fresh_steth_deposit
    assert (
        await shrine.get_deposit(doge_yang.contract_address, TROVE_1).execute()
    ).result.balance == INITIAL_DOGE_DEPOSIT + fresh_doge_deposit

    # depositing 0 should pass, no event on gate (exits early)
    await abbot.deposit(steth_yang.contract_address, TROVE_1, 0).execute(caller_address=depositor)
    assert (
        await shrine.get_deposit(steth_yang.contract_address, TROVE_1).execute()
    ).result.balance == INITIAL_STETH_DEPOSIT + fresh_steth_deposit


@pytest.mark.usefixtures("sentinel_with_yangs")
@pytest.mark.asyncio
async def test_deposit_failures(abbot, steth_yang: YangConfig, shitcoin_yang: YangConfig):
    with pytest.raises(StarkException, match="Abbot: Yang address cannot be zero"):
        await abbot.deposit(0, TROVE_1, 0).execute(caller_address=TROVE1_OWNER)

    with pytest.raises(StarkException, match=rf"Abbot: Yang {STARKNET_ADDR} is not approved"):
        await abbot.deposit(shitcoin_yang.contract_address, TROVE_1, to_wad(100_000)).execute(
            caller_address=TROVE1_OWNER
        )


@pytest.mark.usefixtures("sentinel_with_yangs", "funded_trove1_owner", "forged_trove_1")
@pytest.mark.asyncio
async def test_withdraw(abbot, shrine, steth_yang: YangConfig, doge_yang: YangConfig):
    steth_withdraw_amount = to_wad(2)
    doge_withdraw_amount = to_wad(50)

    tx1 = await abbot.withdraw(steth_yang.contract_address, TROVE_1, steth_withdraw_amount).execute(
        caller_address=TROVE1_OWNER
    )

    tx2 = await abbot.withdraw(doge_yang.contract_address, TROVE_1, doge_withdraw_amount).execute(
        caller_address=TROVE1_OWNER
    )

    assert_event_emitted(
        tx1,
        steth_yang.gate_address,
        "Exit",
        lambda d: d[:2] == [TROVE1_OWNER, TROVE_1] and d[-1] == steth_withdraw_amount,
    )

    assert_event_emitted(
        tx2,
        doge_yang.gate_address,
        "Exit",
        lambda d: d[:2] == [TROVE1_OWNER, TROVE_1] and d[-1] == doge_withdraw_amount,
    )

    assert (
        await shrine.get_deposit(steth_yang.contract_address, TROVE_1).execute()
    ).result.balance == INITIAL_STETH_DEPOSIT - steth_withdraw_amount
    assert (
        await shrine.get_deposit(doge_yang.contract_address, TROVE_1).execute()
    ).result.balance == INITIAL_DOGE_DEPOSIT - doge_withdraw_amount


@pytest.mark.usefixtures("sentinel_with_yangs", "funded_trove1_owner", "forged_trove_1")
@pytest.mark.asyncio
async def test_withdraw_failures(abbot, steth_yang: YangConfig, shitcoin_yang: YangConfig):
    with pytest.raises(StarkException, match="Abbot: Yang address cannot be zero"):
        await abbot.withdraw(0, TROVE_1, 0).execute(caller_address=TROVE1_OWNER)

    with pytest.raises(StarkException, match=rf"Abbot: Yang {STARKNET_ADDR} is not approved"):
        await abbot.withdraw(shitcoin_yang.contract_address, TROVE_1, to_wad(100_000)).execute(
            caller_address=TROVE1_OWNER
        )

    with pytest.raises(StarkException, match=f"Abbot: Address {OTHER_USER} does not own trove ID {TROVE_1}"):
        await abbot.withdraw(steth_yang.contract_address, TROVE_1, to_wad(10)).execute(caller_address=OTHER_USER)


@pytest.mark.usefixtures("sentinel_with_yangs", "funded_trove1_owner")
@pytest.mark.asyncio
async def test_forge(abbot, steth_yang: YangConfig, yin, shrine):
    await abbot.open_trove(0, [steth_yang.contract_address], [INITIAL_STETH_DEPOSIT]).execute(
        caller_address=TROVE1_OWNER
    )

    forge_amount = to_wad(55)

    tx = await abbot.forge(TROVE_1, forge_amount).execute(caller_address=TROVE1_OWNER)

    # asserting only events particular to the user
    assert_event_emitted(tx, shrine.contract_address, "TroveUpdated", [TROVE_1, 1, forge_amount])
    assert_event_emitted(tx, shrine.contract_address, "YinUpdated", [TROVE1_OWNER, forge_amount])

    balance = (await yin.balanceOf(TROVE1_OWNER).execute()).result.balance
    assert from_uint(balance) == forge_amount


@pytest.mark.usefixtures("sentinel_with_yangs", "funded_trove1_owner", "forged_trove_1")
@pytest.mark.asyncio
async def test_forge_failures(abbot):
    with pytest.raises(StarkException, match=f"Abbot: Address {OTHER_USER} does not own trove ID {TROVE_1}"):
        amount = to_wad(10)
        await abbot.forge(TROVE_1, amount).execute(caller_address=OTHER_USER)

    with pytest.raises(StarkException, match="Shrine: Trove LTV is too high"):
        amount = to_wad(1_000_000)
        await abbot.forge(TROVE_1, amount).execute(caller_address=TROVE1_OWNER)


<<<<<<< HEAD
@pytest.mark.parametrize("melter", [AURA_USER_1, AURA_USER_2])  # melt with trove owner, and non-owner
@pytest.mark.parametrize("melt_amt", [to_wad(333), INITIAL_FORGED_AMOUNT * 2])
=======
@pytest.mark.parametrize("melter", [TROVE1_OWNER, TROVE2_OWNER])  # melt with trove owner, and non-owner
>>>>>>> efc8e7da
@pytest.mark.usefixtures(
    "sentinel_with_yangs",
    "funded_trove1_owner",
    "forged_trove_1",
    "funded_trove2_owner",
    "forged_trove_2",
)
@pytest.mark.asyncio
async def test_melt(abbot, yin, shrine, melter, melt_amt):
    melt_amount = to_wad(333)

    tx = await abbot.melt(TROVE_1, melt_amount).execute(caller_address=melter)

    if melt_amount > INITIAL_FORGED_AMOUNT:
        melt_amount = INITIAL_FORGED_AMOUNT

    remaining_amount = INITIAL_FORGED_AMOUNT - melt_amount

    # asserting only events particular to the user
    assert_event_emitted(tx, shrine.contract_address, "TroveUpdated", [TROVE_1, 1, remaining_amount])
    assert_event_emitted(tx, shrine.contract_address, "YinUpdated", [melter, remaining_amount])

    balance = (await yin.balanceOf(melter).execute()).result.balance
    assert from_uint(balance) == remaining_amount


@pytest.mark.usefixtures("sentinel_with_yangs", "funded_trove1_owner", "forged_trove_1")
@pytest.mark.asyncio
<<<<<<< HEAD
=======
async def test_melt_failures(abbot):
    with pytest.raises(StarkException, match="Shrine: System debt underflow"):
        amount = INITIAL_FORGED_AMOUNT * 2
        await abbot.melt(TROVE_1, amount).execute(caller_address=TROVE1_OWNER)


@pytest.mark.usefixtures("sentinel_with_yangs", "funded_trove1_owner", "forged_trove_1")
@pytest.mark.asyncio
>>>>>>> efc8e7da
async def test_get_trove_owner(abbot):
    assert (await abbot.get_trove_owner(TROVE_1).execute()).result.owner == TROVE1_OWNER
    assert (await abbot.get_trove_owner(789).execute()).result.owner == 0


@pytest.mark.usefixtures("sentinel_with_yangs", "funded_trove1_owner", "forged_trove_1")
@pytest.mark.asyncio
async def test_get_user_trove_ids(abbot, steth_yang: YangConfig):
    assert (await abbot.get_user_trove_ids(TROVE1_OWNER).execute()).result.trove_ids == [TROVE_1]
    assert (await abbot.get_user_trove_ids(OTHER_USER).execute()).result.trove_ids == []

    # opening another trove, checking if it gets added to the array
    await abbot.open_trove(0, [steth_yang.contract_address], [to_wad(2)]).execute(caller_address=TROVE1_OWNER)
    assert (await abbot.get_user_trove_ids(TROVE1_OWNER).execute()).result.trove_ids == [TROVE_1, 2]
    assert (await abbot.get_troves_count().execute()).result.count == 2<|MERGE_RESOLUTION|>--- conflicted
+++ resolved
@@ -316,12 +316,8 @@
         await abbot.forge(TROVE_1, amount).execute(caller_address=TROVE1_OWNER)
 
 
-<<<<<<< HEAD
-@pytest.mark.parametrize("melter", [AURA_USER_1, AURA_USER_2])  # melt with trove owner, and non-owner
+@pytest.mark.parametrize("melter", [TROVE1_OWNER, TROVE2_OWNER])  # melt with trove owner, and non-owner
 @pytest.mark.parametrize("melt_amt", [to_wad(333), INITIAL_FORGED_AMOUNT * 2])
-=======
-@pytest.mark.parametrize("melter", [TROVE1_OWNER, TROVE2_OWNER])  # melt with trove owner, and non-owner
->>>>>>> efc8e7da
 @pytest.mark.usefixtures(
     "sentinel_with_yangs",
     "funded_trove1_owner",
@@ -350,17 +346,6 @@
 
 @pytest.mark.usefixtures("sentinel_with_yangs", "funded_trove1_owner", "forged_trove_1")
 @pytest.mark.asyncio
-<<<<<<< HEAD
-=======
-async def test_melt_failures(abbot):
-    with pytest.raises(StarkException, match="Shrine: System debt underflow"):
-        amount = INITIAL_FORGED_AMOUNT * 2
-        await abbot.melt(TROVE_1, amount).execute(caller_address=TROVE1_OWNER)
-
-
-@pytest.mark.usefixtures("sentinel_with_yangs", "funded_trove1_owner", "forged_trove_1")
-@pytest.mark.asyncio
->>>>>>> efc8e7da
 async def test_get_trove_owner(abbot):
     assert (await abbot.get_trove_owner(TROVE_1).execute()).result.owner == TROVE1_OWNER
     assert (await abbot.get_trove_owner(789).execute()).result.owner == 0
