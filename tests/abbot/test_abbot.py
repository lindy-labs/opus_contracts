--- conflicted
+++ resolved
@@ -183,13 +183,9 @@
         assert (await shrine.get_deposit(yang.contract_address, TROVE_1).execute()).result.balance == expected_yang
 
 
-<<<<<<< HEAD
-@pytest.mark.usefixtures("sentinel_with_yangs", "funded_trove_owners", "forged_trove_1")
-=======
 @pytest.mark.usefixtures("sentinel_with_yangs", "funded_trove_owners", "shrine")
->>>>>>> c62e61d5
-@pytest.mark.asyncio
-async def test_deposit_failures(abbot, sentinel, steth_yang: YangConfig, shitcoin_yang: YangConfig):
+@pytest.mark.asyncio
+async def test_deposit_failures(abbot, sentinel, steth_gate, steth_yang: YangConfig, shitcoin_yang: YangConfig):
     with pytest.raises(StarkException, match="Abbot: Yang address cannot be zero"):
         await abbot.deposit(0, TROVE_1, 0).execute(caller_address=TROVE1_OWNER)
 
@@ -210,17 +206,15 @@
             caller_address=TROVE1_OWNER
         )
 
-<<<<<<< HEAD
-    steth_max = (await sentinel.get_yang_asset_max(steth_yang.contract_address).execute()).result.max
-    new_max = steth_max - 1
+    with pytest.raises(StarkException, match="Abbot: Cannot deposit to a non-existing trove"):
+        await abbot.deposit(steth_yang.contract_address, 999, to_wad(1)).execute(caller_address=TROVE1_OWNER)
+
+    steth_gate_bal_wad = (await steth_gate.get_total_assets().execute()).result.total
+    new_max = steth_gate_bal_wad - 1
     await sentinel.set_yang_asset_max(steth_yang.contract_address, new_max).execute(caller_address=SENTINEL_OWNER)
     wei = 1
     with pytest.raises(StarkException, match="Sentinel: Exceeds maximum amount of asset allowed"):
         await abbot.deposit(steth_yang.contract_address, TROVE_1, wei).execute(caller_address=TROVE1_OWNER)
-=======
-    with pytest.raises(StarkException, match="Abbot: Cannot deposit to a non-existing trove"):
-        await abbot.deposit(steth_yang.contract_address, 999, to_wad(1)).execute(caller_address=TROVE1_OWNER)
->>>>>>> c62e61d5
 
 
 @pytest.mark.usefixtures("sentinel_with_yangs", "funded_trove_owners", "forged_trove_1")
