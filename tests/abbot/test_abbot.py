--- conflicted
+++ resolved
@@ -66,75 +66,7 @@
     assert (await abbot.get_admin().execute()).result.admin == ABBOT_OWNER
 
 
-<<<<<<< HEAD
-@pytest.mark.usefixtures("sentinel_with_yangs", "funded_aura_user")
-=======
-@pytest.mark.asyncio
-async def test_add_yang(abbot, shrine, steth_yang: YangConfig, doge_yang: YangConfig):
-    yangs = (steth_yang, doge_yang)
-    for idx, yang in enumerate(yangs):
-        tx = await abbot.add_yang(
-            yang.contract_address, yang.ceiling, yang.threshold, yang.price_wad, yang.gate_address
-        ).execute(caller_address=ABBOT_OWNER)
-
-        assert_event_emitted(tx, abbot.contract_address, "YangAdded", [yang.contract_address, yang.gate_address])
-        # this assert on an event emitted from the shrine contract serves as a proxy
-        # to see if the Shrine was actually called (IShrine.add_yang)
-        assert_event_emitted(
-            tx,
-            shrine.contract_address,
-            "YangAdded",
-            [yang.contract_address, idx + 1, yang.ceiling, yang.price_wad],
-        )
-
-    addrs = (await abbot.get_yang_addresses().execute()).result.addresses
-    assert len(addrs) == len(yangs)
-    for i in range(len(yangs)):
-        assert addrs[i] in (y.contract_address for y in yangs)
-
-
-@pytest.mark.asyncio
-async def test_add_yang_failures(abbot, steth_yang: YangConfig, doge_yang: YangConfig):
-
-    yang = steth_yang
-
-    # test reverting on unathorized actor calling add_yang
-    with pytest.raises(StarkException, match=r"AccessControl: Caller is missing role \d+"):
-        await abbot.add_yang(
-            yang.contract_address, yang.ceiling, yang.threshold, yang.price_wad, yang.gate_address
-        ).execute(caller_address=OTHER_USER)
-
-    # test reverting on yang address equal 0
-    with pytest.raises(StarkException, match="Abbot: Address cannot be zero"):
-        await abbot.add_yang(0, yang.ceiling, yang.threshold, yang.price_wad, 0xDEADBEEF).execute(
-            caller_address=ABBOT_OWNER
-        )
-
-    # test reverting on gate address equal 0
-    with pytest.raises(StarkException, match="Abbot: Address cannot be zero"):
-        await abbot.add_yang(0xDEADBEEF, yang.ceiling, yang.threshold, yang.price_wad, 0).execute(
-            caller_address=ABBOT_OWNER
-        )
-
-    # test reverting on trying to add the same yang / gate combo
-    await abbot.add_yang(
-        yang.contract_address, yang.ceiling, yang.threshold, yang.price_wad, yang.gate_address
-    ).execute(caller_address=ABBOT_OWNER)
-    with pytest.raises(StarkException, match="Abbot: Yang already added"):
-        await abbot.add_yang(
-            yang.contract_address, yang.ceiling, yang.threshold, yang.price_wad, yang.gate_address
-        ).execute(caller_address=ABBOT_OWNER)
-
-    # test reverting when the Gate is for a different yang
-    yang = doge_yang
-    with pytest.raises(StarkException, match="Abbot: Yang address does not match Gate's asset"):
-        await abbot.add_yang(
-            yang.contract_address, yang.ceiling, yang.threshold, yang.price_wad, steth_yang.gate_address
-        ).execute(caller_address=ABBOT_OWNER)
-
-
-@pytest.mark.usefixtures("abbot_with_yangs", "funded_aura_user_1")
->>>>>>> b871740c
+@pytest.mark.usefixtures("sentinel_with_yangs", "funded_aura_user_1")
 @pytest.mark.parametrize("forge_amount", [0, INITIAL_FORGED_AMOUNT])
 @pytest.mark.asyncio
 async def test_open_trove(abbot, shrine, steth_yang: YangConfig, doge_yang: YangConfig, forge_amount):
@@ -206,11 +138,7 @@
         await abbot.open_trove(0, [shitcoin_yang.contract_address], [10**10]).execute(caller_address=AURA_USER_1)
 
 
-<<<<<<< HEAD
-@pytest.mark.usefixtures("sentinel_with_yangs", "funded_aura_user", "aura_user_with_first_trove")
-=======
-@pytest.mark.usefixtures("abbot_with_yangs", "funded_aura_user_1", "aura_user_1_with_trove_id_1")
->>>>>>> b871740c
+@pytest.mark.usefixtures("sentinel_with_yangs", "funded_aura_user_1", "aura_user_1_with_trove_id_1")
 @pytest.mark.asyncio
 async def test_close_trove(abbot, shrine, steth_yang: YangConfig, doge_yang: YangConfig):
     assert (await abbot.get_user_trove_ids(AURA_USER_1).execute()).result.trove_ids == [TROVE_1]
@@ -255,11 +183,7 @@
     )
 
 
-<<<<<<< HEAD
-@pytest.mark.usefixtures("sentinel_with_yangs", "funded_aura_user", "aura_user_with_first_trove")
-=======
-@pytest.mark.usefixtures("abbot_with_yangs", "funded_aura_user_1", "aura_user_1_with_trove_id_1")
->>>>>>> b871740c
+@pytest.mark.usefixtures("sentinel_with_yangs", "funded_aura_user_1", "aura_user_1_with_trove_id_1")
 @pytest.mark.asyncio
 async def test_close_trove_failures(abbot):
     with pytest.raises(StarkException, match=f"Abbot: Address {AURA_USER_1} does not own trove ID 2"):
@@ -269,12 +193,10 @@
         await abbot.close_trove(1).execute(caller_address=OTHER_USER)
 
 
-<<<<<<< HEAD
-@pytest.mark.usefixtures("sentinel_with_yangs", "funded_aura_user", "aura_user_with_first_trove")
-=======
 @pytest.mark.parametrize("depositor", [AURA_USER_1, AURA_USER_2])  # melt with trove owner, and non-owner
-@pytest.mark.usefixtures("abbot_with_yangs", "funded_aura_user_1", "aura_user_1_with_trove_id_1", "funded_aura_user_2")
->>>>>>> b871740c
+@pytest.mark.usefixtures(
+    "sentinel_with_yangs", "funded_aura_user_1", "aura_user_1_with_trove_id_1", "funded_aura_user_2"
+)
 @pytest.mark.asyncio
 async def test_deposit(abbot, shrine, steth_yang: YangConfig, doge_yang: YangConfig, depositor):
     fresh_steth_deposit = to_wad(1)
@@ -319,11 +241,7 @@
         )
 
 
-<<<<<<< HEAD
-@pytest.mark.usefixtures("sentinel_with_yangs", "funded_aura_user", "aura_user_with_first_trove")
-=======
-@pytest.mark.usefixtures("abbot_with_yangs", "funded_aura_user_1", "aura_user_1_with_trove_id_1")
->>>>>>> b871740c
+@pytest.mark.usefixtures("sentinel_with_yangs", "funded_aura_user_1", "aura_user_1_with_trove_id_1")
 @pytest.mark.asyncio
 async def test_withdraw(abbot, shrine, steth_yang: YangConfig, doge_yang: YangConfig):
     steth_withdraw_amount = to_wad(2)
@@ -359,11 +277,7 @@
     ).result.balance == INITIAL_DOGE_DEPOSIT - doge_withdraw_amount
 
 
-<<<<<<< HEAD
-@pytest.mark.usefixtures("sentinel_with_yangs", "funded_aura_user", "aura_user_with_first_trove")
-=======
-@pytest.mark.usefixtures("abbot_with_yangs", "funded_aura_user_1", "aura_user_1_with_trove_id_1")
->>>>>>> b871740c
+@pytest.mark.usefixtures("sentinel_with_yangs", "funded_aura_user_1", "aura_user_1_with_trove_id_1")
 @pytest.mark.asyncio
 async def test_withdraw_failures(abbot, steth_yang: YangConfig, shitcoin_yang: YangConfig):
     with pytest.raises(StarkException, match="Abbot: Yang address cannot be zero"):
@@ -378,11 +292,7 @@
         await abbot.withdraw(steth_yang.contract_address, TROVE_1, to_wad(10)).execute(caller_address=OTHER_USER)
 
 
-<<<<<<< HEAD
-@pytest.mark.usefixtures("sentinel_with_yangs", "funded_aura_user")
-=======
-@pytest.mark.usefixtures("abbot_with_yangs", "funded_aura_user_1")
->>>>>>> b871740c
+@pytest.mark.usefixtures("sentinel_with_yangs", "funded_aura_user_1")
 @pytest.mark.asyncio
 async def test_forge(abbot, steth_yang: YangConfig, yin, shrine):
     await abbot.open_trove(0, [steth_yang.contract_address], [INITIAL_STETH_DEPOSIT]).execute(
@@ -400,11 +310,7 @@
     assert (await yin.balanceOf(AURA_USER_1).execute()).result.balance == forge_amount
 
 
-<<<<<<< HEAD
-@pytest.mark.usefixtures("sentinel_with_yangs", "funded_aura_user", "aura_user_with_first_trove")
-=======
-@pytest.mark.usefixtures("abbot_with_yangs", "funded_aura_user_1", "aura_user_1_with_trove_id_1")
->>>>>>> b871740c
+@pytest.mark.usefixtures("sentinel_with_yangs", "funded_aura_user_1", "aura_user_1_with_trove_id_1")
 @pytest.mark.asyncio
 async def test_forge_failures(abbot):
     with pytest.raises(StarkException, match=f"Abbot: Address {OTHER_USER} does not own trove ID {TROVE_1}"):
@@ -416,18 +322,14 @@
         await abbot.forge(TROVE_1, amount).execute(caller_address=AURA_USER_1)
 
 
-<<<<<<< HEAD
-@pytest.mark.usefixtures("sentinel_with_yangs", "funded_aura_user", "aura_user_with_first_trove")
-=======
 @pytest.mark.parametrize("melter", [AURA_USER_1, AURA_USER_2])  # melt with trove owner, and non-owner
 @pytest.mark.usefixtures(
-    "abbot_with_yangs",
+    "sentinel_with_yangs",
     "funded_aura_user_1",
     "aura_user_1_with_trove_id_1",
     "funded_aura_user_2",
     "aura_user_2_with_trove_id_2",
 )
->>>>>>> b871740c
 @pytest.mark.asyncio
 async def test_melt(abbot, yin, shrine, melter):
     melt_amount = to_wad(333)
@@ -442,11 +344,7 @@
     assert (await yin.balanceOf(melter).execute()).result.balance == remaining_amount
 
 
-<<<<<<< HEAD
-@pytest.mark.usefixtures("sentinel_with_yangs", "funded_aura_user", "aura_user_with_first_trove")
-=======
-@pytest.mark.usefixtures("abbot_with_yangs", "funded_aura_user_1", "aura_user_1_with_trove_id_1")
->>>>>>> b871740c
+@pytest.mark.usefixtures("sentinel_with_yangs", "funded_aura_user_1", "aura_user_1_with_trove_id_1")
 @pytest.mark.asyncio
 async def test_melt_failures(abbot):
     with pytest.raises(StarkException, match="Shrine: System debt underflow"):
@@ -454,54 +352,20 @@
         await abbot.melt(TROVE_1, amount).execute(caller_address=AURA_USER_1)
 
 
-<<<<<<< HEAD
-@pytest.mark.usefixtures("sentinel_with_yangs", "funded_aura_user", "aura_user_with_first_trove")
-=======
-@pytest.mark.usefixtures("abbot_with_yangs", "funded_aura_user_1", "aura_user_1_with_trove_id_1")
->>>>>>> b871740c
+@pytest.mark.usefixtures("sentinel_with_yangs", "funded_aura_user_1", "aura_user_1_with_trove_id_1")
 @pytest.mark.asyncio
 async def test_get_trove_owner(abbot):
     assert (await abbot.get_trove_owner(TROVE_1).execute()).result.owner == AURA_USER_1
     assert (await abbot.get_trove_owner(789).execute()).result.owner == 0
 
 
-<<<<<<< HEAD
-@pytest.mark.usefixtures("sentinel_with_yangs", "funded_aura_user", "aura_user_with_first_trove")
-=======
-@pytest.mark.usefixtures("abbot_with_yangs", "funded_aura_user_1", "aura_user_1_with_trove_id_1")
->>>>>>> b871740c
+@pytest.mark.usefixtures("sentinel_with_yangs", "funded_aura_user_1", "aura_user_1_with_trove_id_1")
 @pytest.mark.asyncio
 async def test_get_user_trove_ids(abbot, steth_yang: YangConfig):
     assert (await abbot.get_user_trove_ids(AURA_USER_1).execute()).result.trove_ids == [TROVE_1]
     assert (await abbot.get_user_trove_ids(OTHER_USER).execute()).result.trove_ids == []
 
     # opening another trove, checking if it gets added to the array
-<<<<<<< HEAD
-    await abbot.open_trove(0, [steth_yang.contract_address], [to_wad(2)]).execute(caller_address=AURA_USER)
-    assert (await abbot.get_user_trove_ids(AURA_USER).execute()).result.trove_ids == [TROVE_1, 2]
-    assert (await abbot.get_troves_count().execute()).result.count == 2
-=======
     await abbot.open_trove(0, [steth_yang.contract_address], [to_wad(2)]).execute(caller_address=AURA_USER_1)
     assert (await abbot.get_user_trove_ids(AURA_USER_1).execute()).result.trove_ids == [TROVE_1, 2]
-    assert (await abbot.get_troves_count().execute()).result.count == 2
-
-
-@pytest.mark.usefixtures("abbot_with_yangs")
-@pytest.mark.asyncio
-async def test_get_yang_addresses(abbot, steth_yang: YangConfig, doge_yang: YangConfig):
-    assert (await abbot.get_yang_addresses().execute()).result.addresses == [
-        steth_yang.contract_address,
-        doge_yang.contract_address,
-    ]
-
-
-@pytest.mark.usefixtures("abbot_with_yangs")
-@pytest.mark.asyncio
-async def test_get_gate_address(abbot, steth_yang: YangConfig, doge_yang: YangConfig, steth_gate, doge_gate):
-    assert (
-        await abbot.get_gate_address(steth_yang.contract_address).execute()
-    ).result.gate == steth_gate.contract_address
-    assert (
-        await abbot.get_gate_address(doge_yang.contract_address).execute()
-    ).result.gate == doge_gate.contract_address
->>>>>>> b871740c
+    assert (await abbot.get_troves_count().execute()).result.count == 2