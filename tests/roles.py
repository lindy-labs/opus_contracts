--- conflicted
+++ resolved
@@ -2,13 +2,10 @@
 
 
 class AbsorberRoles(IntEnum):
-<<<<<<< HEAD
-    KILL = 2**0
-    SET_PURGER = 2**1
-=======
     COMPENSATE = 2**0
-    UPDATE = 2**1
->>>>>>> 6214a829
+    KILL = 2**1
+    SET_PURGER = 2**2
+    UPDATE = 2**3
 
 
 class SentinelRoles(IntEnum):
