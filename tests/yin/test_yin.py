import pytest
from starkware.starknet.testing.contract import StarknetContract
from starkware.starkware_utils.error_handling import StarkException

from tests.shrine.constants import FORGE_AMT_WAD, TROVE_1
from tests.utils import CAIRO_PRIME, SHRINE_OWNER, TROVE1_OWNER, assert_event_emitted, str_to_felt

INFINITE_ALLOWANCE = CAIRO_PRIME - 1

TRUE = 1

# Accounts
USER_2 = str_to_felt("user 2")
USER_3 = str_to_felt("user 3")

#
# Fixtures
#


@pytest.fixture
<<<<<<< HEAD
async def yin(starknet, shrine) -> StarknetContract:

    # Deploying the yin contract
    yin_contract = compile_contract("contracts/yin/yin.cairo")
    deployed_yin = await starknet.deploy(
        contract_class=yin_contract,
        constructor_calldata=[str_to_felt("USD Aura"), str_to_felt("USDa"), 18, shrine.contract_address],
    )

    # Authorizing the yin contract to call `move_yin` in shrine
    await shrine.grant_role(ShrineRoles.MOVE_YIN, deployed_yin.contract_address).execute(caller_address=SHRINE_OWNER)

    return deployed_yin


@pytest.fixture
=======
>>>>>>> 20e6b199
async def shrine_killed(shrine) -> StarknetContract:
    await shrine.kill().execute(caller_address=SHRINE_OWNER)
    return shrine


@pytest.fixture
def shrine_both(request) -> StarknetContract:
    """
    Wrapper fixture to pass the regular and killed instances of shrine to `pytest.parametrize`.
    """
    return request.getfixturevalue(request.param)


#
# Basic tests
#


@pytest.mark.parametrize("shrine_both", ["shrine", "shrine_killed"], indirect=["shrine_both"])
@pytest.mark.asyncio
async def test_yin_transfer_pass(shrine_forge, shrine_both, yin):

    # Checking TROVE1_OWNER's and USER_2's initial balance
    u1_bal = (await yin.balanceOf(TROVE1_OWNER).execute()).result.wad
    assert u1_bal == FORGE_AMT_WAD

    u2_bal = (await yin.balanceOf(USER_2).execute()).result.wad
    assert u2_bal == 0

    # Transferring all of TROVE1_OWNER's balance to USER_2
    transfer_tx = await yin.transfer(USER_2, FORGE_AMT_WAD).execute(caller_address=TROVE1_OWNER)
    assert transfer_tx.result.bool == TRUE

    u1_new_bal = (await yin.balanceOf(TROVE1_OWNER).execute()).result.wad
    assert u1_new_bal == 0

    u2_new_bal = (await yin.balanceOf(USER_2).execute()).result.wad
    assert u2_new_bal == FORGE_AMT_WAD

    assert_event_emitted(transfer_tx, yin.contract_address, "Transfer", [TROVE1_OWNER, USER_2, FORGE_AMT_WAD])

    # Attempting to transfer 0 yin when TROVE1_OWNER owns nothing - should pass
    await yin.transfer(USER_2, 0).execute(caller_address=TROVE1_OWNER)


@pytest.mark.asyncio
async def test_yin_transfer_fail(shrine_forge, yin):
    # Attempting to transfer more yin than TROVE1_OWNER owns
    with pytest.raises(StarkException, match="Shrine: transfer amount exceeds yin balance"):
        await yin.transfer(USER_2, FORGE_AMT_WAD + 1).execute(caller_address=TROVE1_OWNER)

    # Attempting to transfer any amount of yin when USER_2 owns nothing
    with pytest.raises(StarkException, match="Shrine: transfer amount exceeds yin balance"):
        await yin.transfer(TROVE1_OWNER, 1).execute(caller_address=USER_2)


@pytest.mark.parametrize("shrine_both", ["shrine", "shrine_killed"], indirect=["shrine_both"])
@pytest.mark.asyncio
async def test_yin_transfer_from_pass(shrine_forge, shrine_both, yin):

    # TROVE1_OWNER approves USER_2
    approve_tx = await yin.approve(USER_2, FORGE_AMT_WAD).execute(caller_address=TROVE1_OWNER)
    assert approve_tx.result.bool == TRUE

    # Checking USER_2's allowance for TROVE1_OWNER
    allowance = (await yin.allowance(TROVE1_OWNER, USER_2).execute()).result.wad
    assert allowance == FORGE_AMT_WAD

    # USER_2 transfers all of TROVE1_OWNER's funds to USER_3
    await yin.transferFrom(TROVE1_OWNER, USER_3, FORGE_AMT_WAD).execute(caller_address=USER_2)

    # Checking balances
    u1_bal = (await yin.balanceOf(TROVE1_OWNER).execute()).result.wad
    assert u1_bal == 0

    u3_bal = (await yin.balanceOf(USER_3).execute()).result.wad
    assert u3_bal == FORGE_AMT_WAD

    # Checking USER_2's allowance
    u2_allowance = (await yin.allowance(TROVE1_OWNER, USER_2).execute()).result.wad
    assert u2_allowance == 0


@pytest.mark.asyncio
async def test_yin_infinite_allowance(shrine_forge, yin):
    # infinite allowance test
    await yin.approve(USER_2, INFINITE_ALLOWANCE).execute(caller_address=TROVE1_OWNER)
    await yin.transferFrom(TROVE1_OWNER, USER_3, FORGE_AMT_WAD).execute(caller_address=USER_2)
    u2_allowance = (await yin.allowance(TROVE1_OWNER, USER_2).execute()).result.wad
    assert u2_allowance == INFINITE_ALLOWANCE


@pytest.mark.asyncio
async def test_yin_transfer_from_fail(shrine_forge, yin):
    # Calling `transferFrom` with an allowance of zero

    # USER_2 transfers all of TROVE1_OWNER's funds to USER_3 - should fail
    # since TROVE1_OWNER hasn't approved USER_2
    with pytest.raises(StarkException, match="Yin: insufficient allowance"):
        await yin.transferFrom(TROVE1_OWNER, USER_3, FORGE_AMT_WAD).execute(caller_address=USER_2)

    # TROVE1_OWNER approves USER_2 but not enough to send FORGE_AMT_WAD
    await yin.approve(USER_2, FORGE_AMT_WAD // 2).execute(caller_address=TROVE1_OWNER)

    # Should fail since USER_2's allowance for TROVE1_OWNER is less than FORGE_AMT_WAD
    with pytest.raises(StarkException, match="Yin: insufficient allowance"):
        await yin.transferFrom(TROVE1_OWNER, USER_3, FORGE_AMT_WAD).execute(caller_address=USER_2)

    # TROVE1_OWNER grants USER_2 unlimited allowance
    await yin.approve(USER_2, INFINITE_ALLOWANCE).execute(caller_address=TROVE1_OWNER)

    # Should fail since USER_2's tries transferring more than TROVE1_OWNER has in their balance
    with pytest.raises(StarkException, match="Shrine: transfer amount exceeds yin balance"):
        await yin.transferFrom(TROVE1_OWNER, USER_3, FORGE_AMT_WAD + 1).execute(caller_address=USER_2)

    # Transfer to zero address - should fail since a check prevents this
    with pytest.raises(StarkException, match="Yin: cannot transfer to the zero address"):
        await yin.transferFrom(TROVE1_OWNER, 0, FORGE_AMT_WAD).execute(caller_address=USER_2)


@pytest.mark.asyncio
async def test_yin_invalid_inputs(yin):

    with pytest.raises(StarkException, match=r"Yin: amount is not in the valid range \[0, 2\*\*125\]"):
        await yin.transfer(USER_2, -1).execute(caller_address=TROVE1_OWNER)

    with pytest.raises(StarkException, match=r"Yin: amount is not in the valid range \[0, 2\*\*125\]"):
        await yin.transfer(USER_2, 2**125 + 1).execute(caller_address=TROVE1_OWNER)

    with pytest.raises(StarkException, match=r"Yin: amount is not in the valid range \[0, 2\*\*125\]"):
        await yin.approve(USER_2, 2**128 + 1).execute(caller_address=TROVE1_OWNER)

    with pytest.raises(StarkException, match=r"Yin: amount is not in the valid range \[0, 2\*\*125\]"):
        await yin.approve(USER_2, 2**128 - 1).execute(caller_address=TROVE1_OWNER)

    with pytest.raises(StarkException, match=r"Yin: amount is not in the valid range \[0, 2\*\*125\]"):
        await yin.approve(USER_2, -2).execute(caller_address=TROVE1_OWNER)

    with pytest.raises(StarkException, match=r"Yin: amount is not in the valid range \[0, 2\*\*125\]"):
        await yin.approve(USER_2, 2**125 + 1).execute(caller_address=TROVE1_OWNER)


#
# Testing edge cases
#


@pytest.mark.parametrize("shrine_both", ["shrine", "shrine_killed"], indirect=["shrine_both"])
@pytest.mark.asyncio
async def test_yin_melt_after_transfer(shrine_forge, shrine_both, yin):
    shrine = shrine_both

    # Transferring half of TROVE1_OWNER's balance to USER_2
    await yin.transfer(USER_2, FORGE_AMT_WAD // 2).execute(caller_address=TROVE1_OWNER)

    # Trying to melt `FORGE_AMT_WAD` debt. Should fail since TROVE1_OWNER no longer has FORGE_AMT_WAD yin.
    with pytest.raises(StarkException, match="Shrine: not enough yin to melt debt"):
        await shrine.melt(TROVE1_OWNER, TROVE_1, FORGE_AMT_WAD).execute(caller_address=SHRINE_OWNER)

    # Trying to melt less than half of `FORGE_AMT_WAD`. Should pass since TROVE1_OWNER has enough yin to do this.
    await shrine.melt(
        TROVE1_OWNER,
        TROVE_1,
        FORGE_AMT_WAD // 2 - 1,
    ).execute(caller_address=SHRINE_OWNER)

    # Checking that the user's debt and yin are what we expect them to be
    u1_trove = (await shrine.get_trove(TROVE_1).execute()).result.trove
    u1_yin = (await shrine.get_yin(TROVE1_OWNER).execute()).result.wad

    assert u1_trove.debt == FORGE_AMT_WAD - (FORGE_AMT_WAD // 2 - 1)

    # First `FORGE_AMT_WAD//2` yin was transferred, and then `FORGE_AMT_WAD//2 - 1` was melted
    assert u1_yin == FORGE_AMT_WAD - FORGE_AMT_WAD // 2 - (FORGE_AMT_WAD // 2 - 1)<|MERGE_RESOLUTION|>--- conflicted
+++ resolved
@@ -19,25 +19,6 @@
 
 
 @pytest.fixture
-<<<<<<< HEAD
-async def yin(starknet, shrine) -> StarknetContract:
-
-    # Deploying the yin contract
-    yin_contract = compile_contract("contracts/yin/yin.cairo")
-    deployed_yin = await starknet.deploy(
-        contract_class=yin_contract,
-        constructor_calldata=[str_to_felt("USD Aura"), str_to_felt("USDa"), 18, shrine.contract_address],
-    )
-
-    # Authorizing the yin contract to call `move_yin` in shrine
-    await shrine.grant_role(ShrineRoles.MOVE_YIN, deployed_yin.contract_address).execute(caller_address=SHRINE_OWNER)
-
-    return deployed_yin
-
-
-@pytest.fixture
-=======
->>>>>>> 20e6b199
 async def shrine_killed(shrine) -> StarknetContract:
     await shrine.kill().execute(caller_address=SHRINE_OWNER)
     return shrine
