from decimal import Decimal
from typing import Optional, Union

import pytest
from starkware.starknet.testing.contract import StarknetContract
from starkware.starknet.testing.objects import StarknetCallInfo
from starkware.starkware_utils.error_handling import StarkException

from tests.absorber.constants import *  # noqa: F403
from tests.roles import AbsorberRoles
from tests.shrine.constants import FEED_LEN, MAX_PRICE_CHANGE, MULTIPLIER_FEED
from tests.utils import (
    ABSORBER_OWNER,
    BAD_GUY,
    ERROR_MARGIN,
    FALSE,
    MAX_UINT256,
    RAY_SCALE,
    SHRINE_OWNER,
    TIME_INTERVAL,
    TRUE,
    WAD_RAY_OOB_VALUES,
    ZERO_ADDRESS,
    YangConfig,
    assert_equalish,
    assert_event_emitted,
    calculate_max_forge,
    compile_code,
    compile_contract,
    create_feed,
    custom_error_margin,
    estimate_gas,
    from_fixed_point,
    from_ray,
    from_uint,
    from_wad,
    get_block_timestamp,
    get_contract_code_with_addition,
    get_contract_code_with_replacement,
    get_token_balances,
    max_approve,
    set_block_timestamp,
    to_fixed_point,
    to_ray,
    to_uint,
    to_wad,
)

#
# Helpers
#


async def simulate_update(
    shrine: StarknetContract,
    absorber: StarknetContract,
    assets: tuple[StarknetContract],
    asset_addresses: list[int],
    asset_amts: list[int],
    yin_amt_to_burn_wad: int,
) -> StarknetCallInfo:
    """
    Helper to simulate `Absorber.update` by doing:
    1. Minting `asset_amts` of freed collateral to absorber
    2. Transferring `yin_amt_to_burn_wad` amount of yin from absorber

    Arguments
    ---------
    shrine: StarknetContract
        Contract instance of Shrine.
    absorber: StarknetContract
        Contract instance of Absorber.
    assets: tuple[StarknetContract]
        Ordered tuple of token contract instances for the freed assets
    asset_addresses: list[int]
        Ordered list of token contract addresses for the freed assets
    asset_amts: list[int]
        Ordered list of amount of each asset to transfer to the absorber in wad.
    yin_amt_to_burn_wad: int
        Amount of yin to transfer from the absorber in wad

    Returns
    -------
    A tuple of:
    1. the transaction receipt for `Absorber.update`
    2. an ordered list of the freed asset addresses
    3. an ordered list of the amount of assets freed in Decimal
    """
    for token, amt in zip(assets, asset_amts):
        amt_uint = to_uint(amt)
        await token.mint(absorber.contract_address, amt_uint).execute(caller_address=MOCK_PURGER)

    # Transfer yin from absorber to burner address to simulate `absorb`
    await absorber.burn_yin(BURNER, yin_amt_to_burn_wad).execute(caller_address=ABSORBER_OWNER)

    tx = await absorber.update(
        asset_addresses,
        asset_amts,
    ).execute(caller_address=MOCK_PURGER)

    return tx, asset_addresses, asset_amts


async def assert_reward_errors_propagated_to_next_epoch(
    absorber: StarknetContract,
    asset_addresses: list[int],
    epoch: int,
):
    """
    Helper function to assert that the errors of reward tokens in the current epoch are
    propagated to the next epoch, and the cumulative asset amount per share wad is 0.

    Arguments
    ---------
    absorber: StarknetContract
        Contract instance of Absorber.
    asset_addresses: list[int]
        Ordered list of token contract addresses for the rewards.
    epoch: int
        The epoch which error is to be propagated to the next epoch.
    """
    for asset_address in reward_assets_addresses:
        before_epoch_error = (await absorber.get_asset_reward_info(asset_address, epoch).execute()).result.info.error
        after_epoch_info = (await absorber.get_asset_reward_info(asset_address, epoch + 1).execute()).result.info

        assert after_epoch_info.error == before_epoch_error
        assert after_epoch_info.asset_amt_per_share == 0


async def assert_provider_rewarded(
    absorber: StarknetContract,
    provider: int,
    epoch: int,
    reward_assets: list[StarknetContract],
    before_balances: list[Decimal],
    base_reward_amts: list[int],
    reward_multiplier: Union[int, Decimal],
    preview_amts: Optional[list[int]],
    error_margin: Optional[Decimal] = ERROR_MARGIN,
):
    """
    Helper function to assert that:
    1. a provider has received the correct amount of reward tokens and, if provided,
       that the previewed amount returned by `preview_reap` is correct.
    2. a provider's last cumulative asset amount per share wad value is updated for all reward tokens.

    Arguments
    ---------
    absorber: StarknetContract
        Contract instance of Absorber.
    provider: int
        Address of the provider.
    epoch: int
        The latest epoch.
    asset_addresses: list[StarknetContract]
        Ordered list of the reward tokens contracts.
    before_balances: list[Decimal]
        Ordered list of the provider's reward token balances before receiving the rewards, in Decimal.
    base_reward_amts: list[int]
        Ordered list of the total amount of reward token transferred to the absorber per blessing in wad.
    reward_multiplier: Union[int, Decimal]
        The multiplier to apply to `base_reward_amts` when calculating the total amount the provider should
        receive.
    preview_amts: list[int]
        Ordered list of the expected amount of reward tokens the provider is entitled to withdraw
        based on `preview_reap`, if provided.
    error_margin: Optional[Decimal]
        The error margin to use, if provided.
    """
    # Set preview amounts to dummy value if it is not provided
    preview_amts = base_reward_amts if preview_amts is None else preview_amts

    for asset, before_bal, blessed_amt_wad, preview_amt_wad in zip(
        reward_assets, before_balances, base_reward_amts, preview_amts
    ):
        # Check reward token transfer and balance
        asset_address = asset.contract_address

        assert_event_emitted(tx, asset_address, "Transfer", lambda d: d[:2] == [absorber.contract_address, provider])

        blessed_amt = from_wad(reward_multiplier * blessed_amt_wad)
        after_provider_asset_bal = from_wad(from_uint((await asset.balanceOf(provider).execute()).result.balance))

        assert_equalish(after_provider_asset_bal, before_bal + blessed_amt, error_margin)

        # Check preview amounts if provided
        preview_amt = from_wad(preview_amt_wad)
        assert_equalish(blessed_amt, preview_amt, error_margin)

        # Check provider's cumulative is updated
        provider_cumulative = (
            await absorber.get_provider_reward_last_cumulative(provider, asset_address).execute()
        ).result.cumulative
        current_cumulative = (
            await absorber.get_asset_reward_info(asset_address, expected_epoch).execute()
        ).result.info.asset_amt_per_share

        assert provider_cumulative == current_cumulative


#
# Fixtures
#


@pytest.fixture
async def first_update_assets(yangs) -> tuple[list[int]]:
    """
    Helper fixture to return a tuple of:
    1. a list of asset addresses
    2. a list of asset amounts in the asset's decimals
    3. a list of asset amounts in Decimal.
    """
    asset_addresses = [asset_info.contract_address for asset_info in yangs]
    asset_amts = [
        to_fixed_point(i, asset_info.decimals)
        for i, asset_info in zip(
            FIRST_UPDATE_ASSETS_AMT,
            yangs,
        )
    ]
    return asset_addresses, asset_amts, FIRST_UPDATE_ASSETS_AMT


@pytest.fixture
async def second_update_assets(yangs) -> tuple[list[int]]:
    """
    Helper fixture to return a tuple of:
    1. a list of asset addresses
    2. a list of asset amounts in the asset's decimals
    3. a list of asset amounts in Decimal.
    """
    asset_addresses = [asset_info.contract_address for asset_info in yangs]
    asset_amts = [
        to_fixed_point(i, asset_info.decimals)
        for i, asset_info in zip(
            SECOND_UPDATE_ASSETS_AMT,
            yangs,
        )
    ]
    return asset_addresses, asset_amts, SECOND_UPDATE_ASSETS_AMT


@pytest.fixture
async def shrine(shrine_deploy) -> StarknetContract:
    # Update debt ceiling
    shrine = shrine_deploy
    await shrine.set_ceiling(DEBT_CEILING_WAD).execute(caller_address=SHRINE_OWNER)
    return shrine


@pytest.fixture
async def absorber_deploy(starknet, shrine, sentinel) -> StarknetContract:
    absorber_code = get_contract_code_with_replacement(
        "contracts/absorber/absorber.cairo",
        {
            "func convert_to_shares": "@view\nfunc convert_to_shares",
            "func convert_epoch_shares": "@view\nfunc convert_epoch_shares",
            "func get_shrine_ltv_to_threshold": "@view\nfunc get_shrine_ltv_to_threshold",
        },
    )

    # Helper function to simulate melting of absorber's yin in `Purger.absorb`
    additional_code = """
@external
func burn_yin{syscall_ptr: felt*, pedersen_ptr: HashBuiltin*, range_check_ptr}(
    dst: address, amt: wad
) {
    let shrine: address = absorber_shrine.read();
    let amt_uint: Uint256 = WadRay.to_uint(amt);
    IERC20.transfer(shrine, dst, amt_uint);

    return();
}
    """
    absorber_code = get_contract_code_with_addition(absorber_code, additional_code)
    absorber_contract = compile_code(absorber_code)
    absorber = await starknet.deploy(
        contract_class=absorber_contract,
        constructor_calldata=[
            ABSORBER_OWNER,
            shrine.contract_address,
            sentinel.contract_address,
            REMOVAL_LIMIT_RAY,
        ],
    )

    return absorber


@pytest.fixture
async def absorber(absorber_deploy):
    absorber = absorber_deploy
    # Set purger in absorber
    await absorber.set_purger(MOCK_PURGER).execute(caller_address=ABSORBER_OWNER)
    await absorber.grant_role(AbsorberRoles.COMPENSATE | AbsorberRoles.UPDATE, MOCK_PURGER).execute(
        caller_address=ABSORBER_OWNER
    )
    return absorber


@pytest.fixture
async def absorber_killed(absorber):
    await absorber.kill().execute(caller_address=ABSORBER_OWNER)
    return absorber


@pytest.fixture
def absorber_both(request) -> StarknetContract:
    """
    Wrapper fixture to pass the regular and killed instances of absorber to `pytest.parametrize`.
    """
    return request.getfixturevalue(request.param)


@pytest.fixture
async def aura_token_blesser(starknet, absorber, aura_token) -> StarknetContract:
    blesser_contract = compile_contract("tests/absorber/mock_blesser.cairo")
    blesser = await starknet.deploy(
        contract_class=blesser_contract,
        constructor_calldata=[
            BLESSER_OWNER,
            aura_token.contract_address,
            absorber.contract_address,
        ],
    )

    return blesser


@pytest.fixture
async def vested_aura_token_blesser(starknet, absorber, vested_aura_token) -> StarknetContract:
    blesser_code = get_contract_code_with_replacement(
        "tests/absorber/mock_blesser.cairo",
        {
            "1000 * WadRay.WAD_SCALE": f"{VESTED_AURA_BLESS_AMT} * WadRay.WAD_SCALE",
        },
    )
    blesser_contract = compile_code(blesser_code)
    blesser = await starknet.deploy(
        contract_class=blesser_contract,
        constructor_calldata=[
            BLESSER_OWNER,
            vested_aura_token.contract_address,
            absorber.contract_address,
        ],
    )

    return blesser


@pytest.fixture
async def shrine_feeds(starknet, sentinel_with_yangs, shrine, yangs) -> list[list[int]]:
    # Creating the price feeds
    feeds = [create_feed(from_wad(yang.price_wad), FEED_LEN, MAX_PRICE_CHANGE) for yang in yangs]

    # Putting the price feeds in the `shrine_yang_price_storage` storage variable
    # Skipping over the first element in `feeds` since the start price is set in `add_yang`
    for i in range(1, FEED_LEN):
        timestamp = i * TIME_INTERVAL
        set_block_timestamp(starknet, timestamp)

        for j in range(len(yangs)):
            await shrine.advance(yangs[j].contract_address, feeds[j][i]).execute(caller_address=SHRINE_OWNER)

        await shrine.set_multiplier(MULTIPLIER_FEED[i]).execute(caller_address=SHRINE_OWNER)

    return feeds


@pytest.fixture
async def funded_absorber_providers(shrine, shrine_feeds, abbot, absorber, steth_token, steth_yang: YangConfig):
    troves = [PROVIDER_1_TROVE, PROVIDER_2_TROVE]
    trove_owners = [PROVIDER_1, PROVIDER_2]

    for trove, owner in zip(troves, trove_owners):
        await steth_token.mint(owner, to_uint(PROVIDER_STETH_DEPOSIT_WAD)).execute(caller_address=owner)
        await max_approve(steth_token, owner, steth_yang.gate_address)

        steth_price = from_wad(
            (await shrine.get_current_yang_price(steth_yang.contract_address).execute()).result.price
        )

        max_forge_amt = calculate_max_forge(
            [steth_price], [from_wad(PROVIDER_STETH_DEPOSIT_WAD)], [from_ray(steth_yang.threshold)]
        )
        forge_amt = to_wad(max_forge_amt / 2)

        await abbot.open_trove(
            forge_amt,
            [steth_yang.contract_address],
            [PROVIDER_STETH_DEPOSIT_WAD],
        ).execute(caller_address=owner)

        await max_approve(shrine, owner, absorber.contract_address)


@pytest.fixture
async def first_epoch_first_provider(shrine, absorber, funded_absorber_providers):
    provider = PROVIDER_1
    provider_yin_amt_uint = (await shrine.balanceOf(provider).execute()).result.balance
    provider_yin_amt = int(from_uint(provider_yin_amt_uint) / Decimal("3.5"))

    tx = await absorber.provide(provider_yin_amt).execute(caller_address=provider)
    return tx, provider_yin_amt


@pytest.fixture
async def first_epoch_second_provider(shrine, absorber, funded_absorber_providers):
    provider = PROVIDER_2
    provider_yin_amt_uint = (await shrine.balanceOf(provider).execute()).result.balance
    provider_yin_amt = from_uint(provider_yin_amt_uint)

    tx = await absorber.provide(provider_yin_amt).execute(caller_address=provider)
    return tx, provider_yin_amt


@pytest.fixture
async def update(request, shrine, absorber, yang_tokens, first_update_assets):
    """
    Fixture that takes in a Decimal value for the percentage of the absorber's yin balance to drain
    to simulate an absorption.
    """
    percentage_to_drain = request.param

    # Fetch the total shares and epoch beforehand because it will be reset
    # if percentage to drain is 100%
    total_shares_wad = (await absorber.get_total_shares_for_current_epoch().execute()).result.total
    epoch = (await absorber.get_current_epoch().execute()).result.epoch

    # Transfer yin from absorber to burner address to simulate `absorb`
    absorber_yin_bal_wad = from_uint((await shrine.balanceOf(absorber.contract_address).execute()).result.balance)
    burn_amt_wad = int(percentage_to_drain * Decimal(absorber_yin_bal_wad))

    # Call `update`
    asset_addresses, asset_amts, asset_amts_dec = first_update_assets
    tx, asset_addresses, asset_amts = await simulate_update(
        shrine,
        absorber,
        yang_tokens,
        asset_addresses,
        asset_amts,
        burn_amt_wad,
    )

    remaining_amt_wad = absorber_yin_bal_wad - burn_amt_wad
    return (
        tx,
        percentage_to_drain,
        remaining_amt_wad,
        epoch,
        total_shares_wad,
        asset_addresses,
        asset_amts,
        asset_amts_dec,
    )


@pytest.fixture
<<<<<<< HEAD
async def add_aura_reward(absorber, aura_token, aura_token_blesser):
    tx = await absorber.set_reward(
        aura_token.contract_address,
        aura_token_blesser.contract_address,
        TRUE,
    ).execute(caller_address=ABSORBER_OWNER)

    # Mint tokens to blesser contract
    vesting_amt = to_uint(to_wad(AURA_BLESSER_STARTING_BAL))
    await aura_token.mint(aura_token_blesser.contract_address, vesting_amt).execute(caller_address=BLESSER_OWNER)

    return tx


@pytest.fixture
async def add_vested_aura_reward(absorber, vested_aura_token, vested_aura_token_blesser):
    tx = await absorber.set_reward(
        vested_aura_token.contract_address,
        vested_aura_token_blesser.contract_address,
        TRUE,
    ).execute(caller_address=ABSORBER_OWNER)

    # Mint tokens to blesser contract
    vesting_amt = to_uint(to_wad(VESTED_AURA_BLESSER_STARTING_BAL))
    await vested_aura_token.mint(vested_aura_token_blesser.contract_address, vesting_amt).execute(
        caller_address=BLESSER_OWNER
    )

    return tx


@pytest.fixture
async def blessing(aura_token, vested_aura_token):
    """
    Helper fixture for tests related to rewards.

    Returns a tuple of
    1. the number of reward tokens in int
    2. an ordered list of the reward tokens
    3. an ordered list of the reward tokens addresses
    4. an ordered list of the amount distributed by the Blesser to the Absorber per distribution

    """
    reward_assets = [aura_token, vested_aura_token]
    reward_assets_addresses = [asset.contract_address for asset in reward_assets]
    expected_asset_amts = [AURA_BLESS_AMT_WAD, VESTED_AURA_BLESS_AMT_WAD]
    return len(reward_assets), reward_assets, reward_assets_addresses, expected_asset_amts
=======
async def first_provider_request(starknet, absorber):
    await absorber.request().execute(caller_address=PROVIDER_1)

    current_timestamp = get_block_timestamp(starknet)
    new_timestamp = current_timestamp + REQUEST_BASE_TIMELOCK_SECONDS
    set_block_timestamp(starknet, new_timestamp)
>>>>>>> fa0d4922


#
# Tests - Setup and admin functions
#


@pytest.mark.asyncio
async def test_absorber_setup(shrine, absorber):
    purger_address = (await absorber.get_purger().execute()).result.purger
    assert purger_address == MOCK_PURGER

    shares = (await absorber.get_total_shares_for_current_epoch().execute()).result.total
    assert shares == 0

    epoch = (await absorber.get_current_epoch().execute()).result.epoch
    assert epoch == 0

    absorptions_count = (await absorber.get_absorptions_count().execute()).result.count
    assert absorptions_count == 0

<<<<<<< HEAD
    rewards_count = (await absorber.get_rewards_count().execute()).result.count
    assert rewards_count == 0

    rewards = (await absorber.get_rewards().execute()).result.rewards
    rewards == []
=======
    limit = (await absorber.get_removal_limit().execute()).result.limit
    assert limit == REMOVAL_LIMIT_RAY
>>>>>>> fa0d4922

    is_live = (await absorber.get_live().execute()).result.is_live
    assert is_live == TRUE

    admin_role = (await absorber.get_roles(ABSORBER_OWNER).execute()).result.roles
<<<<<<< HEAD
    assert admin_role == AbsorberRoles.KILL + AbsorberRoles.SET_PURGER + AbsorberRoles.SET_REWARD
=======
    assert admin_role == AbsorberRoles.KILL + AbsorberRoles.SET_REMOVAL_LIMIT + AbsorberRoles.SET_PURGER
>>>>>>> fa0d4922


@pytest.mark.asyncio
async def test_set_purger(shrine, absorber):
    old_purger = (await absorber.get_purger().execute()).result.purger
    new_purger = NEW_MOCK_PURGER

    tx = await absorber.set_purger(NEW_MOCK_PURGER).execute(caller_address=ABSORBER_OWNER)

    assert_event_emitted(tx, absorber.contract_address, "PurgerUpdated", [old_purger, new_purger])

    purger = (await absorber.get_purger().execute()).result.purger
    assert purger == new_purger

    old_purger_allowance = from_uint(
        (await shrine.allowance(absorber.contract_address, old_purger).execute()).result.allowance
    )
    assert old_purger_allowance == 0

    new_purger_allowance = (await shrine.allowance(absorber.contract_address, new_purger).execute()).result.allowance
    assert new_purger_allowance == MAX_UINT256


@pytest.mark.asyncio
async def test_set_purger_unauthorized_fail(shrine, absorber):
    with pytest.raises(StarkException, match=f"AccessControl: Caller is missing role {AbsorberRoles.SET_PURGER}"):
        new_purger = NEW_MOCK_PURGER
        await absorber.set_purger(new_purger).execute(caller_address=BAD_GUY)


@pytest.mark.parametrize("limit", [MIN_REMOVAL_LIMIT_RAY, RAY_SCALE, RAY_SCALE + 1])
@pytest.mark.asyncio
async def test_set_removal_limit_pass(absorber, limit):
    new_limit = MIN_REMOVAL_LIMIT_RAY
    tx = await absorber.set_removal_limit(new_limit).execute(caller_address=ABSORBER_OWNER)

    old_limit = REMOVAL_LIMIT_RAY
    assert_event_emitted(tx, absorber.contract_address, "RemovalLimitUpdated", [old_limit, new_limit])

    assert (await absorber.get_removal_limit().execute()).result.limit == new_limit


@pytest.mark.parametrize("invalid_limit", [0, MIN_REMOVAL_LIMIT_RAY - 1])
@pytest.mark.asyncio
async def test_set_removal_limit_too_low_fail(absorber, invalid_limit):
    with pytest.raises(StarkException, match="Absorber: Limit is too low"):
        await absorber.set_removal_limit(invalid_limit).execute(caller_address=ABSORBER_OWNER)


@pytest.mark.parametrize("amt", WAD_RAY_OOB_VALUES)
@pytest.mark.asyncio
async def test_set_removal_limit_oob_fail(absorber, amt):
    with pytest.raises(StarkException, match=r"Absorber: Value of `limit` \(-?\d+\) is out of bounds"):
        await absorber.set_removal_limit(amt).execute(caller_address=ABSORBER_OWNER)


@pytest.mark.asyncio
async def test_set_removal_limit_unauthorized_fail(shrine, absorber):
    with pytest.raises(
        StarkException, match=f"AccessControl: Caller is missing role {AbsorberRoles.SET_REMOVAL_LIMIT}"
    ):
        new_limit = to_ray(Decimal("0.7"))
        await absorber.set_removal_limit(new_limit).execute(caller_address=BAD_GUY)


@pytest.mark.asyncio
async def test_set_purger_zero_address_fail(absorber_deploy):
    absorber = absorber_deploy
    with pytest.raises(StarkException, match="Absorber: Purger address cannot be zero"):
        await absorber.set_purger(ZERO_ADDRESS).execute(caller_address=ABSORBER_OWNER)


@pytest.mark.asyncio
async def test_kill(absorber):
    tx = await absorber.kill().execute(caller_address=ABSORBER_OWNER)

    assert_event_emitted(tx, absorber.contract_address, "Killed")

    is_live = (await absorber.get_live().execute()).result.is_live
    assert is_live == FALSE

    provider = PROVIDER_1
    provide_amt = 1
    with pytest.raises(StarkException, match="Absorber: Absorber is not live"):
        await absorber.provide(provide_amt).execute(caller_address=provider)


@pytest.mark.asyncio
async def test_kill_unauthorized_fail(absorber):
    with pytest.raises(StarkException, match=f"AccessControl: Caller is missing role {AbsorberRoles.KILL}"):
        await absorber.kill().execute(caller_address=BAD_GUY)


@pytest.mark.asyncio
async def test_set_reward_pass(
    absorber, aura_token, vested_aura_token, aura_token_blesser, vested_aura_token_blesser, add_aura_reward
):
    assert_event_emitted(
        add_aura_reward,
        absorber.contract_address,
        "RewardSet",
        [aura_token.contract_address, aura_token_blesser.contract_address, TRUE],
    )

    rewards_count = (await absorber.get_rewards_count().execute()).result.count
    assert rewards_count == 1

    rewards = (await absorber.get_rewards().execute()).result.rewards
    assert rewards == [(aura_token.contract_address, aura_token_blesser.contract_address, TRUE)]

    # Add another reward
    tx = await absorber.set_reward(
        vested_aura_token.contract_address,
        vested_aura_token_blesser.contract_address,
        FALSE,
    ).execute(caller_address=ABSORBER_OWNER)

    assert_event_emitted(
        tx,
        absorber.contract_address,
        "RewardSet",
        [vested_aura_token.contract_address, vested_aura_token_blesser.contract_address, FALSE],
    )

    rewards_count = (await absorber.get_rewards_count().execute()).result.count
    assert rewards_count == 2

    rewards = (await absorber.get_rewards().execute()).result.rewards

    assert rewards == [
        (aura_token.contract_address, aura_token_blesser.contract_address, TRUE),
        (vested_aura_token.contract_address, vested_aura_token_blesser.contract_address, FALSE),
    ]

    # Update existing reward
    tx = await absorber.set_reward(
        aura_token.contract_address,
        aura_token_blesser.contract_address,
        FALSE,
    ).execute(caller_address=ABSORBER_OWNER)

    rewards = (await absorber.get_rewards().execute()).result.rewards

    assert rewards == [
        (aura_token.contract_address, aura_token_blesser.contract_address, FALSE),
        (vested_aura_token.contract_address, vested_aura_token_blesser.contract_address, FALSE),
    ]


@pytest.mark.asyncio
async def test_set_reward_fail(absorber, aura_token, aura_token_blesser):
    # zero address
    with pytest.raises(StarkException, match="Absorber: Address cannot be zero"):
        await absorber.set_reward(
            ZERO_ADDRESS,
            aura_token_blesser.contract_address,
            TRUE,
        ).execute(caller_address=ABSORBER_OWNER)

    with pytest.raises(StarkException, match="Absorber: Address cannot be zero"):
        await absorber.set_reward(
            aura_token.contract_address,
            ZERO_ADDRESS,
            TRUE,
        ).execute(caller_address=ABSORBER_OWNER)

    # unauthorized
    with pytest.raises(StarkException, match=f"AccessControl: Caller is missing role {AbsorberRoles.SET_REWARD}"):
        await absorber.set_reward(
            aura_token.contract_address,
            aura_token_blesser.contract_address,
            TRUE,
        ).execute(caller_address=BAD_GUY)


#
# Tests - Update, compensate
#


@pytest.mark.parametrize("absorber_both", ["absorber", "absorber_killed"], indirect=["absorber_both"])
@pytest.mark.usefixtures("add_aura_reward", "add_vested_aura_reward", "first_epoch_first_provider")
@pytest.mark.parametrize("update", [Decimal("0.2"), Decimal("1")], indirect=["update"])
@pytest.mark.asyncio
async def test_update(shrine, absorber_both, update, yangs, yang_tokens, blessing):
    absorber = absorber_both

    (
        tx,
        percentage_drained,
        _,
        before_epoch,
        before_total_shares_wad,
        assets,
        absorbed_asset_amts,
        absorbed_asset_amts_dec,
    ) = update
    asset_count = len(assets)
    is_drained = True if percentage_drained >= Decimal("1") else False

    reward_assets_count, reward_assets, reward_assets_addresses, reward_amts = blessing

    before_total_shares = from_wad(before_total_shares_wad)

    expected_gain_epoch = 0
    expected_absorption_id = 1

    assert_event_emitted(
        tx,
        absorber.contract_address,
        "Gain",
        [
            asset_count,
            *assets,
            asset_count,
            *absorbed_asset_amts,
            before_total_shares_wad,
            expected_gain_epoch,
            expected_absorption_id,
        ],
    )

    assert_event_emitted(
        tx,
        absorber.contract_address,
        "Invoke",
        [
            reward_assets_count,
            *reward_assets_addresses,
            reward_assets_count,
            *reward_amts,
            before_total_shares_wad,
            expected_gain_epoch,
        ],
    )

    expected_absorption_id = 1
    actual_absorption_id = (await absorber.get_absorptions_count().execute()).result.count
    assert actual_absorption_id == expected_absorption_id

    for asset, amt in zip(yangs, absorbed_asset_amts_dec):
        asset_address = asset.contract_address
        asset_absorption_info = (
            await absorber.get_asset_absorption_info(asset_address, expected_absorption_id).execute()
        ).result.info
        actual_asset_amt_per_share = from_fixed_point(asset_absorption_info.asset_amt_per_share, asset.decimals)

        expected_asset_amt_per_share = Decimal(amt) / before_total_shares

        error_margin = custom_error_margin(asset.decimals)
        assert_equalish(actual_asset_amt_per_share, expected_asset_amt_per_share, error_margin)

    # If absorber is fully drained of its yin balance, check that epoch has increased
    # and total shares is set to 0.
    if is_drained:
        current_epoch = (await absorber.get_current_epoch().execute()).result.epoch
        assert current_epoch == before_epoch + 1

        after_total_shares_wad = (await absorber.get_total_shares_for_current_epoch().execute()).result.total
        assert after_total_shares_wad == 0

        assert_event_emitted(tx, absorber.contract_address, "EpochChanged", [before_epoch, current_epoch])

    for asset_address, blessed_amt_wad in zip(reward_assets_addresses, reward_amts):
        asset_blessing_info = (await absorber.get_asset_reward_info(asset_address, before_epoch).execute()).result.info
        actual_asset_amt_per_share = from_wad(asset_blessing_info.asset_amt_per_share)
        expected_asset_amt_per_share = from_wad(blessed_amt_wad) / before_total_shares
        assert_equalish(actual_asset_amt_per_share, expected_asset_amt_per_share)


@pytest.mark.usefixtures("first_epoch_first_provider")
@pytest.mark.asyncio
async def test_unauthorized_update(absorber, first_update_assets):
    asset_addresses, asset_amts, _ = first_update_assets
    with pytest.raises(StarkException, match=r"AccessControl: Caller is missing role \d+"):
        await absorber.update(asset_addresses, asset_amts).execute(caller_address=BAD_GUY)


@pytest.mark.asyncio
async def test_unauthorized_compensate(absorber, first_update_assets):
    asset_addresses, asset_amts, _ = first_update_assets
    with pytest.raises(StarkException, match=r"AccessControl: Caller is missing role \d+"):
        await absorber.compensate(BAD_GUY, asset_addresses, asset_amts).execute(caller_address=BAD_GUY)


#
# Tests - Provider functions (provide, remove, reap)
#


@pytest.mark.usefixtures("add_aura_reward", "add_vested_aura_reward")
@pytest.mark.asyncio
async def test_provide_first_epoch(shrine, absorber, first_epoch_first_provider, blessing):
    provider = PROVIDER_1

    tx, initial_yin_amt_provided = first_epoch_first_provider
    _, reward_assets, _, reward_amts = blessing

    before_provider_info = (await absorber.get_provider_info(provider).execute()).result.provision
    before_provider_last_absorption = (
        await absorber.get_provider_last_absorption(provider).execute()
    ).result.absorption_id
    before_reward_bals = (await get_token_balances(reward_assets, [provider]))[0]
    before_total_shares_wad = (await absorber.get_total_shares_for_current_epoch().execute()).result.total

    assert before_provider_info.shares + INITIAL_SHARES_WAD == before_total_shares_wad == initial_yin_amt_provided

    expected_epoch = 0
    assert_event_emitted(
        tx,
        absorber.contract_address,
        "Provide",
        [provider, expected_epoch, initial_yin_amt_provided],
    )

    before_absorber_yin_bal_wad = from_uint(
        (await shrine.balanceOf(absorber.contract_address).execute()).result.balance
    )
    assert before_absorber_yin_bal_wad == initial_yin_amt_provided

    reap_info = (await absorber.preview_reap(provider).execute()).result

    # Test subsequent deposit
    subsequent_yin_amt_to_provide_uint = (await shrine.balanceOf(provider).execute()).result.balance
    subsequent_yin_amt_to_provide = from_uint(subsequent_yin_amt_to_provide_uint)

    tx = await absorber.provide(subsequent_yin_amt_to_provide).execute(caller_address=provider)

    expected_new_shares_wad = subsequent_yin_amt_to_provide
    after_provider_info = (await absorber.get_provider_info(provider).execute()).result.provision
    expected_provider_shares = from_wad(before_provider_info.shares + expected_new_shares_wad)
    assert_equalish(from_wad(after_provider_info.shares), expected_provider_shares)
    assert after_provider_info.epoch == before_provider_info.epoch

    after_provider_last_absorption = (
        await absorber.get_provider_last_absorption(provider).execute()
    ).result.absorption_id
    assert after_provider_last_absorption == before_provider_last_absorption

    assert_event_emitted(
        tx,
        absorber.contract_address,
        "Provide",
        [provider, expected_epoch, subsequent_yin_amt_to_provide],
    )

    after_total_shares = from_wad((await absorber.get_total_shares_for_current_epoch().execute()).result.total)
    expected_new_total = from_wad(before_total_shares_wad + expected_new_shares_wad)

    assert_equalish(after_total_shares, expected_new_total)

    after_absorber_yin_bal_wad = from_uint((await shrine.balanceOf(absorber.contract_address).execute()).result.balance)
    assert after_absorber_yin_bal_wad == before_absorber_yin_bal_wad + subsequent_yin_amt_to_provide

    for asset, blessed_amt_wad in zip(reward_assets, reward_amts):
        asset_address = asset.contract_address
        asset_blessing_info = (
            await absorber.get_asset_reward_info(asset_address, expected_epoch).execute()
        ).result.info
        actual_asset_amt_per_share = from_wad(asset_blessing_info.asset_amt_per_share)
        expected_asset_amt_per_share = from_wad(blessed_amt_wad) / from_wad(before_total_shares_wad)
        assert_equalish(actual_asset_amt_per_share, expected_asset_amt_per_share)

    reward_multiplier = 1
    assert_provider_rewarded(
        absorber,
        provider,
        expected_epoch,
        reward_assets,
        before_reward_bals,
        reward_amts,
        reward_multiplier,
        reap_info.reward_asset_amts,
    )


@pytest.mark.parametrize("absorber_both", ["absorber", "absorber_killed"], indirect=["absorber_both"])
@pytest.mark.usefixtures("add_aura_reward", "add_vested_aura_reward", "first_epoch_first_provider")
@pytest.mark.parametrize("update", [Decimal("0.2"), Decimal("1")], indirect=["update"])
@pytest.mark.asyncio
async def test_reap_pass(shrine, absorber_both, update, yangs, yang_tokens, blessing):
    absorber = absorber_both

    provider = PROVIDER_1

    _, percentage_drained, _, before_epoch, _, absorbed_assets, absorbed_asset_amts, absorbed_asset_amts_dec = update
    absorbed_asset_count = len(absorbed_assets)
    is_drained = True if percentage_drained >= Decimal("1") else False

    reward_assets_count, reward_assets, reward_assets_addresses, reward_amts = blessing

    reap_info = (await absorber.preview_reap(provider).execute()).result
    assert reap_info.absorbed_assets == absorbed_assets
    assert reap_info.reward_assets == reward_assets_addresses

    # Fetch user balances before `reap`
    before_provider_absorbed_asset_bals = (await get_token_balances(yang_tokens, [provider]))[0]
    before_reward_bals = (await get_token_balances(reward_assets, [provider]))[0]

    before_provider_last_absorption = (
        await absorber.get_provider_last_absorption(provider).execute()
    ).result.absorption_id
    before_total_shares_wad = (await absorber.get_total_shares_for_current_epoch().execute()).result.total

    tx = await absorber.reap().execute(caller_address=provider)

    assert_event_emitted(
        tx,
        absorber.contract_address,
        "Reap",
        lambda d: d[:5] == [provider, absorbed_asset_count, *absorbed_assets]
        and d[9:12] == [reward_assets_count, *reward_assets_addresses],
    )

    # Check that provider 1 receives all assets from first provision
    for asset_contract, asset_info, before_bal, absorbed_amt, preview_amt_wad in zip(
        yang_tokens, yangs, before_provider_absorbed_asset_bals, absorbed_asset_amts_dec, reap_info.absorbed_asset_amts
    ):
        assert_event_emitted(
            tx, asset_contract.contract_address, "Transfer", lambda d: d[:2] == [absorber.contract_address, provider]
        )

        after_provider_asset_bal = from_fixed_point(
            from_uint((await asset_contract.balanceOf(provider).execute()).result.balance), asset_info.decimals
        )

        # Relax error margin by half due to loss of precision from fixed point arithmetic
        error_margin = custom_error_margin(asset_info.decimals // 2 - 1)
        assert_equalish(after_provider_asset_bal, before_bal + absorbed_amt, error_margin)

        preview_amt = from_fixed_point(preview_amt_wad, asset_info.decimals)
        assert_equalish(absorbed_amt, preview_amt, error_margin)

    after_provider_last_absorption = (
        await absorber.get_provider_last_absorption(provider).execute()
    ).result.absorption_id
    assert after_provider_last_absorption == before_provider_last_absorption + 1

    reward_multiplier = 1
    # Assert `Invoke` is emitted if absorber is not completely drained
    if is_drained:
        expected_epoch = 1
        after_provider_info = (await absorber.get_provider_info(provider).execute()).result.provision
        assert after_provider_info.epoch == expected_epoch
        assert after_provider_info.shares == 0
    else:
        expected_epoch = 0
        assert_event_emitted(
            tx,
            absorber.contract_address,
            "Invoke",
            [
                reward_assets_count,
                *reward_assets_addresses,
                reward_assets_count,
                *reward_amts,
                before_total_shares_wad,
                expected_epoch,
            ],
        )

        reward_multiplier += 1

    # Check provider 1 receives all rewards
    assert_provider_rewarded(
        absorber,
        provider,
        expected_epoch,
        reward_assets,
        before_reward_bals,
        reward_amts,
        reward_multiplier,
        reap_info.reward_asset_amts,
    )

    # Assert that provider does not receive rewards twice
    if is_drained:
        with pytest.raises(StarkException, match="Absorber: Caller is not a provider in the current epoch"):
            await absorber.reap().execute(caller_address=provider)

        assert_reward_errors_propagated_to_next_epoch(absorber, reward_assets_addresses, before_epoch)

    else:
        reap_info = (await absorber.preview_reap(provider).execute()).result

        after_reward_bals = (await get_token_balances(reward_assets, [provider]))[0]

        await absorber.reap().execute(caller_address=provider)

        reward_multiplier = 1
        assert_provider_rewarded(
            absorber,
            provider,
            expected_epoch,
            reward_assets,
            after_reward_bals,
            reward_amts,
            reward_multiplier,
            reap_info.reward_asset_amts,
        )


@pytest.mark.usefixtures("first_epoch_first_provider")
@pytest.mark.asyncio
async def test_request_pass(starknet, absorber):
    provider = PROVIDER_1

    expected_timelock = REQUEST_BASE_TIMELOCK_SECONDS
    for i in range(6):
        current_timestamp = get_block_timestamp(starknet)
        tx = await absorber.request().execute(caller_address=provider)

        if expected_timelock > REQUEST_MAX_TIMELOCK_SECONDS:
            expected_timelock = REQUEST_MAX_TIMELOCK_SECONDS

        assert_event_emitted(
            tx, absorber.contract_address, "RequestSubmitted", [provider, current_timestamp, expected_timelock]
        )

        request = (await absorber.get_provider_request(provider).execute()).result.request
        assert request.timestamp == current_timestamp
        assert request.timelock == expected_timelock

        # Timelock has not elapsed
        with pytest.raises(StarkException, match="Absorber: Request is not valid yet"):
            await absorber.remove(1).execute(caller_address=provider)

        set_block_timestamp(starknet, current_timestamp + expected_timelock - 1)
        with pytest.raises(StarkException, match="Absorber: Request is not valid yet"):
            await absorber.remove(1).execute(caller_address=provider)

        # Request has expired
        removal_start_timestamp = current_timestamp + expected_timelock
        expiry_timestamp = removal_start_timestamp + REQUEST_VALIDITY_PERIOD_SECONDS + 1
        set_block_timestamp(starknet, expiry_timestamp)
        with pytest.raises(StarkException, match="Absorber: Request has expired"):
            await absorber.remove(1).execute(caller_address=provider)

        # Time-travel back so that request is now valid
        set_block_timestamp(starknet, removal_start_timestamp)
        await absorber.remove(1).execute(caller_address=provider)

        request = (await absorber.get_provider_request(provider).execute()).result.request
        assert request.has_removed == TRUE

        # Only one removal per request
        with pytest.raises(StarkException, match="Absorber: Only one removal per request"):
            await absorber.remove(1).execute(caller_address=provider)

        expected_timelock *= REQUEST_TIMELOCK_MULTIPLIER


@pytest.mark.parametrize("absorber_both", ["absorber", "absorber_killed"], indirect=["absorber_both"])
@pytest.mark.parametrize("update", [Decimal("0"), Decimal("0.2"), Decimal("1")], indirect=["update"])
@pytest.mark.parametrize("percentage_to_remove", [Decimal("0"), Decimal("0.25"), Decimal("0.667"), Decimal("1")])
<<<<<<< HEAD
@pytest.mark.usefixtures("add_aura_reward", "add_vested_aura_reward", "first_epoch_first_provider")
@pytest.mark.asyncio
async def test_remove(
    shrine,
    absorber_both,
    update,
    yangs,
    yang_tokens,
    percentage_to_remove,
    blessing,
=======
@pytest.mark.parametrize("seconds_since_request", [REQUEST_BASE_TIMELOCK_SECONDS, REQUEST_VALIDITY_PERIOD_SECONDS])
@pytest.mark.usefixtures("first_epoch_first_provider")
@pytest.mark.asyncio
async def test_remove_pass(
    starknet, shrine, absorber_both, update, yangs, yang_tokens, percentage_to_remove, seconds_since_request
>>>>>>> fa0d4922
):
    absorber = absorber_both

    provider = PROVIDER_1

<<<<<<< HEAD
    _, percentage_drained, _, _, total_shares_wad, assets, absorbed_asset_amts, absorbed_asset_amts_dec = update
    is_drained = True if percentage_drained >= Decimal("1") else False

    reward_assets_count, reward_assets, reward_assets_addresses, reward_amts = blessing
=======
    await absorber.request().execute(caller_address=provider)

    request_timestamp = get_block_timestamp(starknet)
    new_timestamp = request_timestamp + seconds_since_request
    set_block_timestamp(starknet, new_timestamp)

    _, percentage_drained, _, _, total_shares_wad, assets, asset_amts, asset_amts_dec = update
>>>>>>> fa0d4922

    before_provider_yin_bal = from_wad(from_uint((await shrine.balanceOf(provider).execute()).result.balance))
    before_provider_info = (await absorber.get_provider_info(provider).execute()).result.provision
    before_provider_last_absorption = (
        await absorber.get_provider_last_absorption(provider).execute()
    ).result.absorption_id
    before_reward_bals = (await get_token_balances(reward_assets, [provider]))[0]

    before_absorber_yin_bal_wad = from_uint(
        (await shrine.balanceOf(absorber.contract_address).execute()).result.balance
    )

    if is_drained:
        yin_to_remove_wad = 0
        expected_shares = Decimal("0")
        expected_epoch = before_provider_info.epoch + 1
        reward_multiplier = 1

    else:
        max_removable_yin = (await absorber.preview_remove(provider).execute()).result.amount
        yin_to_remove_wad = int(percentage_to_remove * max_removable_yin)
        expected_shares_removed = from_wad(
            (await absorber.convert_to_shares(yin_to_remove_wad, TRUE).execute()).result.provider_shares
        )
        expected_shares = from_wad(before_provider_info.shares) - expected_shares_removed
        expected_epoch = before_provider_info.epoch
        reward_multiplier = 2

    reap_info = (await absorber.preview_reap(provider).execute()).result

    tx = await absorber.remove(yin_to_remove_wad).execute(caller_address=provider)

    after_provider_yin_bal = from_wad(from_uint((await shrine.balanceOf(provider).execute()).result.balance))
    expected_provider_yin_bal = before_provider_yin_bal + from_wad(yin_to_remove_wad)
    assert_equalish(after_provider_yin_bal, expected_provider_yin_bal)

    after_provider_info = (await absorber.get_provider_info(provider).execute()).result.provision
    assert_equalish(from_wad(after_provider_info.shares), expected_shares)
    assert after_provider_info.epoch == expected_epoch

    after_provider_last_absorption = (
        await absorber.get_provider_last_absorption(provider).execute()
    ).result.absorption_id
    assert after_provider_last_absorption == before_provider_last_absorption + 1

    assert_event_emitted(
        tx,
        absorber.contract_address,
        "Remove",
        lambda d: d[:3] == [provider, expected_epoch, yin_to_remove_wad],
    )

    # Assert `Invoke` is emitted if absorber is not completely drained
    # Otherwise, check that user provision is updated
    if not is_drained:
        expected_invoke_epoch = before_provider_info.epoch
        assert_event_emitted(
            tx,
            absorber.contract_address,
            "Invoke",
            [
                reward_assets_count,
                *reward_assets_addresses,
                reward_assets_count,
                *reward_amts,
                total_shares_wad,
                expected_invoke_epoch,
            ],
        )

    for asset_contract in yang_tokens:
        assert_event_emitted(
            tx, asset_contract.contract_address, "Transfer", lambda d: d[:2] == [absorber.contract_address, provider]
        )

    after_absorber_yin_bal_wad = from_uint((await shrine.balanceOf(absorber.contract_address).execute()).result.balance)
    assert after_absorber_yin_bal_wad == before_absorber_yin_bal_wad - yin_to_remove_wad

<<<<<<< HEAD
    assert_provider_rewarded(
        absorber,
        provider,
        expected_epoch,
        reward_assets,
        before_reward_bals,
        reward_amts,
        reward_multiplier,
        reap_info.reward_asset_amts,
    )
=======
    request = (await absorber.get_provider_request(provider).execute()).result.request
    assert request.has_removed == TRUE
>>>>>>> fa0d4922


@pytest.mark.parametrize("update", [Decimal("1")], indirect=["update"])
@pytest.mark.usefixtures("add_aura_reward", "add_vested_aura_reward", "first_epoch_first_provider")
@pytest.mark.asyncio
async def test_provide_second_epoch(shrine, absorber, update, yangs, yang_tokens, blessing):
    # Epoch and total shares are already checked in `test_update` so we do not repeat here
    provider = PROVIDER_1

    _, _, _, before_epoch, _, _, _, _ = update
    _, reward_assets, reward_assets_addresses, reward_amts = blessing

    yin_amt_to_provide_uint = (await shrine.balanceOf(provider).execute()).result.balance
    yin_amt_to_provide_wad = from_uint(yin_amt_to_provide_uint)
    before_reward_bals = (await get_token_balances(reward_assets, [provider]))[0]

    reap_info = (await absorber.preview_reap(provider).execute()).result

    tx = await absorber.provide(yin_amt_to_provide_wad).execute(caller_address=provider)

    total_shares_wad = (await absorber.get_total_shares_for_current_epoch().execute()).result.total
    provider_info = (await absorber.get_provider_info(provider).execute()).result.provision
    assert provider_info.shares + INITIAL_SHARES_WAD == total_shares_wad == yin_amt_to_provide_wad

    expected_epoch = 1
    assert provider_info.epoch == expected_epoch

    provider_last_absorption = (await absorber.get_provider_last_absorption(provider).execute()).result.absorption_id
    expected_absorption_id = 1
    assert provider_last_absorption == expected_absorption_id

    assert_event_emitted(
        tx,
        absorber.contract_address,
        "Provide",
        [provider, expected_epoch, yin_amt_to_provide_wad],
    )

    # Assets from first epoch's deposit should be transferred
    for asset_contract in yang_tokens:
        assert_event_emitted(
            tx, asset_contract.contract_address, "Transfer", lambda d: d[:2] == [absorber.contract_address, provider]
        )

    reward_multiplier = 1
    assert_provider_rewarded(
        absorber,
        provider,
        reward_assets,
        expected_epoch,
        before_reward_bals,
        reward_amts,
        reward_multiplier,
        reap_info.reward_asset_amts,
    )

    # Check that error has been transferred to new epoch, and no rewards were distributed
    # when provider 2 provided
    assert_reward_errors_propagated_to_next_epoch(absorber, reward_assets_addresses, before_epoch)


@pytest.mark.parametrize(
    "update",
    [Decimal("0.999000000000000001"), Decimal("0.9999999991"), Decimal("0.99999999999999")],
    indirect=["update"],
)
<<<<<<< HEAD
@pytest.mark.usefixtures("add_aura_reward", "add_vested_aura_reward", "first_epoch_first_provider")
=======
@pytest.mark.usefixtures("first_epoch_first_provider", "first_provider_request")
>>>>>>> fa0d4922
@pytest.mark.asyncio
async def test_provide_after_threshold_absorption(shrine, absorber, update, yangs, yang_tokens, blessing):
    """
    Sequence of events:
    1. Provider 1 provides (`first_epoch_first_provider`)
    2. Absorption occurs; yin per share falls below threshold (`update`), provider 1 receives 1 round of rewards
    3. Provider 2 provides, provider 1 receives 1 round of rewards
    4. Provider 1 withdraws, both providers share 1 round of rewards
    """
    first_provider = PROVIDER_1
    second_provider = PROVIDER_2

    tx, _, remaining_absorber_yin_wad, before_epoch, total_shares_wad, _, _, _ = update
    reward_assets_count, reward_assets, reward_assets_addresses, reward_amts = blessing

    # Assert epoch is updated
    epoch = (await absorber.get_current_epoch().execute()).result.epoch
    expected_epoch = 1
    assert epoch == expected_epoch

    assert_event_emitted(tx, absorber.contract_address, "EpochChanged", [expected_epoch - 1, expected_epoch])

    # Assert share
    total_shares_wad = (await absorber.get_total_shares_for_current_epoch().execute()).result.total
    absorber_yin_bal_wad = from_uint((await shrine.balanceOf(absorber.contract_address).execute()).result.balance)
    assert total_shares_wad == absorber_yin_bal_wad

    # Step 3: Provider 2 provides
    second_provider_yin_amt_uint = (await shrine.balanceOf(second_provider).execute()).result.balance
    second_provider_yin_amt_wad = from_uint(second_provider_yin_amt_uint)
    second_provider_yin_amt = from_wad(second_provider_yin_amt_wad)

    tx = await absorber.provide(second_provider_yin_amt_wad).execute(caller_address=second_provider)

    # Assert `Invoke` is emitted
    assert_event_emitted(
        tx,
        absorber.contract_address,
        "Invoke",
        [
            reward_assets_count,
            *reward_assets_addresses,
            reward_assets_count,
            *reward_amts,
            total_shares_wad,
            expected_epoch,
        ],
    )

    # Provider 2 can withdraw up to amount provided
    max_withdrawable_yin_amt = from_wad((await absorber.preview_remove(second_provider).execute()).result.amount)
    assert_equalish(max_withdrawable_yin_amt, second_provider_yin_amt)

    # First provider can withdraw a non-zero amount of yin corresponding to what was left in the
    # absorber after absorption past the threshold
    before_first_provider_yin_amt_wad = from_uint((await shrine.balanceOf(first_provider).execute()).result.balance)
    before_first_provider_info = (await absorber.get_provider_info(first_provider).execute()).result.provision
    before_first_provider_reward_bals = (await get_token_balances(reward_assets, [first_provider]))[0]
    before_total_shares_wad = (await absorber.get_total_shares_for_current_epoch().execute()).result.total

    reap_info = (await absorber.preview_reap(first_provider).execute()).result

    # Step 4: Provider 1 withdraws
    tx = await absorber.remove(MAX_REMOVE_AMT).execute(caller_address=first_provider)

    after_first_provider_info = (await absorber.get_provider_info(first_provider).execute()).result.provision
    assert after_first_provider_info.shares == 0
    assert after_first_provider_info.epoch == expected_epoch

    after_first_provider_yin_amt_wad = from_uint((await shrine.balanceOf(first_provider).execute()).result.balance)
    expected_removed_yin = from_wad(remaining_absorber_yin_wad)
    removed_yin = from_wad(after_first_provider_yin_amt_wad - before_first_provider_yin_amt_wad)
    assert_equalish(removed_yin, expected_removed_yin)

    expected_converted_shares = from_wad(
        (
            await absorber.convert_epoch_shares(epoch - 1, epoch, before_first_provider_info.shares).execute()
        ).result.shares
    )
    assert_equalish(removed_yin, expected_converted_shares)

<<<<<<< HEAD
    first_provider_after_threshold_rewards_perc = expected_converted_shares / from_wad(before_total_shares_wad)

    # Provider 1 should receive 2 full rounds and 1 partial round of blessings
    reward_multiplier = Decimal("2") + first_provider_after_threshold_rewards_perc

    # Relax error margin due to precision loss from shares conversion across epochs
    error_margin = Decimal("0.01")
    assert_provider_rewarded(
        absorber,
        first_provider,
        expected_epoch,
        reward_assets,
        before_first_provider_reward_bals,
        reward_amts,
        reward_multiplier,
        reap_info.reward_asset_amts,
        error_margin=error_margin,
    )

    # Provider 1 can no longer call reap
    with pytest.raises(StarkException, match="Absorber: Caller is not a provider in the current epoch"):
        await absorber.reap().execute(caller_address=first_provider)
=======
    request = (await absorber.get_provider_request(first_provider).execute()).result.request
    assert request.has_removed == TRUE
>>>>>>> fa0d4922


@pytest.mark.parametrize("update", [Decimal("1")], indirect=["update"])
@pytest.mark.parametrize("skipped_asset_idx", [None, 0, 1, 2])  # Test asset not involved in absorption
@pytest.mark.usefixtures("add_aura_reward", "add_vested_aura_reward", "first_epoch_first_provider")
@pytest.mark.asyncio
async def test_reap_different_epochs(
    shrine,
    absorber,
    yangs,
    yang_tokens,
    update,
    second_update_assets,
    skipped_asset_idx,
    blessing,
):
    """
    Sequence of events:
    1. Provider 1 provides (`first_epoch_first_provider`)
    2. Entire absorber's balance is used for an absorption (`update`), provider 1 receives 1 round of rewards
    3. Provider 2 provides, no rewards are distributed.
    4. Entire absorber's balance is used for an absorption, provider 2 receives 1 round of rewards
    5. Provider 1 and 2 reaps, no rewards are distributed each call.
       Provider 1 should receive assets from first update.
       Provider 2 should receive assets from second update.
    """
    first_absorbed_amts_dec = update[-1]
    _, reward_assets, reward_assets_addresses, reward_amts = blessing

    first_provider = PROVIDER_1
    second_provider = PROVIDER_2

    # Step 3: Provider 2 provides
    second_provider_yin_amt_uint = (await shrine.balanceOf(second_provider).execute()).result.balance
    second_provider_yin_amt_wad = from_uint(second_provider_yin_amt_uint)

    await absorber.provide(second_provider_yin_amt_wad).execute(caller_address=second_provider)

    second_provider_info = (await absorber.get_provider_info(second_provider).execute()).result.provision
    expected_epoch = 1
    assert second_provider_info.epoch == expected_epoch

    second_provider_last_absorption = (
        await absorber.get_provider_last_absorption(second_provider).execute()
    ).result.absorption_id
    expected_last_absorption = 1
    assert second_provider_last_absorption == expected_last_absorption

    # Step 4: Absorber is fully drained
    asset_addresses, absorbed_asset_amts_orig, absorbed_asset_amts_dec_orig = second_update_assets
    absorbed_asset_amts = absorbed_asset_amts_orig.copy()
    absorbed_asset_amts_dec = absorbed_asset_amts_dec_orig.copy()
    if skipped_asset_idx is not None:
        absorbed_asset_amts[skipped_asset_idx] = 0
        absorbed_asset_amts_dec[skipped_asset_idx] = Decimal("0")

    await simulate_update(
        shrine,
        absorber,
        yang_tokens,
        asset_addresses,
        absorbed_asset_amts,
        second_provider_yin_amt_wad,
    )

    epoch = (await absorber.get_current_epoch().execute()).result.epoch
    expected_epoch = 2
    assert epoch == expected_epoch

    absorptions_count = (await absorber.get_absorptions_count().execute()).result.count
    expected_absorptions_count = 2
    assert absorptions_count == expected_absorptions_count

    total_shares = (await absorber.get_total_shares_for_current_epoch().execute()).result.total
    assert total_shares == 0

    providers = [first_provider, second_provider]
    before_providers_absorbed_bals = await get_token_balances(yang_tokens, providers)
    absorbed_amts_arrs = [first_absorbed_amts_dec, absorbed_asset_amts_dec]

    before_providers_reward_bals = await get_token_balances(reward_assets, providers)

    for provider, before_absorbed_bals, before_reward_bals, absorbed_amts in zip(
        providers, before_providers_absorbed_bals, before_providers_reward_bals, absorbed_amts_arrs
    ):
        reap_info = (await absorber.preview_reap(provider).execute()).result
        assert reap_info.absorbed_assets == asset_addresses
        assert reap_info.reward_assets == reward_assets_addresses

        max_withdrawable_yin_amt = from_wad((await absorber.preview_remove(provider).execute()).result.amount)
        assert max_withdrawable_yin_amt == 0

        # Step 5: Provider 1 and 2 reaps
        # There should be no rewards for this action since Absorber is emptied and there are no shares
        tx = await absorber.reap().execute(caller_address=provider)

        for idx, (asset, asset_info, before_absorbed_bal, absorbed_amt, preview_amt_wad) in enumerate(
            zip(yang_tokens, yangs, before_absorbed_bals, absorbed_amts, reap_info.absorbed_asset_amts)
        ):
            if provider == second_provider and skipped_asset_idx is not None and idx == skipped_asset_idx:
                continue

            after_absorbed_bal = from_fixed_point(
                from_uint((await asset.balanceOf(provider).execute()).result.balance),
                asset_info.decimals,
            )

            # Relax error margin by half due to loss of precision from fixed point arithmetic
            error_margin = custom_error_margin(asset_info.decimals // 2 - 1)
            assert_equalish(after_absorbed_bal, before_absorbed_bal + absorbed_amt, error_margin)

            preview_amt = from_fixed_point(preview_amt_wad, asset_info.decimals)
            assert_equalish(absorbed_amt, preview_amt, error_margin)

            assert_event_emitted(
                tx, asset.contract_address, "Transfer", lambda d: d[:2] == [absorber.contract_address, provider]
            )

        reward_multiplier = 1
        assert_provider_rewarded(
            absorber,
            provider,
            expected_epoch,
            reward_assets,
            before_reward_bals,
            reward_amts,
            reward_multiplier,
            reap_info.reward_asset_amts,
        )

        after_provider_info = (await absorber.get_provider_info(provider).execute()).result.provision
        assert after_provider_info.epoch == expected_epoch


@pytest.mark.usefixtures(
    "add_aura_reward", "add_vested_aura_reward", "first_epoch_first_provider", "first_epoch_second_provider"
)
@pytest.mark.parametrize("update", [Decimal("0.2"), Decimal("1")], indirect=["update"])
@pytest.mark.parametrize("absorber_both", ["absorber", "absorber_killed"], indirect=["absorber_both"])
@pytest.mark.asyncio
async def test_multi_user_reap_same_epoch_single_absorption(
    shrine,
    absorber_both,
    first_epoch_first_provider,
    first_epoch_second_provider,
    yangs,
    yang_tokens,
    update,
    blessing,
):
    """
    Sequence of events:
    1. Provider 1 provides (`first_epoch_first_provider`)
    2. Provider 2 provides (`first_epoch_second_provider`), provider 1 receives 1 round of rewards
    3. Absorption happens (`update`), providers share 1 round of rewards
    4. Providers 1 and 2 reaps, providers share each round of rewards if absorber is not drained
    """
    absorber = absorber_both

    _, percentage_drained, _, before_epoch, _, asset_addresses, _, absorbed_amts_dec = update
    asset_count = len(asset_addresses)
    is_drained = True if percentage_drained >= Decimal("1") else False

    reward_assets_count, reward_assets, reward_assets_addresses, reward_amts = blessing

    _, first_provider_amt_wad = first_epoch_first_provider
    _, second_provider_amt_wad = first_epoch_second_provider

    first_provider_amt = from_wad(first_provider_amt_wad)
    second_provider_amt = from_wad(second_provider_amt_wad)
    total_provided_amt = first_provider_amt + second_provider_amt

    providers = [PROVIDER_1, PROVIDER_2]
    before_providers_absorbed_bals = await get_token_balances(yang_tokens, providers)
    before_providers_reward_bals = await get_token_balances(reward_assets, providers)

    expected_epoch = 0
    if is_drained:
        expected_epoch += 1

    expected_blessings_count = 2
    provided_perc = [first_provider_amt / total_provided_amt, second_provider_amt / total_provided_amt]
    for provider, percentage, before_absorbed_bals, before_reward_bals in zip(
        providers, provided_perc, before_providers_absorbed_bals, before_providers_reward_bals
    ):
        reap_info = (await absorber.preview_reap(provider).execute()).result

        # Step 4: Providers 1 and 2 reaps
        tx = await absorber.reap().execute(caller_address=provider)

        # Rewards are distributed only if there are shares in current epoch
        if not is_drained:
            expected_blessings_count += 1
            assert_event_emitted(
                tx,
                absorber.contract_address,
                "Invoke",
                lambda d: d[:6]
                == [
                    reward_assets_count,
                    *reward_assets_addresses,
                    reward_assets_count,
                    *reward_amts,
                ],
            )

        assert_event_emitted(
            tx,
            absorber.contract_address,
            "Reap",
            lambda d: d[:5] == [provider, asset_count, *asset_addresses]
            and d[9:12] == [reward_assets_count, *reward_assets_addresses],
        )

        for asset, asset_info, before_absorbed_bal, absorbed_amt in zip(
            yang_tokens, yangs, before_absorbed_bals, absorbed_amts_dec
        ):
            assert_event_emitted(
                tx,
                asset.contract_address,
                "Transfer",
                lambda d: d[:2] == [absorber.contract_address, provider],
            )

            after_absorbed_bal = from_fixed_point(
                from_uint((await asset.balanceOf(provider).execute()).result.balance),
                asset_info.decimals,
            )

            # Relax error margin by half due to loss of precision from fixed point arithmetic
            error_margin = custom_error_margin(asset_info.decimals // 2 - 1)
            expected_reaped_amt = percentage * absorbed_amt
            assert_equalish(after_absorbed_bal, before_absorbed_bal + expected_reaped_amt, error_margin)

        reward_multiplier = (expected_blessings_count - 1) * percentage

        # First provider gets a full round of rewards when second provider first provides
        if provider == PROVIDER_1:
            reward_multiplier += Decimal("1")

        assert_provider_rewarded(
            absorber,
            provider,
            expected_epoch,
            reward_assets,
            before_reward_bals,
            reward_amts,
            reward_multiplier,
            reap_info.reward_asset_amts,
        )

        after_provider_info = (await absorber.get_provider_info(provider).execute()).result.provision
        assert after_provider_info.epoch == expected_epoch

        # Assert that provider cannot reap earlier rewards again if it was drained
        if is_drained:
            with pytest.raises(StarkException, match="Absorber: Caller is not a provider in the current epoch"):
                await absorber.reap().execute(caller_address=provider)

    if is_drained:
        assert_reward_errors_propagated_to_next_epoch(absorber, reward_assets_addresses, before_epoch)


@pytest.mark.parametrize("update", [Decimal("0.2"), Decimal("0.5")], indirect=["update"])
@pytest.mark.parametrize("second_absorption_percentage", [Decimal("0.2"), Decimal("0.5")])
@pytest.mark.usefixtures(
    "add_aura_reward", "add_vested_aura_reward", "first_epoch_first_provider", "funded_absorber_providers"
)
@pytest.mark.asyncio
async def test_multi_user_reap_same_epoch_multi_absorptions(
    shrine,
    absorber,
    yangs,
    yang_tokens,
    update,
    second_update_assets,
    second_absorption_percentage,
    blessing,
):
    """
    Sequence of events:
    1. Provider 1 provides (`first_epoch_first_provider`).
    2. Partial absorption happens (`update`), provider 1 receives 1 round of rewards.
    3. Provider 2 provides, provider 1 receives 1 round of rewards.
    4. Partial absorption happens, providers share 1 round of rewards.
    5. Provider 1 reaps, providers share 1 round of rewards
    6. Provider 2 reaps, providers share 1 round of rewards
    """
    first_provider = PROVIDER_1
    second_provider = PROVIDER_2

    _, _, remaining_yin_wad, expected_epoch, _, asset_addresses, _, first_absorbed_amts_dec = update
    asset_count = len(asset_addresses)

    reward_assets_count, reward_assets, reward_assets_addresses, reward_amts = blessing

    # Step 3: Provider 2 pprovides
    second_provider_yin_amt_uint = (await shrine.balanceOf(second_provider).execute()).result.balance
    second_provider_yin_amt_wad = from_uint(second_provider_yin_amt_uint)
    await absorber.provide(second_provider_yin_amt_wad).execute(caller_address=second_provider)

    # Step 4: Partial absorption
    first_provider_amt = from_wad(remaining_yin_wad)
    second_provider_amt = from_wad(second_provider_yin_amt_wad)
    total_provided_amt = first_provider_amt + second_provider_amt

    second_update_burn_amt_wad = to_wad(second_absorption_percentage * total_provided_amt)
    _, second_absorbed_amts, second_absorbed_amts_dec = second_update_assets

    await simulate_update(
        shrine,
        absorber,
        yang_tokens,
        asset_addresses,
        second_absorbed_amts,
        second_update_burn_amt_wad,
    )

    providers = [first_provider, second_provider]
    providers_remaining_yin = [first_provider_amt, second_provider_amt]
    before_providers_absorbed_bals = await get_token_balances(yang_tokens, providers)
    before_providers_reward_bals = await get_token_balances(reward_assets, providers)

    expected_blessings_count = 3
    provided_perc = [amt / total_provided_amt for amt in providers_remaining_yin]
    for provider, percentage, remaining_yin, before_absorbed_bals, before_reward_bals in zip(
        providers, provided_perc, providers_remaining_yin, before_providers_absorbed_bals, before_providers_reward_bals
    ):
        reap_info = (await absorber.preview_reap(provider).execute()).result

        # Steps 5 and 6: Providers 1 and 2 reaps
        tx = await absorber.reap().execute(caller_address=provider)

        assert_event_emitted(
            tx,
            absorber.contract_address,
            "Reap",
            lambda d: d[:5] == [provider, asset_count, *asset_addresses]
            and d[9:12] == [reward_assets_count, *reward_assets_addresses],
        )
        assert_event_emitted(tx, absorber.contract_address, "Invoke")

        expected_blessings_count += 1

        for asset, asset_info, before_absorbed_bal, first_absorbed_amt, second_absorbed_amt in zip(
            yang_tokens, yangs, before_absorbed_bals, first_absorbed_amts_dec, second_absorbed_amts_dec
        ):
            assert_event_emitted(
                tx,
                asset.contract_address,
                "Transfer",
                lambda d: d[:2] == [absorber.contract_address, provider],
            )

            after_bal = from_fixed_point(
                from_uint((await asset.balanceOf(provider).execute()).result.balance),
                asset_info.decimals,
            )

            # Relax error margin by half due to loss of precision from fixed point arithmetic
            error_margin = custom_error_margin(asset_info.decimals // 2 - 1)
            expected_reaped_amt = percentage * second_absorbed_amt

            if provider == first_provider:
                expected_reaped_amt += first_absorbed_amt

            assert_equalish(after_bal, before_absorbed_bal + expected_reaped_amt, error_margin)

        max_withdrawable_yin_amt = from_wad((await absorber.preview_remove(provider).execute()).result.amount)
        expected_remaining_yin = remaining_yin - (percentage * from_wad(second_update_burn_amt_wad))
        assert_equalish(max_withdrawable_yin_amt, expected_remaining_yin)

        reward_multiplier = (expected_blessings_count - 2) * percentage
        # First provider gets 2 rounds of rewards
        if provider == PROVIDER_1:
            reward_multiplier += Decimal("2")

        assert_provider_rewarded(
            absorber,
            provider,
            expected_epoch,
            reward_assets,
            before_reward_bals,
            reward_amts,
            reward_multiplier,
            reap_info.reward_asset_amts,
        )

        after_provider_info = (await absorber.get_provider_info(provider).execute()).result.provision
        assert after_provider_info.epoch == expected_epoch


@pytest.mark.parametrize("price_decrease", [Decimal("0.5"), Decimal("0.8")])
@pytest.mark.usefixtures("first_epoch_first_provider", "first_epoch_second_provider")
@pytest.mark.asyncio
async def test_remove_exceeds_limit_fail(shrine, absorber, steth_yang, price_decrease):

    steth_yang_price = (await shrine.get_current_yang_price(steth_yang.contract_address).execute()).result.price
    new_steth_yang_price = int((Decimal("1") - price_decrease) * steth_yang_price)
    await shrine.advance(steth_yang.contract_address, new_steth_yang_price).execute(caller_address=SHRINE_OWNER)

    ltv_to_threshold = (await absorber.get_shrine_ltv_to_threshold().execute()).result.ratio

    assert ltv_to_threshold > REMOVAL_LIMIT_RAY

    for provider in [PROVIDER_1, PROVIDER_2]:
        with pytest.raises(StarkException, match="Absorber: Relative LTV is above limit"):
            await absorber.remove(MAX_REMOVE_AMT).execute(caller_address=provider)


@pytest.mark.usefixtures("first_epoch_first_provider")
@pytest.mark.asyncio
async def test_remove_no_request_fail(starknet, absorber):
    provider = PROVIDER_1

    # Provider has not requested removal
    with pytest.raises(StarkException, match="Absorber: No request found"):
        await absorber.remove(MAX_REMOVE_AMT).execute(caller_address=provider)


@pytest.mark.usefixtures("first_epoch_first_provider")
@pytest.mark.asyncio
async def test_non_provider_fail(shrine, absorber):
    provider = NON_PROVIDER
<<<<<<< HEAD
    with pytest.raises(StarkException, match="Absorber: Caller is not a provider in the current epoch"):
=======

    with pytest.raises(StarkException, match="Absorber: Caller is not a provider"):
        await absorber.request().execute(caller_address=provider)

    with pytest.raises(StarkException, match="Absorber: Caller is not a provider"):
>>>>>>> fa0d4922
        await absorber.remove(0).execute(caller_address=provider)

    with pytest.raises(StarkException, match="Absorber: Caller is not a provider in the current epoch"):
        await absorber.remove(MAX_REMOVE_AMT).execute(caller_address=provider)

    with pytest.raises(StarkException, match="Absorber: Caller is not a provider in the current epoch"):
        await absorber.reap().execute(caller_address=provider)

    removable_yin = (await absorber.preview_remove(provider).execute()).result.amount
    assert removable_yin == 0

    reap_info = (await absorber.preview_reap(provider).execute()).result
    assert reap_info.absorbed_assets == reap_info.absorbed_asset_amts == []
    assert reap_info.reward_assets == reap_info.reward_asset_amts == []


@pytest.mark.usefixtures("funded_absorber_providers")
@pytest.mark.asyncio
async def test_provide_fail(shrine, absorber):
    provider = PROVIDER_1

    # Out of bounds
    for amt in WAD_RAY_OOB_VALUES:
        with pytest.raises(StarkException, match=r"Absorber: Value of `amount` \(-?\d+\) is out of bounds"):
            await absorber.provide(amt).execute(caller_address=provider)

    # Less than initial shares
    with pytest.raises(StarkException, match="Absorber: Amount provided is less than minimum initial shares"):
        await absorber.provide(0).execute(caller_address=provider)

    # Less than initial shares
    with pytest.raises(StarkException, match="Absorber: Amount provided is less than minimum initial shares"):
        await absorber.provide(999).execute(caller_address=provider)

    # Insufficient balance
    yin_bal_uint = (await shrine.balanceOf(provider).execute()).result.balance
    yin_bal_wad = from_uint(yin_bal_uint)
    provide_amt = yin_bal_wad + 1
    with pytest.raises(StarkException, match="Absorber: Transfer of yin failed"):
        await absorber.provide(provide_amt).execute(caller_address=provider)

    # Insufficient allowance
    allowance_amt = yin_bal_wad - 1
    allowance_amt_uint = to_uint(allowance_amt)

    await shrine.approve(absorber.contract_address, allowance_amt_uint).execute(caller_address=provider)
    with pytest.raises(StarkException, match="Absorber: Transfer of yin failed"):
        await absorber.provide(yin_bal_wad).execute(caller_address=provider)


@pytest.mark.usefixtures("first_epoch_first_provider")
@pytest.mark.parametrize("amt", WAD_RAY_OOB_VALUES)
@pytest.mark.asyncio
async def test_remove_out_of_bounds_fail(absorber, amt):
    provider = PROVIDER_1
    with pytest.raises(StarkException, match=r"Absorber: Value of `amount` \(-?\d+\) is out of bounds"):
        await absorber.remove(amt).execute(caller_address=provider)


#
# Tests - Invoke
#


@pytest.mark.usefixtures("add_aura_reward", "add_vested_aura_reward", "first_epoch_first_provider")
@pytest.mark.asyncio
async def test_invoke_inactive_reward(
    absorber, aura_token, vested_aura_token, aura_token_blesser, vested_aura_token_blesser
):
    """
    Inactive rewards should be skipped when `invoke` is called.
    """
    provider = PROVIDER_1

    # Set vested AURA to inactive
    await absorber.set_reward(
        vested_aura_token.contract_address,
        vested_aura_token_blesser.contract_address,
        FALSE,
    ).execute(caller_address=ABSORBER_OWNER)

    expected_epoch = 0
    before_aura_cumulative = (
        await absorber.get_asset_reward_info(aura_token.contract_address, expected_epoch).execute()
    ).result.info.asset_amt_per_share
    before_vested_aura_cumulative = (
        await absorber.get_asset_reward_info(vested_aura_token.contract_address, expected_epoch).execute()
    ).result.info.asset_amt_per_share

    # Trigger an invoke
    tx = await absorber.provide(0).execute(caller_address=provider)

    expected_rewards_count = 1
    assert_event_emitted(
        tx,
        absorber.contract_address,
        "Invoke",
        lambda d: d[:4]
        == [
            expected_rewards_count,
            *[aura_token.contract_address],
            expected_rewards_count,
            *[AURA_BLESS_AMT_WAD],
        ],
    )

    after_aura_cumulative = (
        await absorber.get_asset_reward_info(aura_token.contract_address, expected_epoch).execute()
    ).result.info.asset_amt_per_share
    after_vested_aura_cumulative = (
        await absorber.get_asset_reward_info(vested_aura_token.contract_address, expected_epoch).execute()
    ).result.info.asset_amt_per_share

    assert after_aura_cumulative > before_aura_cumulative
    assert after_vested_aura_cumulative == before_vested_aura_cumulative

    # Set all rewards to inactive
    await absorber.set_reward(
        aura_token.contract_address,
        aura_token_blesser.contract_address,
        FALSE,
    ).execute(caller_address=ABSORBER_OWNER)

    final_aura_cumulative = (
        await absorber.get_asset_reward_info(aura_token.contract_address, expected_epoch).execute()
    ).result.info.asset_amt_per_share
    final_vested_aura_cumulative = (
        await absorber.get_asset_reward_info(vested_aura_token.contract_address, expected_epoch).execute()
    ).result.info.asset_amt_per_share

    assert final_aura_cumulative == after_aura_cumulative
    assert final_vested_aura_cumulative == after_vested_aura_cumulative


@pytest.mark.usefixtures("first_epoch_first_provider")
@pytest.mark.asyncio
async def test_invoke_zero_distribution_from_active_rewards(
    absorber, aura_token_blesser, vested_aura_token_blesser, blessing
):
    """
    Check for early return when no rewards are distributed because the vesting contracts
    of active rewards did not distribute any
    """
    provider = PROVIDER_1

    _, _, reward_assets_addresses, _ = blessing
    blessers = [aura_token_blesser, vested_aura_token_blesser]
    for asset_address, blesser in zip(reward_assets_addresses, blessers):
        await absorber.set_reward(
            asset_address,
            blesser.contract_address,
            TRUE,
        ).execute(caller_address=ABSORBER_OWNER)

    expected_epoch = 0
    before_rewards_cumulative = []
    for asset_address in reward_assets_addresses:
        cumulative = (
            await absorber.get_asset_reward_info(asset_address, expected_epoch).execute()
        ).result.info.asset_amt_per_share
        before_rewards_cumulative.append(cumulative)

    # Trigger an invoke
    await absorber.provide(0).execute(caller_address=provider)

    after_rewards_cumulative = []
    for asset_address in reward_assets_addresses:
        cumulative = (
            await absorber.get_asset_reward_info(asset_address, expected_epoch).execute()
        ).result.info.asset_amt_per_share
        after_rewards_cumulative.append(cumulative)

    assert before_rewards_cumulative == after_rewards_cumulative


@pytest.mark.usefixtures("first_epoch_first_provider")
@pytest.mark.asyncio
async def test_invoke_pass_with_depleted_active_reward(
    absorber, aura_token, aura_token_blesser, vested_aura_token, vested_aura_token_blesser
):
    """
    Check that `invoke` works as intended when one of more than one active rewards does not have any distribution
    """
    provider = PROVIDER_1

    rewards = [aura_token, vested_aura_token]
    blessers = [aura_token_blesser, vested_aura_token_blesser]
    for asset, blesser in zip(rewards, blessers):
        await absorber.set_reward(
            asset.contract_address,
            blesser.contract_address,
            TRUE,
        ).execute(caller_address=ABSORBER_OWNER)

    expected_epoch = 0
    before_aura_cumulative = (
        await absorber.get_asset_reward_info(aura_token.contract_address, expected_epoch).execute()
    ).result.info.asset_amt_per_share
    before_vested_aura_cumulative = (
        await absorber.get_asset_reward_info(vested_aura_token.contract_address, expected_epoch).execute()
    ).result.info.asset_amt_per_share

    # Mint tokens to AURA's blesser contract
    vesting_amt = to_uint(to_wad(AURA_BLESSER_STARTING_BAL))
    await aura_token.mint(aura_token_blesser.contract_address, vesting_amt).execute(caller_address=BLESSER_OWNER)

    # Trigger an invoke
    tx = await absorber.provide(0).execute(caller_address=provider)
    expected_rewards_count = len(rewards)
    assert_event_emitted(
        tx,
        absorber.contract_address,
        "Invoke",
        lambda d: d[:6]
        == [
            expected_rewards_count,
            *[aura_token.contract_address, vested_aura_token.contract_address],
            expected_rewards_count,
            *[AURA_BLESS_AMT_WAD, 0],
        ],
    )

    after_aura_cumulative = (
        await absorber.get_asset_reward_info(aura_token.contract_address, expected_epoch).execute()
    ).result.info.asset_amt_per_share
    after_vested_aura_cumulative = (
        await absorber.get_asset_reward_info(vested_aura_token.contract_address, expected_epoch).execute()
    ).result.info.asset_amt_per_share

    assert after_aura_cumulative > before_aura_cumulative
    assert after_vested_aura_cumulative == before_vested_aura_cumulative


# TODO: enchmarking; delete before merge
@pytest.mark.usefixtures("add_aura_reward", "add_vested_aura_reward", "first_epoch_first_provider")
@pytest.mark.parametrize("blessings_count", [0, 1, 2, 5, 10, 35, 100, 200, 500])
@pytest.mark.asyncio
async def test_provide_varying_blessings_count(
    shrine, absorber, yang_tokens, first_update_assets, blessings_count, aura_token, blessing
):
    provider = PROVIDER_1

    _, _, _, reward_amts = blessing
    before_aura_token_bal = from_uint((await aura_token.balanceOf(provider).execute()).result.balance)

    other_provider = PROVIDER_2
    for i in range(blessings_count):
        await absorber.provide(1).execute(caller_address=other_provider)

    tx = await absorber.reap().execute(caller_address=provider)
    blessings_count += 1

    after_aura_token_bal = from_uint((await aura_token.balanceOf(provider).execute()).result.balance)
    assert_equalish(
        from_wad(after_aura_token_bal),
        from_wad(before_aura_token_bal + blessings_count * reward_amts[0]),
    )

    print("Reap for {} blessings: {}".format(blessings_count, estimate_gas(tx)))
    print("Resources: ", tx.call_info.execution_resources)<|MERGE_RESOLUTION|>--- conflicted
+++ resolved
@@ -457,7 +457,6 @@
 
 
 @pytest.fixture
-<<<<<<< HEAD
 async def add_aura_reward(absorber, aura_token, aura_token_blesser):
     tx = await absorber.set_reward(
         aura_token.contract_address,
@@ -505,14 +504,15 @@
     reward_assets_addresses = [asset.contract_address for asset in reward_assets]
     expected_asset_amts = [AURA_BLESS_AMT_WAD, VESTED_AURA_BLESS_AMT_WAD]
     return len(reward_assets), reward_assets, reward_assets_addresses, expected_asset_amts
-=======
+
+
+@pytest.fixture
 async def first_provider_request(starknet, absorber):
     await absorber.request().execute(caller_address=PROVIDER_1)
 
     current_timestamp = get_block_timestamp(starknet)
     new_timestamp = current_timestamp + REQUEST_BASE_TIMELOCK_SECONDS
     set_block_timestamp(starknet, new_timestamp)
->>>>>>> fa0d4922
 
 
 #
@@ -534,26 +534,22 @@
     absorptions_count = (await absorber.get_absorptions_count().execute()).result.count
     assert absorptions_count == 0
 
-<<<<<<< HEAD
     rewards_count = (await absorber.get_rewards_count().execute()).result.count
     assert rewards_count == 0
 
     rewards = (await absorber.get_rewards().execute()).result.rewards
     rewards == []
-=======
     limit = (await absorber.get_removal_limit().execute()).result.limit
     assert limit == REMOVAL_LIMIT_RAY
->>>>>>> fa0d4922
 
     is_live = (await absorber.get_live().execute()).result.is_live
     assert is_live == TRUE
 
     admin_role = (await absorber.get_roles(ABSORBER_OWNER).execute()).result.roles
-<<<<<<< HEAD
-    assert admin_role == AbsorberRoles.KILL + AbsorberRoles.SET_PURGER + AbsorberRoles.SET_REWARD
-=======
-    assert admin_role == AbsorberRoles.KILL + AbsorberRoles.SET_REMOVAL_LIMIT + AbsorberRoles.SET_PURGER
->>>>>>> fa0d4922
+    assert (
+        admin_role
+        == AbsorberRoles.KILL + AbsorberRoles.SET_PURGER + AbsorberRoles.SET_REMOVAL_LIMIT + AbsorberRoles.SET_REWARD
+    )
 
 
 @pytest.mark.asyncio
@@ -1109,43 +1105,34 @@
 @pytest.mark.parametrize("absorber_both", ["absorber", "absorber_killed"], indirect=["absorber_both"])
 @pytest.mark.parametrize("update", [Decimal("0"), Decimal("0.2"), Decimal("1")], indirect=["update"])
 @pytest.mark.parametrize("percentage_to_remove", [Decimal("0"), Decimal("0.25"), Decimal("0.667"), Decimal("1")])
-<<<<<<< HEAD
+@pytest.mark.parametrize("seconds_since_request", [REQUEST_BASE_TIMELOCK_SECONDS, REQUEST_VALIDITY_PERIOD_SECONDS])
 @pytest.mark.usefixtures("add_aura_reward", "add_vested_aura_reward", "first_epoch_first_provider")
 @pytest.mark.asyncio
 async def test_remove(
+    starknet,
     shrine,
     absorber_both,
     update,
     yangs,
     yang_tokens,
     percentage_to_remove,
+    seconds_since_request,
     blessing,
-=======
-@pytest.mark.parametrize("seconds_since_request", [REQUEST_BASE_TIMELOCK_SECONDS, REQUEST_VALIDITY_PERIOD_SECONDS])
-@pytest.mark.usefixtures("first_epoch_first_provider")
-@pytest.mark.asyncio
-async def test_remove_pass(
-    starknet, shrine, absorber_both, update, yangs, yang_tokens, percentage_to_remove, seconds_since_request
->>>>>>> fa0d4922
 ):
     absorber = absorber_both
 
     provider = PROVIDER_1
 
-<<<<<<< HEAD
     _, percentage_drained, _, _, total_shares_wad, assets, absorbed_asset_amts, absorbed_asset_amts_dec = update
     is_drained = True if percentage_drained >= Decimal("1") else False
 
-    reward_assets_count, reward_assets, reward_assets_addresses, reward_amts = blessing
-=======
     await absorber.request().execute(caller_address=provider)
 
     request_timestamp = get_block_timestamp(starknet)
     new_timestamp = request_timestamp + seconds_since_request
     set_block_timestamp(starknet, new_timestamp)
 
-    _, percentage_drained, _, _, total_shares_wad, assets, asset_amts, asset_amts_dec = update
->>>>>>> fa0d4922
+    reward_assets_count, reward_assets, reward_assets_addresses, reward_amts = blessing
 
     before_provider_yin_bal = from_wad(from_uint((await shrine.balanceOf(provider).execute()).result.balance))
     before_provider_info = (await absorber.get_provider_info(provider).execute()).result.provision
@@ -1224,7 +1211,6 @@
     after_absorber_yin_bal_wad = from_uint((await shrine.balanceOf(absorber.contract_address).execute()).result.balance)
     assert after_absorber_yin_bal_wad == before_absorber_yin_bal_wad - yin_to_remove_wad
 
-<<<<<<< HEAD
     assert_provider_rewarded(
         absorber,
         provider,
@@ -1235,10 +1221,9 @@
         reward_multiplier,
         reap_info.reward_asset_amts,
     )
-=======
+
     request = (await absorber.get_provider_request(provider).execute()).result.request
     assert request.has_removed == TRUE
->>>>>>> fa0d4922
 
 
 @pytest.mark.parametrize("update", [Decimal("1")], indirect=["update"])
@@ -1305,11 +1290,9 @@
     [Decimal("0.999000000000000001"), Decimal("0.9999999991"), Decimal("0.99999999999999")],
     indirect=["update"],
 )
-<<<<<<< HEAD
-@pytest.mark.usefixtures("add_aura_reward", "add_vested_aura_reward", "first_epoch_first_provider")
-=======
-@pytest.mark.usefixtures("first_epoch_first_provider", "first_provider_request")
->>>>>>> fa0d4922
+@pytest.mark.usefixtures(
+    "add_aura_reward", "add_vested_aura_reward", "first_epoch_first_provider", "first_provider_request"
+)
 @pytest.mark.asyncio
 async def test_provide_after_threshold_absorption(shrine, absorber, update, yangs, yang_tokens, blessing):
     """
@@ -1391,7 +1374,6 @@
     )
     assert_equalish(removed_yin, expected_converted_shares)
 
-<<<<<<< HEAD
     first_provider_after_threshold_rewards_perc = expected_converted_shares / from_wad(before_total_shares_wad)
 
     # Provider 1 should receive 2 full rounds and 1 partial round of blessings
@@ -1414,10 +1396,9 @@
     # Provider 1 can no longer call reap
     with pytest.raises(StarkException, match="Absorber: Caller is not a provider in the current epoch"):
         await absorber.reap().execute(caller_address=first_provider)
-=======
+
     request = (await absorber.get_provider_request(first_provider).execute()).result.request
     assert request.has_removed == TRUE
->>>>>>> fa0d4922
 
 
 @pytest.mark.parametrize("update", [Decimal("1")], indirect=["update"])
@@ -1842,15 +1823,11 @@
 @pytest.mark.asyncio
 async def test_non_provider_fail(shrine, absorber):
     provider = NON_PROVIDER
-<<<<<<< HEAD
+
     with pytest.raises(StarkException, match="Absorber: Caller is not a provider in the current epoch"):
-=======
-
-    with pytest.raises(StarkException, match="Absorber: Caller is not a provider"):
         await absorber.request().execute(caller_address=provider)
 
-    with pytest.raises(StarkException, match="Absorber: Caller is not a provider"):
->>>>>>> fa0d4922
+    with pytest.raises(StarkException, match="Absorber: Caller is not a provider in the current epoch"):
         await absorber.remove(0).execute(caller_address=provider)
 
     with pytest.raises(StarkException, match="Absorber: Caller is not a provider in the current epoch"):
