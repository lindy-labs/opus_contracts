from decimal import Decimal
from typing import Optional, Union

import pytest
from starkware.starknet.testing.contract import StarknetContract
from starkware.starknet.testing.objects import StarknetCallInfo
from starkware.starkware_utils.error_handling import StarkException

from tests.absorber.constants import *  # noqa: F403
from tests.roles import AbsorberRoles
from tests.shrine.constants import FEED_LEN, MAX_PRICE_CHANGE, MULTIPLIER_FEED
from tests.utils import (
    ABSORBER_OWNER,
    BAD_GUY,
<<<<<<< HEAD
    ERROR_MARGIN,
=======
    DEPLOYMENT_TIMESTAMP,
>>>>>>> f437f44c
    FALSE,
    MAX_UINT256,
    RAY_SCALE,
    SHRINE_OWNER,
    TIME_INTERVAL,
    TRUE,
    WAD_RAY_OOB_VALUES,
    ZERO_ADDRESS,
    YangConfig,
    assert_equalish,
    assert_event_emitted,
    calculate_max_forge,
    compile_code,
    compile_contract,
    create_feed,
    custom_error_margin,
    estimate_gas,
    from_fixed_point,
    from_ray,
    from_uint,
    from_wad,
    get_block_timestamp,
    get_contract_code_with_addition,
    get_contract_code_with_replacement,
    get_token_balances,
    max_approve,
    set_block_timestamp,
    to_fixed_point,
    to_ray,
    to_uint,
    to_wad,
)

#
# Helpers
#


async def simulate_update(
    shrine: StarknetContract,
    absorber: StarknetContract,
    assets: tuple[StarknetContract],
    asset_addresses: list[int],
    asset_amts: list[int],
    yin_amt_to_burn_wad: int,
) -> StarknetCallInfo:
    """
    Helper to simulate `Absorber.update` by doing:
    1. Minting `asset_amts` of freed collateral to absorber
    2. Transferring `yin_amt_to_burn_wad` amount of yin from absorber

    Arguments
    ---------
    shrine: StarknetContract
        Contract instance of Shrine.
    absorber: StarknetContract
        Contract instance of Absorber.
    assets: tuple[StarknetContract]
        Ordered tuple of token contract instances for the freed assets
    asset_addresses: list[int]
        Ordered list of token contract addresses for the freed assets
    asset_amts: list[int]
        Ordered list of amount of each asset to transfer to the absorber in wad.
    yin_amt_to_burn_wad: int
        Amount of yin to transfer from the absorber in wad

    Returns
    -------
    A tuple of:
    1. the transaction receipt for `Absorber.update`
    2. an ordered list of the freed asset addresses
    3. an ordered list of the amount of assets freed in Decimal
    """
    for token, amt in zip(assets, asset_amts):
        amt_uint = to_uint(amt)
        await token.mint(absorber.contract_address, amt_uint).execute(caller_address=MOCK_PURGER)

    # Transfer yin from absorber to burner address to simulate `absorb`
    await absorber.burn_yin(BURNER, yin_amt_to_burn_wad).execute(caller_address=ABSORBER_OWNER)

    tx = await absorber.update(
        asset_addresses,
        asset_amts,
    ).execute(caller_address=MOCK_PURGER)

    return tx, asset_addresses, asset_amts


async def assert_reward_errors_propagated_to_next_epoch(
    absorber: StarknetContract,
    asset_addresses: list[int],
    epoch: int,
):
    """
    Helper function to assert that the errors of reward tokens in the current epoch are
    propagated to the next epoch, and the cumulative asset amount per share wad is 0.

    Arguments
    ---------
    absorber: StarknetContract
        Contract instance of Absorber.
    asset_addresses: list[int]
        Ordered list of token contract addresses for the rewards.
    epoch: int
        The epoch which error is to be propagated to the next epoch.
    """
    for asset_address in reward_assets_addresses:
        before_epoch_error = (await absorber.get_asset_reward_info(asset_address, epoch).execute()).result.info.error
        after_epoch_info = (await absorber.get_asset_reward_info(asset_address, epoch + 1).execute()).result.info

        assert after_epoch_info.error == before_epoch_error
        assert after_epoch_info.asset_amt_per_share == 0


async def assert_provider_rewarded(
    absorber: StarknetContract,
    provider: int,
    epoch: int,
    reward_assets: list[StarknetContract],
    before_balances: list[Decimal],
    base_reward_amts: list[int],
    reward_multiplier: Union[int, Decimal],
    preview_amts: Optional[list[int]],
    error_margin: Optional[Decimal] = ERROR_MARGIN,
):
    """
    Helper function to assert that:
    1. a provider has received the correct amount of reward tokens and, if provided,
       that the previewed amount returned by `preview_reap` is correct.
    2. a provider's last cumulative asset amount per share wad value is updated for all reward tokens.

    Arguments
    ---------
    absorber: StarknetContract
        Contract instance of Absorber.
    provider: int
        Address of the provider.
    epoch: int
        The latest epoch.
    asset_addresses: list[StarknetContract]
        Ordered list of the reward tokens contracts.
    before_balances: list[Decimal]
        Ordered list of the provider's reward token balances before receiving the rewards, in Decimal.
    base_reward_amts: list[int]
        Ordered list of the total amount of reward token transferred to the absorber per blessing in wad.
    reward_multiplier: Union[int, Decimal]
        The multiplier to apply to `base_reward_amts` when calculating the total amount the provider should
        receive.
    preview_amts: list[int]
        Ordered list of the expected amount of reward tokens the provider is entitled to withdraw
        based on `preview_reap`, if provided.
    error_margin: Optional[Decimal]
        The error margin to use, if provided.
    """
    # Set preview amounts to dummy value if it is not provided
    preview_amts = base_reward_amts if preview_amts is None else preview_amts

    for asset, before_bal, blessed_amt_wad, preview_amt_wad in zip(
        reward_assets, before_balances, base_reward_amts, preview_amts
    ):
        # Check reward token transfer and balance
        asset_address = asset.contract_address

        assert_event_emitted(tx, asset_address, "Transfer", lambda d: d[:2] == [absorber.contract_address, provider])

        blessed_amt = from_wad(reward_multiplier * blessed_amt_wad)
        after_provider_asset_bal = from_wad(from_uint((await asset.balanceOf(provider).execute()).result.balance))

        assert_equalish(after_provider_asset_bal, before_bal + blessed_amt, error_margin)

        # Check preview amounts if provided
        preview_amt = from_wad(preview_amt_wad)
        assert_equalish(blessed_amt, preview_amt, error_margin)

        # Check provider's cumulative is updated
        provider_cumulative = (
            await absorber.get_provider_reward_last_cumulative(provider, asset_address).execute()
        ).result.cumulative
        current_cumulative = (
            await absorber.get_asset_reward_info(asset_address, expected_epoch).execute()
        ).result.info.asset_amt_per_share

        assert provider_cumulative == current_cumulative


#
# Fixtures
#


@pytest.fixture
async def first_update_assets(yangs) -> tuple[list[int]]:
    """
    Helper fixture to return a tuple of:
    1. a list of asset addresses
    2. a list of asset amounts in the asset's decimals
    3. a list of asset amounts in Decimal.
    """
    asset_addresses = [asset_info.contract_address for asset_info in yangs]
    asset_amts = [
        to_fixed_point(i, asset_info.decimals)
        for i, asset_info in zip(
            FIRST_UPDATE_ASSETS_AMT,
            yangs,
        )
    ]
    return asset_addresses, asset_amts, FIRST_UPDATE_ASSETS_AMT


@pytest.fixture
async def second_update_assets(yangs) -> tuple[list[int]]:
    """
    Helper fixture to return a tuple of:
    1. a list of asset addresses
    2. a list of asset amounts in the asset's decimals
    3. a list of asset amounts in Decimal.
    """
    asset_addresses = [asset_info.contract_address for asset_info in yangs]
    asset_amts = [
        to_fixed_point(i, asset_info.decimals)
        for i, asset_info in zip(
            SECOND_UPDATE_ASSETS_AMT,
            yangs,
        )
    ]
    return asset_addresses, asset_amts, SECOND_UPDATE_ASSETS_AMT


@pytest.fixture
async def shrine(shrine_deploy) -> StarknetContract:
    # Update debt ceiling
    shrine = shrine_deploy
    await shrine.set_ceiling(DEBT_CEILING_WAD).execute(caller_address=SHRINE_OWNER)
    return shrine


@pytest.fixture
async def absorber_deploy(starknet, shrine, sentinel) -> StarknetContract:
    absorber_code = get_contract_code_with_replacement(
        "contracts/absorber/absorber.cairo",
        {
            "func convert_to_shares": "@view\nfunc convert_to_shares",
            "func convert_epoch_shares": "@view\nfunc convert_epoch_shares",
            "func get_shrine_ltv_to_threshold": "@view\nfunc get_shrine_ltv_to_threshold",
        },
    )

    # Helper function to simulate melting of absorber's yin in `Purger.absorb`
    additional_code = """
@external
func burn_yin{syscall_ptr: felt*, pedersen_ptr: HashBuiltin*, range_check_ptr}(
    dst: address, amt: wad
) {
    let shrine: address = absorber_shrine.read();
    let amt_uint: Uint256 = WadRay.to_uint(amt);
    IERC20.transfer(shrine, dst, amt_uint);

    return();
}
    """
    absorber_code = get_contract_code_with_addition(absorber_code, additional_code)
    absorber_contract = compile_code(absorber_code)
    absorber = await starknet.deploy(
        contract_class=absorber_contract,
        constructor_calldata=[
            ABSORBER_OWNER,
            shrine.contract_address,
            sentinel.contract_address,
            REMOVAL_LIMIT_RAY,
        ],
    )

    return absorber


@pytest.fixture
async def absorber(absorber_deploy):
    absorber = absorber_deploy
    # Set purger in absorber
    await absorber.set_purger(MOCK_PURGER).execute(caller_address=ABSORBER_OWNER)
    await absorber.grant_role(AbsorberRoles.COMPENSATE | AbsorberRoles.UPDATE, MOCK_PURGER).execute(
        caller_address=ABSORBER_OWNER
    )
    return absorber


@pytest.fixture
async def absorber_killed(absorber):
    await absorber.kill().execute(caller_address=ABSORBER_OWNER)
    return absorber


@pytest.fixture
def absorber_both(request) -> StarknetContract:
    """
    Wrapper fixture to pass the regular and killed instances of absorber to `pytest.parametrize`.
    """
    return request.getfixturevalue(request.param)


@pytest.fixture
async def aura_token_blesser(starknet, absorber, aura_token) -> StarknetContract:
    blesser_contract = compile_contract("tests/absorber/mock_blesser.cairo")
    blesser = await starknet.deploy(
        contract_class=blesser_contract,
        constructor_calldata=[
            BLESSER_OWNER,
            aura_token.contract_address,
            absorber.contract_address,
        ],
    )

    return blesser


@pytest.fixture
async def vested_aura_token_blesser(starknet, absorber, vested_aura_token) -> StarknetContract:
    blesser_code = get_contract_code_with_replacement(
        "tests/absorber/mock_blesser.cairo",
        {
            "1000 * WadRay.WAD_SCALE": f"{VESTED_AURA_BLESS_AMT} * WadRay.WAD_SCALE",
        },
    )
    blesser_contract = compile_code(blesser_code)
    blesser = await starknet.deploy(
        contract_class=blesser_contract,
        constructor_calldata=[
            BLESSER_OWNER,
            vested_aura_token.contract_address,
            absorber.contract_address,
        ],
    )

    return blesser


@pytest.fixture
async def shrine_feeds(starknet, sentinel_with_yangs, shrine, yangs) -> list[list[int]]:
    # Creating the price feeds
    feeds = [create_feed(from_wad(yang.price_wad), FEED_LEN, MAX_PRICE_CHANGE) for yang in yangs]

    # Putting the price feeds in the `shrine_yang_price_storage` storage variable
    for i in range(FEED_LEN):
        timestamp = DEPLOYMENT_TIMESTAMP + i * TIME_INTERVAL
        set_block_timestamp(starknet, timestamp)

        for j in range(len(yangs)):
            await shrine.advance(yangs[j].contract_address, feeds[j][i]).execute(caller_address=SHRINE_OWNER)

        await shrine.set_multiplier(MULTIPLIER_FEED[i]).execute(caller_address=SHRINE_OWNER)

    return feeds


@pytest.fixture
async def funded_absorber_providers(shrine, shrine_feeds, abbot, absorber, steth_token, steth_yang: YangConfig):
    troves = [PROVIDER_1_TROVE, PROVIDER_2_TROVE]
    trove_owners = [PROVIDER_1, PROVIDER_2]

    for trove, owner in zip(troves, trove_owners):
        await steth_token.mint(owner, to_uint(PROVIDER_STETH_DEPOSIT_WAD)).execute(caller_address=owner)
        await max_approve(steth_token, owner, steth_yang.gate_address)

        steth_price = from_wad(
            (await shrine.get_current_yang_price(steth_yang.contract_address).execute()).result.price
        )

        max_forge_amt = calculate_max_forge(
            [steth_price], [from_wad(PROVIDER_STETH_DEPOSIT_WAD)], [from_ray(steth_yang.threshold)]
        )
        forge_amt = to_wad(max_forge_amt / 2)

        await abbot.open_trove(
            forge_amt,
            [steth_yang.contract_address],
            [PROVIDER_STETH_DEPOSIT_WAD],
        ).execute(caller_address=owner)

        await max_approve(shrine, owner, absorber.contract_address)


@pytest.fixture
async def first_epoch_first_provider(shrine, absorber, funded_absorber_providers):
    provider = PROVIDER_1
    provider_yin_amt_uint = (await shrine.balanceOf(provider).execute()).result.balance
    provider_yin_amt = int(from_uint(provider_yin_amt_uint) / Decimal("3.5"))

    tx = await absorber.provide(provider_yin_amt).execute(caller_address=provider)
    return tx, provider_yin_amt


@pytest.fixture
async def first_epoch_second_provider(shrine, absorber, funded_absorber_providers):
    provider = PROVIDER_2
    provider_yin_amt_uint = (await shrine.balanceOf(provider).execute()).result.balance
    provider_yin_amt = from_uint(provider_yin_amt_uint)

    tx = await absorber.provide(provider_yin_amt).execute(caller_address=provider)
    return tx, provider_yin_amt


@pytest.fixture
async def update(request, shrine, absorber, yang_tokens, first_update_assets):
    """
    Fixture that takes in a Decimal value for the percentage of the absorber's yin balance to drain
    to simulate an absorption.
    """
    percentage_to_drain = request.param

    # Fetch the total shares and epoch beforehand because it will be reset
    # if percentage to drain is 100%
    total_shares_wad = (await absorber.get_total_shares_for_current_epoch().execute()).result.total
    epoch = (await absorber.get_current_epoch().execute()).result.epoch

    # Transfer yin from absorber to burner address to simulate `absorb`
    absorber_yin_bal_wad = from_uint((await shrine.balanceOf(absorber.contract_address).execute()).result.balance)
    burn_amt_wad = int(percentage_to_drain * Decimal(absorber_yin_bal_wad))

    # Call `update`
    asset_addresses, asset_amts, asset_amts_dec = first_update_assets
    tx, asset_addresses, asset_amts = await simulate_update(
        shrine,
        absorber,
        yang_tokens,
        asset_addresses,
        asset_amts,
        burn_amt_wad,
    )

    remaining_amt_wad = absorber_yin_bal_wad - burn_amt_wad
    return (
        tx,
        percentage_to_drain,
        remaining_amt_wad,
        epoch,
        total_shares_wad,
        asset_addresses,
        asset_amts,
        asset_amts_dec,
    )


@pytest.fixture
async def add_aura_reward(absorber, aura_token, aura_token_blesser):
    tx = await absorber.set_reward(
        aura_token.contract_address,
        aura_token_blesser.contract_address,
        TRUE,
    ).execute(caller_address=ABSORBER_OWNER)

    # Mint tokens to blesser contract
    vesting_amt = to_uint(to_wad(AURA_BLESSER_STARTING_BAL))
    await aura_token.mint(aura_token_blesser.contract_address, vesting_amt).execute(caller_address=BLESSER_OWNER)

    return tx


@pytest.fixture
async def add_vested_aura_reward(absorber, vested_aura_token, vested_aura_token_blesser):
    tx = await absorber.set_reward(
        vested_aura_token.contract_address,
        vested_aura_token_blesser.contract_address,
        TRUE,
    ).execute(caller_address=ABSORBER_OWNER)

    # Mint tokens to blesser contract
    vesting_amt = to_uint(to_wad(VESTED_AURA_BLESSER_STARTING_BAL))
    await vested_aura_token.mint(vested_aura_token_blesser.contract_address, vesting_amt).execute(
        caller_address=BLESSER_OWNER
    )

    return tx


@pytest.fixture
async def blessing(aura_token, vested_aura_token):
    """
    Helper fixture for tests related to rewards.

    Returns a tuple of
    1. the number of reward tokens in int
    2. an ordered list of the reward tokens
    3. an ordered list of the reward tokens addresses
    4. an ordered list of the amount distributed by the Blesser to the Absorber per distribution

    """
    reward_assets = [aura_token, vested_aura_token]
    reward_assets_addresses = [asset.contract_address for asset in reward_assets]
    expected_asset_amts = [AURA_BLESS_AMT_WAD, VESTED_AURA_BLESS_AMT_WAD]
    return len(reward_assets), reward_assets, reward_assets_addresses, expected_asset_amts


@pytest.fixture
async def first_provider_request(starknet, absorber):
    await absorber.request().execute(caller_address=PROVIDER_1)

    current_timestamp = get_block_timestamp(starknet)
    new_timestamp = current_timestamp + REQUEST_BASE_TIMELOCK_SECONDS
    set_block_timestamp(starknet, new_timestamp)


#
# Tests - Setup and admin functions
#


@pytest.mark.asyncio
async def test_absorber_setup(shrine, absorber):
    purger_address = (await absorber.get_purger().execute()).result.purger
    assert purger_address == MOCK_PURGER

    shares = (await absorber.get_total_shares_for_current_epoch().execute()).result.total
    assert shares == 0

    epoch = (await absorber.get_current_epoch().execute()).result.epoch
    assert epoch == 0

    absorptions_count = (await absorber.get_absorptions_count().execute()).result.count
    assert absorptions_count == 0

    rewards_count = (await absorber.get_rewards_count().execute()).result.count
    assert rewards_count == 0

    rewards = (await absorber.get_rewards().execute()).result.rewards
    rewards == []
    limit = (await absorber.get_removal_limit().execute()).result.limit
    assert limit == REMOVAL_LIMIT_RAY

    is_live = (await absorber.get_live().execute()).result.is_live
    assert is_live == TRUE

    admin_role = (await absorber.get_roles(ABSORBER_OWNER).execute()).result.roles
    assert (
        admin_role
        == AbsorberRoles.KILL + AbsorberRoles.SET_PURGER + AbsorberRoles.SET_REMOVAL_LIMIT + AbsorberRoles.SET_REWARD
    )


@pytest.mark.asyncio
async def test_set_purger(shrine, absorber):
    old_purger = (await absorber.get_purger().execute()).result.purger
    new_purger = NEW_MOCK_PURGER

    tx = await absorber.set_purger(NEW_MOCK_PURGER).execute(caller_address=ABSORBER_OWNER)

    assert_event_emitted(tx, absorber.contract_address, "PurgerUpdated", [old_purger, new_purger])

    purger = (await absorber.get_purger().execute()).result.purger
    assert purger == new_purger

    old_purger_allowance = from_uint(
        (await shrine.allowance(absorber.contract_address, old_purger).execute()).result.allowance
    )
    assert old_purger_allowance == 0

    new_purger_allowance = (await shrine.allowance(absorber.contract_address, new_purger).execute()).result.allowance
    assert new_purger_allowance == MAX_UINT256


@pytest.mark.asyncio
async def test_set_purger_unauthorized_fail(shrine, absorber):
    with pytest.raises(StarkException, match=f"AccessControl: Caller is missing role {AbsorberRoles.SET_PURGER}"):
        new_purger = NEW_MOCK_PURGER
        await absorber.set_purger(new_purger).execute(caller_address=BAD_GUY)


@pytest.mark.parametrize("limit", [MIN_REMOVAL_LIMIT_RAY, RAY_SCALE, RAY_SCALE + 1])
@pytest.mark.asyncio
async def test_set_removal_limit_pass(absorber, limit):
    tx = await absorber.set_removal_limit(limit).execute(caller_address=ABSORBER_OWNER)

    old_limit = REMOVAL_LIMIT_RAY
    assert_event_emitted(tx, absorber.contract_address, "RemovalLimitUpdated", [old_limit, limit])

    assert (await absorber.get_removal_limit().execute()).result.limit == limit


@pytest.mark.parametrize("invalid_limit", [0, MIN_REMOVAL_LIMIT_RAY - 1])
@pytest.mark.asyncio
async def test_set_removal_limit_too_low_fail(absorber, invalid_limit):
    with pytest.raises(StarkException, match="Absorber: Limit is too low"):
        await absorber.set_removal_limit(invalid_limit).execute(caller_address=ABSORBER_OWNER)


@pytest.mark.parametrize("amt", WAD_RAY_OOB_VALUES)
@pytest.mark.asyncio
async def test_set_removal_limit_oob_fail(absorber, amt):
    with pytest.raises(StarkException, match=r"Absorber: Value of `limit` \(-?\d+\) is out of bounds"):
        await absorber.set_removal_limit(amt).execute(caller_address=ABSORBER_OWNER)


@pytest.mark.asyncio
async def test_set_removal_limit_unauthorized_fail(shrine, absorber):
    with pytest.raises(
        StarkException, match=f"AccessControl: Caller is missing role {AbsorberRoles.SET_REMOVAL_LIMIT}"
    ):
        new_limit = to_ray(Decimal("0.7"))
        await absorber.set_removal_limit(new_limit).execute(caller_address=BAD_GUY)


@pytest.mark.asyncio
async def test_set_purger_zero_address_fail(absorber_deploy):
    absorber = absorber_deploy
    with pytest.raises(StarkException, match="Absorber: Purger address cannot be zero"):
        await absorber.set_purger(ZERO_ADDRESS).execute(caller_address=ABSORBER_OWNER)


@pytest.mark.asyncio
async def test_kill(absorber):
    tx = await absorber.kill().execute(caller_address=ABSORBER_OWNER)

    assert_event_emitted(tx, absorber.contract_address, "Killed")

    is_live = (await absorber.get_live().execute()).result.is_live
    assert is_live == FALSE

    provider = PROVIDER_1
    provide_amt = 1
    with pytest.raises(StarkException, match="Absorber: Absorber is not live"):
        await absorber.provide(provide_amt).execute(caller_address=provider)


@pytest.mark.asyncio
async def test_kill_unauthorized_fail(absorber):
    with pytest.raises(StarkException, match=f"AccessControl: Caller is missing role {AbsorberRoles.KILL}"):
        await absorber.kill().execute(caller_address=BAD_GUY)


@pytest.mark.asyncio
async def test_set_reward_pass(
    absorber, aura_token, vested_aura_token, aura_token_blesser, vested_aura_token_blesser, add_aura_reward
):
    assert_event_emitted(
        add_aura_reward,
        absorber.contract_address,
        "RewardSet",
        [aura_token.contract_address, aura_token_blesser.contract_address, TRUE],
    )

    rewards_count = (await absorber.get_rewards_count().execute()).result.count
    assert rewards_count == 1

    rewards = (await absorber.get_rewards().execute()).result.rewards
    assert rewards == [(aura_token.contract_address, aura_token_blesser.contract_address, TRUE)]

    # Add another reward
    tx = await absorber.set_reward(
        vested_aura_token.contract_address,
        vested_aura_token_blesser.contract_address,
        FALSE,
    ).execute(caller_address=ABSORBER_OWNER)

    assert_event_emitted(
        tx,
        absorber.contract_address,
        "RewardSet",
        [vested_aura_token.contract_address, vested_aura_token_blesser.contract_address, FALSE],
    )

    rewards_count = (await absorber.get_rewards_count().execute()).result.count
    assert rewards_count == 2

    rewards = (await absorber.get_rewards().execute()).result.rewards

    assert rewards == [
        (aura_token.contract_address, aura_token_blesser.contract_address, TRUE),
        (vested_aura_token.contract_address, vested_aura_token_blesser.contract_address, FALSE),
    ]

    # Update existing reward
    tx = await absorber.set_reward(
        aura_token.contract_address,
        aura_token_blesser.contract_address,
        FALSE,
    ).execute(caller_address=ABSORBER_OWNER)

    rewards = (await absorber.get_rewards().execute()).result.rewards

    assert rewards == [
        (aura_token.contract_address, aura_token_blesser.contract_address, FALSE),
        (vested_aura_token.contract_address, vested_aura_token_blesser.contract_address, FALSE),
    ]


@pytest.mark.asyncio
async def test_set_reward_fail(absorber, aura_token, aura_token_blesser):
    # zero address
    with pytest.raises(StarkException, match="Absorber: Address cannot be zero"):
        await absorber.set_reward(
            ZERO_ADDRESS,
            aura_token_blesser.contract_address,
            TRUE,
        ).execute(caller_address=ABSORBER_OWNER)

    with pytest.raises(StarkException, match="Absorber: Address cannot be zero"):
        await absorber.set_reward(
            aura_token.contract_address,
            ZERO_ADDRESS,
            TRUE,
        ).execute(caller_address=ABSORBER_OWNER)

    # unauthorized
    with pytest.raises(StarkException, match=f"AccessControl: Caller is missing role {AbsorberRoles.SET_REWARD}"):
        await absorber.set_reward(
            aura_token.contract_address,
            aura_token_blesser.contract_address,
            TRUE,
        ).execute(caller_address=BAD_GUY)


#
# Tests - Update, compensate
#


@pytest.mark.parametrize("absorber_both", ["absorber", "absorber_killed"], indirect=["absorber_both"])
@pytest.mark.usefixtures("add_aura_reward", "add_vested_aura_reward", "first_epoch_first_provider")
@pytest.mark.parametrize("update", [Decimal("0.2"), Decimal("1")], indirect=["update"])
@pytest.mark.asyncio
async def test_update(shrine, absorber_both, update, yangs, yang_tokens, blessing):
    absorber = absorber_both

    (
        tx,
        percentage_drained,
        _,
        before_epoch,
        before_total_shares_wad,
        assets,
        absorbed_asset_amts,
        absorbed_asset_amts_dec,
    ) = update
    asset_count = len(assets)
    is_drained = True if percentage_drained >= Decimal("1") else False

    reward_assets_count, reward_assets, reward_assets_addresses, reward_amts = blessing

    before_total_shares = from_wad(before_total_shares_wad)

    expected_gain_epoch = 0
    expected_absorption_id = 1

    assert_event_emitted(
        tx,
        absorber.contract_address,
        "Gain",
        [
            asset_count,
            *assets,
            asset_count,
            *absorbed_asset_amts,
            before_total_shares_wad,
            expected_gain_epoch,
            expected_absorption_id,
        ],
    )

    assert_event_emitted(
        tx,
        absorber.contract_address,
        "Invoke",
        [
            reward_assets_count,
            *reward_assets_addresses,
            reward_assets_count,
            *reward_amts,
            before_total_shares_wad,
            expected_gain_epoch,
        ],
    )

    expected_absorption_id = 1
    actual_absorption_id = (await absorber.get_absorptions_count().execute()).result.count
    assert actual_absorption_id == expected_absorption_id

    for asset, amt in zip(yangs, absorbed_asset_amts_dec):
        asset_address = asset.contract_address
        asset_absorption_info = (
            await absorber.get_asset_absorption_info(asset_address, expected_absorption_id).execute()
        ).result.info
        actual_asset_amt_per_share = from_fixed_point(asset_absorption_info.asset_amt_per_share, asset.decimals)

        expected_asset_amt_per_share = Decimal(amt) / before_total_shares

        error_margin = custom_error_margin(asset.decimals)
        assert_equalish(actual_asset_amt_per_share, expected_asset_amt_per_share, error_margin)

    # If absorber is fully drained of its yin balance, check that epoch has increased
    # and total shares is set to 0.
    if is_drained:
        current_epoch = (await absorber.get_current_epoch().execute()).result.epoch
        assert current_epoch == before_epoch + 1

        after_total_shares_wad = (await absorber.get_total_shares_for_current_epoch().execute()).result.total
        assert after_total_shares_wad == 0

        assert_event_emitted(tx, absorber.contract_address, "EpochChanged", [before_epoch, current_epoch])

    for asset_address, blessed_amt_wad in zip(reward_assets_addresses, reward_amts):
        asset_blessing_info = (await absorber.get_asset_reward_info(asset_address, before_epoch).execute()).result.info
        actual_asset_amt_per_share = from_wad(asset_blessing_info.asset_amt_per_share)
        expected_asset_amt_per_share = from_wad(blessed_amt_wad) / before_total_shares
        assert_equalish(actual_asset_amt_per_share, expected_asset_amt_per_share)


@pytest.mark.usefixtures("first_epoch_first_provider")
@pytest.mark.asyncio
async def test_unauthorized_update(absorber, first_update_assets):
    asset_addresses, asset_amts, _ = first_update_assets
    with pytest.raises(StarkException, match=r"AccessControl: Caller is missing role \d+"):
        await absorber.update(asset_addresses, asset_amts).execute(caller_address=BAD_GUY)


@pytest.mark.asyncio
async def test_unauthorized_compensate(absorber, first_update_assets):
    asset_addresses, asset_amts, _ = first_update_assets
    with pytest.raises(StarkException, match=r"AccessControl: Caller is missing role \d+"):
        await absorber.compensate(BAD_GUY, asset_addresses, asset_amts).execute(caller_address=BAD_GUY)


#
# Tests - Provider functions (provide, remove, reap)
#


@pytest.mark.usefixtures("add_aura_reward", "add_vested_aura_reward")
@pytest.mark.asyncio
async def test_provide_first_epoch(shrine, absorber, first_epoch_first_provider, blessing):
    provider = PROVIDER_1

    tx, initial_yin_amt_provided = first_epoch_first_provider
    _, reward_assets, _, reward_amts = blessing

    before_provider_info = (await absorber.get_provider_info(provider).execute()).result.provision
    before_provider_last_absorption = (
        await absorber.get_provider_last_absorption(provider).execute()
    ).result.absorption_id
    before_reward_bals = (await get_token_balances(reward_assets, [provider]))[0]
    before_total_shares_wad = (await absorber.get_total_shares_for_current_epoch().execute()).result.total

    assert before_provider_info.shares + INITIAL_SHARES_WAD == before_total_shares_wad == initial_yin_amt_provided

    expected_epoch = 0
    assert_event_emitted(
        tx,
        absorber.contract_address,
        "Provide",
        [provider, expected_epoch, initial_yin_amt_provided],
    )

    before_absorber_yin_bal_wad = from_uint(
        (await shrine.balanceOf(absorber.contract_address).execute()).result.balance
    )
    assert before_absorber_yin_bal_wad == initial_yin_amt_provided

    reap_info = (await absorber.preview_reap(provider).execute()).result

    # Test subsequent deposit
    subsequent_yin_amt_to_provide_uint = (await shrine.balanceOf(provider).execute()).result.balance
    subsequent_yin_amt_to_provide = from_uint(subsequent_yin_amt_to_provide_uint)

    tx = await absorber.provide(subsequent_yin_amt_to_provide).execute(caller_address=provider)

    expected_new_shares_wad = subsequent_yin_amt_to_provide
    after_provider_info = (await absorber.get_provider_info(provider).execute()).result.provision
    expected_provider_shares = from_wad(before_provider_info.shares + expected_new_shares_wad)
    assert_equalish(from_wad(after_provider_info.shares), expected_provider_shares)
    assert after_provider_info.epoch == before_provider_info.epoch

    after_provider_last_absorption = (
        await absorber.get_provider_last_absorption(provider).execute()
    ).result.absorption_id
    assert after_provider_last_absorption == before_provider_last_absorption

    assert_event_emitted(
        tx,
        absorber.contract_address,
        "Provide",
        [provider, expected_epoch, subsequent_yin_amt_to_provide],
    )

    after_total_shares = from_wad((await absorber.get_total_shares_for_current_epoch().execute()).result.total)
    expected_new_total = from_wad(before_total_shares_wad + expected_new_shares_wad)

    assert_equalish(after_total_shares, expected_new_total)

    after_absorber_yin_bal_wad = from_uint((await shrine.balanceOf(absorber.contract_address).execute()).result.balance)
    assert after_absorber_yin_bal_wad == before_absorber_yin_bal_wad + subsequent_yin_amt_to_provide

    for asset, blessed_amt_wad in zip(reward_assets, reward_amts):
        asset_address = asset.contract_address
        asset_blessing_info = (
            await absorber.get_asset_reward_info(asset_address, expected_epoch).execute()
        ).result.info
        actual_asset_amt_per_share = from_wad(asset_blessing_info.asset_amt_per_share)
        expected_asset_amt_per_share = from_wad(blessed_amt_wad) / from_wad(before_total_shares_wad)
        assert_equalish(actual_asset_amt_per_share, expected_asset_amt_per_share)

    reward_multiplier = 1
    assert_provider_rewarded(
        absorber,
        provider,
        expected_epoch,
        reward_assets,
        before_reward_bals,
        reward_amts,
        reward_multiplier,
        reap_info.reward_asset_amts,
    )


@pytest.mark.parametrize("absorber_both", ["absorber", "absorber_killed"], indirect=["absorber_both"])
@pytest.mark.usefixtures("add_aura_reward", "add_vested_aura_reward", "first_epoch_first_provider")
@pytest.mark.parametrize("update", [Decimal("0.2"), Decimal("1")], indirect=["update"])
@pytest.mark.asyncio
async def test_reap_pass(shrine, absorber_both, update, yangs, yang_tokens, blessing):
    absorber = absorber_both

    provider = PROVIDER_1

    _, percentage_drained, _, before_epoch, _, absorbed_assets, absorbed_asset_amts, absorbed_asset_amts_dec = update
    absorbed_asset_count = len(absorbed_assets)
    is_drained = True if percentage_drained >= Decimal("1") else False

    reward_assets_count, reward_assets, reward_assets_addresses, reward_amts = blessing

    reap_info = (await absorber.preview_reap(provider).execute()).result
    assert reap_info.absorbed_assets == absorbed_assets
    assert reap_info.reward_assets == reward_assets_addresses

    # Fetch user balances before `reap`
    before_provider_absorbed_asset_bals = (await get_token_balances(yang_tokens, [provider]))[0]
    before_reward_bals = (await get_token_balances(reward_assets, [provider]))[0]

    before_provider_last_absorption = (
        await absorber.get_provider_last_absorption(provider).execute()
    ).result.absorption_id
    before_total_shares_wad = (await absorber.get_total_shares_for_current_epoch().execute()).result.total

    tx = await absorber.reap().execute(caller_address=provider)

    assert_event_emitted(
        tx,
        absorber.contract_address,
        "Reap",
        lambda d: d[:5] == [provider, absorbed_asset_count, *absorbed_assets]
        and d[9:12] == [reward_assets_count, *reward_assets_addresses],
    )

    # Check that provider 1 receives all assets from first provision
    for asset_contract, asset_info, before_bal, absorbed_amt, preview_amt_wad in zip(
        yang_tokens, yangs, before_provider_absorbed_asset_bals, absorbed_asset_amts_dec, reap_info.absorbed_asset_amts
    ):
        assert_event_emitted(
            tx, asset_contract.contract_address, "Transfer", lambda d: d[:2] == [absorber.contract_address, provider]
        )

        after_provider_asset_bal = from_fixed_point(
            from_uint((await asset_contract.balanceOf(provider).execute()).result.balance), asset_info.decimals
        )

        # Relax error margin by half due to loss of precision from fixed point arithmetic
        error_margin = custom_error_margin(asset_info.decimals // 2 - 1)
        assert_equalish(after_provider_asset_bal, before_bal + absorbed_amt, error_margin)

        preview_amt = from_fixed_point(preview_amt_wad, asset_info.decimals)
        assert_equalish(absorbed_amt, preview_amt, error_margin)

    after_provider_last_absorption = (
        await absorber.get_provider_last_absorption(provider).execute()
    ).result.absorption_id
    assert after_provider_last_absorption == before_provider_last_absorption + 1

    reward_multiplier = 1
    # Assert `Invoke` is emitted if absorber is not completely drained
    if is_drained:
        expected_epoch = 1
        after_provider_info = (await absorber.get_provider_info(provider).execute()).result.provision
        assert after_provider_info.epoch == expected_epoch
        assert after_provider_info.shares == 0
    else:
        expected_epoch = 0
        assert_event_emitted(
            tx,
            absorber.contract_address,
            "Invoke",
            [
                reward_assets_count,
                *reward_assets_addresses,
                reward_assets_count,
                *reward_amts,
                before_total_shares_wad,
                expected_epoch,
            ],
        )

        reward_multiplier += 1

    # Check provider 1 receives all rewards
    assert_provider_rewarded(
        absorber,
        provider,
        expected_epoch,
        reward_assets,
        before_reward_bals,
        reward_amts,
        reward_multiplier,
        reap_info.reward_asset_amts,
    )

    # Assert that provider does not receive rewards twice
    if is_drained:
        with pytest.raises(StarkException, match="Absorber: Caller is not a provider in the current epoch"):
            await absorber.reap().execute(caller_address=provider)

        assert_reward_errors_propagated_to_next_epoch(absorber, reward_assets_addresses, before_epoch)

    else:
        reap_info = (await absorber.preview_reap(provider).execute()).result

        after_reward_bals = (await get_token_balances(reward_assets, [provider]))[0]

        await absorber.reap().execute(caller_address=provider)

        reward_multiplier = 1
        assert_provider_rewarded(
            absorber,
            provider,
            expected_epoch,
            reward_assets,
            after_reward_bals,
            reward_amts,
            reward_multiplier,
            reap_info.reward_asset_amts,
        )


@pytest.mark.usefixtures("first_epoch_first_provider")
@pytest.mark.asyncio
async def test_request_pass(starknet, absorber):
    provider = PROVIDER_1

    expected_timelock = REQUEST_BASE_TIMELOCK_SECONDS
    for i in range(6):
        current_timestamp = get_block_timestamp(starknet)
        tx = await absorber.request().execute(caller_address=provider)

        if expected_timelock > REQUEST_MAX_TIMELOCK_SECONDS:
            expected_timelock = REQUEST_MAX_TIMELOCK_SECONDS

        assert_event_emitted(
            tx, absorber.contract_address, "RequestSubmitted", [provider, current_timestamp, expected_timelock]
        )

        request = (await absorber.get_provider_request(provider).execute()).result.request
        assert request.timestamp == current_timestamp
        assert request.timelock == expected_timelock

        # Timelock has not elapsed
        with pytest.raises(StarkException, match="Absorber: Request is not valid yet"):
            await absorber.remove(1).execute(caller_address=provider)

        set_block_timestamp(starknet, current_timestamp + expected_timelock - 1)
        with pytest.raises(StarkException, match="Absorber: Request is not valid yet"):
            await absorber.remove(1).execute(caller_address=provider)

        # Request has expired
        removal_start_timestamp = current_timestamp + expected_timelock
        expiry_timestamp = removal_start_timestamp + REQUEST_VALIDITY_PERIOD_SECONDS + 1
        set_block_timestamp(starknet, expiry_timestamp)
        with pytest.raises(StarkException, match="Absorber: Request has expired"):
            await absorber.remove(1).execute(caller_address=provider)

        # Time-travel back so that request is now valid
        set_block_timestamp(starknet, removal_start_timestamp)
        await absorber.remove(1).execute(caller_address=provider)

        request = (await absorber.get_provider_request(provider).execute()).result.request
        assert request.has_removed == TRUE

        # Only one removal per request
        with pytest.raises(StarkException, match="Absorber: Only one removal per request"):
            await absorber.remove(1).execute(caller_address=provider)

        expected_timelock *= REQUEST_TIMELOCK_MULTIPLIER


@pytest.mark.parametrize("absorber_both", ["absorber", "absorber_killed"], indirect=["absorber_both"])
@pytest.mark.parametrize("update", [Decimal("0"), Decimal("0.2"), Decimal("1")], indirect=["update"])
@pytest.mark.parametrize("percentage_to_remove", [Decimal("0"), Decimal("0.25"), Decimal("0.667"), Decimal("1")])
@pytest.mark.parametrize("seconds_since_request", [REQUEST_BASE_TIMELOCK_SECONDS, REQUEST_VALIDITY_PERIOD_SECONDS])
@pytest.mark.usefixtures("add_aura_reward", "add_vested_aura_reward", "first_epoch_first_provider")
@pytest.mark.asyncio
async def test_remove(
    starknet,
    shrine,
    absorber_both,
    update,
    yangs,
    yang_tokens,
    percentage_to_remove,
    seconds_since_request,
    blessing,
):
    absorber = absorber_both

    provider = PROVIDER_1

    _, percentage_drained, _, _, total_shares_wad, assets, absorbed_asset_amts, absorbed_asset_amts_dec = update
    is_drained = True if percentage_drained >= Decimal("1") else False

    await absorber.request().execute(caller_address=provider)

    request_timestamp = get_block_timestamp(starknet)
    new_timestamp = request_timestamp + seconds_since_request
    set_block_timestamp(starknet, new_timestamp)

    reward_assets_count, reward_assets, reward_assets_addresses, reward_amts = blessing

    before_provider_yin_bal = from_wad(from_uint((await shrine.balanceOf(provider).execute()).result.balance))
    before_provider_info = (await absorber.get_provider_info(provider).execute()).result.provision
    before_provider_last_absorption = (
        await absorber.get_provider_last_absorption(provider).execute()
    ).result.absorption_id
    before_reward_bals = (await get_token_balances(reward_assets, [provider]))[0]

    before_absorber_yin_bal_wad = from_uint(
        (await shrine.balanceOf(absorber.contract_address).execute()).result.balance
    )

    if is_drained:
        yin_to_remove_wad = 0
        expected_shares = Decimal("0")
        expected_epoch = before_provider_info.epoch + 1
        reward_multiplier = 1

    else:
        max_removable_yin = (await absorber.preview_remove(provider).execute()).result.amount
        yin_to_remove_wad = int(percentage_to_remove * max_removable_yin)
        expected_shares_removed = from_wad(
            (await absorber.convert_to_shares(yin_to_remove_wad, TRUE).execute()).result.provider_shares
        )
        expected_shares = from_wad(before_provider_info.shares) - expected_shares_removed
        expected_epoch = before_provider_info.epoch
        reward_multiplier = 2

    reap_info = (await absorber.preview_reap(provider).execute()).result

    tx = await absorber.remove(yin_to_remove_wad).execute(caller_address=provider)

    after_provider_yin_bal = from_wad(from_uint((await shrine.balanceOf(provider).execute()).result.balance))
    expected_provider_yin_bal = before_provider_yin_bal + from_wad(yin_to_remove_wad)
    assert_equalish(after_provider_yin_bal, expected_provider_yin_bal)

    after_provider_info = (await absorber.get_provider_info(provider).execute()).result.provision
    assert_equalish(from_wad(after_provider_info.shares), expected_shares)
    assert after_provider_info.epoch == expected_epoch

    after_provider_last_absorption = (
        await absorber.get_provider_last_absorption(provider).execute()
    ).result.absorption_id
    assert after_provider_last_absorption == before_provider_last_absorption + 1

    assert_event_emitted(
        tx,
        absorber.contract_address,
        "Remove",
        lambda d: d[:3] == [provider, expected_epoch, yin_to_remove_wad],
    )

    # Assert `Invoke` is emitted if absorber is not completely drained
    # Otherwise, check that user provision is updated
    if not is_drained:
        expected_invoke_epoch = before_provider_info.epoch
        assert_event_emitted(
            tx,
            absorber.contract_address,
            "Invoke",
            [
                reward_assets_count,
                *reward_assets_addresses,
                reward_assets_count,
                *reward_amts,
                total_shares_wad,
                expected_invoke_epoch,
            ],
        )

    for asset_contract in yang_tokens:
        assert_event_emitted(
            tx, asset_contract.contract_address, "Transfer", lambda d: d[:2] == [absorber.contract_address, provider]
        )

    after_absorber_yin_bal_wad = from_uint((await shrine.balanceOf(absorber.contract_address).execute()).result.balance)
    assert after_absorber_yin_bal_wad == before_absorber_yin_bal_wad - yin_to_remove_wad

    assert_provider_rewarded(
        absorber,
        provider,
        expected_epoch,
        reward_assets,
        before_reward_bals,
        reward_amts,
        reward_multiplier,
        reap_info.reward_asset_amts,
    )

    request = (await absorber.get_provider_request(provider).execute()).result.request
    assert request.has_removed == TRUE


@pytest.mark.parametrize("update", [Decimal("1")], indirect=["update"])
@pytest.mark.usefixtures("add_aura_reward", "add_vested_aura_reward", "first_epoch_first_provider")
@pytest.mark.asyncio
async def test_provide_second_epoch(shrine, absorber, update, yangs, yang_tokens, blessing):
    # Epoch and total shares are already checked in `test_update` so we do not repeat here
    provider = PROVIDER_1

    _, _, _, before_epoch, _, _, _, _ = update
    _, reward_assets, reward_assets_addresses, reward_amts = blessing

    yin_amt_to_provide_uint = (await shrine.balanceOf(provider).execute()).result.balance
    yin_amt_to_provide_wad = from_uint(yin_amt_to_provide_uint)
    before_reward_bals = (await get_token_balances(reward_assets, [provider]))[0]

    reap_info = (await absorber.preview_reap(provider).execute()).result

    tx = await absorber.provide(yin_amt_to_provide_wad).execute(caller_address=provider)

    total_shares_wad = (await absorber.get_total_shares_for_current_epoch().execute()).result.total
    provider_info = (await absorber.get_provider_info(provider).execute()).result.provision
    assert provider_info.shares + INITIAL_SHARES_WAD == total_shares_wad == yin_amt_to_provide_wad

    expected_epoch = 1
    assert provider_info.epoch == expected_epoch

    provider_last_absorption = (await absorber.get_provider_last_absorption(provider).execute()).result.absorption_id
    expected_absorption_id = 1
    assert provider_last_absorption == expected_absorption_id

    assert_event_emitted(
        tx,
        absorber.contract_address,
        "Provide",
        [provider, expected_epoch, yin_amt_to_provide_wad],
    )

    # Assets from first epoch's deposit should be transferred
    for asset_contract in yang_tokens:
        assert_event_emitted(
            tx, asset_contract.contract_address, "Transfer", lambda d: d[:2] == [absorber.contract_address, provider]
        )

    reward_multiplier = 1
    assert_provider_rewarded(
        absorber,
        provider,
        reward_assets,
        expected_epoch,
        before_reward_bals,
        reward_amts,
        reward_multiplier,
        reap_info.reward_asset_amts,
    )

    # Check that error has been transferred to new epoch, and no rewards were distributed
    # when provider 2 provided
    assert_reward_errors_propagated_to_next_epoch(absorber, reward_assets_addresses, before_epoch)


@pytest.mark.parametrize(
    "update",
    [Decimal("0.999000000000000001"), Decimal("0.9999999991"), Decimal("0.99999999999999")],
    indirect=["update"],
)
@pytest.mark.usefixtures(
    "add_aura_reward", "add_vested_aura_reward", "first_epoch_first_provider", "first_provider_request"
)
@pytest.mark.asyncio
async def test_provide_after_threshold_absorption(shrine, absorber, update, yangs, yang_tokens, blessing):
    """
    Sequence of events:
    1. Provider 1 provides (`first_epoch_first_provider`)
    2. Absorption occurs; yin per share falls below threshold (`update`), provider 1 receives 1 round of rewards
    3. Provider 2 provides, provider 1 receives 1 round of rewards
    4. Provider 1 withdraws, both providers share 1 round of rewards
    """
    first_provider = PROVIDER_1
    second_provider = PROVIDER_2

    tx, _, remaining_absorber_yin_wad, before_epoch, total_shares_wad, _, _, _ = update
    reward_assets_count, reward_assets, reward_assets_addresses, reward_amts = blessing

    # Assert epoch is updated
    epoch = (await absorber.get_current_epoch().execute()).result.epoch
    expected_epoch = 1
    assert epoch == expected_epoch

    assert_event_emitted(tx, absorber.contract_address, "EpochChanged", [expected_epoch - 1, expected_epoch])

    # Assert share
    total_shares_wad = (await absorber.get_total_shares_for_current_epoch().execute()).result.total
    absorber_yin_bal_wad = from_uint((await shrine.balanceOf(absorber.contract_address).execute()).result.balance)
    assert total_shares_wad == absorber_yin_bal_wad

    # Step 3: Provider 2 provides
    second_provider_yin_amt_uint = (await shrine.balanceOf(second_provider).execute()).result.balance
    second_provider_yin_amt_wad = from_uint(second_provider_yin_amt_uint)
    second_provider_yin_amt = from_wad(second_provider_yin_amt_wad)

    tx = await absorber.provide(second_provider_yin_amt_wad).execute(caller_address=second_provider)

    # Assert `Invoke` is emitted
    assert_event_emitted(
        tx,
        absorber.contract_address,
        "Invoke",
        [
            reward_assets_count,
            *reward_assets_addresses,
            reward_assets_count,
            *reward_amts,
            total_shares_wad,
            expected_epoch,
        ],
    )

    # Provider 2 can withdraw up to amount provided
    max_withdrawable_yin_amt = from_wad((await absorber.preview_remove(second_provider).execute()).result.amount)
    assert_equalish(max_withdrawable_yin_amt, second_provider_yin_amt)

    # First provider can withdraw a non-zero amount of yin corresponding to what was left in the
    # absorber after absorption past the threshold
    before_first_provider_yin_amt_wad = from_uint((await shrine.balanceOf(first_provider).execute()).result.balance)
    before_first_provider_info = (await absorber.get_provider_info(first_provider).execute()).result.provision
    before_first_provider_reward_bals = (await get_token_balances(reward_assets, [first_provider]))[0]
    before_total_shares_wad = (await absorber.get_total_shares_for_current_epoch().execute()).result.total

    reap_info = (await absorber.preview_reap(first_provider).execute()).result

    # Step 4: Provider 1 withdraws
    tx = await absorber.remove(MAX_REMOVE_AMT).execute(caller_address=first_provider)

    after_first_provider_info = (await absorber.get_provider_info(first_provider).execute()).result.provision
    assert after_first_provider_info.shares == 0
    assert after_first_provider_info.epoch == expected_epoch

    after_first_provider_yin_amt_wad = from_uint((await shrine.balanceOf(first_provider).execute()).result.balance)
    expected_removed_yin = from_wad(remaining_absorber_yin_wad)
    removed_yin = from_wad(after_first_provider_yin_amt_wad - before_first_provider_yin_amt_wad)
    assert_equalish(removed_yin, expected_removed_yin)

    expected_converted_shares = from_wad(
        (
            await absorber.convert_epoch_shares(epoch - 1, epoch, before_first_provider_info.shares).execute()
        ).result.shares
    )
    assert_equalish(removed_yin, expected_converted_shares)

    first_provider_after_threshold_rewards_perc = expected_converted_shares / from_wad(before_total_shares_wad)

    # Provider 1 should receive 2 full rounds and 1 partial round of blessings
    reward_multiplier = Decimal("2") + first_provider_after_threshold_rewards_perc

    # Relax error margin due to precision loss from shares conversion across epochs
    error_margin = Decimal("0.01")
    assert_provider_rewarded(
        absorber,
        first_provider,
        expected_epoch,
        reward_assets,
        before_first_provider_reward_bals,
        reward_amts,
        reward_multiplier,
        reap_info.reward_asset_amts,
        error_margin=error_margin,
    )

    # Provider 1 can no longer call reap
    with pytest.raises(StarkException, match="Absorber: Caller is not a provider in the current epoch"):
        await absorber.reap().execute(caller_address=first_provider)

    request = (await absorber.get_provider_request(first_provider).execute()).result.request
    assert request.has_removed == TRUE


@pytest.mark.parametrize("update", [Decimal("1")], indirect=["update"])
@pytest.mark.parametrize("skipped_asset_idx", [None, 0, 1, 2])  # Test asset not involved in absorption
@pytest.mark.usefixtures("add_aura_reward", "add_vested_aura_reward", "first_epoch_first_provider")
@pytest.mark.asyncio
async def test_reap_different_epochs(
    shrine,
    absorber,
    yangs,
    yang_tokens,
    update,
    second_update_assets,
    skipped_asset_idx,
    blessing,
):
    """
    Sequence of events:
    1. Provider 1 provides (`first_epoch_first_provider`)
    2. Entire absorber's balance is used for an absorption (`update`), provider 1 receives 1 round of rewards
    3. Provider 2 provides, no rewards are distributed.
    4. Entire absorber's balance is used for an absorption, provider 2 receives 1 round of rewards
    5. Provider 1 and 2 reaps, no rewards are distributed each call.
       Provider 1 should receive assets from first update.
       Provider 2 should receive assets from second update.
    """
    first_absorbed_amts_dec = update[-1]
    _, reward_assets, reward_assets_addresses, reward_amts = blessing

    first_provider = PROVIDER_1
    second_provider = PROVIDER_2

    # Step 3: Provider 2 provides
    second_provider_yin_amt_uint = (await shrine.balanceOf(second_provider).execute()).result.balance
    second_provider_yin_amt_wad = from_uint(second_provider_yin_amt_uint)

    await absorber.provide(second_provider_yin_amt_wad).execute(caller_address=second_provider)

    second_provider_info = (await absorber.get_provider_info(second_provider).execute()).result.provision
    expected_epoch = 1
    assert second_provider_info.epoch == expected_epoch

    second_provider_last_absorption = (
        await absorber.get_provider_last_absorption(second_provider).execute()
    ).result.absorption_id
    expected_last_absorption = 1
    assert second_provider_last_absorption == expected_last_absorption

    # Step 4: Absorber is fully drained
    asset_addresses, absorbed_asset_amts_orig, absorbed_asset_amts_dec_orig = second_update_assets
    absorbed_asset_amts = absorbed_asset_amts_orig.copy()
    absorbed_asset_amts_dec = absorbed_asset_amts_dec_orig.copy()
    if skipped_asset_idx is not None:
        absorbed_asset_amts[skipped_asset_idx] = 0
        absorbed_asset_amts_dec[skipped_asset_idx] = Decimal("0")

    await simulate_update(
        shrine,
        absorber,
        yang_tokens,
        asset_addresses,
        absorbed_asset_amts,
        second_provider_yin_amt_wad,
    )

    epoch = (await absorber.get_current_epoch().execute()).result.epoch
    expected_epoch = 2
    assert epoch == expected_epoch

    absorptions_count = (await absorber.get_absorptions_count().execute()).result.count
    expected_absorptions_count = 2
    assert absorptions_count == expected_absorptions_count

    total_shares = (await absorber.get_total_shares_for_current_epoch().execute()).result.total
    assert total_shares == 0

    providers = [first_provider, second_provider]
    before_providers_absorbed_bals = await get_token_balances(yang_tokens, providers)
    absorbed_amts_arrs = [first_absorbed_amts_dec, absorbed_asset_amts_dec]

    before_providers_reward_bals = await get_token_balances(reward_assets, providers)

    for provider, before_absorbed_bals, before_reward_bals, absorbed_amts in zip(
        providers, before_providers_absorbed_bals, before_providers_reward_bals, absorbed_amts_arrs
    ):
        reap_info = (await absorber.preview_reap(provider).execute()).result
        assert reap_info.absorbed_assets == asset_addresses
        assert reap_info.reward_assets == reward_assets_addresses

        max_withdrawable_yin_amt = from_wad((await absorber.preview_remove(provider).execute()).result.amount)
        assert max_withdrawable_yin_amt == 0

        # Step 5: Provider 1 and 2 reaps
        # There should be no rewards for this action since Absorber is emptied and there are no shares
        tx = await absorber.reap().execute(caller_address=provider)

        for idx, (asset, asset_info, before_absorbed_bal, absorbed_amt, preview_amt_wad) in enumerate(
            zip(yang_tokens, yangs, before_absorbed_bals, absorbed_amts, reap_info.absorbed_asset_amts)
        ):
            if provider == second_provider and skipped_asset_idx is not None and idx == skipped_asset_idx:
                continue

            after_absorbed_bal = from_fixed_point(
                from_uint((await asset.balanceOf(provider).execute()).result.balance),
                asset_info.decimals,
            )

            # Relax error margin by half due to loss of precision from fixed point arithmetic
            error_margin = custom_error_margin(asset_info.decimals // 2 - 1)
            assert_equalish(after_absorbed_bal, before_absorbed_bal + absorbed_amt, error_margin)

            preview_amt = from_fixed_point(preview_amt_wad, asset_info.decimals)
            assert_equalish(absorbed_amt, preview_amt, error_margin)

            assert_event_emitted(
                tx, asset.contract_address, "Transfer", lambda d: d[:2] == [absorber.contract_address, provider]
            )

        reward_multiplier = 1
        assert_provider_rewarded(
            absorber,
            provider,
            expected_epoch,
            reward_assets,
            before_reward_bals,
            reward_amts,
            reward_multiplier,
            reap_info.reward_asset_amts,
        )

        after_provider_info = (await absorber.get_provider_info(provider).execute()).result.provision
        assert after_provider_info.epoch == expected_epoch


@pytest.mark.usefixtures(
    "add_aura_reward", "add_vested_aura_reward", "first_epoch_first_provider", "first_epoch_second_provider"
)
@pytest.mark.parametrize("update", [Decimal("0.2"), Decimal("1")], indirect=["update"])
@pytest.mark.parametrize("absorber_both", ["absorber", "absorber_killed"], indirect=["absorber_both"])
@pytest.mark.asyncio
async def test_multi_user_reap_same_epoch_single_absorption(
    shrine,
    absorber_both,
    first_epoch_first_provider,
    first_epoch_second_provider,
    yangs,
    yang_tokens,
    update,
    blessing,
):
    """
    Sequence of events:
    1. Provider 1 provides (`first_epoch_first_provider`)
    2. Provider 2 provides (`first_epoch_second_provider`), provider 1 receives 1 round of rewards
    3. Absorption happens (`update`), providers share 1 round of rewards
    4. Providers 1 and 2 reaps, providers share each round of rewards if absorber is not drained
    """
    absorber = absorber_both

    _, percentage_drained, _, before_epoch, _, asset_addresses, _, absorbed_amts_dec = update
    asset_count = len(asset_addresses)
    is_drained = True if percentage_drained >= Decimal("1") else False

    reward_assets_count, reward_assets, reward_assets_addresses, reward_amts = blessing

    _, first_provider_amt_wad = first_epoch_first_provider
    _, second_provider_amt_wad = first_epoch_second_provider

    first_provider_amt = from_wad(first_provider_amt_wad)
    second_provider_amt = from_wad(second_provider_amt_wad)
    total_provided_amt = first_provider_amt + second_provider_amt

    providers = [PROVIDER_1, PROVIDER_2]
    before_providers_absorbed_bals = await get_token_balances(yang_tokens, providers)
    before_providers_reward_bals = await get_token_balances(reward_assets, providers)

    expected_epoch = 0
    if is_drained:
        expected_epoch += 1

    expected_blessings_count = 2
    provided_perc = [first_provider_amt / total_provided_amt, second_provider_amt / total_provided_amt]
    for provider, percentage, before_absorbed_bals, before_reward_bals in zip(
        providers, provided_perc, before_providers_absorbed_bals, before_providers_reward_bals
    ):
        reap_info = (await absorber.preview_reap(provider).execute()).result

        # Step 4: Providers 1 and 2 reaps
        tx = await absorber.reap().execute(caller_address=provider)

        # Rewards are distributed only if there are shares in current epoch
        if not is_drained:
            expected_blessings_count += 1
            assert_event_emitted(
                tx,
                absorber.contract_address,
                "Invoke",
                lambda d: d[:6]
                == [
                    reward_assets_count,
                    *reward_assets_addresses,
                    reward_assets_count,
                    *reward_amts,
                ],
            )

        assert_event_emitted(
            tx,
            absorber.contract_address,
            "Reap",
            lambda d: d[:5] == [provider, asset_count, *asset_addresses]
            and d[9:12] == [reward_assets_count, *reward_assets_addresses],
        )

        for asset, asset_info, before_absorbed_bal, absorbed_amt in zip(
            yang_tokens, yangs, before_absorbed_bals, absorbed_amts_dec
        ):
            assert_event_emitted(
                tx,
                asset.contract_address,
                "Transfer",
                lambda d: d[:2] == [absorber.contract_address, provider],
            )

            after_absorbed_bal = from_fixed_point(
                from_uint((await asset.balanceOf(provider).execute()).result.balance),
                asset_info.decimals,
            )

            # Relax error margin by half due to loss of precision from fixed point arithmetic
            error_margin = custom_error_margin(asset_info.decimals // 2 - 1)
            expected_reaped_amt = percentage * absorbed_amt
            assert_equalish(after_absorbed_bal, before_absorbed_bal + expected_reaped_amt, error_margin)

        reward_multiplier = (expected_blessings_count - 1) * percentage

        # First provider gets a full round of rewards when second provider first provides
        if provider == PROVIDER_1:
            reward_multiplier += Decimal("1")

        assert_provider_rewarded(
            absorber,
            provider,
            expected_epoch,
            reward_assets,
            before_reward_bals,
            reward_amts,
            reward_multiplier,
            reap_info.reward_asset_amts,
        )

        after_provider_info = (await absorber.get_provider_info(provider).execute()).result.provision
        assert after_provider_info.epoch == expected_epoch

        # Assert that provider cannot reap earlier rewards again if it was drained
        if is_drained:
            with pytest.raises(StarkException, match="Absorber: Caller is not a provider in the current epoch"):
                await absorber.reap().execute(caller_address=provider)

    if is_drained:
        assert_reward_errors_propagated_to_next_epoch(absorber, reward_assets_addresses, before_epoch)


@pytest.mark.parametrize("update", [Decimal("0.2"), Decimal("0.5")], indirect=["update"])
@pytest.mark.parametrize("second_absorption_percentage", [Decimal("0.2"), Decimal("0.5")])
@pytest.mark.usefixtures(
    "add_aura_reward", "add_vested_aura_reward", "first_epoch_first_provider", "funded_absorber_providers"
)
@pytest.mark.asyncio
async def test_multi_user_reap_same_epoch_multi_absorptions(
    shrine,
    absorber,
    yangs,
    yang_tokens,
    update,
    second_update_assets,
    second_absorption_percentage,
    blessing,
):
    """
    Sequence of events:
    1. Provider 1 provides (`first_epoch_first_provider`).
    2. Partial absorption happens (`update`), provider 1 receives 1 round of rewards.
    3. Provider 2 provides, provider 1 receives 1 round of rewards.
    4. Partial absorption happens, providers share 1 round of rewards.
    5. Provider 1 reaps, providers share 1 round of rewards
    6. Provider 2 reaps, providers share 1 round of rewards
    """
    first_provider = PROVIDER_1
    second_provider = PROVIDER_2

    _, _, remaining_yin_wad, expected_epoch, _, asset_addresses, _, first_absorbed_amts_dec = update
    asset_count = len(asset_addresses)

    reward_assets_count, reward_assets, reward_assets_addresses, reward_amts = blessing

    # Step 3: Provider 2 pprovides
    second_provider_yin_amt_uint = (await shrine.balanceOf(second_provider).execute()).result.balance
    second_provider_yin_amt_wad = from_uint(second_provider_yin_amt_uint)
    await absorber.provide(second_provider_yin_amt_wad).execute(caller_address=second_provider)

    # Step 4: Partial absorption
    first_provider_amt = from_wad(remaining_yin_wad)
    second_provider_amt = from_wad(second_provider_yin_amt_wad)
    total_provided_amt = first_provider_amt + second_provider_amt

    second_update_burn_amt_wad = to_wad(second_absorption_percentage * total_provided_amt)
    _, second_absorbed_amts, second_absorbed_amts_dec = second_update_assets

    await simulate_update(
        shrine,
        absorber,
        yang_tokens,
        asset_addresses,
        second_absorbed_amts,
        second_update_burn_amt_wad,
    )

    providers = [first_provider, second_provider]
    providers_remaining_yin = [first_provider_amt, second_provider_amt]
    before_providers_absorbed_bals = await get_token_balances(yang_tokens, providers)
    before_providers_reward_bals = await get_token_balances(reward_assets, providers)

    expected_blessings_count = 3
    provided_perc = [amt / total_provided_amt for amt in providers_remaining_yin]
    for provider, percentage, remaining_yin, before_absorbed_bals, before_reward_bals in zip(
        providers, provided_perc, providers_remaining_yin, before_providers_absorbed_bals, before_providers_reward_bals
    ):
        reap_info = (await absorber.preview_reap(provider).execute()).result

        # Steps 5 and 6: Providers 1 and 2 reaps
        tx = await absorber.reap().execute(caller_address=provider)

        assert_event_emitted(
            tx,
            absorber.contract_address,
            "Reap",
            lambda d: d[:5] == [provider, asset_count, *asset_addresses]
            and d[9:12] == [reward_assets_count, *reward_assets_addresses],
        )
        assert_event_emitted(tx, absorber.contract_address, "Invoke")

        expected_blessings_count += 1

        for asset, asset_info, before_absorbed_bal, first_absorbed_amt, second_absorbed_amt in zip(
            yang_tokens, yangs, before_absorbed_bals, first_absorbed_amts_dec, second_absorbed_amts_dec
        ):
            assert_event_emitted(
                tx,
                asset.contract_address,
                "Transfer",
                lambda d: d[:2] == [absorber.contract_address, provider],
            )

            after_bal = from_fixed_point(
                from_uint((await asset.balanceOf(provider).execute()).result.balance),
                asset_info.decimals,
            )

            # Relax error margin by half due to loss of precision from fixed point arithmetic
            error_margin = custom_error_margin(asset_info.decimals // 2 - 1)
            expected_reaped_amt = percentage * second_absorbed_amt

            if provider == first_provider:
                expected_reaped_amt += first_absorbed_amt

            assert_equalish(after_bal, before_absorbed_bal + expected_reaped_amt, error_margin)

        max_withdrawable_yin_amt = from_wad((await absorber.preview_remove(provider).execute()).result.amount)
        expected_remaining_yin = remaining_yin - (percentage * from_wad(second_update_burn_amt_wad))
        assert_equalish(max_withdrawable_yin_amt, expected_remaining_yin)

        reward_multiplier = (expected_blessings_count - 2) * percentage
        # First provider gets 2 rounds of rewards
        if provider == PROVIDER_1:
            reward_multiplier += Decimal("2")

        assert_provider_rewarded(
            absorber,
            provider,
            expected_epoch,
            reward_assets,
            before_reward_bals,
            reward_amts,
            reward_multiplier,
            reap_info.reward_asset_amts,
        )

        after_provider_info = (await absorber.get_provider_info(provider).execute()).result.provision
        assert after_provider_info.epoch == expected_epoch


@pytest.mark.parametrize("price_decrease", [Decimal("0.5"), Decimal("0.8")])
@pytest.mark.usefixtures("first_epoch_first_provider", "first_epoch_second_provider")
@pytest.mark.asyncio
async def test_remove_exceeds_limit_fail(shrine, absorber, steth_yang, price_decrease):

    steth_yang_price = (await shrine.get_current_yang_price(steth_yang.contract_address).execute()).result.price
    new_steth_yang_price = int((Decimal("1") - price_decrease) * steth_yang_price)
    await shrine.advance(steth_yang.contract_address, new_steth_yang_price).execute(caller_address=SHRINE_OWNER)

    ltv_to_threshold = (await absorber.get_shrine_ltv_to_threshold().execute()).result.ratio

    assert ltv_to_threshold > REMOVAL_LIMIT_RAY

    for provider in [PROVIDER_1, PROVIDER_2]:
        with pytest.raises(StarkException, match="Absorber: Relative LTV is above limit"):
            await absorber.remove(MAX_REMOVE_AMT).execute(caller_address=provider)


@pytest.mark.usefixtures("first_epoch_first_provider")
@pytest.mark.asyncio
async def test_remove_no_request_fail(starknet, absorber):
    provider = PROVIDER_1

    # Provider has not requested removal
    with pytest.raises(StarkException, match="Absorber: No request found"):
        await absorber.remove(MAX_REMOVE_AMT).execute(caller_address=provider)


@pytest.mark.usefixtures("first_epoch_first_provider")
@pytest.mark.asyncio
async def test_non_provider_fail(shrine, absorber):
    provider = NON_PROVIDER

    with pytest.raises(StarkException, match="Absorber: Caller is not a provider in the current epoch"):
        await absorber.request().execute(caller_address=provider)

    with pytest.raises(StarkException, match="Absorber: Caller is not a provider in the current epoch"):
        await absorber.remove(0).execute(caller_address=provider)

    with pytest.raises(StarkException, match="Absorber: Caller is not a provider in the current epoch"):
        await absorber.remove(MAX_REMOVE_AMT).execute(caller_address=provider)

    with pytest.raises(StarkException, match="Absorber: Caller is not a provider in the current epoch"):
        await absorber.reap().execute(caller_address=provider)

    removable_yin = (await absorber.preview_remove(provider).execute()).result.amount
    assert removable_yin == 0

    reap_info = (await absorber.preview_reap(provider).execute()).result
    assert reap_info.absorbed_assets == reap_info.absorbed_asset_amts == []
    assert reap_info.reward_assets == reap_info.reward_asset_amts == []


@pytest.mark.usefixtures("funded_absorber_providers")
@pytest.mark.asyncio
async def test_provide_fail(shrine, absorber):
    provider = PROVIDER_1

    # Out of bounds
    for amt in WAD_RAY_OOB_VALUES:
        with pytest.raises(StarkException, match=r"Absorber: Value of `amount` \(-?\d+\) is out of bounds"):
            await absorber.provide(amt).execute(caller_address=provider)

    # Less than initial shares
    with pytest.raises(StarkException, match="Absorber: Amount provided is less than minimum initial shares"):
        await absorber.provide(0).execute(caller_address=provider)

    # Less than initial shares
    with pytest.raises(StarkException, match="Absorber: Amount provided is less than minimum initial shares"):
        await absorber.provide(999).execute(caller_address=provider)

    # Insufficient balance
    yin_bal_uint = (await shrine.balanceOf(provider).execute()).result.balance
    yin_bal_wad = from_uint(yin_bal_uint)
    provide_amt = yin_bal_wad + 1
    with pytest.raises(StarkException, match="Absorber: Transfer of yin failed"):
        await absorber.provide(provide_amt).execute(caller_address=provider)

    # Insufficient allowance
    allowance_amt = yin_bal_wad - 1
    allowance_amt_uint = to_uint(allowance_amt)

    await shrine.approve(absorber.contract_address, allowance_amt_uint).execute(caller_address=provider)
    with pytest.raises(StarkException, match="Absorber: Transfer of yin failed"):
        await absorber.provide(yin_bal_wad).execute(caller_address=provider)


@pytest.mark.usefixtures("first_epoch_first_provider")
@pytest.mark.parametrize("amt", WAD_RAY_OOB_VALUES)
@pytest.mark.asyncio
async def test_remove_out_of_bounds_fail(absorber, amt):
    provider = PROVIDER_1
    with pytest.raises(StarkException, match=r"Absorber: Value of `amount` \(-?\d+\) is out of bounds"):
        await absorber.remove(amt).execute(caller_address=provider)


#
# Tests - Invoke
#


@pytest.mark.usefixtures("add_aura_reward", "add_vested_aura_reward", "first_epoch_first_provider")
@pytest.mark.asyncio
async def test_invoke_inactive_reward(
    absorber, aura_token, vested_aura_token, aura_token_blesser, vested_aura_token_blesser
):
    """
    Inactive rewards should be skipped when `invoke` is called.
    """
    provider = PROVIDER_1

    # Set vested AURA to inactive
    await absorber.set_reward(
        vested_aura_token.contract_address,
        vested_aura_token_blesser.contract_address,
        FALSE,
    ).execute(caller_address=ABSORBER_OWNER)

    expected_epoch = 0
    before_aura_cumulative = (
        await absorber.get_asset_reward_info(aura_token.contract_address, expected_epoch).execute()
    ).result.info.asset_amt_per_share
    before_vested_aura_cumulative = (
        await absorber.get_asset_reward_info(vested_aura_token.contract_address, expected_epoch).execute()
    ).result.info.asset_amt_per_share

    # Trigger an invoke
    tx = await absorber.provide(0).execute(caller_address=provider)

    expected_rewards_count = 1
    assert_event_emitted(
        tx,
        absorber.contract_address,
        "Invoke",
        lambda d: d[:4]
        == [
            expected_rewards_count,
            *[aura_token.contract_address],
            expected_rewards_count,
            *[AURA_BLESS_AMT_WAD],
        ],
    )

    after_aura_cumulative = (
        await absorber.get_asset_reward_info(aura_token.contract_address, expected_epoch).execute()
    ).result.info.asset_amt_per_share
    after_vested_aura_cumulative = (
        await absorber.get_asset_reward_info(vested_aura_token.contract_address, expected_epoch).execute()
    ).result.info.asset_amt_per_share

    assert after_aura_cumulative > before_aura_cumulative
    assert after_vested_aura_cumulative == before_vested_aura_cumulative

    # Set all rewards to inactive
    await absorber.set_reward(
        aura_token.contract_address,
        aura_token_blesser.contract_address,
        FALSE,
    ).execute(caller_address=ABSORBER_OWNER)

    final_aura_cumulative = (
        await absorber.get_asset_reward_info(aura_token.contract_address, expected_epoch).execute()
    ).result.info.asset_amt_per_share
    final_vested_aura_cumulative = (
        await absorber.get_asset_reward_info(vested_aura_token.contract_address, expected_epoch).execute()
    ).result.info.asset_amt_per_share

    assert final_aura_cumulative == after_aura_cumulative
    assert final_vested_aura_cumulative == after_vested_aura_cumulative


@pytest.mark.usefixtures("first_epoch_first_provider")
@pytest.mark.asyncio
async def test_invoke_zero_distribution_from_active_rewards(
    absorber, aura_token_blesser, vested_aura_token_blesser, blessing
):
    """
    Check for early return when no rewards are distributed because the vesting contracts
    of active rewards did not distribute any
    """
    provider = PROVIDER_1

    _, _, reward_assets_addresses, _ = blessing
    blessers = [aura_token_blesser, vested_aura_token_blesser]
    for asset_address, blesser in zip(reward_assets_addresses, blessers):
        await absorber.set_reward(
            asset_address,
            blesser.contract_address,
            TRUE,
        ).execute(caller_address=ABSORBER_OWNER)

    expected_epoch = 0
    before_rewards_cumulative = []
    for asset_address in reward_assets_addresses:
        cumulative = (
            await absorber.get_asset_reward_info(asset_address, expected_epoch).execute()
        ).result.info.asset_amt_per_share
        before_rewards_cumulative.append(cumulative)

    # Trigger an invoke
    await absorber.provide(0).execute(caller_address=provider)

    after_rewards_cumulative = []
    for asset_address in reward_assets_addresses:
        cumulative = (
            await absorber.get_asset_reward_info(asset_address, expected_epoch).execute()
        ).result.info.asset_amt_per_share
        after_rewards_cumulative.append(cumulative)

    assert before_rewards_cumulative == after_rewards_cumulative


@pytest.mark.usefixtures("first_epoch_first_provider")
@pytest.mark.asyncio
async def test_invoke_pass_with_depleted_active_reward(
    absorber, aura_token, aura_token_blesser, vested_aura_token, vested_aura_token_blesser
):
    """
    Check that `invoke` works as intended when one of more than one active rewards does not have any distribution
    """
    provider = PROVIDER_1

    rewards = [aura_token, vested_aura_token]
    blessers = [aura_token_blesser, vested_aura_token_blesser]
    for asset, blesser in zip(rewards, blessers):
        await absorber.set_reward(
            asset.contract_address,
            blesser.contract_address,
            TRUE,
        ).execute(caller_address=ABSORBER_OWNER)

    expected_epoch = 0
    before_aura_cumulative = (
        await absorber.get_asset_reward_info(aura_token.contract_address, expected_epoch).execute()
    ).result.info.asset_amt_per_share
    before_vested_aura_cumulative = (
        await absorber.get_asset_reward_info(vested_aura_token.contract_address, expected_epoch).execute()
    ).result.info.asset_amt_per_share

    # Mint tokens to AURA's blesser contract
    vesting_amt = to_uint(to_wad(AURA_BLESSER_STARTING_BAL))
    await aura_token.mint(aura_token_blesser.contract_address, vesting_amt).execute(caller_address=BLESSER_OWNER)

    # Trigger an invoke
    tx = await absorber.provide(0).execute(caller_address=provider)
    expected_rewards_count = len(rewards)
    assert_event_emitted(
        tx,
        absorber.contract_address,
        "Invoke",
        lambda d: d[:6]
        == [
            expected_rewards_count,
            *[aura_token.contract_address, vested_aura_token.contract_address],
            expected_rewards_count,
            *[AURA_BLESS_AMT_WAD, 0],
        ],
    )

    after_aura_cumulative = (
        await absorber.get_asset_reward_info(aura_token.contract_address, expected_epoch).execute()
    ).result.info.asset_amt_per_share
    after_vested_aura_cumulative = (
        await absorber.get_asset_reward_info(vested_aura_token.contract_address, expected_epoch).execute()
    ).result.info.asset_amt_per_share

    assert after_aura_cumulative > before_aura_cumulative
    assert after_vested_aura_cumulative == before_vested_aura_cumulative


# TODO: enchmarking; delete before merge
@pytest.mark.usefixtures("add_aura_reward", "add_vested_aura_reward", "first_epoch_first_provider")
@pytest.mark.parametrize("blessings_count", [0, 1, 2, 5, 10, 35, 100, 200, 500])
@pytest.mark.asyncio
async def test_provide_varying_blessings_count(
    shrine, absorber, yang_tokens, first_update_assets, blessings_count, aura_token, blessing
):
    provider = PROVIDER_1

    _, _, _, reward_amts = blessing
    before_aura_token_bal = from_uint((await aura_token.balanceOf(provider).execute()).result.balance)

    other_provider = PROVIDER_2
    for i in range(blessings_count):
        await absorber.provide(1).execute(caller_address=other_provider)

    tx = await absorber.reap().execute(caller_address=provider)
    blessings_count += 1

    after_aura_token_bal = from_uint((await aura_token.balanceOf(provider).execute()).result.balance)
    assert_equalish(
        from_wad(after_aura_token_bal),
        from_wad(before_aura_token_bal + blessings_count * reward_amts[0]),
    )

    print("Reap for {} blessings: {}".format(blessings_count, estimate_gas(tx)))
    print("Resources: ", tx.call_info.execution_resources)<|MERGE_RESOLUTION|>--- conflicted
+++ resolved
@@ -12,11 +12,8 @@
 from tests.utils import (
     ABSORBER_OWNER,
     BAD_GUY,
-<<<<<<< HEAD
+    DEPLOYMENT_TIMESTAMP,
     ERROR_MARGIN,
-=======
-    DEPLOYMENT_TIMESTAMP,
->>>>>>> f437f44c
     FALSE,
     MAX_UINT256,
     RAY_SCALE,
