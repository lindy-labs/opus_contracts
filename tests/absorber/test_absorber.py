from decimal import Decimal

import pytest
from starkware.starknet.testing.contract import StarknetContract
from starkware.starknet.testing.objects import StarknetCallInfo
from starkware.starkware_utils.error_handling import StarkException

from tests.absorber.constants import *  # noqa: F403
from tests.roles import AbsorberRoles
from tests.shrine.constants import FEED_LEN, MAX_PRICE_CHANGE, MULTIPLIER_FEED
from tests.utils import (
    ABSORBER_OWNER,
    BAD_GUY,
    FALSE,
    MAX_UINT256,
    SHRINE_OWNER,
    TIME_INTERVAL,
    TRUE,
    WAD_RAY_OOB_VALUES,
    ZERO_ADDRESS,
    YangConfig,
    assert_equalish,
    assert_event_emitted,
    calculate_max_forge,
    compile_code,
    create_feed,
    custom_error_margin,
    from_fixed_point,
    from_ray,
    from_uint,
    from_wad,
    get_contract_code_with_addition,
    get_contract_code_with_replacement,
    get_token_balances,
    max_approve,
    set_block_timestamp,
    to_fixed_point,
    to_uint,
    to_wad,
)

#
# Helpers
#


async def simulate_update(
    shrine: StarknetContract,
    absorber: StarknetContract,
    assets: tuple[StarknetContract],
    asset_addresses: list[int],
    asset_amts: list[int],
    yin_amt_to_burn_wad: int,
) -> StarknetCallInfo:
    """
    Helper to simulate `Absorber.update` by doing:
    1. Minting `asset_amts` of freed collateral to absorber
    2. Transferring `yin_amt_to_burn_wad` amount of yin from absorber

    Arguments
    ---------
    shrine: StarknetContract
        Contract instance of Shrine.
    absorber: StarknetContract
        Contract instance of Absorber.
    assets: tuple[StarknetContract]
        Ordered tuple of token contract instances for the freed assets
    asset_addresses: list[int]
        Ordered list of token contract addresses for the freed assets
    asset_amts: list[int]
        Ordered list of amount of each asset to transfer to the absorber in wad.
    yin_amt_to_burn_wad: int
        Amount of yin to transfer from the absorber in wad

    Returns
    -------
    A tuple of:
    1. the transaction receipt for `Absorber.update`
    2. an ordered list of the freed asset addresses
    3. an ordered list of the amount of assets freed in Decimal
    """
    for token, amt in zip(assets, asset_amts):
        amt_uint = to_uint(amt)
        await token.mint(absorber.contract_address, amt_uint).execute(caller_address=MOCK_PURGER)

    # Transfer yin from absorber to burner address to simulate `absorb`
    await absorber.burn_yin(BURNER, yin_amt_to_burn_wad).execute(caller_address=ABSORBER_OWNER)

    tx = await absorber.update(
        asset_addresses,
        asset_amts,
    ).execute(caller_address=MOCK_PURGER)

    return tx, asset_addresses, asset_amts


#
# Fixtures
#


@pytest.fixture
async def first_update_assets(yangs) -> tuple[list[int]]:
    """
    Helper fixture to return a tuple of:
    1. a list of asset addresses
    2. a list of asset amounts in the asset's decimals
    3. a list of asset amounts in Decimal.
    """
    asset_addresses = [asset_info.contract_address for asset_info in yangs]
    asset_amts = [
        to_fixed_point(i, asset_info.decimals)
        for i, asset_info in zip(
            FIRST_UPDATE_ASSETS_AMT,
            yangs,
        )
    ]
    return asset_addresses, asset_amts, FIRST_UPDATE_ASSETS_AMT


@pytest.fixture
async def second_update_assets(yangs) -> tuple[list[int]]:
    """
    Helper fixture to return a tuple of:
    1. a list of asset addresses
    2. a list of asset amounts in the asset's decimals
    3. a list of asset amounts in Decimal.
    """
    asset_addresses = [asset_info.contract_address for asset_info in yangs]
    asset_amts = [
        to_fixed_point(i, asset_info.decimals)
        for i, asset_info in zip(
            SECOND_UPDATE_ASSETS_AMT,
            yangs,
        )
    ]
    return asset_addresses, asset_amts, SECOND_UPDATE_ASSETS_AMT


@pytest.fixture
async def shrine(shrine_deploy) -> StarknetContract:
    # Update debt ceiling
    shrine = shrine_deploy
    await shrine.set_ceiling(DEBT_CEILING_WAD).execute(caller_address=SHRINE_OWNER)
    return shrine


@pytest.fixture
async def absorber_deploy(starknet, shrine, sentinel) -> StarknetContract:
    absorber_code = get_contract_code_with_replacement(
        "contracts/absorber/absorber.cairo",
        {
            "func convert_to_shares": "@view\nfunc convert_to_shares",
            "func convert_epoch_shares": "@view\nfunc convert_epoch_shares",
        },
    )

    # Helper function to simulate melting of absorber's yin in `Purger.absorb`
    additional_code = """
@external
func burn_yin{syscall_ptr: felt*, pedersen_ptr: HashBuiltin*, range_check_ptr}(
    dst: address, amt: wad
) {
    let shrine: address = absorber_shrine.read();
    let amt_uint: Uint256 = WadRay.to_uint(amt);
    IERC20.transfer(shrine, dst, amt_uint);

    return();
}
    """
    absorber_code = get_contract_code_with_addition(absorber_code, additional_code)
    absorber_contract = compile_code(absorber_code)
    absorber = await starknet.deploy(
        contract_class=absorber_contract,
        constructor_calldata=[
            ABSORBER_OWNER,
            shrine.contract_address,
            sentinel.contract_address,
        ],
    )

    return absorber


@pytest.fixture
async def absorber(absorber_deploy):
    absorber = absorber_deploy
    # Set purger in absorber
    await absorber.set_purger(MOCK_PURGER).execute(caller_address=ABSORBER_OWNER)
    await absorber.grant_role(AbsorberRoles.COMPENSATE | AbsorberRoles.UPDATE, MOCK_PURGER).execute(
        caller_address=ABSORBER_OWNER
    )
    return absorber


@pytest.fixture
async def absorber_killed(absorber):
    await absorber.kill().execute(caller_address=ABSORBER_OWNER)
    return absorber


@pytest.fixture
def absorber_both(request) -> StarknetContract:
    """
    Wrapper fixture to pass the regular and killed instances of absorber to `pytest.parametrize`.
    """
    return request.getfixturevalue(request.param)


@pytest.fixture
async def shrine_feeds(starknet, sentinel_with_yangs, shrine, yangs) -> list[list[int]]:
    # Creating the price feeds
    feeds = [create_feed(from_wad(yang.price_wad), FEED_LEN, MAX_PRICE_CHANGE) for yang in yangs]

    # Putting the price feeds in the `shrine_yang_price_storage` storage variable
    # Skipping over the first element in `feeds` since the start price is set in `add_yang`
    for i in range(1, FEED_LEN):
        timestamp = i * TIME_INTERVAL
        set_block_timestamp(starknet, timestamp)

        for j in range(len(yangs)):
            await shrine.advance(yangs[j].contract_address, feeds[j][i]).execute(caller_address=SHRINE_OWNER)

        await shrine.set_multiplier(MULTIPLIER_FEED[i]).execute(caller_address=SHRINE_OWNER)

    return feeds


@pytest.fixture
async def funded_absorber_providers(shrine, shrine_feeds, abbot, absorber, steth_token, steth_yang: YangConfig):
    troves = [PROVIDER_1_TROVE, PROVIDER_2_TROVE]
    trove_owners = [PROVIDER_1, PROVIDER_2]

    for trove, owner in zip(troves, trove_owners):
        await steth_token.mint(owner, to_uint(PROVIDER_STETH_DEPOSIT_WAD)).execute(caller_address=owner)
        await max_approve(steth_token, owner, steth_yang.gate_address)

        steth_price = from_wad(
            (await shrine.get_current_yang_price(steth_yang.contract_address).execute()).result.price
        )

        max_forge_amt = calculate_max_forge(
            [steth_price], [from_wad(PROVIDER_STETH_DEPOSIT_WAD)], [from_ray(steth_yang.threshold)]
        )
        forge_amt = to_wad(max_forge_amt / 2)

        await abbot.open_trove(
            forge_amt,
            [steth_yang.contract_address],
            [PROVIDER_STETH_DEPOSIT_WAD],
        ).execute(caller_address=owner)

        await max_approve(shrine, owner, absorber.contract_address)


@pytest.fixture
async def first_epoch_first_provider(shrine, absorber, funded_absorber_providers):
    provider = PROVIDER_1
    provider_yin_amt_uint = (await shrine.balanceOf(provider).execute()).result.balance
    provider_yin_amt = from_uint(provider_yin_amt_uint) // 2

    tx = await absorber.provide(provider_yin_amt).execute(caller_address=provider)
    return tx, provider_yin_amt


@pytest.fixture
async def first_epoch_second_provider(shrine, absorber, funded_absorber_providers):
    provider = PROVIDER_2
    provider_yin_amt_uint = (await shrine.balanceOf(provider).execute()).result.balance
    provider_yin_amt = from_uint(provider_yin_amt_uint)

    tx = await absorber.provide(provider_yin_amt).execute(caller_address=provider)
    return tx, provider_yin_amt


@pytest.fixture
async def update(request, shrine, absorber, yang_tokens, first_update_assets):
    """
    Fixture that takes in a Decimal value for the percentage of the absorber's yin balance to drain
    to simulate an absorption.
    """
    percentage_to_drain = request.param

    # Fetch the total shares and epoch beforehand because it will be reset
    # if percentage to drain is 100%
    total_shares_wad = (await absorber.get_total_shares_for_current_epoch().execute()).result.total
    epoch = (await absorber.get_current_epoch().execute()).result.epoch

    # Transfer yin from absorber to burner address to simulate `absorb`
    absorber_yin_bal_wad = from_uint((await shrine.balanceOf(absorber.contract_address).execute()).result.balance)
    burn_amt_wad = int(percentage_to_drain * Decimal(absorber_yin_bal_wad))

    # Call `update`
    asset_addresses, asset_amts, asset_amts_dec = first_update_assets
    tx, asset_addresses, asset_amts = await simulate_update(
        shrine,
        absorber,
        yang_tokens,
        asset_addresses,
        asset_amts,
        burn_amt_wad,
    )

    remaining_amt_wad = absorber_yin_bal_wad - burn_amt_wad
    return (
        tx,
        percentage_to_drain,
        remaining_amt_wad,
        epoch,
        total_shares_wad,
        asset_addresses,
        asset_amts,
        asset_amts_dec,
    )


#
# Tests
#


@pytest.mark.asyncio
async def test_absorber_setup(shrine, absorber):
    purger_address = (await absorber.get_purger().execute()).result.purger
    assert purger_address == MOCK_PURGER

    shares = (await absorber.get_total_shares_for_current_epoch().execute()).result.total
    assert shares == 0

    epoch = (await absorber.get_current_epoch().execute()).result.epoch
    assert epoch == 0

    absorptions_count = (await absorber.get_absorptions_count().execute()).result.count
    assert absorptions_count == 0

    is_live = (await absorber.get_live().execute()).result.is_live
    assert is_live == TRUE

    admin_role = (await absorber.get_roles(ABSORBER_OWNER).execute()).result.roles
    assert admin_role == AbsorberRoles.KILL + AbsorberRoles.SET_PURGER


@pytest.mark.asyncio
async def test_set_purger(shrine, absorber):
    old_purger = (await absorber.get_purger().execute()).result.purger
    new_purger = NEW_MOCK_PURGER

    tx = await absorber.set_purger(NEW_MOCK_PURGER).execute(caller_address=ABSORBER_OWNER)

    assert_event_emitted(tx, absorber.contract_address, "PurgerUpdated", [old_purger, new_purger])

    purger = (await absorber.get_purger().execute()).result.purger
    assert purger == new_purger

    old_purger_allowance = from_uint(
        (await shrine.allowance(absorber.contract_address, old_purger).execute()).result.allowance
    )
    assert old_purger_allowance == 0

    new_purger_allowance = (await shrine.allowance(absorber.contract_address, new_purger).execute()).result.allowance
    assert new_purger_allowance == MAX_UINT256


@pytest.mark.asyncio
async def test_set_purger_unauthorized_fail(shrine, absorber):
    with pytest.raises(StarkException, match=f"AccessControl: Caller is missing role {AbsorberRoles.SET_PURGER}"):
        new_purger = NEW_MOCK_PURGER
        await absorber.set_purger(new_purger).execute(caller_address=BAD_GUY)


@pytest.mark.asyncio
async def test_provide_first_epoch(shrine, absorber, first_epoch_first_provider):
    provider = PROVIDER_1

    tx, initial_yin_amt_provided = first_epoch_first_provider
    before_provider_info = (await absorber.get_provider_info(provider).execute()).result.provision
    before_provider_last_absorption = (
        await absorber.get_provider_last_absorption(provider).execute()
    ).result.absorption_id
    before_total_shares_wad = (await absorber.get_total_shares_for_current_epoch().execute()).result.total

    assert before_provider_info.shares + INITIAL_SHARES_WAD == before_total_shares_wad == initial_yin_amt_provided

    expected_epoch = 0
    assert_event_emitted(
        tx,
        absorber.contract_address,
        "Provide",
        [provider, expected_epoch, initial_yin_amt_provided],
    )

    before_absorber_yin_bal_wad = from_uint(
        (await shrine.balanceOf(absorber.contract_address).execute()).result.balance
    )
    assert before_absorber_yin_bal_wad == initial_yin_amt_provided

    # Test subsequent deposit
    subsequent_yin_amt_to_provide_uint = (await shrine.balanceOf(provider).execute()).result.balance
    subsequent_yin_amt_to_provide = from_uint(subsequent_yin_amt_to_provide_uint)

    tx = await absorber.provide(subsequent_yin_amt_to_provide).execute(caller_address=provider)

    expected_new_shares_wad = subsequent_yin_amt_to_provide
    after_provider_info = (await absorber.get_provider_info(provider).execute()).result.provision
    expected_provider_shares = from_wad(before_provider_info.shares + expected_new_shares_wad)
    assert_equalish(from_wad(after_provider_info.shares), expected_provider_shares)

    assert after_provider_info.epoch == before_provider_info.epoch

    after_provider_last_absorption = (
        await absorber.get_provider_last_absorption(provider).execute()
    ).result.absorption_id
    assert after_provider_last_absorption == before_provider_last_absorption

    assert_event_emitted(
        tx,
        absorber.contract_address,
        "Provide",
        [provider, expected_epoch, subsequent_yin_amt_to_provide],
    )

    after_total_shares = from_wad((await absorber.get_total_shares_for_current_epoch().execute()).result.total)
    expected_new_total = from_wad(before_total_shares_wad + expected_new_shares_wad)

    assert_equalish(after_total_shares, expected_new_total)

    after_absorber_yin_bal_wad = from_uint((await shrine.balanceOf(absorber.contract_address).execute()).result.balance)
    assert after_absorber_yin_bal_wad == before_absorber_yin_bal_wad + subsequent_yin_amt_to_provide


@pytest.mark.parametrize("absorber_both", ["absorber", "absorber_killed"], indirect=["absorber_both"])
@pytest.mark.usefixtures("first_epoch_first_provider")
@pytest.mark.parametrize("update", [Decimal("0.2"), Decimal("1")], indirect=["update"])
@pytest.mark.asyncio
async def test_update(shrine, absorber_both, update, yangs, yang_tokens):
    absorber = absorber_both

    tx, percentage_to_drain, _, before_epoch, before_total_shares_wad, assets, asset_amts, asset_amts_dec = update
    asset_count = len(assets)

    before_total_shares = from_wad(before_total_shares_wad)

    expected_gain_epoch = 0
    assert_event_emitted(
        tx,
        absorber.contract_address,
        "Gain",
        [asset_count, *assets, asset_count, *asset_amts, before_total_shares_wad, expected_gain_epoch],
    )

    expected_absorption_id = 1
    actual_absorption_id = (await absorber.get_absorptions_count().execute()).result.count
    assert actual_absorption_id == expected_absorption_id

    for asset, amt in zip(yangs, asset_amts_dec):
        asset_address = asset.contract_address
        asset_absorption_info = (
            await absorber.get_asset_absorption_info(asset_address, expected_absorption_id).execute()
        ).result.info
        actual_asset_amt_per_share = from_fixed_point(asset_absorption_info.asset_amt_per_share, asset.decimals)

        expected_asset_amt_per_share = Decimal(amt) / before_total_shares

        error_margin = custom_error_margin(asset.decimals)
        assert_equalish(actual_asset_amt_per_share, expected_asset_amt_per_share, error_margin)

    # If absorber is fully drained of its yin balance, check that epoch has increased
    # and total shares is set to 0.
    if percentage_to_drain == Decimal("1"):
        current_epoch = (await absorber.get_current_epoch().execute()).result.epoch
        assert current_epoch == before_epoch + 1

        after_total_shares_wad = (await absorber.get_total_shares_for_current_epoch().execute()).result.total
        assert after_total_shares_wad == 0

        assert_event_emitted(tx, absorber.contract_address, "EpochChanged", [before_epoch, current_epoch])


@pytest.mark.parametrize("absorber_both", ["absorber", "absorber_killed"], indirect=["absorber_both"])
@pytest.mark.usefixtures("first_epoch_first_provider")
@pytest.mark.parametrize("update", [Decimal("0.2"), Decimal("1")], indirect=["update"])
@pytest.mark.asyncio
async def test_reap(shrine, absorber_both, update, yangs, yang_tokens):
    absorber = absorber_both

    provider = PROVIDER_1

    _, _, _, _, _, assets, asset_amts, asset_amts_dec = update
    asset_count = len(assets)

    absorbed = (await absorber.preview_reap(provider).execute()).result
    assert absorbed.assets == assets
    for asset_info, expected, actual in zip(yangs, asset_amts, absorbed.asset_amts):
        error_margin = custom_error_margin(asset_info.decimals // 2 - 1)
        adjusted_expected = from_fixed_point(expected, asset_info.decimals)
        adjusted_actual = from_fixed_point(actual, asset_info.decimals)
        assert_equalish(adjusted_expected, adjusted_actual, error_margin)

    # Fetch user balances before `reap`
    before_provider_asset_bals = (await get_token_balances(yangs, yang_tokens, [provider]))[0]
    before_provider_last_absorption = (
        await absorber.get_provider_last_absorption(provider).execute()
    ).result.absorption_id

    tx = await absorber.reap().execute(caller_address=provider)

    assert_event_emitted(tx, absorber.contract_address, "Reap", lambda d: d[:5] == [provider, asset_count, *assets])

    # Check that provider 1 receives all assets from first provision
    for asset_contract, asset_info, before_bal, absorbed_amt in zip(
        yang_tokens, yangs, before_provider_asset_bals, asset_amts_dec
    ):
        assert_event_emitted(
            tx, asset_contract.contract_address, "Transfer", lambda d: d[:2] == [absorber.contract_address, provider]
        )

        after_provider_asset_bal = from_fixed_point(
            from_uint((await asset_contract.balanceOf(provider).execute()).result.balance), asset_info.decimals
        )

        # Relax error margin by half due to loss of precision from fixed point arithmetic
        error_margin = custom_error_margin(asset_info.decimals // 2 - 1)
        assert_equalish(after_provider_asset_bal, before_bal + absorbed_amt, error_margin)

    after_provider_last_absorption = (
        await absorber.get_provider_last_absorption(provider).execute()
    ).result.absorption_id
    assert after_provider_last_absorption == before_provider_last_absorption + 1


@pytest.mark.parametrize("absorber_both", ["absorber", "absorber_killed"], indirect=["absorber_both"])
@pytest.mark.parametrize("update", [Decimal("0"), Decimal("0.2"), Decimal("1")], indirect=["update"])
@pytest.mark.parametrize("percentage_to_remove", [Decimal("0"), Decimal("0.25"), Decimal("0.667"), Decimal("1")])
@pytest.mark.usefixtures("first_epoch_first_provider")
@pytest.mark.asyncio
async def test_remove(shrine, absorber_both, update, yangs, yang_tokens, percentage_to_remove):
    absorber = absorber_both

    provider = PROVIDER_1

    _, percentage_drained, _, _, total_shares_wad, assets, asset_amts, asset_amts_dec = update

    before_provider_yin_bal = from_wad(from_uint((await shrine.balanceOf(provider).execute()).result.balance))
    before_provider_info = (await absorber.get_provider_info(provider).execute()).result.provision
    before_provider_last_absorption = (
        await absorber.get_provider_last_absorption(provider).execute()
    ).result.absorption_id

    before_absorber_yin_bal_wad = from_uint(
        (await shrine.balanceOf(absorber.contract_address).execute()).result.balance
    )

    if percentage_drained == Decimal("1"):
        yin_to_remove_wad = 0
        expected_shares = Decimal("0")
        expected_epoch = before_provider_info.epoch + 1

    else:
        max_removable_yin = (await absorber.preview_remove(provider).execute()).result.amount
        yin_to_remove_wad = int(percentage_to_remove * max_removable_yin)
        expected_shares_removed = from_wad(
            (await absorber.convert_to_shares(yin_to_remove_wad, TRUE).execute()).result.provider_shares
        )
        expected_shares = from_wad(before_provider_info.shares) - expected_shares_removed
        expected_epoch = before_provider_info.epoch

    tx = await absorber.remove(yin_to_remove_wad).execute(caller_address=provider)

    after_provider_yin_bal = from_wad(from_uint((await shrine.balanceOf(provider).execute()).result.balance))
    expected_provider_yin_bal = before_provider_yin_bal + from_wad(yin_to_remove_wad)
    assert_equalish(after_provider_yin_bal, expected_provider_yin_bal)

    after_provider_info = (await absorber.get_provider_info(provider).execute()).result.provision
    assert_equalish(from_wad(after_provider_info.shares), expected_shares)

    assert after_provider_info.epoch == expected_epoch

    after_provider_last_absorption = (
        await absorber.get_provider_last_absorption(provider).execute()
    ).result.absorption_id
    assert after_provider_last_absorption == before_provider_last_absorption + 1

    assert_event_emitted(
        tx,
        absorber.contract_address,
        "Remove",
        lambda d: d[:3] == [provider, expected_epoch, yin_to_remove_wad],
    )

    for asset_contract in yang_tokens:
        assert_event_emitted(
            tx, asset_contract.contract_address, "Transfer", lambda d: d[:2] == [absorber.contract_address, provider]
        )

    after_absorber_yin_bal_wad = from_uint((await shrine.balanceOf(absorber.contract_address).execute()).result.balance)
    assert after_absorber_yin_bal_wad == before_absorber_yin_bal_wad - yin_to_remove_wad


@pytest.mark.parametrize("update", [Decimal("1")], indirect=["update"])
@pytest.mark.usefixtures("first_epoch_first_provider")
@pytest.mark.asyncio
async def test_provide_second_epoch(shrine, absorber, update, yangs, yang_tokens):
    # Epoch and total shares are already checked in `test_update` so we do not repeat here
    provider = PROVIDER_1

    yin_amt_to_provide_uint = (await shrine.balanceOf(provider).execute()).result.balance
    yin_amt_to_provide_wad = from_uint(yin_amt_to_provide_uint)

    tx = await absorber.provide(yin_amt_to_provide_wad).execute(caller_address=provider)

    total_shares_wad = (await absorber.get_total_shares_for_current_epoch().execute()).result.total
    provider_info = (await absorber.get_provider_info(provider).execute()).result.provision
    assert provider_info.shares + INITIAL_SHARES_WAD == total_shares_wad == yin_amt_to_provide_wad

    expected_epoch = 1
    assert provider_info.epoch == expected_epoch

    provider_last_absorption = (await absorber.get_provider_last_absorption(provider).execute()).result.absorption_id
    expected_absorption_id = 1
    assert provider_last_absorption == expected_absorption_id

    assert_event_emitted(
        tx,
        absorber.contract_address,
        "Provide",
        [provider, expected_epoch, yin_amt_to_provide_wad],
    )

    # Assets from first epoch's deposit should be transferred
    for asset_contract in yang_tokens:
        assert_event_emitted(
            tx, asset_contract.contract_address, "Transfer", lambda d: d[:2] == [absorber.contract_address, provider]
        )


@pytest.mark.parametrize(
    "update",
    [Decimal("0.999000000000000001"), Decimal("0.9999999991"), Decimal("0.99999999999999")],
    indirect=["update"],
)
@pytest.mark.usefixtures("first_epoch_first_provider")
@pytest.mark.asyncio
async def test_provide_after_threshold_absorption(shrine, absorber, update, yangs, yang_tokens):
    """
    Sequence of events:
    1. Provider 1 provides (`first_epoch_first_provider`)
    2. Absorption occurs; yin per share falls below threshold (`update`)
    3. Provider 2 provides
    4. Provider 1 withdraws
    """
    first_provider = PROVIDER_1
    second_provider = PROVIDER_2

    tx, _, remaining_absorber_yin_wad, _, total_shares_wad, _, _, _ = update

    # Assert epoch is updated
    epoch = (await absorber.get_current_epoch().execute()).result.epoch
    expected_epoch = 1
    assert epoch == expected_epoch

    assert_event_emitted(tx, absorber.contract_address, "EpochChanged", [expected_epoch - 1, expected_epoch])

    # Assert share
    total_shares_wad = (await absorber.get_total_shares_for_current_epoch().execute()).result.total
    absorber_yin_bal_wad = from_uint((await shrine.balanceOf(absorber.contract_address).execute()).result.balance)
    assert total_shares_wad == absorber_yin_bal_wad

    # Step 3: Provider 2 provides
    second_provider_yin_amt_uint = (await shrine.balanceOf(second_provider).execute()).result.balance
    second_provider_yin_amt_wad = from_uint(second_provider_yin_amt_uint)
    second_provider_yin_amt = from_wad(second_provider_yin_amt_wad)

    await absorber.provide(second_provider_yin_amt_wad).execute(caller_address=second_provider)

    # Provider 2 can withdraw up to amount provided
    max_withdrawable_yin_amt = from_wad((await absorber.preview_remove(second_provider).execute()).result.amount)
    assert_equalish(max_withdrawable_yin_amt, second_provider_yin_amt)

    # First provider can withdraw a non-zero amount of yin corresponding to what was left in the
    # absorber after absorption past the threshold
    before_first_provider_yin_amt_wad = from_uint((await shrine.balanceOf(first_provider).execute()).result.balance)
    before_first_provider_info = (await absorber.get_provider_info(first_provider).execute()).result.provision

    # Step 4: Provider 1 withdraws
    await absorber.remove(MAX_REMOVE_AMT).execute(caller_address=first_provider)

    after_first_provider_info = (await absorber.get_provider_info(first_provider).execute()).result.provision
    assert after_first_provider_info.shares == 0
    assert after_first_provider_info.epoch == expected_epoch

    after_first_provider_yin_amt_wad = from_uint((await shrine.balanceOf(first_provider).execute()).result.balance)
    expected_removed_yin = from_wad(remaining_absorber_yin_wad)
    removed_yin = from_wad(after_first_provider_yin_amt_wad - before_first_provider_yin_amt_wad)
    assert_equalish(removed_yin, expected_removed_yin)

    expected_converted_shares = from_wad(
        (
            await absorber.convert_epoch_shares(epoch - 1, epoch, before_first_provider_info.shares).execute()
        ).result.shares
    )
    assert_equalish(removed_yin, expected_converted_shares)


@pytest.mark.parametrize("update", [Decimal("1")], indirect=["update"])
@pytest.mark.parametrize("skipped_asset_idx", [None, 0, 1, 2])  # Test asset not involved in absorption
@pytest.mark.usefixtures("first_epoch_first_provider")
@pytest.mark.asyncio
async def test_reap_different_epochs(
    shrine, absorber, yangs, yang_tokens, update, second_update_assets, skipped_asset_idx
):
    """
    Sequence of events:
    1. Provider 1 provides (`first_epoch_first_provider`)
    2. Entire absorber's balance is used for an absorption (`update`)
    3. Provider 2 provides
    4. Entire absorber's balance is used for an absorption
    5. Provider 1 and 2 reaps.
       Provider 1 should receive assets from first update.
       Provider 2 should receive assets from second update.
    """
    first_absorbed_amts_dec = update[-1]

    first_provider = PROVIDER_1
    second_provider = PROVIDER_2

    # Step 3: Provider 2 provides
    second_provider_yin_amt_uint = (await shrine.balanceOf(second_provider).execute()).result.balance
    second_provider_yin_amt_wad = from_uint(second_provider_yin_amt_uint)

    await absorber.provide(second_provider_yin_amt_wad).execute(caller_address=second_provider)

    second_provider_info = (await absorber.get_provider_info(second_provider).execute()).result.provision
    expected_epoch = 1
    assert second_provider_info.epoch == expected_epoch

    second_provider_last_absorption = (
        await absorber.get_provider_last_absorption(second_provider).execute()
    ).result.absorption_id
    expected_last_absorption = 1
    assert second_provider_last_absorption == expected_last_absorption

    # Step 4: Absorber is fully drained
    asset_addresses, asset_amts, asset_amts_dec = second_update_assets
    if skipped_asset_idx is not None:
        asset_amts[skipped_asset_idx] = 0
        asset_amts_dec[skipped_asset_idx] = Decimal("0")

    await simulate_update(
        shrine,
        absorber,
        yang_tokens,
        asset_addresses,
        asset_amts,
        second_provider_yin_amt_wad,
    )

    epoch = (await absorber.get_current_epoch().execute()).result.epoch
    expected_epoch = 2
    assert epoch == expected_epoch

    absorptions_count = (await absorber.get_absorptions_count().execute()).result.count
    expected_absorptions_count = 2
    assert absorptions_count == expected_absorptions_count

    total_shares = (await absorber.get_total_shares_for_current_epoch().execute()).result.total
    assert total_shares == 0

    providers = [first_provider, second_provider]
    before_provider_bals = await get_token_balances(yangs, yang_tokens, providers)
    absorbed_amts_arrs = [first_absorbed_amts_dec, asset_amts_dec]

    for provider, before_bals, absorbed_amts in zip(providers, before_provider_bals, absorbed_amts_arrs):
        absorbed = (await absorber.preview_reap(provider).execute()).result
        assert absorbed.assets == asset_addresses
        for asset_info, adjusted_expected, actual in zip(yangs, absorbed_amts, absorbed.asset_amts):
            error_margin = custom_error_margin(asset_info.decimals // 2 - 1)
            adjusted_actual = from_fixed_point(actual, asset_info.decimals)
            assert_equalish(adjusted_expected, adjusted_actual, error_margin)

        max_withdrawable_yin_amt = from_wad((await absorber.preview_remove(provider).execute()).result.amount)
        assert max_withdrawable_yin_amt == 0

        # Step 5: Provider 1 and 2 reaps
        tx = await absorber.reap().execute(caller_address=provider)

        for idx, (asset, asset_info, before_bal, absorbed_amt) in enumerate(
            zip(yang_tokens, yangs, before_bals, absorbed_amts)
        ):
            if idx == skipped_asset_idx:
                continue

            assert absorbed_amt > 0

            after_bal = from_fixed_point(
                from_uint((await asset.balanceOf(provider).execute()).result.balance),
                asset_info.decimals,
            )

            # Relax error margin by half due to loss of precision from fixed point arithmetic
            error_margin = custom_error_margin(asset_info.decimals // 2 - 1)
            assert_equalish(after_bal, before_bal + absorbed_amt, error_margin)

            assert_event_emitted(
                tx,
                asset.contract_address,
                "Transfer",
            )


@pytest.mark.usefixtures("first_epoch_first_provider", "first_epoch_second_provider")
@pytest.mark.parametrize("update", [Decimal("0.2"), Decimal("1")], indirect=["update"])
@pytest.mark.parametrize("absorber_both", ["absorber", "absorber_killed"], indirect=["absorber_both"])
@pytest.mark.asyncio
async def test_multi_user_reap_same_epoch_single_absorption(
    shrine, absorber_both, first_epoch_first_provider, first_epoch_second_provider, yangs, yang_tokens, update
):
    """
    Sequence of events:
    1. Providers 1 and 2 provide (`first_epoch_first_provider`, `first_epoch_second_provider`)
    2. Absorption happens (`update`)
    3. Providers 1 and 2 reaps
    """
    absorber = absorber_both

    _, _, _, _, _, asset_addresses, _, absorbed_amts_dec = update
    asset_count = len(asset_addresses)

    _, first_provider_amt_wad = first_epoch_first_provider
    _, second_provider_amt_wad = first_epoch_second_provider

    first_provider_amt = from_wad(first_provider_amt_wad)
    second_provider_amt = from_wad(second_provider_amt_wad)
    total_provided_amt = first_provider_amt + second_provider_amt

    providers = [PROVIDER_1, PROVIDER_2]
    before_provider_bals = await get_token_balances(yangs, yang_tokens, providers)

    provided_perc = [first_provider_amt / total_provided_amt, second_provider_amt / total_provided_amt]
    for provider, percentage, before_bals in zip(providers, provided_perc, before_provider_bals):
        # Step 3: Providers 1 and 2 reaps
        tx = await absorber.reap().execute(caller_address=provider)

        assert_event_emitted(
            tx, absorber.contract_address, "Reap", lambda d: d[:5] == [provider, asset_count, *asset_addresses]
        )

        for asset, asset_info, before_bal, absorbed_amt in zip(yang_tokens, yangs, before_bals, absorbed_amts_dec):
            assert_event_emitted(
                tx,
                asset.contract_address,
                "Transfer",
                lambda d: d[:2] == [absorber.contract_address, provider],
            )

            after_bal = from_fixed_point(
                from_uint((await asset.balanceOf(provider).execute()).result.balance),
                asset_info.decimals,
            )

            # Relax error margin by half due to loss of precision from fixed point arithmetic
            error_margin = custom_error_margin(asset_info.decimals // 2 - 1)
            expected_reaped_amt = percentage * absorbed_amt
            assert_equalish(after_bal, before_bal + expected_reaped_amt, error_margin)


@pytest.mark.parametrize("update", [Decimal("0.2"), Decimal("0.5")], indirect=["update"])
@pytest.mark.parametrize("second_absorption_percentage", [Decimal("0.2"), Decimal("0.5")])
@pytest.mark.usefixtures("first_epoch_first_provider", "funded_absorber_providers")
@pytest.mark.asyncio
async def test_multi_user_reap_same_epoch_multi_absorptions(
    shrine, absorber, yangs, yang_tokens, update, second_update_assets, second_absorption_percentage
):
    """
    Sequence of events:
    1. Provider 1 provides (`first_epoch_first_provider`)
    2. Partial absorption happens (`update`)
    3. Provider 2 provides
    4. Partial absorption happens
    5. Providers 1 and 2 reaps
    """
    first_provider = PROVIDER_1
    second_provider = PROVIDER_2

    _, _, remaining_yin_wad, _, _, asset_addresses, _, first_absorbed_amts_dec = update
    asset_count = len(asset_addresses)

    # Step 3: Provider 2 pprovides
    second_provider_yin_amt_uint = (await shrine.balanceOf(second_provider).execute()).result.balance
    second_provider_yin_amt_wad = from_uint(second_provider_yin_amt_uint)
    await absorber.provide(second_provider_yin_amt_wad).execute(caller_address=second_provider)

    # Step 4: Partial absorption
    first_provider_amt = from_wad(remaining_yin_wad)
    second_provider_amt = from_wad(second_provider_yin_amt_wad)
    total_provided_amt = first_provider_amt + second_provider_amt

    second_update_burn_amt_wad = to_wad(second_absorption_percentage * total_provided_amt)
    _, second_absorbed_amts, second_absorbed_amts_dec = second_update_assets

    await simulate_update(
        shrine,
        absorber,
        yang_tokens,
        asset_addresses,
        second_absorbed_amts,
        second_update_burn_amt_wad,
    )

    providers = [first_provider, second_provider]
    providers_remaining_yin = [first_provider_amt, second_provider_amt]
    before_provider_bals = await get_token_balances(yangs, yang_tokens, providers)

    provided_perc = [amt / total_provided_amt for amt in providers_remaining_yin]
    for provider, percentage, remaining_yin, before_bals in zip(
        providers, provided_perc, providers_remaining_yin, before_provider_bals
    ):
        # Step 5: Providers 1 and 2 reaps
        tx = await absorber.reap().execute(caller_address=provider)

        assert_event_emitted(
            tx, absorber.contract_address, "Reap", lambda d: d[:5] == [provider, asset_count, *asset_addresses]
        )

        for asset, asset_info, before_bal, first_absorbed_amt, second_absorbed_amt in zip(
            yang_tokens, yangs, before_bals, first_absorbed_amts_dec, second_absorbed_amts_dec
        ):
            assert_event_emitted(
                tx,
                asset.contract_address,
                "Transfer",
                lambda d: d[:2] == [absorber.contract_address, provider],
            )

            after_bal = from_fixed_point(
                from_uint((await asset.balanceOf(provider).execute()).result.balance),
                asset_info.decimals,
            )

            # Relax error margin by half due to loss of precision from fixed point arithmetic
            error_margin = custom_error_margin(asset_info.decimals // 2 - 1)
            expected_reaped_amt = percentage * second_absorbed_amt

            if provider == first_provider:
                expected_reaped_amt += first_absorbed_amt

            assert_equalish(after_bal, before_bal + expected_reaped_amt, error_margin)

        max_withdrawable_yin_amt = from_wad((await absorber.preview_remove(provider).execute()).result.amount)
        expected_remaining_yin = remaining_yin - (percentage * from_wad(second_update_burn_amt_wad))
        assert_equalish(max_withdrawable_yin_amt, expected_remaining_yin)


@pytest.mark.usefixtures("first_epoch_first_provider")
@pytest.mark.asyncio
async def test_non_provider_fail(shrine, absorber):
    provider = NON_PROVIDER
    with pytest.raises(StarkException, match="Absorber: Caller is not a provider"):
        await absorber.remove(0).execute(caller_address=provider)

    with pytest.raises(StarkException, match="Absorber: Caller is not a provider"):
        await absorber.remove(MAX_REMOVE_AMT).execute(caller_address=provider)

    with pytest.raises(StarkException, match="Absorber: Caller is not a provider"):
        await absorber.reap().execute(caller_address=provider)

    removable_yin = (await absorber.preview_remove(provider).execute()).result.amount
    assert removable_yin == 0

    absorbed = (await absorber.preview_reap(provider).execute()).result
    assert absorbed.assets == []
    assert absorbed.asset_amts == []


@pytest.mark.usefixtures("first_epoch_first_provider")
@pytest.mark.asyncio
async def test_unauthorized_update(absorber, first_update_assets):
    asset_addresses, asset_amts, _ = first_update_assets
    with pytest.raises(StarkException, match=r"AccessControl: Caller is missing role \d+"):
        await absorber.update(asset_addresses, asset_amts).execute(caller_address=BAD_GUY)


@pytest.mark.asyncio
async def test_unauthorized_compensate(absorber, first_update_assets):
    asset_addresses, asset_amts, _ = first_update_assets
    with pytest.raises(StarkException, match=r"AccessControl: Caller is missing role \d+"):
        await absorber.compensate(BAD_GUY, asset_addresses, asset_amts).execute(caller_address=BAD_GUY)


@pytest.mark.usefixtures("funded_absorber_providers")
@pytest.mark.asyncio
async def test_provide_fail(shrine, absorber):
    provider = PROVIDER_1

    # Out of bounds
    for amt in WAD_RAY_OOB_VALUES:
        with pytest.raises(StarkException, match=r"Absorber: Value of `amount` \(-?\d+\) is out of bounds"):
            await absorber.provide(amt).execute(caller_address=provider)

    # Less than initial shares
    with pytest.raises(StarkException, match="Absorber: Amount provided is less than minimum initial shares"):
        await absorber.provide(0).execute(caller_address=provider)

    # Less than initial shares
    with pytest.raises(StarkException, match="Absorber: Amount provided is less than minimum initial shares"):
        await absorber.provide(999).execute(caller_address=provider)

    # Insufficient balance
    yin_bal_uint = (await shrine.balanceOf(provider).execute()).result.balance
    yin_bal_wad = from_uint(yin_bal_uint)
    provide_amt = yin_bal_wad + 1
    with pytest.raises(StarkException, match="Absorber: Transfer of yin failed"):
        await absorber.provide(provide_amt).execute(caller_address=provider)

    # Insufficient allowance
    allowance_amt = yin_bal_wad - 1
    allowance_amt_uint = to_uint(allowance_amt)

    await shrine.approve(absorber.contract_address, allowance_amt_uint).execute(caller_address=provider)
    with pytest.raises(StarkException, match="Absorber: Transfer of yin failed"):
        await absorber.provide(yin_bal_wad).execute(caller_address=provider)


@pytest.mark.usefixtures("first_epoch_first_provider")
@pytest.mark.parametrize("amt", WAD_RAY_OOB_VALUES)
@pytest.mark.asyncio
async def test_remove_out_of_bounds_fail(absorber, amt):
    provider = PROVIDER_1
    with pytest.raises(StarkException, match=r"Absorber: Value of `amount` \(-?\d+\) is out of bounds"):
        await absorber.remove(amt).execute(caller_address=provider)


@pytest.mark.asyncio
async def test_set_purger_zero_address_fail(absorber_deploy):
    absorber = absorber_deploy
    with pytest.raises(StarkException, match="Absorber: Purger address cannot be zero"):
<<<<<<< HEAD
        await absorber.set_purger(ZERO_ADDRESS).execute(caller_address=ABSORBER_OWNER)

    asset_addresses, asset_amts, _ = first_update_assets
    with pytest.raises(StarkException, match="Absorber: Purger address cannot be zero"):
        await absorber.update(asset_addresses, asset_amts).execute(caller_address=MOCK_PURGER)


@pytest.mark.asyncio
async def test_kill(absorber):
    tx = await absorber.kill().execute(caller_address=ABSORBER_OWNER)

    assert_event_emitted(tx, absorber.contract_address, "Killed")

    is_live = (await absorber.get_live().execute()).result.is_live
    assert is_live == FALSE

    provider = PROVIDER_1
    provide_amt = 1
    with pytest.raises(StarkException, match="Absorber: Absorber is not live"):
        await absorber.provide(provide_amt).execute(caller_address=provider)


@pytest.mark.asyncio
async def test_kill_unauthorized_fail(absorber):
    with pytest.raises(StarkException, match=f"AccessControl: Caller is missing role {AbsorberRoles.KILL}"):
        await absorber.kill().execute(caller_address=BAD_GUY)
=======
        await absorber.set_purger(ZERO_ADDRESS).execute(caller_address=ABSORBER_OWNER)
>>>>>>> 6214a829
<|MERGE_RESOLUTION|>--- conflicted
+++ resolved
@@ -786,7 +786,7 @@
         for idx, (asset, asset_info, before_bal, absorbed_amt) in enumerate(
             zip(yang_tokens, yangs, before_bals, absorbed_amts)
         ):
-            if idx == skipped_asset_idx:
+            if skipped_asset_idx is not None and idx == skipped_asset_idx:
                 continue
 
             assert absorbed_amt > 0
@@ -1033,12 +1033,7 @@
 async def test_set_purger_zero_address_fail(absorber_deploy):
     absorber = absorber_deploy
     with pytest.raises(StarkException, match="Absorber: Purger address cannot be zero"):
-<<<<<<< HEAD
         await absorber.set_purger(ZERO_ADDRESS).execute(caller_address=ABSORBER_OWNER)
-
-    asset_addresses, asset_amts, _ = first_update_assets
-    with pytest.raises(StarkException, match="Absorber: Purger address cannot be zero"):
-        await absorber.update(asset_addresses, asset_amts).execute(caller_address=MOCK_PURGER)
 
 
 @pytest.mark.asyncio
@@ -1059,7 +1054,4 @@
 @pytest.mark.asyncio
 async def test_kill_unauthorized_fail(absorber):
     with pytest.raises(StarkException, match=f"AccessControl: Caller is missing role {AbsorberRoles.KILL}"):
-        await absorber.kill().execute(caller_address=BAD_GUY)
-=======
-        await absorber.set_purger(ZERO_ADDRESS).execute(caller_address=ABSORBER_OWNER)
->>>>>>> 6214a829
+        await absorber.kill().execute(caller_address=BAD_GUY)