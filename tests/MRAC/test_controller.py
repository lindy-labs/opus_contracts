from typing import List, NamedTuple

import pytest

<<<<<<< HEAD
from conftest import DEFAULT_MRAC_PARAMETERS, MRACParameters

from utils import to_wad

=======
from tests.conftest import DEFAULT_MRAC_PARAMETERS, SCALE, MRACParameters
>>>>>>> c45aad64

Int125 = NamedTuple("Int125", [("value", int)])


def to_pyparams(cairo_params: List[Int125]) -> MRACParameters:
    """
    Converts mrac.cairo Parameters (a struct of Int125)
    to the namedtuple MRACParameters used in Python code.
    """
    return MRACParameters(*[p.value for p in cairo_params])


@pytest.mark.asyncio
async def test_constructor(mrac_controller):
    tx = mrac_controller.deploy_execution_info
    assert len(tx.raw_events) == 1
    event = tx.raw_events[0]
    assert event.data == list(DEFAULT_MRAC_PARAMETERS)

    tx = await mrac_controller.get_parameters().invoke()
    init_params = to_pyparams(tx.result.parameters)
    assert init_params == DEFAULT_MRAC_PARAMETERS


@pytest.mark.asyncio
async def test_adjust_parameters(mrac_controller):
    p = to_wad(42)
    params = [p, p, p, p, p]
    tx = await mrac_controller.adjust_parameters(*params).invoke()

    assert len(tx.raw_events) == 1
    event = tx.raw_events[0]
    adjusted = MRACParameters(*event.data)
    assert adjusted.r == p
    assert adjusted.theta_underline == p
    assert adjusted.theta_bar == p
    assert adjusted.gamma == p
    assert adjusted.T == p

    tx = await mrac_controller.get_parameters().invoke()
    params = tx.result.parameters
    params = to_pyparams(params)

    assert params.r == p
    assert params.theta_underline == p
    assert params.theta_bar == p
    assert params.gamma == p
    assert params.T == p


# TODO: test calculate_new_parameters<|MERGE_RESOLUTION|>--- conflicted
+++ resolved
@@ -2,14 +2,8 @@
 
 import pytest
 
-<<<<<<< HEAD
-from conftest import DEFAULT_MRAC_PARAMETERS, MRACParameters
-
-from utils import to_wad
-
-=======
-from tests.conftest import DEFAULT_MRAC_PARAMETERS, SCALE, MRACParameters
->>>>>>> c45aad64
+from tests.conftest import DEFAULT_MRAC_PARAMETERS, MRACParameters
+from tests.utils import to_wad
 
 Int125 = NamedTuple("Int125", [("value", int)])
 
