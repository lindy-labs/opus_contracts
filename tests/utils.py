"""Utilities for testing Cairo contracts."""
import os
from collections import namedtuple
from decimal import Decimal
from random import seed, uniform
from typing import Callable, Iterable, List, Union

from starkware.starknet.business_logic.execution.objects import Event
from starkware.starknet.business_logic.state.state_api_objects import BlockInfo
from starkware.starknet.compiler.compile import compile_starknet_files
from starkware.starknet.public.abi import get_selector_from_name
from starkware.starknet.services.api.contract_class import ContractClass
from starkware.starknet.services.api.feeder_gateway.response_objects import FunctionInvocation
from starkware.starknet.testing.contract import StarknetContract
from starkware.starknet.testing.objects import StarknetCallInfo
from starkware.starknet.testing.starknet import Starknet

RANGE_CHECK_BOUND = 2**128
MAX_UINT256 = (2**128 - 1, 2**128 - 1)
ZERO_ADDRESS = 0
TRUE = 1
FALSE = 0

WAD_PERCENT = 10**16
RAY_PERCENT = 10**25
WAD_SCALE = 10**18
RAY_SCALE = 10**27
WAD_RAY_DIFF = RAY_SCALE // WAD_SCALE

CAIRO_PRIME = 2**251 + 17 * 2**192 + 1

# Gas estimation constants
NAMES = ["ecdsa_builtin", "range_check_builtin", "bitwise_builtin", "pedersen_builtin"]
WEIGHTS = {
    "storage": 512,
    "step": 0.05,
    "ecdsa_builtin": 25.6,
    "range_check_builtin": 0.4,
    "bitwise_builtin": 12.8,
    "pedersen_builtin": 0.4,
}

Uint256 = namedtuple("Uint256", "low high")
Uint256like = Union[Uint256, tuple[int, int]]
Addressable = Union[int, StarknetContract]
Calldata = list[int]  # payload arguments sent with a function call
Call = tuple[Addressable, str, Calldata]  # receiver address, selector (still as string) and payload

# Default error margin for fixed point calculations
ERROR_MARGIN = Decimal("0.000000001")

seed(420)


def str_to_felt(text: str) -> int:
    b_text = bytes(text, "ascii")
    return int.from_bytes(b_text, "big")


# Common addresses
SHRINE_OWNER = str_to_felt("shrine owner")
ADMIN = str_to_felt("admin")
ABBOT = str_to_felt("abbot")
BAD_GUY = str_to_felt("bad guy")

TROVE1_OWNER = str_to_felt("trove 1 owner")
TROVE2_OWNER = str_to_felt("trove 2 owner")
TROVE3_OWNER = str_to_felt("trove 3 owner")
TROVE4_OWNER = str_to_felt("trove 4 owner")


def as_address(value: Addressable) -> int:
    if isinstance(value, StarknetContract):
        return value.contract_address
    return value


def signed_int_to_felt(a: int) -> int:
    """Takes in integer value, returns input if positive, otherwise return CAIRO_PRIME + input"""
    if a >= 0:
        return a
    return CAIRO_PRIME + a


def felt_to_str(felt: int) -> str:
    b_felt = felt.to_bytes(31, "big")
    return b_felt.decode()


def to_uint(a: int) -> Uint256:
    """Takes in value, returns Uint256 tuple."""
    return Uint256(low=(a & ((1 << 128) - 1)), high=(a >> 128))


def from_uint(uint: Uint256like) -> int:
    """Takes in uint256-ish tuple, returns value."""
    return uint[0] + (uint[1] << 128)


def assert_event_emitted(
    tx_exec_info, from_address, name, data: Union[None, Callable[[List[int]], bool], Iterable] = None
):
    key = get_selector_from_name(name)

    if isinstance(data, Callable):
        assert any([data(e.data) for e in tx_exec_info.raw_events if e.from_address == from_address and key in e.keys])
    elif data is not None:
        assert (
            Event(
                from_address=from_address,
                keys=[key],
                data=data,
            )
            in tx_exec_info.raw_events
        )
    else:  # data=None
        assert any([e for e in tx_exec_info.raw_events if e.from_address == from_address and key in e.keys])


def here() -> str:
    return os.path.abspath(os.path.dirname(__file__))


def contract_path(rel_contract_path: str) -> str:
    return os.path.join(here(), "..", rel_contract_path)


def compile_contract(rel_contract_path: str, request) -> ContractClass:
    contract_src = contract_path(rel_contract_path)
    contract_cache_key = rel_contract_path + "/compiled"
    ctime_key = rel_contract_path + "/ctime"

    contract_ctime = int(os.path.getctime(contract_src))
    last_contract_ctime = request.config.cache.get(ctime_key, None)

    if contract_ctime == last_contract_ctime:
        # if last access time equals current and there's a cache-hit
        # return the compiled contract from cache
        serialized_contract = request.config.cache.get(contract_cache_key, None)
        if serialized_contract is not None:
            return ContractClass.loads(serialized_contract)

    tld = os.path.join(here(), "..")
    compiled_contract = compile_starknet_files(
        [contract_src],
        debug_info=True,
        disable_hint_validation=True,
        cairo_path=[tld, os.path.join(tld, "contracts", "lib")],
    )

    # write compiled contract to cache
    serialized_contract = ContractClass.dumps(compiled_contract)
    request.config.cache.set(contract_cache_key, serialized_contract)
    request.config.cache.set(ctime_key, contract_ctime)

    return compiled_contract


#
# General helper functions
#


def to_wad(n: Union[int, float, Decimal]) -> int:
    return int(n * WAD_SCALE)


def to_ray(n: Union[int, float, Decimal]) -> int:
    return int(n * RAY_SCALE)


def from_wad(n: int) -> Decimal:
    return Decimal(n) / WAD_SCALE


def wad_to_ray(n: int) -> int:
    return int(n * (RAY_SCALE // WAD_SCALE))


def from_ray(n: int) -> Decimal:
    return Decimal(n) / RAY_SCALE


def assert_equalish(a: Decimal, b: Decimal, error=ERROR_MARGIN):
    assert abs(a - b) <= error


#
# Shrine helper functions
#

# Returns a price feed
def create_feed(start_price: Decimal, length: int, max_change: float) -> list[int]:
    feed = []

    feed.append(start_price)
    for i in range(1, length):
        change = Decimal(
            uniform(-max_change, max_change)
        )  # Returns the % change in price (in decimal form, meaning 1% = 0.01)
        feed.append(feed[i - 1] * (1 + change))

    # Scaling the feed before returning so it's ready to use in contracts
    return list(map(to_wad, feed))


# Returns the lower and upper bounds of a yang's price as a tuple of wads
def price_bounds(start_price: Decimal, length: int, max_change: float) -> tuple[int, int]:
    lo = ((Decimal("1") - Decimal(max_change)) ** length) * start_price
    hi = ((Decimal("1") + Decimal(max_change)) ** length) * start_price
    return lo, hi


def get_block_timestamp(sn: Starknet) -> int:
    return sn.state.state.block_info.block_timestamp


def set_block_timestamp(sn: Starknet, block_timestamp: int):
    sn.state.state.block_info = BlockInfo.create_for_testing(sn.state.state.block_info.block_number, block_timestamp)


#
# Gas estimation
#


def estimate_gas(
    tx_info: StarknetCallInfo,
    num_storage_keys: int = 0,
    num_contracts: int = 0,
):
    """
    Helper function to estimate gas for a transaction.

    Arguments
    ---------
    tx_info : StarknetCallInfo.
        Transaction receipt
    num_storage_keys : int
        Number of unique keys updated in the transaction.
    num_contracts : int
        Number of unique contracts updated in the transaction.
    """
    gas_no_storage = estimate_gas_inner(tx_info.call_info)
    return gas_no_storage + (2 * num_storage_keys + 2 * num_contracts) * WEIGHTS["storage"]


def estimate_gas_inner(call_info: FunctionInvocation):
    steps = call_info.execution_resources.n_steps
    builtins = call_info.execution_resources.builtin_instance_counter
    print(builtins)
    # Sum of all gas consumed across both the call and its internal calls
<<<<<<< HEAD

=======
>>>>>>> 866a9e1a
    sum_gas = sum(WEIGHTS[name] * builtins[name] for name in NAMES if builtins.get(name)) + steps * WEIGHTS["step"]
    for call in call_info.internal_calls:
        sum_gas += estimate_gas_inner(call)

    return sum_gas<|MERGE_RESOLUTION|>--- conflicted
+++ resolved
@@ -249,11 +249,8 @@
     steps = call_info.execution_resources.n_steps
     builtins = call_info.execution_resources.builtin_instance_counter
     print(builtins)
+
     # Sum of all gas consumed across both the call and its internal calls
-<<<<<<< HEAD
-
-=======
->>>>>>> 866a9e1a
     sum_gas = sum(WEIGHTS[name] * builtins[name] for name in NAMES if builtins.get(name)) + steps * WEIGHTS["step"]
     for call in call_info.internal_calls:
         sum_gas += estimate_gas_inner(call)
