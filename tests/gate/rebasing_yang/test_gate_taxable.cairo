--- conflicted
+++ resolved
@@ -18,24 +18,20 @@
     preview_deposit,
     preview_withdraw,
 )
-<<<<<<< HEAD
-
-=======
 from contracts.gate.rebasing_yang.roles import GateRoles
-from contracts.lib.accesscontrol.library import AccessControl
->>>>>>> 4473675c
+
 // these imported public functions are part of the contract's interface
 from contracts.lib.accesscontrol.accesscontrol_external import (
+    change_admin,
+    get_admin,
     get_roles,
+    grant_role,
     has_role,
-    get_admin,
-    grant_role,
+    renounce_role,
     revoke_role,
-    renounce_role,
-    change_admin,
 )
 from contracts.lib.accesscontrol.library import AccessControl
-from contracts.lib.aliases import wad, ray, bool, address, ufelt
+from contracts.lib.aliases import bool, address, ray, ufelt, wad
 from contracts.lib.interfaces import IERC20
 from contracts.lib.wad_ray import WadRay
 
