from decimal import Decimal

import pytest
from starkware.starknet.testing.contract import StarknetContract
from starkware.starknet.testing.objects import StarknetCallInfo
from starkware.starknet.testing.starknet import Starknet
from starkware.starkware_utils.error_handling import StarkException

from tests.gate.rebasing_yang.constants import *  # noqa: F403
from tests.roles import GateRoles, ShrineRoles
from tests.utils import (
    BAD_GUY,
    FALSE,
    GATE_OWNER,
    GATE_ROLE_FOR_SENTINEL,
    MAX_UINT256,
    SHRINE_OWNER,
    TIME_INTERVAL,
    TROVE1_OWNER,
    TROVE2_OWNER,
    TROVE_1,
    TROVE_2,
    TRUE,
    WAD_DECIMALS,
    WAD_ERROR_MARGIN,
    WAD_SCALE,
    ZERO_ADDRESS,
    YangConfig,
    assert_equalish,
    assert_event_emitted,
    compile_code,
    custom_error_margin,
    from_fixed_point,
    from_uint,
    from_wad,
    get_contract_code_with_addition,
    get_contract_code_with_replacement,
    set_block_timestamp,
    str_to_felt,
    to_fixed_point,
    to_ray,
    to_uint,
    to_wad,
)

#
# Constants
#

MOCK_ABBOT_WITH_SENTINEL = str_to_felt("abbot with sentinel")


#
# Helper functions
#


def get_yang_from_assets(total_yang: int, total_assets: int, assets_amt: int, decimals: int) -> Decimal:
    """
    Helper function to calculate the number of yang given a deposit of assets.

    Arguments
    ---------
    total_yang : int
        Total supply of yang before deposit in wad.
    total_assets : int
        Total assets held by vault in the denomination of the decimals of the asset.
    assets_amt : int
        Amount of assets to be deposited in the denomination of the decimals of the asset.
    decimals : int
        Number of decimals for the asset.

    Returns
    -------
    Amount of yang to be issued in Decimal.
    """
    return from_wad(total_yang) * from_fixed_point(assets_amt, decimals) / from_fixed_point(total_assets, decimals)


def get_assets_from_yang(total_yang: int, total_assets: int, yang_amt: int, decimals: int) -> Decimal:
    """
    Helper function to calculate the number of assets to be deposited to issue the
    given value of yang.

    Arguments
    ---------
    total_yang : int
        Total supply of yang before deposit in wad.
    total_assets : int
        Total assets held by vault in the denomination of the decimals of the asset.
    yang_amt : int
        Amount of yang to be issued in wad.
    decimals: int
        Number of decimals for the asset.

    Returns
    -------
    Amount of assets to be deposited in Decimal.
    """
    return from_fixed_point(total_assets, decimals) * from_wad(yang_amt) / from_wad(total_yang)


#
# Fixtures
#


@pytest.fixture
async def taxable_gate_contract() -> StarknetContract:
    """
    Helper fixture to modify the taxable gate contract with a custom `compound`
    function for testing.
    """
    taxable_gate_code = get_contract_code_with_replacement(
        "contracts/gate/rebasing_yang/gate_taxable.cairo",
        {
            """
func compound{syscall_ptr: felt*, pedersen_ptr: HashBuiltin*, range_check_ptr}() {
    return ();
}
""": ""
        },
    )

    # Function to simulate compounding by minting the underlying token
    additional_code = """
@contract_interface
namespace MockRebasingToken {
    func mint(recipient: felt, amount: Uint256) {
    }
}

const REBASE_RATIO = 10 * WadRay.RAY_PERCENT;  // 10%

func compound{syscall_ptr: felt*, pedersen_ptr: HashBuiltin*, range_check_ptr}() {
    // Get asset and gate addresses
    let asset: address = Gate.get_asset();
    let gate: address = get_contract_address();

    // Calculate rebase amount based on 10% of current gate's balance
    let current_assets: ufelt = Gate.get_total_assets();
    let rebase_amount: ufelt = WadRay.rmul(current_assets, REBASE_RATIO);
    let (rebase_amount_uint: Uint256) = WadRay.to_uint(rebase_amount);

    // Minting tokens
    MockRebasingToken.mint(contract_address=asset, recipient=gate, amount=rebase_amount_uint);

    return ();
}
    """

    taxable_gate_code = get_contract_code_with_addition(taxable_gate_code, additional_code)
    taxable_gate_contract = compile_code(taxable_gate_code)

    return taxable_gate_contract


@pytest.fixture
async def funded_users(steth_token, wbtc_token):
    steth_token_decimals = (await steth_token.decimals().execute()).result.decimals
    steth_inital_amt = to_fixed_point(INITIAL_AMT, steth_token_decimals)
    await steth_token.mint(TROVE1_OWNER, (steth_inital_amt, 0)).execute(caller_address=TROVE1_OWNER)
    await steth_token.mint(TROVE2_OWNER, (steth_inital_amt, 0)).execute(caller_address=TROVE2_OWNER)

    wbtc_token_decimals = (await wbtc_token.decimals().execute()).result.decimals
    wbtc_inital_amt = to_fixed_point(INITIAL_AMT, wbtc_token_decimals)
    await wbtc_token.mint(TROVE1_OWNER, (wbtc_inital_amt, 0)).execute(caller_address=TROVE1_OWNER)
    await wbtc_token.mint(TROVE2_OWNER, (wbtc_inital_amt, 0)).execute(caller_address=TROVE2_OWNER)


@pytest.fixture
async def steth_gate_taxable_info(
    starknet: Starknet, shrine, taxable_gate_contract, steth_token, steth_yang: YangConfig
) -> tuple[StarknetContract, int, StarknetContract]:
    """
    Deploys an instance of the Gate module with autocompounding and tax.

    Returns a tuple of the token contract instance, the token decimals and the gate contract instance.
    """
    gate = await starknet.deploy(
        contract_class=taxable_gate_contract,
        constructor_calldata=[
            GATE_OWNER,
            shrine.contract_address,
            steth_token.contract_address,
            TAX_RAY,
            TAX_COLLECTOR,
        ],
    )

    # Grant `Sentinel` access to `enter` and `exit`
    await gate.grant_role(GATE_ROLE_FOR_SENTINEL, MOCK_ABBOT_WITH_SENTINEL).execute(caller_address=GATE_OWNER)
    return steth_token, steth_yang.decimals, gate


@pytest.fixture
async def steth_gate_info(
    steth_token, steth_gate, steth_yang: YangConfig
) -> tuple[StarknetContract, int, StarknetContract]:
    """
    Returns a tuple of the token contract instance, the token decimals and the gate contract instance.
    """
    # Grant `Sentinel` access to `enter` and `exit
    await steth_gate.grant_role(GATE_ROLE_FOR_SENTINEL, MOCK_ABBOT_WITH_SENTINEL).execute(caller_address=GATE_OWNER)
    return steth_token, steth_yang.decimals, steth_gate


@pytest.fixture
async def wbtc_gate_taxable_info(
    starknet: Starknet, shrine, taxable_gate_contract, wbtc_token, wbtc_yang: YangConfig
) -> tuple[StarknetContract, int, StarknetContract]:
    """
    Deploys an instance of the Gate module with autocompounding and tax.

    Returns a tuple of the token contract instance, the token decimals and the gate contract instance.
    """
    gate = await starknet.deploy(
        contract_class=taxable_gate_contract,
        constructor_calldata=[
            GATE_OWNER,
            shrine.contract_address,
            wbtc_token.contract_address,
            TAX_RAY,
            TAX_COLLECTOR,
        ],
    )

    # Grant `Sentinel` access to `enter` and `exit`
    await gate.grant_role(GATE_ROLE_FOR_SENTINEL, MOCK_ABBOT_WITH_SENTINEL).execute(caller_address=GATE_OWNER)
    return wbtc_token, wbtc_yang.decimals, gate


@pytest.fixture
async def wbtc_gate_info(
    wbtc_token, wbtc_gate, wbtc_yang: YangConfig
) -> tuple[StarknetContract, int, StarknetContract]:
    """
    Returns a tuple of the token contract instance, the token decimals and the gate contract instance.
    """
    # Grant `Sentinel` access to `enter` and `exit
    await wbtc_gate.grant_role(GATE_ROLE_FOR_SENTINEL, MOCK_ABBOT_WITH_SENTINEL).execute(caller_address=GATE_OWNER)
    return wbtc_token, wbtc_yang.decimals, wbtc_gate


@pytest.fixture
async def shrine_authed(starknet: Starknet, shrine, steth_token, wbtc_token) -> StarknetContract:
    """
    Add Sentinel as an authorized address of Shrine.
    """

    # Grant `Abbot` access to `deposit` and `withdraw` in `Shrine`
    role_value = ShrineRoles.DEPOSIT + ShrineRoles.WITHDRAW
    await shrine.grant_role(role_value, MOCK_ABBOT_WITH_SENTINEL).execute(caller_address=SHRINE_OWNER)

    # Setting block timestamp to interval 1, because add_yang assigns the initial
    # price to current interval - 1 (i.e. 0 in this case)
    set_block_timestamp(starknet, TIME_INTERVAL)

    # Add steth_token as Yang
<<<<<<< HEAD
    await shrine.add_yang(steth_token.contract_address, to_wad(1000), to_ray(Decimal("0.8")), to_wad(1000)).execute(
        caller_address=SHRINE_OWNER
    )
=======
    await shrine.add_yang(
        steth_token.contract_address,
        to_ray(Decimal("0.8")),
        to_wad(1000),
    ).execute(caller_address=SHRINE_OWNER)
>>>>>>> 85cd10a4

    await shrine.add_yang(
        wbtc_token.contract_address,
        to_ray(Decimal("0.8")),
        to_wad(10_000),
    ).execute(caller_address=SHRINE_OWNER)

    return shrine


@pytest.fixture
async def trove_1_enter(shrine_authed, gate_info, funded_users) -> StarknetCallInfo:
    """
    Deposit to trove 1 by user 1.
    """
    token, decimals, gate = gate_info

    await token.approve(gate.contract_address, MAX_UINT256).execute(caller_address=TROVE1_OWNER)

    scaled_deposit_amt = to_fixed_point(FIRST_DEPOSIT_AMT, decimals)

    yang_wad = (await gate.preview_enter(scaled_deposit_amt).execute()).result.yang_amt
    enter = await gate.enter(TROVE1_OWNER, TROVE_1, scaled_deposit_amt).execute(caller_address=MOCK_ABBOT_WITH_SENTINEL)
    await shrine_authed.deposit(token.contract_address, TROVE_1, yang_wad).execute(
        caller_address=MOCK_ABBOT_WITH_SENTINEL
    )

    return enter


@pytest.fixture
async def trove_2_enter_before_rebase(shrine_authed, gate_info, trove_1_enter) -> StarknetCallInfo:
    """
    Deposit to trove 2 by user 2 after user 1 has deposited to trove 1 but before rebase.
    """
    token, decimals, gate = gate_info

    await token.approve(gate.contract_address, MAX_UINT256).execute(caller_address=TROVE2_OWNER)

    scaled_deposit_amt = to_fixed_point(FIRST_DEPOSIT_AMT, decimals)

    yang_wad = (await gate.preview_enter(scaled_deposit_amt).execute()).result.yang_amt
    enter = await gate.enter(TROVE2_OWNER, TROVE_2, scaled_deposit_amt).execute(caller_address=MOCK_ABBOT_WITH_SENTINEL)
    await shrine_authed.deposit(token.contract_address, TROVE_2, yang_wad).execute(
        caller_address=MOCK_ABBOT_WITH_SENTINEL
    )

    return enter


@pytest.fixture
async def trove_2_enter_after_rebase(shrine_authed, gate_info, trove_1_enter, rebase) -> StarknetCallInfo:
    """
    Deposit by to trove 2 by user 2 after user 1 has deposited to trove 1 and after rebase.
    """
    token, decimals, gate = gate_info

    await token.approve(gate.contract_address, MAX_UINT256).execute(caller_address=TROVE2_OWNER)

    scaled_deposit_amt = to_fixed_point(FIRST_DEPOSIT_AMT, decimals)

    yang_wad = (await gate.preview_enter(scaled_deposit_amt).execute()).result.yang_amt
    enter = await gate.enter(TROVE2_OWNER, TROVE_2, scaled_deposit_amt).execute(caller_address=MOCK_ABBOT_WITH_SENTINEL)
    await shrine_authed.deposit(token.contract_address, TROVE_2, yang_wad).execute(
        caller_address=MOCK_ABBOT_WITH_SENTINEL
    )

    return enter


@pytest.fixture
async def rebase(gate_info, trove_1_enter) -> StarknetCallInfo:
    """
    Rebase the gate contract's balance by adding 10%
    """
    token, decimals, gate = gate_info

    scaled_rebase_amt = to_fixed_point(FIRST_REBASE_AMT, decimals)

    tx = await token.mint(gate.contract_address, to_uint(scaled_rebase_amt)).execute(caller_address=TROVE1_OWNER)
    return tx


@pytest.fixture
def gate_info(request) -> StarknetContract:
    """
    Wrapper fixture to pass the non-taxable and taxable instances of the respective gate fixtures
    to `pytest.parametrize`.

    Returns a tuple of the token contract instance, the token decimals and the gate contract instance.
    """
    return request.getfixturevalue(request.param)


#
# Tests - Setup
#


@pytest.mark.parametrize(
    "gate_info",
    ["steth_gate_info", "steth_gate_taxable_info", "wbtc_gate_info", "wbtc_gate_taxable_info"],
    indirect=["gate_info"],
)
@pytest.mark.asyncio
async def test_gate_setup(gate_info):
    steth_token, _, gate = gate_info
    # Check system is live
    live = (await gate.get_live().execute()).result.is_live
    assert live == TRUE

    # Check asset address
    assert (await gate.get_asset().execute()).result.asset == steth_token.contract_address

    # Check total assets
    asset_bal = (await gate.get_total_assets().execute()).result.total
    assert asset_bal == 0

    # Check Sentinel address is authorized to `enter` and `exit`
    GATE_ROLE_FOR_SENTINEL = (await gate.get_roles(MOCK_ABBOT_WITH_SENTINEL).execute()).result.roles
    assert GATE_ROLE_FOR_SENTINEL == GATE_ROLE_FOR_SENTINEL

    # Check initial values
    assert (await gate.get_total_yang().execute()).result.total == 0

    # Check initial exchange rate
    asset_amt_per_yang = (await gate.get_asset_amt_per_yang().execute()).result.amt
    assert asset_amt_per_yang == WAD_SCALE

    if "get_tax" in gate._contract_functions:
        # Check tax
        tax = (await gate.get_tax().execute()).result.tax
        assert tax == TAX_RAY

        # Check tax collector
        tax_collector_address = (await gate.get_tax_collector().execute()).result.tax_collector
        assert tax_collector_address == TAX_COLLECTOR


#
# Tests - Gate
#


@pytest.mark.parametrize(
    "gate_info",
    ["steth_gate_info", "steth_gate_taxable_info", "wbtc_gate_info", "wbtc_gate_taxable_info"],
    indirect=["gate_info"],
)
@pytest.mark.asyncio
async def test_gate_enter_pass(shrine_authed, gate_info, trove_1_enter, collect_gas_cost):
    token, decimals, gate = gate_info

    # 2 unique key updated for ERC20 transfer (Gate's balance, user's balance)
    collect_gas_cost("gate/enter", trove_1_enter, 2, 1)

    # Check gate asset balance
    total_bal = (await gate.get_total_assets().execute()).result.total
    assert total_bal == to_fixed_point(FIRST_DEPOSIT_AMT, decimals)

    # Check gate yang balance
    total_yang = (await gate.get_total_yang().execute()).result.total
    user_yang = (await shrine_authed.get_deposit(token.contract_address, TROVE_1).execute()).result.balance
    assert total_yang == user_yang == FIRST_DEPOSIT_YANG

    # Check exchange rate
    asset_amt_per_yang = (await gate.get_asset_amt_per_yang().execute()).result.amt
    assert asset_amt_per_yang == WAD_SCALE

    # Check event
    assert_event_emitted(
        trove_1_enter,
        gate.contract_address,
        "Enter",
        [TROVE1_OWNER, TROVE_1, total_bal, user_yang],
    )


@pytest.mark.usefixtures("rebase")
@pytest.mark.parametrize(
    "gate_info",
    ["steth_gate_info", "steth_gate_taxable_info", "wbtc_gate_info", "wbtc_gate_taxable_info"],
    indirect=["gate_info"],
)
@pytest.mark.asyncio
async def test_gate_subsequent_enter_with_rebase(shrine_authed, gate_info):
    token, decimals, gate = gate_info

    # Get gate asset and yang balance
    before_total_yang = (await gate.get_total_yang().execute()).result.total
    before_total_assets = (await gate.get_total_assets().execute()).result.total

    # Calculate expected yang
    deposit_amt = to_fixed_point(SECOND_DEPOSIT_AMT, decimals)
    expected_yang = get_yang_from_assets(before_total_yang, before_total_assets, deposit_amt, decimals)

    # Get user's yang before subsequent deposit
    before_user_yang = (await shrine_authed.get_deposit(token.contract_address, TROVE_1).execute()).result.balance

    # Deposit to trove 1

    yang_wad = (await gate.preview_enter(deposit_amt).execute()).result.yang_amt
    enter = await gate.enter(TROVE1_OWNER, TROVE_1, deposit_amt).execute(caller_address=MOCK_ABBOT_WITH_SENTINEL)
    await shrine_authed.deposit(token.contract_address, TROVE_1, yang_wad).execute(
        caller_address=MOCK_ABBOT_WITH_SENTINEL
    )

    # Check gate asset balance
    total_assets = (await gate.get_total_assets().execute()).result.total
    expected_bal = to_fixed_point(INITIAL_AMT + FIRST_REBASE_AMT, decimals)
    assert total_assets == expected_bal

    # Check vault yang balance
    after_total_yang = (await gate.get_total_yang().execute()).result.total
    assert_equalish(
        from_wad(after_total_yang),
        from_wad(before_total_yang) + expected_yang,
        WAD_ERROR_MARGIN,
    )

    # Check user's yang
    after_user_yang = (await shrine_authed.get_deposit(token.contract_address, TROVE_1).execute()).result.balance
    assert_equalish(
        from_wad(after_user_yang),
        from_wad(before_user_yang) + expected_yang,
        WAD_ERROR_MARGIN,
    )

    # Check event emitted
    assert_event_emitted(
        enter,
        gate.contract_address,
        "Enter",
        [TROVE1_OWNER, TROVE_1, deposit_amt, to_wad(expected_yang)],
    )


@pytest.mark.parametrize(
    "gate_info",
    ["steth_gate_info", "steth_gate_taxable_info", "wbtc_gate_info", "wbtc_gate_taxable_info"],
    indirect=["gate_info"],
)
@pytest.mark.asyncio
async def test_gate_subsequent_unique_enter_before_rebase(shrine_authed, gate_info, trove_2_enter_before_rebase):
    token, decimals, gate = gate_info

    # Check gate asset balance
    after_total_bal = (await gate.get_total_assets().execute()).result.total
    expected_bal = to_fixed_point(FIRST_DEPOSIT_AMT * 2, decimals)
    assert after_total_bal == expected_bal

    # Check gate yang balance
    after_total_yang = (await gate.get_total_yang().execute()).result.total
    assert after_total_yang == FIRST_DEPOSIT_YANG * 2

    # Check user's yang
    expected_yang = FIRST_DEPOSIT_YANG
    after_user_yang = (await shrine_authed.get_deposit(token.contract_address, TROVE_2).execute()).result.balance
    assert after_user_yang == expected_yang

    # Check event emitted
    assert_event_emitted(
        trove_2_enter_before_rebase,
        gate.contract_address,
        "Enter",
        [TROVE2_OWNER, TROVE_2, to_fixed_point(FIRST_DEPOSIT_AMT, decimals), expected_yang],
    )


@pytest.mark.parametrize(
    "gate_info",
    ["steth_gate_info", "steth_gate_taxable_info", "wbtc_gate_info", "wbtc_gate_taxable_info"],
    indirect=["gate_info"],
)
@pytest.mark.asyncio
async def test_gate_subsequent_unique_enter_after_rebase(shrine_authed, gate_info, trove_2_enter_after_rebase):
    token, decimals, gate = gate_info

    # Check gate asset balance
    after_total_bal = (await gate.get_total_assets().execute()).result.total
    expected_bal = to_fixed_point(FIRST_DEPOSIT_AMT * 2 + FIRST_REBASE_AMT, decimals)
    assert after_total_bal == expected_bal

    # Calculate expected yang
    deposit_amt = to_fixed_point(FIRST_DEPOSIT_AMT, decimals)
    deposited_amt = deposit_amt + to_fixed_point(FIRST_REBASE_AMT, decimals)
    expected_yang = get_yang_from_assets(FIRST_DEPOSIT_YANG, deposited_amt, deposit_amt, decimals)

    # Check gate yang balance
    after_total_yang = (await gate.get_total_yang().execute()).result.total
    assert_equalish(
        from_wad(after_total_yang),
        from_wad(FIRST_DEPOSIT_YANG) + expected_yang,
        WAD_ERROR_MARGIN,
    )

    # Check user's yang
    after_user_yang = (await shrine_authed.get_deposit(token.contract_address, TROVE_2).execute()).result.balance
    assert_equalish(from_wad(after_user_yang), expected_yang, WAD_ERROR_MARGIN)

    # Check event emitted
    assert_event_emitted(
        trove_2_enter_after_rebase,
        gate.contract_address,
        "Enter",
        [TROVE2_OWNER, TROVE_2, deposit_amt, after_user_yang],
    )


@pytest.mark.usefixtures("trove_1_enter")
@pytest.mark.parametrize(
    "gate_info",
    ["steth_gate_info", "steth_gate_taxable_info", "wbtc_gate_info", "wbtc_gate_taxable_info"],
    indirect=["gate_info"],
)
@pytest.mark.asyncio
async def test_gate_exit_before_rebase(shrine_authed, gate_info, collect_gas_cost):
    """
    Withdraw all yang before rebase.
    """
    token, decimals, gate = gate_info

    # Withdraw from trove 1
    gate_exit = await gate.exit(TROVE1_OWNER, TROVE_1, FIRST_DEPOSIT_YANG).execute(
        caller_address=MOCK_ABBOT_WITH_SENTINEL
    )
    collect_gas_cost("gate/exit", gate_exit, 2, 1)
    await shrine_authed.withdraw(token.contract_address, TROVE_1, FIRST_DEPOSIT_YANG).execute(
        caller_address=MOCK_ABBOT_WITH_SENTINEL
    )

    # Fetch post-withdrawal balances
    after_user_balance = (await token.balanceOf(TROVE1_OWNER).execute()).result.balance
    after_gate_balance = (await gate.get_total_assets().execute()).result.total

    # Assert user receives initial deposit
    assert from_uint(after_user_balance) == to_fixed_point(INITIAL_AMT, decimals)
    assert after_gate_balance == 0

    # Fetch post-withdrawal yang
    after_user_yang = (await shrine_authed.get_deposit(token.contract_address, TROVE_1).execute()).result.balance
    total_yang = (await gate.get_total_yang().execute()).result.total

    assert after_user_yang == total_yang == 0

    # Check exchange rate
    asset_amt_per_yang = (await gate.get_asset_amt_per_yang().execute()).result.amt
    assert asset_amt_per_yang == WAD_SCALE

    # Check event
    deposit_amt = to_fixed_point(FIRST_DEPOSIT_AMT, decimals)
    assert_event_emitted(
        gate_exit,
        gate.contract_address,
        "Exit",
        [TROVE1_OWNER, TROVE_1, deposit_amt, FIRST_DEPOSIT_YANG],
    )


@pytest.mark.usefixtures("rebase")
@pytest.mark.parametrize(
    "gate_info",
    ["steth_gate_info", "steth_gate_taxable_info", "wbtc_gate_info", "wbtc_gate_taxable_info"],
    indirect=["gate_info"],
)
@pytest.mark.asyncio
async def test_gate_exit_after_rebase_pass(shrine_authed, gate_info):
    """
    Withdraw all yang after rebase.
    """
    token, decimals, gate = gate_info

    # Withdraw from trove 1
    gate_exit = await gate.exit(TROVE1_OWNER, TROVE_1, FIRST_DEPOSIT_YANG).execute(
        caller_address=MOCK_ABBOT_WITH_SENTINEL
    )
    await shrine_authed.withdraw(token.contract_address, TROVE_1, FIRST_DEPOSIT_YANG).execute(
        caller_address=MOCK_ABBOT_WITH_SENTINEL
    )

    # Fetch post-withdrawal balances
    after_user_balance = (await token.balanceOf(TROVE1_OWNER).execute()).result.balance
    after_gate_balance = (await gate.get_total_assets().execute()).result.total

    # Assert user receives initial deposit and rebased amount
    expected_user_balance = to_fixed_point(INITIAL_AMT + FIRST_REBASE_AMT, decimals)
    assert from_uint(after_user_balance) == expected_user_balance
    assert after_gate_balance == 0

    # Fetch post-withdrawal yang
    after_user_yang = (await shrine_authed.get_deposit(token.contract_address, TROVE_1).execute()).result.balance
    total_yang = (await gate.get_total_yang().execute()).result.total

    assert after_user_yang == total_yang == 0

    # Check exchange rate
    asset_amt_per_yang = (await gate.get_asset_amt_per_yang().execute()).result.amt
    assert asset_amt_per_yang == WAD_SCALE

    expected_withdrawn_assets = to_fixed_point(FIRST_DEPOSIT_AMT + FIRST_REBASE_AMT, decimals)
    # Check event
    assert_event_emitted(
        gate_exit,
        gate.contract_address,
        "Exit",
        [TROVE1_OWNER, TROVE_1, expected_withdrawn_assets, FIRST_DEPOSIT_YANG],
    )


@pytest.mark.usefixtures("trove_2_enter_before_rebase")
@pytest.mark.parametrize(
    "gate_info",
    ["steth_gate_info", "steth_gate_taxable_info", "wbtc_gate_info", "wbtc_gate_taxable_info"],
    indirect=["gate_info"],
)
@pytest.mark.asyncio
async def test_gate_multi_user_exit_without_rebase(shrine_authed, gate_info):
    token, decimals, gate = gate_info
    asset_error_margin = custom_error_margin(decimals)

    deposit_amt = to_fixed_point(FIRST_DEPOSIT_AMT, decimals)

    # Get initial exchange rate
    start_asset_amt_per_yang = (await gate.get_asset_amt_per_yang().execute()).result.amt

    # Get initial balance for trove 2
    trove_2_yang = (await shrine_authed.get_deposit(token.contract_address, TROVE_2).execute()).result.balance

    # Check gate asset balance
    start_total_bal = (await gate.get_total_assets().execute()).result.total
    start_total_yang = (await gate.get_total_yang().execute()).result.total
    start_user_bal = from_uint((await token.balanceOf(TROVE2_OWNER).execute()).result.balance)

    # Withdraw from trove 2
    trove_2_gate_exit = await gate.exit(TROVE2_OWNER, TROVE_2, trove_2_yang).execute(
        caller_address=MOCK_ABBOT_WITH_SENTINEL
    )
    await shrine_authed.withdraw(token.contract_address, TROVE_2, trove_2_yang).execute(
        caller_address=MOCK_ABBOT_WITH_SENTINEL
    )

    # Calculate expected assets
    expected_assets = get_assets_from_yang(start_total_yang, start_total_bal, trove_2_yang, decimals)

    # Check gate asset balance
    after_total_bal = (await gate.get_total_assets().execute()).result.total
    assert_equalish(
        from_fixed_point(after_total_bal, decimals),
        from_fixed_point(start_total_bal, decimals) - expected_assets,
        asset_error_margin,
    )

    # Check gate yang balance
    after_total_yang = (await gate.get_total_yang().execute()).result.total
    assert after_total_yang == start_total_yang - FIRST_DEPOSIT_YANG

    # Check user's yang
    after_user_yang = (await shrine_authed.get_deposit(token.contract_address, TROVE_2).execute()).result.balance
    assert after_user_yang == 0

    after_user_bal = from_uint((await token.balanceOf(TROVE2_OWNER).execute()).result.balance)
    assert_equalish(
        from_fixed_point(after_user_bal, decimals),
        from_fixed_point(start_user_bal, decimals) + expected_assets,
        asset_error_margin,
    )

    # Check exchange rate
    after_asset_amt_per_yang = (await gate.get_asset_amt_per_yang().execute()).result.amt
    assert after_asset_amt_per_yang == start_asset_amt_per_yang

    # Check event emitted
    assert_event_emitted(
        trove_2_gate_exit,
        gate.contract_address,
        "Exit",
        [TROVE2_OWNER, TROVE_2, deposit_amt, FIRST_DEPOSIT_YANG],
    )

    # Get user balance
    start_user_bal = from_uint((await token.balanceOf(TROVE1_OWNER).execute()).result.balance)

    # Get initial balance for trove 2
    trove_1_yang = (await shrine_authed.get_deposit(token.contract_address, TROVE_1).execute()).result.balance

    # Withdraw from trove 1
    trove_1_gate_exit = await gate.exit(TROVE1_OWNER, TROVE_1, trove_1_yang).execute(
        caller_address=MOCK_ABBOT_WITH_SENTINEL
    )
    await shrine_authed.withdraw(token.contract_address, TROVE_1, trove_1_yang).execute(
        caller_address=MOCK_ABBOT_WITH_SENTINEL
    )

    # Calculate expected assets
    expected_assets = get_assets_from_yang(after_total_yang, after_total_bal, trove_1_yang, decimals)

    # Check gate asset balance
    end_total_bal = (await gate.get_total_assets().execute()).result.total
    assert_equalish(
        from_fixed_point(end_total_bal, decimals),
        from_fixed_point(after_total_bal, decimals) - expected_assets,
        asset_error_margin,
    )

    # Check gate yang balance
    end_total_yang = (await gate.get_total_yang().execute()).result.total
    assert end_total_yang == 0

    # Check user's yang
    after_user_yang = (await shrine_authed.get_deposit(token.contract_address, TROVE_1).execute()).result.balance
    assert after_user_yang == 0

    after_user_bal = from_uint((await token.balanceOf(TROVE1_OWNER).execute()).result.balance)
    assert_equalish(
        from_fixed_point(after_user_bal, decimals),
        from_fixed_point(start_user_bal, decimals) + expected_assets,
        asset_error_margin,
    )

    # Check exchange rate
    end_asset_amt_per_yang = (await gate.get_asset_amt_per_yang().execute()).result.amt
    assert end_asset_amt_per_yang == WAD_SCALE

    # Check event emitted
    assert_event_emitted(
        trove_1_gate_exit,
        gate.contract_address,
        "Exit",
        [TROVE1_OWNER, TROVE_1, deposit_amt, FIRST_DEPOSIT_YANG],
    )


@pytest.mark.usefixtures("trove_2_enter_after_rebase")
@pytest.mark.parametrize(
    "gate_info",
    ["steth_gate_info", "steth_gate_taxable_info", "wbtc_gate_info", "wbtc_gate_taxable_info"],
    indirect=["gate_info"],
)
@pytest.mark.asyncio
async def test_gate_multi_user_exit_with_rebase(shrine_authed, gate_info):
    token, decimals, gate = gate_info
    asset_error_margin = custom_error_margin(decimals)

    # Get initial exchange rate
    start_asset_amt_per_yang = (await gate.get_asset_amt_per_yang().execute()).result.amt

    # Check gate asset balance
    start_total_bal = (await gate.get_total_assets().execute()).result.total
    start_total_yang = (await gate.get_total_yang().execute()).result.total
    start_user_bal = from_uint((await token.balanceOf(TROVE2_OWNER).execute()).result.balance)
    trove_2_yang = (await shrine_authed.get_deposit(token.contract_address, TROVE_2).execute()).result.balance

    # Withdraw from trove 2
    await gate.exit(TROVE2_OWNER, TROVE_2, trove_2_yang).execute(caller_address=MOCK_ABBOT_WITH_SENTINEL)
    await shrine_authed.withdraw(token.contract_address, TROVE_2, trove_2_yang).execute(
        caller_address=MOCK_ABBOT_WITH_SENTINEL
    )

    # Calculate expected assets
    expected_assets = get_assets_from_yang(start_total_yang, start_total_bal, trove_2_yang, decimals)

    # Check gate asset balance
    after_total_bal = (await gate.get_total_assets().execute()).result.total

    assert_equalish(
        from_fixed_point(after_total_bal, decimals),
        from_fixed_point(start_total_bal, decimals) - expected_assets,
        asset_error_margin,
    )

    # Check gate yang balance
    after_total_yang = (await gate.get_total_yang().execute()).result.total
    assert after_total_yang == start_total_yang - trove_2_yang

    # Check user's yang
    after_user_yang = (await shrine_authed.get_deposit(token.contract_address, TROVE_2).execute()).result.balance
    assert after_user_yang == 0

    after_user_bal = from_uint((await token.balanceOf(TROVE2_OWNER).execute()).result.balance)

    assert_equalish(
        from_fixed_point(after_user_bal, decimals),
        from_fixed_point(start_user_bal, decimals) + expected_assets,
        asset_error_margin,
    )

    # Check exchange rate
    after_asset_amt_per_yang = (await gate.get_asset_amt_per_yang().execute()).result.amt
    assert after_asset_amt_per_yang == start_asset_amt_per_yang

    # Get user balance
    start_user_bal = from_uint((await token.balanceOf(TROVE1_OWNER).execute()).result.balance)
    trove_1_yang = (await shrine_authed.get_deposit(token.contract_address, TROVE_1).execute()).result.balance

    # Calculate expected assets
    expected_assets = get_assets_from_yang(after_total_yang, after_total_bal, trove_1_yang, decimals)

    # Withdraw from trove 1
    await gate.exit(TROVE1_OWNER, TROVE_1, trove_1_yang).execute(caller_address=MOCK_ABBOT_WITH_SENTINEL)
    await shrine_authed.withdraw(token.contract_address, TROVE_1, trove_1_yang).execute(
        caller_address=MOCK_ABBOT_WITH_SENTINEL
    )

    # Check gate asset balance
    end_total_bal = (await gate.get_total_assets().execute()).result.total
    assert_equalish(
        from_fixed_point(end_total_bal, decimals),
        from_fixed_point(after_total_bal, decimals) - expected_assets,
        asset_error_margin,
    )

    # Check gate yang balance
    end_total_yang = (await gate.get_total_yang().execute()).result.total
    assert end_total_yang == 0

    # Check user's yang
    after_user_yang = (await shrine_authed.get_deposit(token.contract_address, TROVE_1).execute()).result.balance
    assert after_user_yang == 0

    after_user_bal = from_uint((await token.balanceOf(TROVE1_OWNER).execute()).result.balance)
    assert_equalish(
        from_fixed_point(after_user_bal, decimals),
        from_fixed_point(start_user_bal, decimals) + expected_assets,
        asset_error_margin,
    )

    # Check exchange rate
    end_asset_amt_per_yang = (await gate.get_asset_amt_per_yang().execute()).result.amt
    assert end_asset_amt_per_yang == WAD_SCALE


@pytest.mark.usefixtures("rebase")
@pytest.mark.parametrize(
    "gate_info",
    ["steth_gate_info", "steth_gate_taxable_info", "wbtc_gate_info", "wbtc_gate_taxable_info"],
    indirect=["gate_info"],
)
@pytest.mark.asyncio
async def test_kill(shrine_authed, gate_info):
    token, decimals, gate = gate_info
    asset_error_margin = custom_error_margin(decimals)

    # Kill
    await gate.kill().execute(caller_address=GATE_OWNER)
    assert (await gate.get_live().execute()).result.is_live == FALSE

    # Assert enter fails
    with pytest.raises(StarkException, match="Gate: Gate is not live"):
        deposit_amt = to_fixed_point(SECOND_DEPOSIT_AMT, decimals)
        await gate.enter(TROVE1_OWNER, TROVE_1, deposit_amt).execute(caller_address=MOCK_ABBOT_WITH_SENTINEL)

    # Assert withdraw succeeds
    withdraw_yang_amt = to_wad(5)

    # Get user's and gate's asset and yang balances before withdraw
    before_user_balance = from_uint((await token.balanceOf(TROVE1_OWNER).execute()).result.balance)
    before_gate_balance = (await gate.get_total_assets().execute()).result.total

    before_user_yang = (await shrine_authed.get_deposit(token.contract_address, TROVE_1).execute()).result.balance
    before_gate_yang = (await gate.get_total_yang().execute()).result.total

    expected_assets = get_assets_from_yang(before_gate_yang, before_gate_balance, withdraw_yang_amt, decimals)

    # Withdraw from trove 1
    await gate.exit(TROVE1_OWNER, TROVE_1, withdraw_yang_amt).execute(caller_address=MOCK_ABBOT_WITH_SENTINEL)
    await shrine_authed.withdraw(token.contract_address, TROVE_1, withdraw_yang_amt).execute(
        caller_address=MOCK_ABBOT_WITH_SENTINEL
    )

    # Get user's and gate's asset and share balances after withdraw
    after_user_balance = from_uint((await token.balanceOf(TROVE1_OWNER).execute()).result.balance)
    after_gate_balance = (await gate.get_total_assets().execute()).result.total

    after_user_yang = (await shrine_authed.get_deposit(token.contract_address, TROVE_1).execute()).result.balance
    after_gate_yang = (await gate.get_total_yang().execute()).result.total

    # Assert withdrawal is successful
    assert_equalish(
        from_fixed_point(after_user_balance, decimals),
        from_fixed_point(before_user_balance, decimals) + expected_assets,
        asset_error_margin,
    )
    assert_equalish(
        from_fixed_point(after_gate_balance, decimals),
        from_fixed_point(before_gate_balance, decimals) - expected_assets,
        asset_error_margin,
    )

    assert after_user_yang == before_user_yang - withdraw_yang_amt
    assert after_gate_yang == before_gate_yang - withdraw_yang_amt


@pytest.mark.usefixtures("shrine_authed")
@pytest.mark.parametrize(
    "gate_info",
    ["steth_gate_info", "steth_gate_taxable_info", "wbtc_gate_info", "wbtc_gate_taxable_info"],
    indirect=["gate_info"],
)
@pytest.mark.asyncio
async def test_gate_enter_insufficient_fail(gate_info):
    token, decimals, gate = gate_info

    # Approve Gate to transfer asset from user
    await token.approve(gate.contract_address, MAX_UINT256).execute(TROVE1_OWNER)
    # Call enter with more asset than user has
    with pytest.raises(StarkException, match="Gate: Transfer of asset failed"):
        invalid_deposit_amt = to_fixed_point(INITIAL_AMT, decimals) + 1
        await gate.enter(TROVE1_OWNER, TROVE_1, invalid_deposit_amt).execute(caller_address=MOCK_ABBOT_WITH_SENTINEL)


@pytest.mark.usefixtures("trove_1_enter")
@pytest.mark.parametrize(
    "gate_info",
    ["steth_gate_info", "steth_gate_taxable_info", "wbtc_gate_info", "wbtc_gate_taxable_info"],
    indirect=["gate_info"],
)
@pytest.mark.asyncio
async def test_gate_exit_insufficient_fail(shrine_authed, gate_info):
    token, decimals, gate = gate_info
    # Call withdraw with more gate yang than in the gate
    trove_bal = (await shrine_authed.get_deposit(token.contract_address, TROVE_1).execute()).result.balance

    # Note that there is precision loss for tokens with less than 18 decimals if the excess amount is too small
    # Therefore, we scale the excess by the difference in number of decimals
    excess = 1 * 10 ** (WAD_DECIMALS - decimals)
    with pytest.raises(StarkException, match="Gate: Transfer of asset failed"):
        await gate.exit(TROVE1_OWNER, TROVE_1, trove_bal + excess).execute(caller_address=MOCK_ABBOT_WITH_SENTINEL)


@pytest.mark.parametrize(
    "gate_info",
    ["steth_gate_info", "steth_gate_taxable_info", "wbtc_gate_info", "wbtc_gate_taxable_info"],
    indirect=["gate_info"],
)
@pytest.mark.asyncio
async def test_unauthorized_enter(gate_info):
    """Test third-party initiated"""
    token, decimals, gate = gate_info

    # Seed unauthorized address with asset
    mint_amt = to_fixed_point(INITIAL_AMT, decimals)
    await token.mint(BAD_GUY, to_uint(mint_amt)).execute(caller_address=BAD_GUY)

    # Sanity check
    assert from_uint((await token.balanceOf(BAD_GUY).execute()).result.balance) == mint_amt

    with pytest.raises(StarkException):
        deposit_amt = to_fixed_point(FIRST_DEPOSIT_AMT, decimals)
        await gate.enter(TROVE1_OWNER, TROVE_1, deposit_amt).execute(caller_address=BAD_GUY)


@pytest.mark.usefixtures("trove_1_enter")
@pytest.mark.parametrize(
    "gate_info",
    ["steth_gate_info", "steth_gate_taxable_info", "wbtc_gate_info", "wbtc_gate_taxable_info"],
    indirect=["gate_info"],
)
@pytest.mark.asyncio
async def test_unauthorized_exit(shrine_authed, gate_info):
    """Test user-initiated"""
    token, decimals, gate = gate_info

    # Sanity check
    bal = (await shrine_authed.get_deposit(token.contract_address, TROVE_1).execute()).result.balance
    assert bal == FIRST_DEPOSIT_YANG

    with pytest.raises(StarkException):
        await gate.exit(TROVE1_OWNER, TROVE_1, FIRST_DEPOSIT_YANG).execute(caller_address=TROVE1_OWNER)


@pytest.mark.usefixtures("trove_1_enter")
@pytest.mark.parametrize(
    "gate_info",
    ["steth_gate_info", "steth_gate_taxable_info", "wbtc_gate_info", "wbtc_gate_taxable_info"],
    indirect=["gate_info"],
)
@pytest.mark.parametrize("fn", ["enter", "exit"])
@pytest.mark.asyncio
async def test_zero_enter_exit(shrine_authed, gate_info, fn):
    token, decimals, gate = gate_info

    # Get balance before
    before_yang_bal = (await shrine_authed.get_deposit(token.contract_address, TROVE_1).execute()).result.balance
    before_asset_bal = from_uint((await token.balanceOf(TROVE1_OWNER).execute()).result.balance)

    # Call test function
    await getattr(gate, fn)(TROVE1_OWNER, TROVE_1, 0).execute(caller_address=MOCK_ABBOT_WITH_SENTINEL)

    # Get balance after
    after_yang_bal = (await shrine_authed.get_deposit(token.contract_address, TROVE_1).execute()).result.balance
    after_asset_bal = from_uint((await token.balanceOf(TROVE1_OWNER).execute()).result.balance)

    assert before_yang_bal == after_yang_bal
    assert before_asset_bal == after_asset_bal


#
# Tests - Tax
#


@pytest.mark.asyncio
async def test_gate_constructor_invalid_tax(starknet: Starknet, shrine, taxable_gate_contract, steth_token):
    with pytest.raises(StarkException):
        await starknet.deploy(
            contract_class=taxable_gate_contract,
            constructor_calldata=[
                MOCK_ABBOT_WITH_SENTINEL,
                shrine.contract_address,
                steth_token.contract_address,
                to_ray(TAX_MAX) + 1,
                TAX_COLLECTOR,
            ],
        )


@pytest.mark.parametrize("gate_info", ["steth_gate_taxable_info", "wbtc_gate_taxable_info"], indirect=["gate_info"])
@pytest.mark.asyncio
async def test_gate_set_tax_pass(gate_info):
    _, _, gate = gate_info

    tx = await gate.set_tax(TAX_RAY // 2).execute(caller_address=GATE_OWNER)
    assert_event_emitted(tx, gate.contract_address, "TaxUpdated", [TAX_RAY, TAX_RAY // 2])

    new_tax = (await gate.get_tax().execute()).result.tax
    assert new_tax == TAX_RAY // 2


@pytest.mark.parametrize("gate_info", ["steth_gate_taxable_info", "wbtc_gate_taxable_info"], indirect=["gate_info"])
@pytest.mark.asyncio
async def test_gate_set_tax_collector(gate_info):
    _, _, gate = gate_info

    new_tax_collector = 9876
    tx = await gate.set_tax_collector(new_tax_collector).execute(caller_address=GATE_OWNER)

    assert_event_emitted(
        tx,
        gate.contract_address,
        "TaxCollectorUpdated",
        [TAX_COLLECTOR, new_tax_collector],
    )

    res = (await gate.get_tax_collector().execute()).result.tax_collector
    assert res == new_tax_collector


@pytest.mark.parametrize("gate_info", ["steth_gate_taxable_info", "wbtc_gate_taxable_info"], indirect=["gate_info"])
@pytest.mark.asyncio
async def test_gate_set_tax_parameters_fail(gate_info):
    _, _, gate = gate_info

    # Fails due to max tax exceeded
    with pytest.raises(StarkException, match="Gate: Maximum tax exceeded"):
        await gate.set_tax(to_ray(TAX_MAX) + 1).execute(caller_address=GATE_OWNER)

    # Fails due to non-authorised address
    set_tax_role = GateRoles.SET_TAX
    with pytest.raises(StarkException, match=f"AccessControl: Caller is missing role {set_tax_role}"):
        await gate.set_tax(TAX_RAY).execute(caller_address=BAD_GUY)
        await gate.set_tax_collector(BAD_GUY).execute(caller_address=BAD_GUY)

    # Fails due to zero address
    with pytest.raises(StarkException, match="Gate: Invalid tax collector address"):
        await gate.set_tax_collector(ZERO_ADDRESS).execute(caller_address=GATE_OWNER)


@pytest.mark.usefixtures("trove_1_enter")
@pytest.mark.parametrize("gate_info", ["steth_gate_taxable_info", "wbtc_gate_taxable_info"], indirect=["gate_info"])
@pytest.mark.asyncio
async def test_gate_levy(shrine_authed, gate_info):
    token, decimals, gate = gate_info

    # Get balances before levy
    before_tax_collector_bal = from_uint((await token.balanceOf(TAX_COLLECTOR).execute()).result.balance)
    before_gate_bal = (await gate.get_total_assets().execute()).result.total

    # Update Gate's balance and charge tax
    levy = await gate.levy().execute(caller_address=MOCK_ABBOT_WITH_SENTINEL)
    levied_amt = to_fixed_point(FIRST_TAX_AMT, decimals)

    # Check Gate's managed assets and balance
    after_gate_bal = (await gate.get_total_assets().execute()).result.total
    assert after_gate_bal > before_gate_bal
    assert after_gate_bal == before_gate_bal * COMPOUND_MULTIPLIER - levied_amt

    # Check that user's withdrawable balance has increased
    user_yang = (await shrine_authed.get_deposit(token.contract_address, TROVE_1).execute()).result.balance
    expected_user_assets = (await gate.preview_exit(user_yang).execute()).result.asset_amt
    assert expected_user_assets == after_gate_bal

    # Check exchange rate
    asset_amt_per_yang = (await gate.get_asset_amt_per_yang().execute()).result.amt
    scaled_after_gate_bal = after_gate_bal * 10 ** (WAD_DECIMALS - decimals)
    expected_asset_amt_per_yang = int(scaled_after_gate_bal / from_wad(user_yang))
    assert asset_amt_per_yang == expected_asset_amt_per_yang

    # Check tax collector has received tax
    after_tax_collector_bal = from_uint((await token.balanceOf(TAX_COLLECTOR).execute()).result.balance)
    assert after_tax_collector_bal == before_tax_collector_bal + levied_amt

    # Event should be emitted if tax is successfully transferred to tax collector.
    assert_event_emitted(levy, gate.contract_address, "TaxLevied", [levied_amt])

    # Check balances before exit
    before_user_bal = from_uint((await token.balanceOf(TROVE1_OWNER).execute()).result.balance)

    # Exit
    await gate.exit(TROVE1_OWNER, TROVE_1, user_yang).execute(caller_address=MOCK_ABBOT_WITH_SENTINEL)
    await shrine_authed.withdraw(token.contract_address, TROVE_1, user_yang).execute(
        caller_address=MOCK_ABBOT_WITH_SENTINEL
    )

    # Get balances after exit
    after_user_bal = from_uint((await token.balanceOf(TROVE1_OWNER).execute()).result.balance)
    assert after_user_bal == before_user_bal + expected_user_assets<|MERGE_RESOLUTION|>--- conflicted
+++ resolved
@@ -257,17 +257,9 @@
     set_block_timestamp(starknet, TIME_INTERVAL)
 
     # Add steth_token as Yang
-<<<<<<< HEAD
     await shrine.add_yang(steth_token.contract_address, to_wad(1000), to_ray(Decimal("0.8")), to_wad(1000)).execute(
         caller_address=SHRINE_OWNER
     )
-=======
-    await shrine.add_yang(
-        steth_token.contract_address,
-        to_ray(Decimal("0.8")),
-        to_wad(1000),
-    ).execute(caller_address=SHRINE_OWNER)
->>>>>>> 85cd10a4
 
     await shrine.add_yang(
         wbtc_token.contract_address,
