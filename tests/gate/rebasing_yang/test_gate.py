--- conflicted
+++ resolved
@@ -163,7 +163,7 @@
     await rebasing_token.approve(gate.contract_address, MAX_UINT256).execute(caller_address=TROVE1_OWNER)
 
     # Call deposit
-    yang_wad = (await gate.preview_deposit(FIRST_DEPOSIT_AMT).execute()).result.wad
+    yang_wad = (await gate.preview_deposit(FIRST_DEPOSIT_AMT).execute()).result.preview
     gate_deposit = await gate.deposit(TROVE1_OWNER, TROVE_1, FIRST_DEPOSIT_AMT).execute(caller_address=MOCK_ABBOT)
     await shrine_authed.deposit(rebasing_token.contract_address, TROVE_1, yang_wad).execute(caller_address=MOCK_ABBOT)
 
@@ -180,7 +180,7 @@
     await rebasing_token.approve(gate.contract_address, MAX_UINT256).execute(caller_address=TROVE2_OWNER)
 
     # Call deposit
-    yang_wad = (await gate.preview_deposit(FIRST_DEPOSIT_AMT).execute()).result.wad
+    yang_wad = (await gate.preview_deposit(FIRST_DEPOSIT_AMT).execute()).result.preview
     gate_deposit = await gate.deposit(TROVE2_OWNER, TROVE_2, FIRST_DEPOSIT_AMT).execute(caller_address=MOCK_ABBOT)
     await shrine_authed.deposit(rebasing_token.contract_address, TROVE_2, yang_wad).execute(caller_address=MOCK_ABBOT)
 
@@ -197,7 +197,7 @@
     await rebasing_token.approve(gate.contract_address, MAX_UINT256).execute(caller_address=TROVE2_OWNER)
 
     # Call deposit
-    yang_wad = (await gate.preview_deposit(FIRST_DEPOSIT_AMT).execute()).result.wad
+    yang_wad = (await gate.preview_deposit(FIRST_DEPOSIT_AMT).execute()).result.preview
     gate_deposit = await gate.deposit(TROVE2_OWNER, TROVE_2, FIRST_DEPOSIT_AMT).execute(caller_address=MOCK_ABBOT)
     await shrine_authed.deposit(rebasing_token.contract_address, TROVE_2, yang_wad).execute(caller_address=MOCK_ABBOT)
 
@@ -242,11 +242,7 @@
     assert asset_bal == 0
 
     # Check Abbot address is authorized to deposit and withdraw
-<<<<<<< HEAD
-    abbot_role = (await gate.get_role(MOCK_ABBOT).execute()).result.ufelt
-=======
-    abbot_role = (await gate.get_roles(ABBOT).execute()).result.roles
->>>>>>> 16185c06
+    abbot_role = (await gate.get_roles(MOCK_ABBOT).execute()).result.roles
     assert abbot_role == ABBOT_ROLE
 
     # Check initial values
@@ -283,7 +279,7 @@
 
     # Check gate yang balance
     total_yang = (await gate.get_total_yang().execute()).result.total
-    user_yang = (await shrine_authed.get_deposit(TROVE_1, rebasing_token.contract_address).execute()).result.balance
+    user_yang = (await shrine_authed.get_deposit(rebasing_token.contract_address, TROVE_1).execute()).result.balance
     assert total_yang == user_yang == FIRST_DEPOSIT_AMT
 
     # Check exchange rate
@@ -312,11 +308,11 @@
 
     # Get user's yang before subsequent deposit
     before_user_yang = (
-        await shrine_authed.get_deposit(TROVE_1, rebasing_token.contract_address).execute()
+        await shrine_authed.get_deposit(rebasing_token.contract_address, TROVE_1).execute()
     ).result.balance
 
     # Call deposit
-    yang_wad = (await gate.preview_deposit(FIRST_DEPOSIT_AMT).execute()).result.wad
+    yang_wad = (await gate.preview_deposit(FIRST_DEPOSIT_AMT).execute()).result.preview
     gate_deposit = await gate.deposit(TROVE1_OWNER, TROVE_1, SECOND_DEPOSIT_AMT).execute(caller_address=MOCK_ABBOT)
     await shrine_authed.deposit(rebasing_token.contract_address, TROVE_1, yang_wad).execute(caller_address=MOCK_ABBOT)
 
@@ -335,7 +331,7 @@
 
     # Check user's yang
     after_user_yang = (
-        await shrine_authed.get_deposit(TROVE_1, rebasing_token.contract_address).execute()
+        await shrine_authed.get_deposit(rebasing_token.contract_address, TROVE_1).execute()
     ).result.balance
     assert_equalish(
         from_wad(after_user_yang),
@@ -368,7 +364,7 @@
     # Check user's yang
     expected_yang = FIRST_DEPOSIT_AMT
     after_user_yang = (
-        await shrine_authed.get_deposit(TROVE_2, rebasing_token.contract_address).execute()
+        await shrine_authed.get_deposit(rebasing_token.contract_address, TROVE_2).execute()
     ).result.balance
     assert after_user_yang == expected_yang
 
@@ -405,7 +401,7 @@
 
     # Check user's yang
     after_user_yang = (
-        await shrine_authed.get_deposit(TROVE_2, rebasing_token.contract_address).execute()
+        await shrine_authed.get_deposit(rebasing_token.contract_address, TROVE_2).execute()
     ).result.balance
     assert_equalish(from_wad(after_user_yang), expected_yang, CUSTOM_ERROR_MARGIN)
 
@@ -428,7 +424,7 @@
     collect_gas_cost("gate/withdraw", gate_deposit, 2, 1)
 
     # Withdraw
-    withdraw_amt_wad = (await gate.preview_withdraw(FIRST_DEPOSIT_AMT).execute()).result.wad
+    withdraw_amt_wad = (await gate.preview_withdraw(FIRST_DEPOSIT_AMT).execute()).result.preview
     gate_withdraw = await gate.withdraw(TROVE1_OWNER, TROVE_1, withdraw_amt_wad).execute(caller_address=MOCK_ABBOT)
     await shrine_authed.withdraw(rebasing_token.contract_address, TROVE_1, FIRST_DEPOSIT_AMT).execute(
         caller_address=MOCK_ABBOT
@@ -444,7 +440,7 @@
 
     # Fetch post-withdrawal yang
     after_user_yang = (
-        await shrine_authed.get_deposit(TROVE_1, rebasing_token.contract_address).execute()
+        await shrine_authed.get_deposit(rebasing_token.contract_address, TROVE_1).execute()
     ).result.balance
     total_yang = (await gate.get_total_yang().execute()).result.total
 
@@ -471,7 +467,7 @@
     """
 
     # withdraw
-    withdraw_amt_wad = (await gate.preview_withdraw(FIRST_DEPOSIT_AMT).execute()).result.wad
+    withdraw_amt_wad = (await gate.preview_withdraw(FIRST_DEPOSIT_AMT).execute()).result.preview
     withdraw = await gate.withdraw(TROVE1_OWNER, TROVE_1, withdraw_amt_wad).execute(caller_address=MOCK_ABBOT)
     await shrine_authed.withdraw(rebasing_token.contract_address, TROVE_1, FIRST_DEPOSIT_AMT).execute(
         caller_address=MOCK_ABBOT
@@ -488,7 +484,7 @@
 
     # Fetch post-withdrawal yang
     after_user_yang = (
-        await shrine_authed.get_deposit(TROVE_1, rebasing_token.contract_address).execute()
+        await shrine_authed.get_deposit(rebasing_token.contract_address, TROVE_1).execute()
     ).result.balance
     total_yang = (await gate.get_total_yang().execute()).result.total
 
@@ -516,7 +512,7 @@
     start_exchange_rate = (await gate.get_exchange_rate().execute()).result.rate
 
     # Get initial balance for trove 2
-    trove_2_yang = (await shrine_authed.get_deposit(TROVE_2, rebasing_token.contract_address).execute()).result.balance
+    trove_2_yang = (await shrine_authed.get_deposit(rebasing_token.contract_address, TROVE_2).execute()).result.balance
 
     # Check gate asset balance
     start_total_bal = (await gate.get_total_assets().execute()).result.total
@@ -524,7 +520,7 @@
     start_user_bal = from_uint((await rebasing_token.balanceOf(TROVE2_OWNER).execute()).result.balance)
 
     # Withdraw trove 2
-    trove_2_withdraw_amt_wad = (await gate.preview_withdraw(trove_2_yang).execute()).result.wad
+    trove_2_withdraw_amt_wad = (await gate.preview_withdraw(trove_2_yang).execute()).result.preview
     trove_2_gate_withdraw = await gate.withdraw(TROVE2_OWNER, TROVE_2, trove_2_withdraw_amt_wad).execute(
         caller_address=MOCK_ABBOT
     )
@@ -549,7 +545,7 @@
 
     # Check user's yang
     after_user_yang = (
-        await shrine_authed.get_deposit(TROVE_2, rebasing_token.contract_address).execute()
+        await shrine_authed.get_deposit(rebasing_token.contract_address, TROVE_2).execute()
     ).result.balance
     assert after_user_yang == 0
 
@@ -576,10 +572,10 @@
     start_user_bal = from_uint((await rebasing_token.balanceOf(TROVE1_OWNER).execute()).result.balance)
 
     # Get initial balance for trove 2
-    trove_1_yang = (await shrine_authed.get_deposit(TROVE_1, rebasing_token.contract_address).execute()).result.balance
+    trove_1_yang = (await shrine_authed.get_deposit(rebasing_token.contract_address, TROVE_1).execute()).result.balance
 
     # Withdraw from trove 1
-    trove_1_withdraw_amt_wad = (await gate.preview_withdraw(trove_1_yang).execute()).result.wad
+    trove_1_withdraw_amt_wad = (await gate.preview_withdraw(trove_1_yang).execute()).result.preview
     trove_1_gate_withdraw = await gate.withdraw(TROVE1_OWNER, TROVE_1, trove_1_withdraw_amt_wad).execute(
         caller_address=MOCK_ABBOT
     )
@@ -604,7 +600,7 @@
 
     # Check user's yang
     after_user_yang = (
-        await shrine_authed.get_deposit(TROVE_1, rebasing_token.contract_address).execute()
+        await shrine_authed.get_deposit(rebasing_token.contract_address, TROVE_1).execute()
     ).result.balance
     assert after_user_yang == 0
 
@@ -639,10 +635,10 @@
     start_total_bal = (await gate.get_total_assets().execute()).result.total
     start_total_yang = (await gate.get_total_yang().execute()).result.total
     start_user_bal = from_uint((await rebasing_token.balanceOf(TROVE2_OWNER).execute()).result.balance)
-    trove_2_yang = (await shrine_authed.get_deposit(TROVE_2, rebasing_token.contract_address).execute()).result.balance
+    trove_2_yang = (await shrine_authed.get_deposit(rebasing_token.contract_address, TROVE_2).execute()).result.balance
 
     # Withdraw from trove 2
-    trove_2_withdraw_amt_wad = (await gate.preview_withdraw(trove_2_yang).execute()).result.wad
+    trove_2_withdraw_amt_wad = (await gate.preview_withdraw(trove_2_yang).execute()).result.preview
     await gate.withdraw(TROVE2_OWNER, TROVE_2, trove_2_withdraw_amt_wad).execute(caller_address=MOCK_ABBOT)
     await shrine_authed.withdraw(rebasing_token.contract_address, TROVE_2, trove_2_yang).execute(
         caller_address=MOCK_ABBOT
@@ -667,7 +663,7 @@
 
     # Check user's yang
     after_user_yang = (
-        await shrine_authed.get_deposit(TROVE_2, rebasing_token.contract_address).execute()
+        await shrine_authed.get_deposit(rebasing_token.contract_address, TROVE_2).execute()
     ).result.balance
     assert after_user_yang == 0
 
@@ -686,13 +682,13 @@
 
     # Get user balance
     start_user_bal = from_uint((await rebasing_token.balanceOf(TROVE1_OWNER).execute()).result.balance)
-    trove_1_yang = (await shrine_authed.get_deposit(TROVE_1, rebasing_token.contract_address).execute()).result.balance
+    trove_1_yang = (await shrine_authed.get_deposit(rebasing_token.contract_address, TROVE_1).execute()).result.balance
 
     # Calculate expected assets
     expected_assets = get_assets_from_yang(after_total_yang, after_total_bal, trove_1_yang)
 
     # Withdraw from trove 1
-    withdraw_amt_wad = (await gate.preview_withdraw(trove_1_yang).execute()).result.wad
+    withdraw_amt_wad = (await gate.preview_withdraw(trove_1_yang).execute()).result.preview
     await gate.withdraw(TROVE1_OWNER, TROVE_1, withdraw_amt_wad).execute(caller_address=MOCK_ABBOT)
     await shrine_authed.withdraw(rebasing_token.contract_address, TROVE_1, trove_1_yang).execute(
         caller_address=MOCK_ABBOT
@@ -712,7 +708,7 @@
 
     # Check user's yang
     after_user_yang = (
-        await shrine_authed.get_deposit(TROVE_1, rebasing_token.contract_address).execute()
+        await shrine_authed.get_deposit(rebasing_token.contract_address, TROVE_1).execute()
     ).result.balance
     assert after_user_yang == 0
 
@@ -748,14 +744,14 @@
     before_gate_balance = (await gate.get_total_assets().execute()).result.total
 
     before_user_yang = (
-        await shrine_authed.get_deposit(TROVE_1, rebasing_token.contract_address).execute()
+        await shrine_authed.get_deposit(rebasing_token.contract_address, TROVE_1).execute()
     ).result.balance
     before_gate_yang = (await gate.get_total_yang().execute()).result.total
 
     expected_assets = get_assets_from_yang(before_gate_yang, before_gate_balance, withdraw_amt)
 
     # Withdraw
-    withdraw_amt_wad = (await gate.preview_withdraw(withdraw_amt).execute()).result.wad
+    withdraw_amt_wad = (await gate.preview_withdraw(withdraw_amt).execute()).result.preview
     await gate.withdraw(TROVE1_OWNER, TROVE_1, withdraw_amt_wad).execute(caller_address=MOCK_ABBOT)
     await shrine_authed.withdraw(rebasing_token.contract_address, TROVE_1, withdraw_amt).execute(
         caller_address=MOCK_ABBOT
@@ -766,7 +762,7 @@
     after_gate_balance = (await gate.get_total_assets().execute()).result.total
 
     after_user_yang = (
-        await shrine_authed.get_deposit(TROVE_1, rebasing_token.contract_address).execute()
+        await shrine_authed.get_deposit(rebasing_token.contract_address, TROVE_1).execute()
     ).result.balance
     after_gate_yang = (await gate.get_total_yang().execute()).result.total
 
@@ -803,7 +799,7 @@
 
     # Call withdraw with more gate yang than user has
     with pytest.raises(StarkException, match="Gate: Transfer of asset failed"):
-        withdraw_amt_wad = (await gate.preview_withdraw(FIRST_DEPOSIT_AMT + 1).execute()).result.wad
+        withdraw_amt_wad = (await gate.preview_withdraw(FIRST_DEPOSIT_AMT + 1).execute()).result.preview
         await gate.withdraw(TROVE1_OWNER, TROVE_1, withdraw_amt_wad).execute(caller_address=MOCK_ABBOT)
 
 
@@ -828,11 +824,11 @@
     """Test user-initiated"""
 
     # Sanity check
-    bal = (await shrine_authed.get_deposit(TROVE_1, rebasing_token.contract_address).execute()).result.balance
+    bal = (await shrine_authed.get_deposit(rebasing_token.contract_address, TROVE_1).execute()).result.balance
     assert bal == INITIAL_AMT - FIRST_DEPOSIT_AMT
 
     with pytest.raises(StarkException):
-        withdraw_amt_wad = (await gate.preview_withdraw(FIRST_MINT_AMT).execute()).result.wad
+        withdraw_amt_wad = (await gate.preview_withdraw(FIRST_MINT_AMT).execute()).result.preview
         await gate.withdraw(TROVE1_OWNER, TROVE_1, withdraw_amt_wad).execute(caller_address=TROVE1_OWNER)
 
 
@@ -843,7 +839,7 @@
 
     # Get balance before
     before_yang_bal = (
-        await shrine_authed.get_deposit(TROVE_1, rebasing_token.contract_address).execute()
+        await shrine_authed.get_deposit(rebasing_token.contract_address, TROVE_1).execute()
     ).result.balance
     before_asset_bal = from_uint((await rebasing_token.balanceOf(TROVE1_OWNER).execute()).result.balance)
 
@@ -852,7 +848,7 @@
 
     # Get balance after
     after_yang_bal = (
-        await shrine_authed.get_deposit(TROVE_1, rebasing_token.contract_address).execute()
+        await shrine_authed.get_deposit(rebasing_token.contract_address, TROVE_1).execute()
     ).result.balance
     after_asset_bal = from_uint((await rebasing_token.balanceOf(TROVE1_OWNER).execute()).result.balance)
 
@@ -948,7 +944,7 @@
     assert after_gate_bal == before_gate_bal * COMPOUND_MULTIPLIER - FIRST_TAX_AMT
 
     # Check that user's withdrawable balance has increased
-    user_yang = (await shrine_authed.get_deposit(TROVE_1, rebasing_token.contract_address).execute()).result.balance
+    user_yang = (await shrine_authed.get_deposit(rebasing_token.contract_address, TROVE_1).execute()).result.balance
     expected_user_assets = (await gate.preview_withdraw(user_yang).execute()).result.preview
     assert expected_user_assets == after_gate_bal
 
@@ -969,7 +965,7 @@
     before_user_bal = from_uint((await rebasing_token.balanceOf(TROVE1_OWNER).execute()).result.balance)
 
     # Withdraw
-    withdraw_amt_wad = (await gate.preview_withdraw(user_yang).execute()).result.wad
+    withdraw_amt_wad = (await gate.preview_withdraw(user_yang).execute()).result.preview
     await gate.withdraw(TROVE1_OWNER, TROVE_1, withdraw_amt_wad).execute(caller_address=MOCK_ABBOT)
     await shrine_authed.withdraw(rebasing_token.contract_address, TROVE_1, user_yang).execute(caller_address=MOCK_ABBOT)
 
