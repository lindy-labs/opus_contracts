from decimal import Decimal

import pytest
from starkware.starknet.testing.contract import StarknetContract
from starkware.starknet.testing.objects import StarknetCallInfo
from starkware.starkware_utils.error_handling import StarkException

from tests.gate.rebasing_yang.constants import *  # noqa: F403
from tests.shrine.constants import TROVE_1, TROVE_2, ShrineRoles
from tests.utils import (
    ABBOT,
    ADMIN,
    BAD_GUY,
    FALSE,
    MAX_UINT256,
    SHRINE_OWNER,
    TROVE1_OWNER,
    TROVE2_OWNER,
    TRUE,
    ZERO_ADDRESS,
    assert_equalish,
    assert_event_emitted,
    compile_contract,
    from_uint,
    from_wad,
    to_ray,
    to_wad,
)

#
# Constants
#

CUSTOM_ERROR_MARGIN = Decimal("10e-18")

#
# Helper functions
#


def get_yang_from_assets(total_yang: int, total_assets: int, assets_amt: int) -> Decimal:
    """
    Helper function to calculate the number of yang given a deposit of assets.

    Arguments
    ---------
    total_yang : int
        Total supply of yang before deposit in wad.
    total_assets : int
        Total assets held by vault in wad.
    assets_amt : int
        Amount of assets to be deposited in wad.

    Returns
    -------
    Amount of yang to be issued in Decimal.
    """
    return from_wad(total_yang) * from_wad(assets_amt) / from_wad(total_assets)


def get_assets_from_yang(total_yang: int, total_assets: int, yang_amt: int) -> Decimal:
    """
    Helper function to calculate the number of assets to be deposited to issue the
    given value of yang.

    Arguments
    ---------
    total_yang : int
        Total supply of yang before deposit in wad.
    total_assets : int
        Total assets held by vault in wad.
    yang_amt : int
        Amount of yang to be issued in wad.

    Returns
    -------
    Amount of assets to be deposited in Decimal.
    """
    return from_wad(total_assets) * from_wad(yang_amt) / from_wad(total_yang)


#
# Fixtures
#


@pytest.fixture
async def gate_rebasing_tax(request, starknet, shrine, rebasing_token) -> StarknetContract:
    """
    Deploys an instance of the Gate module with autocompounding and tax.
    """
    contract = compile_contract("tests/gate/rebasing_yang/test_gate_taxable.cairo", request)

    gate = await starknet.deploy(
        contract_class=contract,
        constructor_calldata=[
            ADMIN,
            shrine.contract_address,
            rebasing_token.contract_address,
            TAX_RAY,
            TAX_COLLECTOR,
        ],
    )

    # Grant `Abbot` access to `deposit` and `withdraw
    await gate.grant_role(ABBOT_ROLE, ABBOT).execute(caller_address=ADMIN)
    return gate


@pytest.fixture
async def gate_rebasing(request, starknet, shrine, rebasing_token) -> StarknetContract:
    """
    Deploys an instance of the Gate module, without any autocompounding or tax.
    """
    contract = compile_contract("contracts/gate/rebasing_yang/gate.cairo", request)
    gate = await starknet.deploy(
        contract_class=contract,
        constructor_calldata=[
            ADMIN,
            shrine.contract_address,
            rebasing_token.contract_address,
        ],
    )

    # Grant `Abbot` access to `deposit` and `withdraw
    await gate.grant_role(ABBOT_ROLE, ABBOT).execute(caller_address=ADMIN)
    return gate


@pytest.fixture
async def shrine_authed(shrine, gate, rebasing_token) -> StarknetContract:
    """
    Add Gate as an authorized address of Shrine.
    """

    # Grant `Gate` access to `deposit` and `withdraw` in `Shrine`
    role_value = ShrineRoles.DEPOSIT + ShrineRoles.WITHDRAW
    await shrine.grant_role(role_value, gate.contract_address).execute(caller_address=SHRINE_OWNER)

    # Add rebasing_token as Yang
    await shrine.add_yang(
        rebasing_token.contract_address,
        to_wad(1000),
        to_ray(Decimal("0.8")),
        to_wad(1000),
    ).execute(caller_address=SHRINE_OWNER)

    return shrine


@pytest.fixture
async def gate_deposit(shrine_authed, gate, rebasing_token) -> StarknetCallInfo:
    """
    Deposit by user 1.
    """

    # Approve Gate to transfer tokens from user
    await rebasing_token.approve(gate.contract_address, MAX_UINT256).execute(caller_address=TROVE1_OWNER)

    # Call deposit
    deposit = await gate.deposit(TROVE1_OWNER, TROVE_1, FIRST_DEPOSIT_AMT).execute(caller_address=ABBOT)

    return deposit


@pytest.fixture
async def gate_deposit_alt(gate, rebasing_token, gate_deposit) -> StarknetCallInfo:
    """
    Deposit by user 2 after user 1 has deposited but before rebase.
    """

    # Approve Gate to transfer tokens from user
    await rebasing_token.approve(gate.contract_address, MAX_UINT256).execute(caller_address=TROVE2_OWNER)

    # Call deposit
    deposit = await gate.deposit(TROVE2_OWNER, TROVE_2, FIRST_DEPOSIT_AMT).execute(caller_address=ABBOT)

    return deposit


@pytest.fixture
async def gate_deposit_alt_with_rebase(gate, rebasing_token, gate_deposit, rebase) -> StarknetCallInfo:
    """
    Deposit by user 2 after user 1 has deposited and after rebase.
    """

    # Approve Gate to transfer tokens from user
    await rebasing_token.approve(gate.contract_address, MAX_UINT256).execute(caller_address=TROVE2_OWNER)

    # Call deposit
    deposit = await gate.deposit(TROVE2_OWNER, TROVE_2, FIRST_DEPOSIT_AMT).execute(caller_address=ABBOT)
    return deposit


@pytest.fixture
async def rebase(gate, rebasing_token, gate_deposit) -> StarknetCallInfo:
    """
    Rebase the gate contract's balance by adding 10%
    """

    tx = await rebasing_token.mint(gate.contract_address, FIRST_REBASE_AMT_UINT).execute(caller_address=TROVE1_OWNER)
    return tx


@pytest.fixture
def gate(request) -> StarknetContract:
    """
    Wrapper fixture to pass the non-taxable and taxable instances of Gate module to `pytest.parametrize`.
    """
    return request.getfixturevalue(request.param)


#
# Tests - Setup
#


@pytest.mark.parametrize("gate", ["gate_rebasing", "gate_rebasing_tax"], indirect=["gate"])
@pytest.mark.asyncio
async def test_gate_setup(gate, rebasing_token):
    # Check system is live
    live = (await gate.get_live().execute()).result.bool
    assert live == TRUE

    # Check asset address
    assert (await gate.get_asset().execute()).result.address == rebasing_token.contract_address

    # Check total assets
    asset_bal = (await gate.get_total_assets().execute()).result.wad
    assert asset_bal == 0

    # Check Abbot address is authorized to deposit and withdraw
    abbot_role = (await gate.get_role(ABBOT).execute()).result.ufelt
    assert abbot_role == ABBOT_ROLE

    # Check initial values
    assert (await gate.get_total_yang().execute()).result.wad == 0

    # Check initial exchange rate
    exchange_rate = (await gate.get_exchange_rate().execute()).result.wad
    assert exchange_rate == 0

    if "get_tax" in gate._contract_functions:
        # Check tax
        tax = (await gate.get_tax().execute()).result.ray
        assert tax == TAX_RAY

        # Check tax collector
        tax_collector_address = (await gate.get_tax_collector().execute()).result.address
        assert tax_collector_address == TAX_COLLECTOR


#
# Tests - Gate
#


@pytest.mark.parametrize("gate", ["gate_rebasing", "gate_rebasing_tax"], indirect=["gate"])
@pytest.mark.asyncio
async def test_gate_deposit_pass(shrine_authed, gate, rebasing_token, gate_deposit, collect_gas_cost):
    # 2 unique key updated for ERC20 transfer (Gate's balance, user's balance)
    # 2 keys updated for Shrine (`shrine_yangs_storage`, `shrine_deposits_storage`)
    #
    # Note that ReentrancyGuard updates 1 key but storage is not charged because value is reset
    # at the end of the transaction.
    collect_gas_cost("gate/deposit", gate_deposit, 4, 2)

    # Check gate asset balance
    total_bal = (await gate.get_total_assets().execute()).result.wad
    assert total_bal == FIRST_DEPOSIT_AMT

    # Check gate yang balance
<<<<<<< HEAD
    total_yang = (await gate.get_total_yang().execute()).result.wad
    user_yang = (await shrine_authed.get_deposit(TROVE_1, rebasing_token.contract_address).execute()).result.wad
=======
    total_yang = (await gate.get_total_yang().invoke()).result.wad
    user_yang = (await shrine_authed.get_deposit(rebasing_token.contract_address, TROVE_1).invoke()).result.wad
>>>>>>> c9b32694
    assert total_yang == user_yang == FIRST_DEPOSIT_AMT

    # Check exchange rate
    exchange_rate = (await gate.get_exchange_rate().execute()).result.wad
    assert exchange_rate == to_wad(1)

    # Check event
    assert_event_emitted(
        gate_deposit,
        gate.contract_address,
        "Deposit",
        [TROVE1_OWNER, TROVE_1, total_bal, user_yang],
    )


@pytest.mark.parametrize("gate", ["gate_rebasing", "gate_rebasing_tax"], indirect=["gate"])
@pytest.mark.asyncio
async def test_gate_subsequent_deposit_with_rebase(shrine_authed, gate, rebasing_token, rebase):

    # Get gate asset and yang balance
    before_total_yang = (await gate.get_total_yang().execute()).result.wad
    before_total_assets = (await gate.get_total_assets().execute()).result.wad

    # Calculate expected yang
    expected_yang = get_yang_from_assets(before_total_yang, before_total_assets, SECOND_DEPOSIT_AMT)

    # Get user's yang before subsequent deposit
<<<<<<< HEAD
    before_user_yang = (await shrine_authed.get_deposit(TROVE_1, rebasing_token.contract_address).execute()).result.wad
=======
    before_user_yang = (await shrine_authed.get_deposit(rebasing_token.contract_address, TROVE_1).invoke()).result.wad
>>>>>>> c9b32694

    # Call deposit
    deposit = await gate.deposit(TROVE1_OWNER, TROVE_1, SECOND_DEPOSIT_AMT).execute(caller_address=ABBOT)

    # Check gate asset balance
    total_assets = (await gate.get_total_assets().execute()).result.wad
    expected_bal = INITIAL_AMT + FIRST_REBASE_AMT
    assert total_assets == expected_bal

    # Check vault yang balance
    after_total_yang = (await gate.get_total_yang().execute()).result.wad
    assert_equalish(
        from_wad(after_total_yang),
        from_wad(before_total_yang) + expected_yang,
        CUSTOM_ERROR_MARGIN,
    )

    # Check user's yang
<<<<<<< HEAD
    after_user_yang = (await shrine_authed.get_deposit(TROVE_1, rebasing_token.contract_address).execute()).result.wad
=======
    after_user_yang = (await shrine_authed.get_deposit(rebasing_token.contract_address, TROVE_1).invoke()).result.wad
>>>>>>> c9b32694
    assert_equalish(
        from_wad(after_user_yang),
        from_wad(before_user_yang) + expected_yang,
        CUSTOM_ERROR_MARGIN,
    )

    # Check event emitted
    assert_event_emitted(
        deposit,
        gate.contract_address,
        "Deposit",
        [TROVE1_OWNER, TROVE_1, SECOND_DEPOSIT_AMT, to_wad(expected_yang)],
    )


@pytest.mark.parametrize("gate", ["gate_rebasing", "gate_rebasing_tax"], indirect=["gate"])
@pytest.mark.asyncio
async def test_gate_subsequent_unique_deposit_before_rebase(shrine_authed, gate, rebasing_token, gate_deposit_alt):

    # Check gate asset balance
    after_total_bal = (await gate.get_total_assets().execute()).result.wad
    expected_bal = FIRST_DEPOSIT_AMT * 2
    assert after_total_bal == expected_bal

    # Check gate yang balance
    after_total_yang = (await gate.get_total_yang().execute()).result.wad
    assert after_total_yang == after_total_bal

    # Check user's yang
    expected_yang = FIRST_DEPOSIT_AMT
<<<<<<< HEAD
    after_user_yang = (await shrine_authed.get_deposit(TROVE_2, rebasing_token.contract_address).execute()).result.wad
=======
    after_user_yang = (await shrine_authed.get_deposit(rebasing_token.contract_address, TROVE_2).invoke()).result.wad
>>>>>>> c9b32694
    assert after_user_yang == expected_yang

    # Check event emitted
    assert_event_emitted(
        gate_deposit_alt,
        gate.contract_address,
        "Deposit",
        [TROVE2_OWNER, TROVE_2, FIRST_DEPOSIT_AMT, expected_yang],
    )


@pytest.mark.parametrize("gate", ["gate_rebasing", "gate_rebasing_tax"], indirect=["gate"])
@pytest.mark.asyncio
async def test_gate_subsequent_unique_deposit_after_rebase(
    shrine_authed, gate, rebasing_token, gate_deposit_alt_with_rebase
):

    # Check gate asset balance
    after_total_bal = (await gate.get_total_assets().execute()).result.wad
    expected_bal = FIRST_DEPOSIT_AMT * 2 + FIRST_REBASE_AMT
    assert after_total_bal == expected_bal

    # Calculate expected yang
    expected_yang = get_yang_from_assets(FIRST_DEPOSIT_AMT, FIRST_DEPOSIT_AMT + FIRST_REBASE_AMT, FIRST_DEPOSIT_AMT)

    # Check gate yang balance
    after_total_yang = (await gate.get_total_yang().execute()).result.wad
    assert_equalish(
        from_wad(after_total_yang),
        from_wad(FIRST_DEPOSIT_AMT) + expected_yang,
        CUSTOM_ERROR_MARGIN,
    )

    # Check user's yang
<<<<<<< HEAD
    after_user_yang = (await shrine_authed.get_deposit(TROVE_2, rebasing_token.contract_address).execute()).result.wad
=======
    after_user_yang = (await shrine_authed.get_deposit(rebasing_token.contract_address, TROVE_2).invoke()).result.wad
>>>>>>> c9b32694
    assert_equalish(from_wad(after_user_yang), expected_yang, CUSTOM_ERROR_MARGIN)

    # Check event emitted
    assert_event_emitted(
        gate_deposit_alt_with_rebase,
        gate.contract_address,
        "Deposit",
        [TROVE2_OWNER, TROVE_2, FIRST_DEPOSIT_AMT, after_user_yang],
    )


@pytest.mark.parametrize("gate", ["gate_rebasing", "gate_rebasing_tax"], indirect=["gate"])
@pytest.mark.asyncio
async def test_gate_withdraw_before_rebase(shrine_authed, gate, rebasing_token, gate_deposit, collect_gas_cost):
    """
    Withdraw all yang before rebase.
    """
    # 2 unique key updated for ERC20 transfer (Gate's balance, user's balance)
    # 2 keys updated for Shrine (`shrine_yangs_storage`, `shrine_deposits_storage`)
    #
    # Note that ReentrancyGuard updates 1 key but storage is not charged because value is reset
    # at the end of the transaction.
    collect_gas_cost("gate/withdraw", gate_deposit, 4, 2)

    # Withdraw
    withdraw = await gate.withdraw(TROVE1_OWNER, TROVE_1, FIRST_DEPOSIT_AMT).execute(caller_address=ABBOT)

    # Fetch post-withdrawal balances
    after_user_balance = (await rebasing_token.balanceOf(TROVE1_OWNER).execute()).result.balance
    after_gate_balance = (await gate.get_total_assets().execute()).result.wad

    # Assert user receives initial deposit
    assert from_uint(after_user_balance) == INITIAL_AMT
    assert after_gate_balance == 0

    # Fetch post-withdrawal yang
<<<<<<< HEAD
    after_user_yang = (await shrine_authed.get_deposit(TROVE_1, rebasing_token.contract_address).execute()).result.wad
    total_yang = (await gate.get_total_yang().execute()).result.wad
=======
    after_user_yang = (await shrine_authed.get_deposit(rebasing_token.contract_address, TROVE_1).invoke()).result.wad
    total_yang = (await gate.get_total_yang().invoke()).result.wad
>>>>>>> c9b32694

    assert after_user_yang == total_yang == 0

    # Check exchange rate
    exchange_rate = (await gate.get_exchange_rate().execute()).result.wad
    assert exchange_rate == 0

    # Check event
    assert_event_emitted(
        withdraw,
        gate.contract_address,
        "Withdraw",
        [TROVE1_OWNER, TROVE_1, FIRST_DEPOSIT_AMT, FIRST_DEPOSIT_AMT],
    )


@pytest.mark.parametrize("gate", ["gate_rebasing", "gate_rebasing_tax"], indirect=["gate"])
@pytest.mark.asyncio
async def test_gate_withdraw_after_rebase_pass(shrine_authed, gate, rebasing_token, gate_deposit, rebase):
    """
    Withdraw all yang after rebase.
    """

    # withdraw
    withdraw = await gate.withdraw(TROVE1_OWNER, TROVE_1, FIRST_DEPOSIT_AMT).execute(caller_address=ABBOT)

    # Fetch post-withdrawal balances
    after_user_balance = (await rebasing_token.balanceOf(TROVE1_OWNER).execute()).result.balance
    after_gate_balance = (await gate.get_total_assets().execute()).result.wad

    # Assert user receives initial deposit and rebased amount
    expected_user_balance = INITIAL_AMT + FIRST_REBASE_AMT
    assert from_uint(after_user_balance) == expected_user_balance
    assert after_gate_balance == 0

    # Fetch post-withdrawal yang
<<<<<<< HEAD
    after_user_yang = (await shrine_authed.get_deposit(TROVE_1, rebasing_token.contract_address).execute()).result.wad
    total_yang = (await gate.get_total_yang().execute()).result.wad
=======
    after_user_yang = (await shrine_authed.get_deposit(rebasing_token.contract_address, TROVE_1).invoke()).result.wad
    total_yang = (await gate.get_total_yang().invoke()).result.wad
>>>>>>> c9b32694

    assert after_user_yang == total_yang == 0

    # Check exchange rate
    exchange_rate = (await gate.get_exchange_rate().execute()).result.wad
    assert exchange_rate == 0

    expected_withdrawn_assets = FIRST_DEPOSIT_AMT + FIRST_REBASE_AMT
    # Check event
    assert_event_emitted(
        withdraw,
        gate.contract_address,
        "Withdraw",
        [TROVE1_OWNER, TROVE_1, expected_withdrawn_assets, FIRST_DEPOSIT_AMT],
    )


@pytest.mark.parametrize("gate", ["gate_rebasing", "gate_rebasing_tax"], indirect=["gate"])
@pytest.mark.asyncio
async def test_gate_multi_user_withdraw_without_rebase(shrine_authed, gate, rebasing_token, gate_deposit_alt):

    # Get initial exchange rate
    start_exchange_rate = (await gate.get_exchange_rate().execute()).result.wad

    # Get initial balance for trove 2
<<<<<<< HEAD
    trove_2_yang = (await shrine_authed.get_deposit(TROVE_2, rebasing_token.contract_address).execute()).result.wad
=======
    trove_2_yang = (await shrine_authed.get_deposit(rebasing_token.contract_address, TROVE_2).invoke()).result.wad
>>>>>>> c9b32694

    # Check gate asset balance
    start_total_bal = (await gate.get_total_assets().execute()).result.wad
    start_total_yang = (await gate.get_total_yang().execute()).result.wad
    start_user_bal = from_uint((await rebasing_token.balanceOf(TROVE2_OWNER).execute()).result.balance)

    # Withdraw trove 2
    trove_2_withdraw = await gate.withdraw(TROVE2_OWNER, TROVE_2, trove_2_yang).execute(caller_address=ABBOT)

    # Calculate expected assets
    expected_assets = get_assets_from_yang(start_total_yang, start_total_bal, trove_2_yang)

    # Check gate asset balance
    after_total_bal = (await gate.get_total_assets().execute()).result.wad
    assert_equalish(
        from_wad(after_total_bal),
        from_wad(start_total_bal) - expected_assets,
        CUSTOM_ERROR_MARGIN,
    )

    # Check gate yang balance
    after_total_yang = (await gate.get_total_yang().execute()).result.wad
    assert after_total_yang == start_total_yang - FIRST_DEPOSIT_AMT

    # Check user's yang
<<<<<<< HEAD
    after_user_yang = (await shrine_authed.get_deposit(TROVE_2, rebasing_token.contract_address).execute()).result.wad
=======
    after_user_yang = (await shrine_authed.get_deposit(rebasing_token.contract_address, TROVE_2).invoke()).result.wad
>>>>>>> c9b32694
    assert after_user_yang == 0

    after_user_bal = from_uint((await rebasing_token.balanceOf(TROVE2_OWNER).execute()).result.balance)
    assert_equalish(
        from_wad(after_user_bal),
        from_wad(start_user_bal) + expected_assets,
        CUSTOM_ERROR_MARGIN,
    )

    # Check exchange rate
    after_exchange_rate = (await gate.get_exchange_rate().execute()).result.wad
    assert after_exchange_rate == start_exchange_rate

    # Check event emitted
    assert_event_emitted(
        trove_2_withdraw,
        gate.contract_address,
        "Withdraw",
        [TROVE2_OWNER, TROVE_2, FIRST_DEPOSIT_AMT, FIRST_DEPOSIT_AMT],
    )

    # Get user balance
    start_user_bal = from_uint((await rebasing_token.balanceOf(TROVE1_OWNER).execute()).result.balance)

    # Get initial balance for trove 2
<<<<<<< HEAD
    trove_1_yang = (await shrine_authed.get_deposit(TROVE_1, rebasing_token.contract_address).execute()).result.wad
=======
    trove_1_yang = (await shrine_authed.get_deposit(rebasing_token.contract_address, TROVE_1).invoke()).result.wad
>>>>>>> c9b32694

    # Withdraw from trove 1
    trove_1_withdraw = await gate.withdraw(TROVE1_OWNER, TROVE_1, trove_1_yang).execute(caller_address=ABBOT)

    # Calculate expected assets
    expected_assets = get_assets_from_yang(after_total_yang, after_total_bal, trove_1_yang)

    # Check gate asset balance
    end_total_bal = (await gate.get_total_assets().execute()).result.wad
    assert_equalish(
        from_wad(end_total_bal),
        from_wad(after_total_bal) - expected_assets,
        CUSTOM_ERROR_MARGIN,
    )

    # Check gate yang balance
    end_total_yang = (await gate.get_total_yang().execute()).result.wad
    assert end_total_yang == 0

    # Check user's yang
<<<<<<< HEAD
    after_user_yang = (await shrine_authed.get_deposit(TROVE_1, rebasing_token.contract_address).execute()).result.wad
=======
    after_user_yang = (await shrine_authed.get_deposit(rebasing_token.contract_address, TROVE_1).invoke()).result.wad
>>>>>>> c9b32694
    assert after_user_yang == 0

    after_user_bal = from_uint((await rebasing_token.balanceOf(TROVE1_OWNER).execute()).result.balance)
    assert_equalish(
        from_wad(after_user_bal),
        from_wad(start_user_bal) + expected_assets,
        CUSTOM_ERROR_MARGIN,
    )

    # Check exchange rate
    end_exchange_rate = (await gate.get_exchange_rate().execute()).result.wad
    assert end_exchange_rate == 0

    # Check event emitted
    assert_event_emitted(
        trove_1_withdraw,
        gate.contract_address,
        "Withdraw",
        [TROVE1_OWNER, TROVE_1, FIRST_DEPOSIT_AMT, FIRST_DEPOSIT_AMT],
    )


@pytest.mark.parametrize("gate", ["gate_rebasing", "gate_rebasing_tax"], indirect=["gate"])
@pytest.mark.asyncio
async def test_gate_multi_user_withdraw_with_rebase(shrine_authed, gate, rebasing_token, gate_deposit_alt_with_rebase):

    # Get initial exchange rate
    start_exchange_rate = (await gate.get_exchange_rate().execute()).result.wad

    # Check gate asset balance
<<<<<<< HEAD
    start_total_bal = (await gate.get_total_assets().execute()).result.wad
    start_total_yang = (await gate.get_total_yang().execute()).result.wad
    start_user_bal = from_uint((await rebasing_token.balanceOf(TROVE2_OWNER).execute()).result.balance)
    trove_2_yang = (await shrine_authed.get_deposit(TROVE_2, rebasing_token.contract_address).execute()).result.wad
=======
    start_total_bal = (await gate.get_total_assets().invoke()).result.wad
    start_total_yang = (await gate.get_total_yang().invoke()).result.wad
    start_user_bal = from_uint((await rebasing_token.balanceOf(TROVE2_OWNER).invoke()).result.balance)
    trove_2_yang = (await shrine_authed.get_deposit(rebasing_token.contract_address, TROVE_2).invoke()).result.wad
>>>>>>> c9b32694

    # Withdraw from trove 2
    await gate.withdraw(TROVE2_OWNER, TROVE_2, trove_2_yang).execute(caller_address=ABBOT)

    # Calculate expected assets
    expected_assets = get_assets_from_yang(start_total_yang, start_total_bal, trove_2_yang)

    # Check gate asset balance
    after_total_bal = (await gate.get_total_assets().execute()).result.wad

    # Using `assert_equalish` due to rounding error
    assert_equalish(
        from_wad(after_total_bal),
        from_wad(start_total_bal) - expected_assets,
        CUSTOM_ERROR_MARGIN,
    )

    # Check gate yang balance
    after_total_yang = (await gate.get_total_yang().execute()).result.wad
    assert after_total_yang == start_total_yang - trove_2_yang

    # Check user's yang
<<<<<<< HEAD
    after_user_yang = (await shrine_authed.get_deposit(TROVE_2, rebasing_token.contract_address).execute()).result.wad
=======
    after_user_yang = (await shrine_authed.get_deposit(rebasing_token.contract_address, TROVE_2).invoke()).result.wad
>>>>>>> c9b32694
    assert after_user_yang == 0

    after_user_bal = from_uint((await rebasing_token.balanceOf(TROVE2_OWNER).execute()).result.balance)

    # Using `assert_equalish` due to rounding error
    assert_equalish(
        from_wad(after_user_bal),
        from_wad(start_user_bal) + expected_assets,
        CUSTOM_ERROR_MARGIN,
    )

    # Check exchange rate
    after_exchange_rate = (await gate.get_exchange_rate().execute()).result.wad
    assert after_exchange_rate == start_exchange_rate

    # Get user balance
<<<<<<< HEAD
    start_user_bal = from_uint((await rebasing_token.balanceOf(TROVE1_OWNER).execute()).result.balance)
    trove_1_yang = (await shrine_authed.get_deposit(TROVE_1, rebasing_token.contract_address).execute()).result.wad
=======
    start_user_bal = from_uint((await rebasing_token.balanceOf(TROVE1_OWNER).invoke()).result.balance)
    trove_1_yang = (await shrine_authed.get_deposit(rebasing_token.contract_address, TROVE_1).invoke()).result.wad
>>>>>>> c9b32694

    # Calculate expected assets
    expected_assets = get_assets_from_yang(after_total_yang, after_total_bal, trove_1_yang)

    # Withdraw from trove 1
    await gate.withdraw(TROVE1_OWNER, TROVE_1, trove_1_yang).execute(caller_address=ABBOT)

    # Check gate asset balance
    end_total_bal = (await gate.get_total_assets().execute()).result.wad
    assert_equalish(
        from_wad(end_total_bal),
        from_wad(after_total_bal) - expected_assets,
        CUSTOM_ERROR_MARGIN,
    )

    # Check gate yang balance
    end_total_yang = (await gate.get_total_yang().execute()).result.wad
    assert end_total_yang == 0

    # Check user's yang
<<<<<<< HEAD
    after_user_yang = (await shrine_authed.get_deposit(TROVE_1, rebasing_token.contract_address).execute()).result.wad
=======
    after_user_yang = (await shrine_authed.get_deposit(rebasing_token.contract_address, TROVE_1).invoke()).result.wad
>>>>>>> c9b32694
    assert after_user_yang == 0

    after_user_bal = from_uint((await rebasing_token.balanceOf(TROVE1_OWNER).execute()).result.balance)
    assert_equalish(
        from_wad(after_user_bal),
        from_wad(start_user_bal) + expected_assets,
        CUSTOM_ERROR_MARGIN,
    )

    # Check exchange rate
    end_exchange_rate = (await gate.get_exchange_rate().execute()).result.wad
    assert end_exchange_rate == 0


@pytest.mark.parametrize("gate", ["gate_rebasing", "gate_rebasing_tax"], indirect=["gate"])
@pytest.mark.asyncio
async def test_kill(shrine_authed, gate, rebasing_token, gate_deposit, rebase):

    # Kill
    await gate.kill().execute(caller_address=ADMIN)
    assert (await gate.get_live().execute()).result.bool == FALSE

    # Assert deposit fails
    with pytest.raises(StarkException, match="Gate: Gate is not live"):
        await gate.deposit(TROVE1_OWNER, TROVE_1, SECOND_DEPOSIT_AMT).execute(caller_address=ABBOT)

    # Assert withdraw succeeds
    withdraw_amt = to_wad(5)

    # Get user's and gate's asset and yang balances before withdraw
    before_user_balance = from_uint((await rebasing_token.balanceOf(TROVE1_OWNER).execute()).result.balance)
    before_gate_balance = (await gate.get_total_assets().execute()).result.wad

<<<<<<< HEAD
    before_user_yang = (await shrine_authed.get_deposit(TROVE_1, rebasing_token.contract_address).execute()).result.wad
    before_gate_yang = (await gate.get_total_yang().execute()).result.wad
=======
    before_user_yang = (await shrine_authed.get_deposit(rebasing_token.contract_address, TROVE_1).invoke()).result.wad
    before_gate_yang = (await gate.get_total_yang().invoke()).result.wad
>>>>>>> c9b32694

    expected_assets = get_assets_from_yang(before_gate_yang, before_gate_balance, withdraw_amt)

    # Withdraw
    await gate.withdraw(TROVE1_OWNER, TROVE_1, withdraw_amt).execute(caller_address=ABBOT)

    # Get user's and gate's asset and share balances after withdraw
    after_user_balance = from_uint((await rebasing_token.balanceOf(TROVE1_OWNER).execute()).result.balance)
    after_gate_balance = (await gate.get_total_assets().execute()).result.wad

<<<<<<< HEAD
    after_user_yang = (await shrine_authed.get_deposit(TROVE_1, rebasing_token.contract_address).execute()).result.wad
    after_gate_yang = (await gate.get_total_yang().execute()).result.wad
=======
    after_user_yang = (await shrine_authed.get_deposit(rebasing_token.contract_address, TROVE_1).invoke()).result.wad
    after_gate_yang = (await gate.get_total_yang().invoke()).result.wad
>>>>>>> c9b32694

    # Assert withdrawal is successful
    assert_equalish(
        from_wad(after_user_balance),
        from_wad(before_user_balance) + expected_assets,
        CUSTOM_ERROR_MARGIN,
    )
    assert_equalish(
        from_wad(after_gate_balance),
        from_wad(before_gate_balance) - expected_assets,
        CUSTOM_ERROR_MARGIN,
    )

    assert after_user_yang == before_user_yang - withdraw_amt
    assert after_gate_yang == before_gate_yang - withdraw_amt


@pytest.mark.parametrize("gate", ["gate_rebasing", "gate_rebasing_tax"], indirect=["gate"])
@pytest.mark.asyncio
async def test_gate_deposit_insufficient_fail(shrine_authed, gate, rebasing_token):

    # Approve Gate to transfer asset from user
    await rebasing_token.approve(gate.contract_address, MAX_UINT256).execute(TROVE1_OWNER)
    # Call deposit with more asset than user has
    with pytest.raises(StarkException, match="Gate: Transfer of asset failed"):
        await gate.deposit(TROVE1_OWNER, TROVE_1, INITIAL_AMT + 1).execute(caller_address=ABBOT)


@pytest.mark.parametrize("gate", ["gate_rebasing", "gate_rebasing_tax"], indirect=["gate"])
@pytest.mark.asyncio
async def test_gate_withdraw_insufficient_fail(shrine_authed, gate, rebasing_token, gate_deposit):

    # Call withdraw with more gate yang than user has
    with pytest.raises(StarkException, match="Shrine: Insufficient yang"):
        await gate.withdraw(TROVE1_OWNER, TROVE_1, FIRST_DEPOSIT_AMT + 1).execute(caller_address=ABBOT)


@pytest.mark.parametrize("gate", ["gate_rebasing", "gate_rebasing_tax"], indirect=["gate"])
@pytest.mark.asyncio
async def test_unauthorized_deposit(rebasing_token, gate):
    """Test third-party initiated"""

    # Seed unauthorized address with asset
    await rebasing_token.mint(BAD_GUY, INITIAL_AMT_UINT).execute(caller_address=BAD_GUY)

    # Sanity check
    assert from_uint((await rebasing_token.balanceOf(BAD_GUY).execute()).result.balance) == INITIAL_AMT

    with pytest.raises(StarkException):
        await gate.deposit(TROVE1_OWNER, TROVE_1, FIRST_DEPOSIT_AMT).execute(caller_address=BAD_GUY)


@pytest.mark.parametrize("gate", ["gate_rebasing", "gate_rebasing_tax"], indirect=["gate"])
@pytest.mark.asyncio
async def test_unauthorized_withdraw(shrine_authed, gate, rebasing_token, gate_deposit):
    """Test user-initiated"""

    # Sanity check
<<<<<<< HEAD
    bal = (await shrine_authed.get_deposit(TROVE_1, rebasing_token.contract_address).execute()).result.wad
=======
    bal = (await shrine_authed.get_deposit(rebasing_token.contract_address, TROVE_1).invoke()).result.wad
>>>>>>> c9b32694
    assert bal == INITIAL_AMT - FIRST_DEPOSIT_AMT

    with pytest.raises(StarkException):
        await gate.withdraw(TROVE1_OWNER, TROVE_1, FIRST_MINT_AMT).execute(caller_address=TROVE1_OWNER)


@pytest.mark.parametrize("gate", ["gate_rebasing", "gate_rebasing_tax"], indirect=["gate"])
@pytest.mark.parametrize("fn", ["deposit", "withdraw"])
@pytest.mark.asyncio
async def test_zero_deposit_withdraw(shrine_authed, gate, rebasing_token, gate_deposit, fn):

    # Get balance before
<<<<<<< HEAD
    before_yang_bal = (await shrine_authed.get_deposit(TROVE_1, rebasing_token.contract_address).execute()).result.wad
    before_asset_bal = from_uint((await rebasing_token.balanceOf(TROVE1_OWNER).execute()).result.balance)
=======
    before_yang_bal = (await shrine_authed.get_deposit(rebasing_token.contract_address, TROVE_1).invoke()).result.wad
    before_asset_bal = from_uint((await rebasing_token.balanceOf(TROVE1_OWNER).invoke()).result.balance)
>>>>>>> c9b32694

    # Call deposit
    await getattr(gate, fn)(TROVE1_OWNER, TROVE_1, 0).execute(caller_address=ABBOT)

    # Get balance after
<<<<<<< HEAD
    after_yang_bal = (await shrine_authed.get_deposit(TROVE_1, rebasing_token.contract_address).execute()).result.wad
    after_asset_bal = from_uint((await rebasing_token.balanceOf(TROVE1_OWNER).execute()).result.balance)
=======
    after_yang_bal = (await shrine_authed.get_deposit(rebasing_token.contract_address, TROVE_1).invoke()).result.wad
    after_asset_bal = from_uint((await rebasing_token.balanceOf(TROVE1_OWNER).invoke()).result.balance)
>>>>>>> c9b32694

    assert before_yang_bal == after_yang_bal
    assert before_asset_bal == after_asset_bal


#
# Tests - Tax
#


@pytest.mark.asyncio
async def test_gate_constructor_invalid_tax(request, shrine, starknet, rebasing_token):
    contract = compile_contract("contracts/gate/rebasing_yang/gate_taxable.cairo", request)

    with pytest.raises(StarkException):
        await starknet.deploy(
            contract_class=contract,
            constructor_calldata=[
                ABBOT,
                shrine.contract_address,
                rebasing_token.contract_address,
                to_ray(TAX_MAX) + 1,
                TAX_COLLECTOR,
            ],
        )


@pytest.mark.asyncio
async def test_gate_set_tax_pass(gate_rebasing_tax):
    gate = gate_rebasing_tax

    tx = await gate.set_tax(TAX_RAY // 2).execute(caller_address=ADMIN)
    assert_event_emitted(tx, gate.contract_address, "TaxUpdated", [TAX_RAY, TAX_RAY // 2])

    new_tax = (await gate.get_tax().execute()).result.ray
    assert new_tax == TAX_RAY // 2


@pytest.mark.asyncio
async def test_gate_set_tax_collector(gate_rebasing_tax):
    gate = gate_rebasing_tax

    new_tax_collector = 9876
    tx = await gate.set_tax_collector(new_tax_collector).execute(caller_address=ADMIN)

    assert_event_emitted(
        tx,
        gate.contract_address,
        "TaxCollectorUpdated",
        [TAX_COLLECTOR, new_tax_collector],
    )

    res = (await gate.get_tax_collector().execute()).result.address
    assert res == new_tax_collector


@pytest.mark.asyncio
async def test_gate_set_tax_parameters_fail(gate_rebasing_tax):
    gate = gate_rebasing_tax

    # Fails due to max tax exceeded
    with pytest.raises(StarkException, match="Gate: Maximum tax exceeded"):
        await gate.set_tax(to_ray(TAX_MAX) + 1).execute(caller_address=ADMIN)

    # Fails due to non-authorised address
    set_tax_role = GateRoles.SET_TAX
    with pytest.raises(StarkException, match=f"AccessControl: caller is missing role {set_tax_role}"):
        await gate.set_tax(TAX_RAY).execute(caller_address=BAD_GUY)
        await gate.set_tax_collector(BAD_GUY).execute(caller_address=BAD_GUY)

    # Fails due to zero address
    with pytest.raises(StarkException, match="Gate: Invalid tax collector address"):
        await gate.set_tax_collector(ZERO_ADDRESS).execute(caller_address=ADMIN)


@pytest.mark.parametrize("gate", ["gate_rebasing_tax"], indirect=["gate"])
@pytest.mark.asyncio
async def test_gate_levy(shrine_authed, gate, rebasing_token, gate_deposit):
    # `rebase` fixture simulates an autocompounding

    # Get balances before levy
    before_tax_collector_bal = from_uint((await rebasing_token.balanceOf(TAX_COLLECTOR).execute()).result.balance)
    before_gate_bal = (await gate.get_total_assets().execute()).result.wad

    # Update Gate's balance and charge tax
    levy = await gate.levy().execute(caller_address=ABBOT)

    # Check Gate's managed assets and balance
    after_gate_bal = (await gate.get_total_assets().execute()).result.wad
    assert after_gate_bal > before_gate_bal
    assert after_gate_bal == before_gate_bal * COMPOUND_MULTIPLIER - FIRST_TAX_AMT

    # Check that user's withdrawable balance has increased
<<<<<<< HEAD
    user_yang = (await shrine_authed.get_deposit(TROVE_1, rebasing_token.contract_address).execute()).result.wad
    expected_user_assets = (await gate.preview_withdraw(user_yang).execute()).result.wad
=======
    user_yang = (await shrine_authed.get_deposit(rebasing_token.contract_address, TROVE_1).invoke()).result.wad
    expected_user_assets = (await gate.preview_withdraw(user_yang).invoke()).result.wad
>>>>>>> c9b32694
    assert expected_user_assets == after_gate_bal

    # Check exchange rate
    exchange_rate = (await gate.get_exchange_rate().execute()).result.wad
    expected_exchange_rate = int(after_gate_bal / from_wad(user_yang))
    assert exchange_rate == expected_exchange_rate

    # Check tax collector has received tax
    after_tax_collector_bal = from_uint((await rebasing_token.balanceOf(TAX_COLLECTOR).execute()).result.balance)
    assert after_tax_collector_bal == before_tax_collector_bal + FIRST_TAX_AMT

    # Check event emitted
    # Event should be emitted if tax is successfully transferred to tax collector.
    assert_event_emitted(levy, gate.contract_address, "TaxLevied", [FIRST_TAX_AMT])

    # Check balances before withdraw
    before_user_bal = from_uint((await rebasing_token.balanceOf(TROVE1_OWNER).execute()).result.balance)

    # Withdraw
    await gate.withdraw(TROVE1_OWNER, TROVE_1, user_yang).execute(caller_address=ABBOT)

    # Get balances after withdraw
    after_user_bal = from_uint((await rebasing_token.balanceOf(TROVE1_OWNER).execute()).result.balance)
    assert after_user_bal == before_user_bal + expected_user_assets<|MERGE_RESOLUTION|>--- conflicted
+++ resolved
@@ -270,13 +270,8 @@
     assert total_bal == FIRST_DEPOSIT_AMT
 
     # Check gate yang balance
-<<<<<<< HEAD
     total_yang = (await gate.get_total_yang().execute()).result.wad
-    user_yang = (await shrine_authed.get_deposit(TROVE_1, rebasing_token.contract_address).execute()).result.wad
-=======
-    total_yang = (await gate.get_total_yang().invoke()).result.wad
-    user_yang = (await shrine_authed.get_deposit(rebasing_token.contract_address, TROVE_1).invoke()).result.wad
->>>>>>> c9b32694
+    user_yang = (await shrine_authed.get_deposit(rebasing_token.contract_address, TROVE_1).execute()).result.wad
     assert total_yang == user_yang == FIRST_DEPOSIT_AMT
 
     # Check exchange rate
@@ -304,11 +299,7 @@
     expected_yang = get_yang_from_assets(before_total_yang, before_total_assets, SECOND_DEPOSIT_AMT)
 
     # Get user's yang before subsequent deposit
-<<<<<<< HEAD
-    before_user_yang = (await shrine_authed.get_deposit(TROVE_1, rebasing_token.contract_address).execute()).result.wad
-=======
-    before_user_yang = (await shrine_authed.get_deposit(rebasing_token.contract_address, TROVE_1).invoke()).result.wad
->>>>>>> c9b32694
+    before_user_yang = (await shrine_authed.get_deposit(rebasing_token.contract_address, TROVE_1).execute()).result.wad
 
     # Call deposit
     deposit = await gate.deposit(TROVE1_OWNER, TROVE_1, SECOND_DEPOSIT_AMT).execute(caller_address=ABBOT)
@@ -327,11 +318,7 @@
     )
 
     # Check user's yang
-<<<<<<< HEAD
-    after_user_yang = (await shrine_authed.get_deposit(TROVE_1, rebasing_token.contract_address).execute()).result.wad
-=======
-    after_user_yang = (await shrine_authed.get_deposit(rebasing_token.contract_address, TROVE_1).invoke()).result.wad
->>>>>>> c9b32694
+    after_user_yang = (await shrine_authed.get_deposit(rebasing_token.contract_address, TROVE_1).execute()).result.wad
     assert_equalish(
         from_wad(after_user_yang),
         from_wad(before_user_yang) + expected_yang,
@@ -362,11 +349,7 @@
 
     # Check user's yang
     expected_yang = FIRST_DEPOSIT_AMT
-<<<<<<< HEAD
-    after_user_yang = (await shrine_authed.get_deposit(TROVE_2, rebasing_token.contract_address).execute()).result.wad
-=======
-    after_user_yang = (await shrine_authed.get_deposit(rebasing_token.contract_address, TROVE_2).invoke()).result.wad
->>>>>>> c9b32694
+    after_user_yang = (await shrine_authed.get_deposit(rebasing_token.contract_address, TROVE_2).execute()).result.wad
     assert after_user_yang == expected_yang
 
     # Check event emitted
@@ -401,11 +384,7 @@
     )
 
     # Check user's yang
-<<<<<<< HEAD
-    after_user_yang = (await shrine_authed.get_deposit(TROVE_2, rebasing_token.contract_address).execute()).result.wad
-=======
-    after_user_yang = (await shrine_authed.get_deposit(rebasing_token.contract_address, TROVE_2).invoke()).result.wad
->>>>>>> c9b32694
+    after_user_yang = (await shrine_authed.get_deposit(rebasing_token.contract_address, TROVE_2).execute()).result.wad
     assert_equalish(from_wad(after_user_yang), expected_yang, CUSTOM_ERROR_MARGIN)
 
     # Check event emitted
@@ -442,13 +421,8 @@
     assert after_gate_balance == 0
 
     # Fetch post-withdrawal yang
-<<<<<<< HEAD
-    after_user_yang = (await shrine_authed.get_deposit(TROVE_1, rebasing_token.contract_address).execute()).result.wad
+    after_user_yang = (await shrine_authed.get_deposit(rebasing_token.contract_address, TROVE_1).execute()).result.wad
     total_yang = (await gate.get_total_yang().execute()).result.wad
-=======
-    after_user_yang = (await shrine_authed.get_deposit(rebasing_token.contract_address, TROVE_1).invoke()).result.wad
-    total_yang = (await gate.get_total_yang().invoke()).result.wad
->>>>>>> c9b32694
 
     assert after_user_yang == total_yang == 0
 
@@ -485,13 +459,8 @@
     assert after_gate_balance == 0
 
     # Fetch post-withdrawal yang
-<<<<<<< HEAD
-    after_user_yang = (await shrine_authed.get_deposit(TROVE_1, rebasing_token.contract_address).execute()).result.wad
+    after_user_yang = (await shrine_authed.get_deposit(rebasing_token.contract_address, TROVE_1).execute()).result.wad
     total_yang = (await gate.get_total_yang().execute()).result.wad
-=======
-    after_user_yang = (await shrine_authed.get_deposit(rebasing_token.contract_address, TROVE_1).invoke()).result.wad
-    total_yang = (await gate.get_total_yang().invoke()).result.wad
->>>>>>> c9b32694
 
     assert after_user_yang == total_yang == 0
 
@@ -517,11 +486,7 @@
     start_exchange_rate = (await gate.get_exchange_rate().execute()).result.wad
 
     # Get initial balance for trove 2
-<<<<<<< HEAD
-    trove_2_yang = (await shrine_authed.get_deposit(TROVE_2, rebasing_token.contract_address).execute()).result.wad
-=======
-    trove_2_yang = (await shrine_authed.get_deposit(rebasing_token.contract_address, TROVE_2).invoke()).result.wad
->>>>>>> c9b32694
+    trove_2_yang = (await shrine_authed.get_deposit(rebasing_token.contract_address, TROVE_2).execute()).result.wad
 
     # Check gate asset balance
     start_total_bal = (await gate.get_total_assets().execute()).result.wad
@@ -547,11 +512,7 @@
     assert after_total_yang == start_total_yang - FIRST_DEPOSIT_AMT
 
     # Check user's yang
-<<<<<<< HEAD
-    after_user_yang = (await shrine_authed.get_deposit(TROVE_2, rebasing_token.contract_address).execute()).result.wad
-=======
-    after_user_yang = (await shrine_authed.get_deposit(rebasing_token.contract_address, TROVE_2).invoke()).result.wad
->>>>>>> c9b32694
+    after_user_yang = (await shrine_authed.get_deposit(rebasing_token.contract_address, TROVE_2).execute()).result.wad
     assert after_user_yang == 0
 
     after_user_bal = from_uint((await rebasing_token.balanceOf(TROVE2_OWNER).execute()).result.balance)
@@ -577,11 +538,7 @@
     start_user_bal = from_uint((await rebasing_token.balanceOf(TROVE1_OWNER).execute()).result.balance)
 
     # Get initial balance for trove 2
-<<<<<<< HEAD
-    trove_1_yang = (await shrine_authed.get_deposit(TROVE_1, rebasing_token.contract_address).execute()).result.wad
-=======
-    trove_1_yang = (await shrine_authed.get_deposit(rebasing_token.contract_address, TROVE_1).invoke()).result.wad
->>>>>>> c9b32694
+    trove_1_yang = (await shrine_authed.get_deposit(rebasing_token.contract_address, TROVE_1).execute()).result.wad
 
     # Withdraw from trove 1
     trove_1_withdraw = await gate.withdraw(TROVE1_OWNER, TROVE_1, trove_1_yang).execute(caller_address=ABBOT)
@@ -602,11 +559,7 @@
     assert end_total_yang == 0
 
     # Check user's yang
-<<<<<<< HEAD
-    after_user_yang = (await shrine_authed.get_deposit(TROVE_1, rebasing_token.contract_address).execute()).result.wad
-=======
-    after_user_yang = (await shrine_authed.get_deposit(rebasing_token.contract_address, TROVE_1).invoke()).result.wad
->>>>>>> c9b32694
+    after_user_yang = (await shrine_authed.get_deposit(rebasing_token.contract_address, TROVE_1).execute()).result.wad
     assert after_user_yang == 0
 
     after_user_bal = from_uint((await rebasing_token.balanceOf(TROVE1_OWNER).execute()).result.balance)
@@ -637,17 +590,10 @@
     start_exchange_rate = (await gate.get_exchange_rate().execute()).result.wad
 
     # Check gate asset balance
-<<<<<<< HEAD
     start_total_bal = (await gate.get_total_assets().execute()).result.wad
     start_total_yang = (await gate.get_total_yang().execute()).result.wad
     start_user_bal = from_uint((await rebasing_token.balanceOf(TROVE2_OWNER).execute()).result.balance)
-    trove_2_yang = (await shrine_authed.get_deposit(TROVE_2, rebasing_token.contract_address).execute()).result.wad
-=======
-    start_total_bal = (await gate.get_total_assets().invoke()).result.wad
-    start_total_yang = (await gate.get_total_yang().invoke()).result.wad
-    start_user_bal = from_uint((await rebasing_token.balanceOf(TROVE2_OWNER).invoke()).result.balance)
-    trove_2_yang = (await shrine_authed.get_deposit(rebasing_token.contract_address, TROVE_2).invoke()).result.wad
->>>>>>> c9b32694
+    trove_2_yang = (await shrine_authed.get_deposit(rebasing_token.contract_address, TROVE_2).execute()).result.wad
 
     # Withdraw from trove 2
     await gate.withdraw(TROVE2_OWNER, TROVE_2, trove_2_yang).execute(caller_address=ABBOT)
@@ -670,11 +616,7 @@
     assert after_total_yang == start_total_yang - trove_2_yang
 
     # Check user's yang
-<<<<<<< HEAD
-    after_user_yang = (await shrine_authed.get_deposit(TROVE_2, rebasing_token.contract_address).execute()).result.wad
-=======
-    after_user_yang = (await shrine_authed.get_deposit(rebasing_token.contract_address, TROVE_2).invoke()).result.wad
->>>>>>> c9b32694
+    after_user_yang = (await shrine_authed.get_deposit(rebasing_token.contract_address, TROVE_2).execute()).result.wad
     assert after_user_yang == 0
 
     after_user_bal = from_uint((await rebasing_token.balanceOf(TROVE2_OWNER).execute()).result.balance)
@@ -691,13 +633,8 @@
     assert after_exchange_rate == start_exchange_rate
 
     # Get user balance
-<<<<<<< HEAD
     start_user_bal = from_uint((await rebasing_token.balanceOf(TROVE1_OWNER).execute()).result.balance)
-    trove_1_yang = (await shrine_authed.get_deposit(TROVE_1, rebasing_token.contract_address).execute()).result.wad
-=======
-    start_user_bal = from_uint((await rebasing_token.balanceOf(TROVE1_OWNER).invoke()).result.balance)
-    trove_1_yang = (await shrine_authed.get_deposit(rebasing_token.contract_address, TROVE_1).invoke()).result.wad
->>>>>>> c9b32694
+    trove_1_yang = (await shrine_authed.get_deposit(rebasing_token.contract_address, TROVE_1).execute()).result.wad
 
     # Calculate expected assets
     expected_assets = get_assets_from_yang(after_total_yang, after_total_bal, trove_1_yang)
@@ -718,11 +655,7 @@
     assert end_total_yang == 0
 
     # Check user's yang
-<<<<<<< HEAD
-    after_user_yang = (await shrine_authed.get_deposit(TROVE_1, rebasing_token.contract_address).execute()).result.wad
-=======
-    after_user_yang = (await shrine_authed.get_deposit(rebasing_token.contract_address, TROVE_1).invoke()).result.wad
->>>>>>> c9b32694
+    after_user_yang = (await shrine_authed.get_deposit(rebasing_token.contract_address, TROVE_1).execute()).result.wad
     assert after_user_yang == 0
 
     after_user_bal = from_uint((await rebasing_token.balanceOf(TROVE1_OWNER).execute()).result.balance)
@@ -756,13 +689,8 @@
     before_user_balance = from_uint((await rebasing_token.balanceOf(TROVE1_OWNER).execute()).result.balance)
     before_gate_balance = (await gate.get_total_assets().execute()).result.wad
 
-<<<<<<< HEAD
-    before_user_yang = (await shrine_authed.get_deposit(TROVE_1, rebasing_token.contract_address).execute()).result.wad
+    before_user_yang = (await shrine_authed.get_deposit(rebasing_token.contract_address, TROVE_1).execute()).result.wad
     before_gate_yang = (await gate.get_total_yang().execute()).result.wad
-=======
-    before_user_yang = (await shrine_authed.get_deposit(rebasing_token.contract_address, TROVE_1).invoke()).result.wad
-    before_gate_yang = (await gate.get_total_yang().invoke()).result.wad
->>>>>>> c9b32694
 
     expected_assets = get_assets_from_yang(before_gate_yang, before_gate_balance, withdraw_amt)
 
@@ -773,13 +701,8 @@
     after_user_balance = from_uint((await rebasing_token.balanceOf(TROVE1_OWNER).execute()).result.balance)
     after_gate_balance = (await gate.get_total_assets().execute()).result.wad
 
-<<<<<<< HEAD
-    after_user_yang = (await shrine_authed.get_deposit(TROVE_1, rebasing_token.contract_address).execute()).result.wad
+    after_user_yang = (await shrine_authed.get_deposit(rebasing_token.contract_address, TROVE_1).execute()).result.wad
     after_gate_yang = (await gate.get_total_yang().execute()).result.wad
-=======
-    after_user_yang = (await shrine_authed.get_deposit(rebasing_token.contract_address, TROVE_1).invoke()).result.wad
-    after_gate_yang = (await gate.get_total_yang().invoke()).result.wad
->>>>>>> c9b32694
 
     # Assert withdrawal is successful
     assert_equalish(
@@ -838,11 +761,7 @@
     """Test user-initiated"""
 
     # Sanity check
-<<<<<<< HEAD
-    bal = (await shrine_authed.get_deposit(TROVE_1, rebasing_token.contract_address).execute()).result.wad
-=======
-    bal = (await shrine_authed.get_deposit(rebasing_token.contract_address, TROVE_1).invoke()).result.wad
->>>>>>> c9b32694
+    bal = (await shrine_authed.get_deposit(rebasing_token.contract_address, TROVE_1).execute()).result.wad
     assert bal == INITIAL_AMT - FIRST_DEPOSIT_AMT
 
     with pytest.raises(StarkException):
@@ -855,25 +774,15 @@
 async def test_zero_deposit_withdraw(shrine_authed, gate, rebasing_token, gate_deposit, fn):
 
     # Get balance before
-<<<<<<< HEAD
-    before_yang_bal = (await shrine_authed.get_deposit(TROVE_1, rebasing_token.contract_address).execute()).result.wad
+    before_yang_bal = (await shrine_authed.get_deposit(rebasing_token.contract_address, TROVE_1).execute()).result.wad
     before_asset_bal = from_uint((await rebasing_token.balanceOf(TROVE1_OWNER).execute()).result.balance)
-=======
-    before_yang_bal = (await shrine_authed.get_deposit(rebasing_token.contract_address, TROVE_1).invoke()).result.wad
-    before_asset_bal = from_uint((await rebasing_token.balanceOf(TROVE1_OWNER).invoke()).result.balance)
->>>>>>> c9b32694
 
     # Call deposit
     await getattr(gate, fn)(TROVE1_OWNER, TROVE_1, 0).execute(caller_address=ABBOT)
 
     # Get balance after
-<<<<<<< HEAD
-    after_yang_bal = (await shrine_authed.get_deposit(TROVE_1, rebasing_token.contract_address).execute()).result.wad
+    after_yang_bal = (await shrine_authed.get_deposit(rebasing_token.contract_address, TROVE_1).execute()).result.wad
     after_asset_bal = from_uint((await rebasing_token.balanceOf(TROVE1_OWNER).execute()).result.balance)
-=======
-    after_yang_bal = (await shrine_authed.get_deposit(rebasing_token.contract_address, TROVE_1).invoke()).result.wad
-    after_asset_bal = from_uint((await rebasing_token.balanceOf(TROVE1_OWNER).invoke()).result.balance)
->>>>>>> c9b32694
 
     assert before_yang_bal == after_yang_bal
     assert before_asset_bal == after_asset_bal
@@ -967,13 +876,8 @@
     assert after_gate_bal == before_gate_bal * COMPOUND_MULTIPLIER - FIRST_TAX_AMT
 
     # Check that user's withdrawable balance has increased
-<<<<<<< HEAD
-    user_yang = (await shrine_authed.get_deposit(TROVE_1, rebasing_token.contract_address).execute()).result.wad
+    user_yang = (await shrine_authed.get_deposit(rebasing_token.contract_address, TROVE_1).execute()).result.wad
     expected_user_assets = (await gate.preview_withdraw(user_yang).execute()).result.wad
-=======
-    user_yang = (await shrine_authed.get_deposit(rebasing_token.contract_address, TROVE_1).invoke()).result.wad
-    expected_user_assets = (await gate.preview_withdraw(user_yang).invoke()).result.wad
->>>>>>> c9b32694
     assert expected_user_assets == after_gate_bal
 
     # Check exchange rate
