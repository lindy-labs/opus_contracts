--- conflicted
+++ resolved
@@ -213,20 +213,10 @@
     assert gage_count == 3
 
     # Check gages
-<<<<<<< HEAD
+
     for idx, g in enumerate(GAGES):
         result_gage = (await shrine.get_gages(idx).invoke()).result.gage
         assert result_gage == Gage(0, g["ceiling"])
-=======
-    gage0 = (await shrine.get_gage(0).invoke()).result.gage
-    assert gage0 == Gage(0, GAGES[0]["ceiling"])
-
-    gage1 = (await shrine.get_gage(1).invoke()).result.gage
-    assert gage1 == Gage(0, GAGES[1]["ceiling"])
-
-    gage2 = (await shrine.get_gage(2).invoke()).result.gage
-    assert gage2 == Gage(0, GAGES[2]["ceiling"])
->>>>>>> 66eb1beb
 
     # Check price feeds
     gage0_first_point = (await shrine.get_series(0, 0).invoke()).result.price
