--- conflicted
+++ resolved
@@ -78,18 +78,12 @@
 
 def compound(
     yangs_amt: List[Decimal],
-<<<<<<< HEAD
-    yangs_price: List[List[Decimal]],
-    yangs_threshold: List[Decimal],
-    multiplier: List[Decimal],
-=======
     yangs_cumulative_prices_start: List[Decimal],
     yangs_cumulative_prices_end: List[Decimal],
     cumulative_multiplier_start: Decimal,
     cumulative_multiplier_end: Decimal,
     start_interval: int,
     end_interval: int,
->>>>>>> 9aa1b0ff
     debt: Decimal,
 ) -> Decimal:
     """
@@ -99,15 +93,6 @@
     ---------
     yangs_amt : List[Decimal]
         Ordered list of the amount of each Yang
-<<<<<<< HEAD
-    yangs_price: List[List[Decimal]]
-        For each Yang in `yangs_amt` in the same order, an ordered list of prices
-        beginning from the start interval to the end interval.
-    yangs_threshold: List[Decimal]
-        Ordered list of the threshold of each Yang
-    multiplier: List[Decimal]
-        List of multiplier values from the start interval to the end interval
-=======
     yang_cumulative_prices_start: List[Decimal]
         The cumulative price of each yang at the start of the interest accumulation period
     yang_cumulative_prices_end: List[Decimal]
@@ -116,7 +101,6 @@
         The cumulative multiplier at the start of the interest accumulation period
     cumulative_multiplier_end : Decimal
         The cumulative multiplier at the end of the interest accumulation period
->>>>>>> 9aa1b0ff
     debt : Decimal
         Amount of debt at the start interval
 
@@ -125,37 +109,10 @@
     Value of the compounded debt from start interval to end interval in
     Decimal with ray precision of 27 decimals.
     """
-<<<<<<< HEAD
-    # Sanity check on input data
-    assert len(yangs_amt) == len(yangs_price) == len(yangs_threshold)
-    for i in range(len(yangs_amt)):
-        assert len(yangs_price[i]) == len(multiplier)
-
-    # Get number of iterations
-    total_intervals = len(yangs_price[0])
-
-    # Loop through each interval
-    for i in range(total_intervals):
-        cumulative_weighted_threshold_val = 0
-
-        # Loop through each yang
-        for j in range(len(yangs_amt)):
-            cumulative_weighted_threshold_val += yangs_amt[j] * yangs_price[j][i] * from_ray(yangs_threshold[j])
-
-            # Override decimal context using ray precision of 27 decimals
-            with localcontext() as ctx:
-                ctx.prec = 27
-                # Calculate loan-to-threshold-value
-                ltv_to_threshold = Decimal(debt) / Decimal(cumulative_weighted_threshold_val)
-
-                # Calculate base rate
-                b = base_rate(ltv_to_threshold)
-=======
 
     # Sanity check on input data
     assert len(yangs_amt) == len(yangs_cumulative_prices_start)
     assert len(yangs_amt) == len(yangs_cumulative_prices_end)
->>>>>>> 9aa1b0ff
 
     intervals_elapsed = Decimal(end_interval - start_interval)
     avg_trove_value = Decimal(0)
@@ -379,13 +336,6 @@
     end_cumulative_multiplier = (await shrine.get_current_multiplier().invoke()).result.cumulative_multiplier_ray
 
     expected_debt = compound(
-<<<<<<< HEAD
-        [Decimal("10")],
-        [[from_wad(start_price)] + update_feeds_with_trove2],
-        [YANG_0_THRESHOLD],
-        [from_ray(start_multiplier)] + [Decimal("1")] * FEED_LEN,
-        Decimal("5000"),
-=======
         [Decimal(INITIAL_DEPOSIT)],
         [from_wad(start_cumulative_price)],
         [from_wad(end_cumulative_price)],
@@ -394,7 +344,6 @@
         trove.charge_from,
         2 * FEED_LEN - 1,
         from_wad(trove.debt),
->>>>>>> 9aa1b0ff
     )
 
     # Get estimated debt for troves
@@ -826,9 +775,6 @@
     await shrine_owner.send_tx(shrine.contract_address, "deposit", [YANG_0_ADDRESS, 0, TROVE_1])
     updated_trove = (await shrine.get_trove(TROVE_1).invoke()).result.trove
 
-<<<<<<< HEAD
-    expected_debt = compound([Decimal("10")], [yang0_price_feed], [YANG_0_THRESHOLD], multiplier_feed, Decimal("5000"))
-=======
     expected_debt = compound(
         [Decimal("10")],
         [yang0_price_feed[0]],
@@ -839,7 +785,6 @@
         FEED_LEN * 2 - 1,
         Decimal("5000"),
     )
->>>>>>> 9aa1b0ff
 
     adjusted_trove_debt = Decimal(updated_trove.debt) / WAD_SCALE
     # Precision loss gets quite bad for the interest accumulation calculations due
