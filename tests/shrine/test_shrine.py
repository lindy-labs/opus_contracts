--- conflicted
+++ resolved
@@ -825,11 +825,7 @@
     yang = (await shrine.get_yang(YANG_0_ADDRESS).execute()).result.yang
     assert yang.total == deposit_amt_wad
 
-<<<<<<< HEAD
-    amt = (await shrine.get_deposit(TROVE_1, YANG_0_ADDRESS).execute()).result.wad
-=======
-    amt = (await shrine.get_deposit(YANG_0_ADDRESS, TROVE_1).invoke()).result.wad
->>>>>>> c9b32694
+    amt = (await shrine.get_deposit(YANG_0_ADDRESS, TROVE_1).execute()).result.wad
     assert amt == deposit_amt_wad
 
     # Check max forge amount
@@ -905,11 +901,7 @@
     yang = (await shrine.get_yang(YANG_0_ADDRESS).execute()).result.yang
     assert yang.total == remaining_amt_wad
 
-<<<<<<< HEAD
-    amt = (await shrine.get_deposit(TROVE_1, YANG_0_ADDRESS).execute()).result.wad
-=======
-    amt = (await shrine.get_deposit(YANG_0_ADDRESS, TROVE_1).invoke()).result.wad
->>>>>>> c9b32694
+    amt = (await shrine.get_deposit(YANG_0_ADDRESS, TROVE_1).execute()).result.wad
     assert amt == remaining_amt_wad
 
     ltv = (await shrine.get_current_trove_ratio(TROVE_1).execute()).result.ray
@@ -953,11 +945,7 @@
     yang = (await shrine.get_yang(YANG_0_ADDRESS).execute()).result.yang
     assert yang.total == remaining_amt_wad
 
-<<<<<<< HEAD
-    amt = (await shrine.get_deposit(TROVE_1, YANG_0_ADDRESS).execute()).result.wad
-=======
-    amt = (await shrine.get_deposit(YANG_0_ADDRESS, TROVE_1).invoke()).result.wad
->>>>>>> c9b32694
+    amt = (await shrine.get_deposit(YANG_0_ADDRESS, TROVE_1).execute()).result.wad
     assert amt == remaining_amt_wad
 
     ltv = (await shrine.get_current_trove_ratio(TROVE_1).execute()).result.ray
@@ -1037,11 +1025,7 @@
     assert_event_emitted(forge, shrine.contract_address, "YinUpdated", [TROVE1_OWNER, forge_amt_wad])
     assert_event_emitted(forge, shrine.contract_address, "YinTotalUpdated", [forge_amt_wad])
 
-<<<<<<< HEAD
-    system_debt = (await shrine.get_debt().execute()).result.wad
-=======
-    system_debt = (await shrine.get_total_debt().invoke()).result.wad
->>>>>>> c9b32694
+    system_debt = (await shrine.get_total_debt().execute()).result.wad
     assert system_debt == forge_amt_wad
 
     trove = (await shrine.get_trove(TROVE_1).execute()).result.trove
@@ -1087,13 +1071,8 @@
 @pytest.mark.asyncio
 async def test_shrine_forge_ceiling_fail(shrine):
     # Deposit more yang
-<<<<<<< HEAD
     await shrine.deposit(YANG_0_ADDRESS, TROVE_1, to_wad(10)).execute(caller_address=SHRINE_OWNER)
-    updated_deposit = (await shrine.get_deposit(TROVE_1, YANG_0_ADDRESS).execute()).result.wad
-=======
-    await shrine.deposit(YANG_0_ADDRESS, TROVE_1, to_wad(10)).invoke(caller_address=SHRINE_OWNER)
-    updated_deposit = (await shrine.get_deposit(YANG_0_ADDRESS, TROVE_1).invoke()).result.wad
->>>>>>> c9b32694
+    updated_deposit = (await shrine.get_deposit(YANG_0_ADDRESS, TROVE_1).execute()).result.wad
     assert updated_deposit == to_wad(20)
 
     with pytest.raises(StarkException, match="Shrine: Debt ceiling reached"):
@@ -1121,11 +1100,7 @@
     assert_event_emitted(shrine_melt, shrine.contract_address, "YinUpdated", [TROVE1_OWNER, 0])
     assert_event_emitted(shrine_melt, shrine.contract_address, "YinTotalUpdated", [0])
 
-<<<<<<< HEAD
-    system_debt = (await shrine.get_debt().execute()).result.wad
-=======
-    system_debt = (await shrine.get_total_debt().invoke()).result.wad
->>>>>>> c9b32694
+    system_debt = (await shrine.get_total_debt().execute()).result.wad
     assert system_debt == 0
 
     trove = (await shrine.get_trove(TROVE_1).execute()).result.trove
@@ -1165,11 +1140,7 @@
         [TROVE_1, FEED_LEN - 1, outstanding_amt_wad],
     )
 
-<<<<<<< HEAD
-    system_debt = (await shrine.get_debt().execute()).result.wad
-=======
-    system_debt = (await shrine.get_total_debt().invoke()).result.wad
->>>>>>> c9b32694
+    system_debt = (await shrine.get_total_debt().execute()).result.wad
     assert system_debt == outstanding_amt_wad
 
     trove = (await shrine.get_trove(TROVE_1).execute()).result.trove
@@ -1276,11 +1247,7 @@
     tx = await getattr(shrine, method)(*calldata).execute(caller_address=SHRINE_OWNER)
 
     # Get updated system info
-<<<<<<< HEAD
-    new_system_debt = (await shrine.get_debt().execute()).result.wad
-=======
-    new_system_debt = (await shrine.get_total_debt().invoke()).result.wad
->>>>>>> c9b32694
+    new_system_debt = (await shrine.get_total_debt().execute()).result.wad
     assert new_system_debt == expected_system_debt
 
     # Get updated trove information for Trove ID 1
@@ -1444,17 +1411,10 @@
         [YANG_0_ADDRESS, TROVE_2, to_wad(move_amt)],
     )
 
-<<<<<<< HEAD
-    src_amt = (await shrine.get_deposit(TROVE_1, YANG_0_ADDRESS).execute()).result.wad
+    src_amt = (await shrine.get_deposit(YANG_0_ADDRESS, TROVE_1).execute()).result.wad
     assert src_amt == to_wad(INITIAL_DEPOSIT - move_amt)
 
-    dst_amt = (await shrine.get_deposit(TROVE_2, YANG_0_ADDRESS).execute()).result.wad
-=======
-    src_amt = (await shrine.get_deposit(YANG_0_ADDRESS, TROVE_1).invoke()).result.wad
-    assert src_amt == to_wad(INITIAL_DEPOSIT - move_amt)
-
-    dst_amt = (await shrine.get_deposit(YANG_0_ADDRESS, TROVE_2).invoke()).result.wad
->>>>>>> c9b32694
+    dst_amt = (await shrine.get_deposit(YANG_0_ADDRESS, TROVE_2).execute()).result.wad
     assert dst_amt == to_wad(move_amt)
 
     # Check max forge amount
@@ -1564,13 +1524,8 @@
 @pytest.mark.asyncio
 async def test_shrine_unhealthy(shrine):
     # Calculate unsafe yang price
-<<<<<<< HEAD
-    yang_balance = from_wad((await shrine.get_deposit(TROVE_1, YANG_0_ADDRESS).execute()).result.wad)
+    yang_balance = from_wad((await shrine.get_deposit(YANG_0_ADDRESS, TROVE_1).execute()).result.wad)
     debt = from_wad((await shrine.get_trove(TROVE_1).execute()).result.trove.debt)
-=======
-    yang_balance = from_wad((await shrine.get_deposit(YANG_0_ADDRESS, TROVE_1).invoke()).result.wad)
-    debt = from_wad((await shrine.get_trove(TROVE_1).invoke()).result.trove.debt)
->>>>>>> c9b32694
     unsafe_price = debt / Decimal("0.85") / yang_balance
 
     # Update yang price to unsafe level
