--- conflicted
+++ resolved
@@ -344,7 +344,6 @@
     end_cumulative_multiplier = (await shrine.get_current_multiplier().invoke()).result.cumulative_multiplier_ray
     
     expected_debt = compound(
-<<<<<<< HEAD
         [Decimal(INITIAL_DEPOSIT)],
         [from_wad(start_cumulative_price)], 
         [from_wad(end__cumulative_price)],
@@ -356,23 +355,10 @@
     )
 
     # Get estimated debt for users
-    estimated_user1_debt = (await shrine.estimate(shrine_user1.address, 0).invoke()).result.wad
-    estimated_user2_debt = (await shrine.estimate(shrine_user2.address, 0).invoke()).result.wad
+    estimated_user1_debt = (await shrine.estimate(TROVE_1).invoke()).result.wad
+    estimated_user2_debt = (await shrine.estimate(TROVE_2).invoke()).result.wad
     return estimated_user1_debt, estimated_user2_debt, expected_debt
     
-=======
-        [Decimal("10")],
-        [[from_wad(start_price)] + update_feeds_with_trove2],
-        [from_ray(start_multiplier)] + [Decimal("1")] * FEED_LEN,
-        Decimal("5000"),
-    )
-
-    # Get estimated debt for troves
-    estimated_trove1_debt = (await shrine.estimate(TROVE_1).invoke()).result.wad
-    estimated_trove2_debt = (await shrine.estimate(TROVE_2).invoke()).result.wad
-    return estimated_trove1_debt, estimated_trove2_debt, expected_debt
-
->>>>>>> bdfe17da
 
 @pytest.fixture(scope="function")
 async def update_feeds_intermittent(request, starknet, users, shrine, shrine_forge) -> List[Decimal]:
@@ -454,14 +440,11 @@
         price = (await shrine.get_current_yang_price(yang_address).invoke()).result.price_wad
         assert price == to_wad(YANGS[i]["start_price"])
 
-<<<<<<< HEAD
-=======
     # Check maximum forge amount
     forge_amt = (await shrine.get_max_forge(TROVE_1).invoke()).result.wad
     assert forge_amt == 0
 
 
->>>>>>> bdfe17da
 @pytest.mark.asyncio
 async def test_shrine_setup_with_feed(shrine):
     
@@ -596,13 +579,8 @@
     assert trove.debt == FORGE_AMT
     assert trove.charge_from == FEED_LEN - 1
 
-<<<<<<< HEAD
     yang0_price = (await shrine.get_current_yang_price(YANG_0_ADDRESS).invoke()).result.price_wad
-    trove_ltv = (await shrine.get_current_trove_ratio(shrine_user.address, 0).invoke()).result.ray
-=======
-    yang0_price = (await shrine.get_current_yang_price(YANG_0_ADDRESS).invoke()).result.wad
     trove_ltv = (await shrine.get_current_trove_ratio(TROVE_1).invoke()).result.ray
->>>>>>> bdfe17da
     adjusted_trove_ltv = Decimal(trove_ltv) / RAY_SCALE
     expected_ltv = Decimal(FORGE_AMT) / Decimal(10 * yang0_price)
     assert_equalish(adjusted_trove_ltv, expected_ltv)
@@ -626,25 +604,15 @@
         shrine_melt,
         shrine.contract_address,
         "TroveUpdated",
-<<<<<<< HEAD
-        [shrine_user.address, 0, FEED_LEN - 1, 0],
-=======
-        [TROVE_1, FEED_LEN, 0],
->>>>>>> bdfe17da
+        [TROVE_1, FEED_LEN - 1, 0],
     )
 
     system_debt = (await shrine.get_shrine_debt().invoke()).result.wad
     assert system_debt == 0
 
-<<<<<<< HEAD
-    user_trove = (await shrine.get_trove(shrine_user.address, 0).invoke()).result.trove
-    assert user_trove.debt == 0
-    assert user_trove.charge_from == FEED_LEN - 1
-=======
     trove = (await shrine.get_trove(TROVE_1).invoke()).result.trove
     assert trove.debt == 0
-    assert trove.charge_from == FEED_LEN
->>>>>>> bdfe17da
+    assert trove.charge_from == FEED_LEN - 1
 
     shrine_ltv = (await shrine.get_current_trove_ratio(TROVE_1).invoke()).result.ray
     assert shrine_ltv == 0
@@ -669,15 +637,6 @@
 
     last_updated = (await shrine.get_yang_price(YANG_0_ADDRESS, 2 * FEED_LEN - 1).invoke()).result.price_wad
     assert last_updated != 0
-<<<<<<< HEAD
-    
-    estimated_user1_debt, estimated_user2_debt, expected_debt = estimate
-
-    # Convert wad values to decimal
-    adjusted_estimated_user1_debt = Decimal(estimated_user1_debt) / WAD_SCALE
-    adjusted_estimated_user2_debt = Decimal(estimated_user2_debt) / WAD_SCALE
-    
-=======
 
     estimated_trove1_debt, estimated_trove2_debt, expected_debt = estimate
 
@@ -685,7 +644,6 @@
     adjusted_estimated_trove1_debt = Decimal(estimated_trove1_debt) / WAD_SCALE
     adjusted_estimated_trove2_debt = Decimal(estimated_trove2_debt) / WAD_SCALE
 
->>>>>>> bdfe17da
     # Check values
     assert_equalish(adjusted_estimated_trove1_debt, expected_debt)
     assert_equalish(adjusted_estimated_trove2_debt, expected_debt)
@@ -703,15 +661,8 @@
 )
 async def test_charge(users, shrine, estimate, method, calldata):
     shrine_owner = await users("shrine owner")
-<<<<<<< HEAD
-    shrine_user1 = await users("shrine user")
-    shrine_user2 = await users("shrine user 2")
-    
-    estimated_user1_debt, estimated_user2_debt, expected_debt = estimate
-=======
 
     estimated_trove1_debt, estimated_trove2_debt, expected_debt = estimate
->>>>>>> bdfe17da
 
     # Calculate expected system debt
     if method == "move_yang":
@@ -729,12 +680,9 @@
     # Get updated trove information for Trove ID 1
     updated_trove1 = (await shrine.get_trove(TROVE_1).invoke()).result.trove
     adjusted_trove_debt = Decimal(updated_trove1.debt) / WAD_SCALE
+    
     assert_equalish(adjusted_trove_debt, expected_debt)
-<<<<<<< HEAD
-    assert updated_user1_trove.charge_from == FEED_LEN * 2 - 1
-=======
-    assert updated_trove1.charge_from == FEED_LEN * 2
->>>>>>> bdfe17da
+    assert updated_trove1.charge_from == FEED_LEN * 2 - 1
 
     assert_event_emitted(tx, shrine.contract_address, "DebtTotalUpdated", [expected_system_debt])
     assert_event_emitted(
@@ -766,12 +714,9 @@
         # Get updated trove information for Trove ID 2
         updated_trove2 = (await shrine.get_trove(TROVE_2).invoke()).result.trove
         adjusted_trove_debt = Decimal(updated_trove2.debt) / WAD_SCALE
+        
         assert_equalish(adjusted_trove_debt, expected_debt)
-<<<<<<< HEAD
-        assert updated_user2_trove.charge_from == FEED_LEN * 2 - 1
-=======
-        assert updated_trove2.charge_from == FEED_LEN * 2
->>>>>>> bdfe17da
+        assert updated_trove2.charge_from == FEED_LEN * 2 - 1
 
         assert_event_emitted(
             tx,
@@ -825,15 +770,9 @@
     assert (await shrine.get_multiplier(idx + FEED_LEN).invoke()).result.multiplier_ray == 0
 
     # Get yang price and multiplier value at `trove.charge_from`
-<<<<<<< HEAD
-    trove = (await shrine.get_trove(shrine_user.address, 0).invoke()).result.trove
+    trove = (await shrine.get_trove(TROVE_1).invoke()).result.trove
     start_price = (await shrine.get_yang_price(YANG_0_ADDRESS, trove.charge_from).invoke()).result.price_wad
     start_multiplier = (await shrine.get_multiplier(trove.charge_from).invoke()).result.multiplier_ray
-=======
-    trove = (await shrine.get_trove(TROVE_1).invoke()).result.trove
-    start_price = (await shrine.get_yang_price(YANG_0_ADDRESS, trove.charge_from).invoke()).result.wad
-    start_multiplier = (await shrine.get_multiplier(trove.charge_from).invoke()).result.ray
->>>>>>> bdfe17da
 
     # Modify feeds
     yang0_price_feed = [from_wad(start_price)] + price_feed
