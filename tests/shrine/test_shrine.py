--- conflicted
+++ resolved
@@ -11,7 +11,6 @@
 from tests.utils import (
     BAD_GUY,
     FALSE,
-    LIMIT_RATIO,
     RAY_PERCENT,
     RAY_SCALE,
     SHRINE_OWNER,
@@ -149,105 +148,6 @@
     return new_debt
 
 
-<<<<<<< HEAD
-=======
-def calculate_threshold_and_value(
-    prices: List[int], amounts: List[int], thresholds: List[int]
-) -> Tuple[Decimal, Decimal]:
-    """
-    Helper function to calculate a trove's cumulative weighted threshold and value
-
-    Arguments
-    ---------
-    prices : List[int]
-        Ordered list of the prices of each Yang in wad
-    amounts: List[int]
-        Ordered list of the amount of each Yang deposited in the Trove in wad
-    thresholds: List[Decimal]
-        Ordered list of the threshold for each Yang in wad
-
-    Returns
-    -------
-    A tuple of the cumulative weighted threshold and total trove value, both in Decimal
-    """
-
-    cumulative_weighted_threshold = Decimal("0")
-    total_value = Decimal("0")
-
-    # Sanity check on inputs
-    assert len(prices) == len(amounts) == len(thresholds)
-
-    for p, a, t in zip(prices, amounts, thresholds):
-        p = from_wad(p)
-        a = from_wad(a)
-        t = from_ray(t)
-
-        total_value += p * a
-        cumulative_weighted_threshold += p * a * t
-
-    return cumulative_weighted_threshold, total_value
-
-
-def calculate_trove_threshold(prices: List[int], amounts: List[int], thresholds: List[int]) -> Decimal:
-    """
-    Helper function to calculate a trove's threshold
-
-    Arguments
-    ---------
-    prices : List[int]
-        Ordered list of the prices of each Yang in wad
-    amounts: List[int]
-        Ordered list of the amount of each Yang deposited in the Trove in wad
-    thresholds: List[Decimal]
-        Ordered list of the threshold for each Yang in wad
-
-    Returns
-    -------
-    Value of the variable threshold in decimal.
-    """
-    cumulative_weighted_threshold, total_value = calculate_threshold_and_value(prices, amounts, thresholds)
-    return cumulative_weighted_threshold / total_value
-
-
-def calculate_max_forge(prices: List[int], amounts: List[int], thresholds: List[int]) -> Decimal:
-    """
-    Helper function to calculate the maximum amount of debt a trove can forge
-
-    Arguments
-    ---------
-    prices : List[int]
-        Ordered list of the prices of each Yang in wad
-    amounts: List[int]
-        Ordered list of the amount of each Yang deposited in the Trove in wad
-    thresholds: List[Decimal]
-        Ordered list of the threshold for each Yang in wad
-
-    Returns
-    -------
-    Value of the maximum forge value for a Trove in decimal.
-    """
-    cumulative_weighted_threshold, _ = calculate_threshold_and_value(prices, amounts, thresholds)
-    return cumulative_weighted_threshold
-
-
-def get_interval(block_timestamp: int) -> int:
-    """
-    Helper function to calculate the interval by dividing the provided timestamp
-    by the TIME_INTERVAL constant.
-
-    Arguments
-    ---------
-    block_timestamp: int
-        Timestamp value
-
-    Returns
-    -------
-    Interval ID based on the given timestamp.
-    """
-    return block_timestamp // TIME_INTERVAL
-
-
->>>>>>> 866a9e1a
 #
 # Fixtures
 #
