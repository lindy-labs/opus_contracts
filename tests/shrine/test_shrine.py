--- conflicted
+++ resolved
@@ -1069,24 +1069,8 @@
 @pytest.mark.usefixtures("shrine_forge", "shrine_forge_trove2")
 @pytest.mark.parametrize("melt_amt_wad", [0, to_wad(Decimal("1E-18")), FORGE_AMT_WAD // 2, FORGE_AMT_WAD, 2**125])
 @pytest.mark.asyncio
-<<<<<<< HEAD
 async def test_shrine_melt_pass(shrine, melt_amt_wad):
     price = (await shrine.get_current_yang_price(YANG1_ADDRESS).execute()).result.price
-=======
-async def test_shrine_melt_pass(shrine, shrine_melt):
-    assert_event_emitted(shrine_melt, shrine.contract_address, "DebtTotalUpdated", [0])
-    assert_event_emitted(shrine_melt, shrine.contract_address, "TroveUpdated", [TROVE_1, FEED_LEN - 1, 0])
-
-    system_debt = (await shrine.get_total_debt().execute()).result.total_debt
-    assert system_debt == 0
-
-    trove = (await shrine.get_trove(TROVE_1).execute()).result.trove
-    assert trove.debt == 0
-    assert trove.charge_from == FEED_LEN - 1
-
-    shrine_ltv = (await shrine.get_trove_info(TROVE_1).execute()).result.ltv
-    assert shrine_ltv == 0
->>>>>>> 72d45d08
 
     total_debt_wad = (await shrine.get_total_debt().execute()).result.total_debt
     # Debt should be forged amount since the interval has not progressed
