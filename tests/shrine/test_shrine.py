from collections import namedtuple
from decimal import Decimal
from math import exp
from typing import List

import pytest
from starkware.starknet.testing.objects import StarknetCallInfo
from starkware.starkware_utils.error_handling import StarkException

from tests.shrine.constants import *  # noqa: F403
from tests.utils import (
    BAD_GUY,
    FALSE,
    RAY_PERCENT,
    RAY_SCALE,
    SHRINE_OWNER,
    TIME_INTERVAL,
    TIME_INTERVAL_DIV_YEAR,
    TROVE1_OWNER,
    TROVE2_OWNER,
    TROVE3_OWNER,
    TROVE_1,
    TROVE_2,
    TROVE_3,
    TRUE,
    WAD_RAY_OOB_VALUES,
    WAD_SCALE,
    assert_equalish,
    assert_event_emitted,
    calculate_max_forge,
    calculate_trove_threshold_and_value,
    create_feed,
    from_ray,
    from_wad,
    get_block_timestamp,
    get_interval,
    price_bounds,
    set_block_timestamp,
    str_to_felt,
    to_wad,
)

#
# Structs
#

Yang = namedtuple("Yang", ["total", "max"])


def linear(x: Decimal, m: Decimal, b: Decimal) -> Decimal:
    """
    Helper function for y = m*x + b

    Arguments
    ---------
    x : Decimal
        Value of x.
    m : Decimal
        Value of m.
    b : Decimal
        Value of b.

    Returns
    -------
    Value of the given equation in Decimal.
    """
    return (m * x) + b


def base_rate(ltv: Decimal) -> Decimal:
    """
    Helper function to calculate base rate given loan-to-threshold-value ratio.

    Arguments
    ---------
    ltv : Decimal
        Loan-to-threshold-value ratio in Decimal

    Returns
    -------
    Value of the base rate in Decimal.
    """
    if ltv <= RATE_BOUND1:
        return linear(ltv, RATE_M1, RATE_B1)
    elif ltv <= RATE_BOUND2:
        return linear(ltv, RATE_M2, RATE_B2)
    elif ltv <= RATE_BOUND3:
        return linear(ltv, RATE_M3, RATE_B3)
    return linear(ltv, RATE_M4, RATE_B4)


def compound_with_avg_price(
    yangs_amt: List[Decimal],
    yangs_thresholds: List[Decimal],
    yang_prices: List[Decimal],
    multiplier: Decimal,
    intervals: int,
    debt: Decimal,
) -> Decimal:
    """
    Helper function to calculate the compound debt using average price and multiplier values.

    Arguments
    ---------
    yangs_amt : List[Decimal]
        Ordered list of the amount of each Yang
    yangs_thresholds : List[Decimal]
        Ordered list of the threshold for each Yang
    yang_prices: List[Decimal]
        The price of each yang
    multiplier : Decimal
        The multiplier value
    intervals: int
        Number of intervals to compound
    debt : Decimal
        Amount of debt at the start interval

    Returns
    -------
    Value of the compounded debt from start interval to end interval in Decimal
    """

    # Sanity check on input data
    assert len(yangs_amt) == len(yang_prices) == len(yangs_thresholds)

    avg_max_debt = Decimal("0")
    for i in range(len(yangs_amt)):
        avg_max_debt += yangs_amt[i] * yang_prices[i] * yangs_thresholds[i]

    relative_ltv = debt / avg_max_debt

    trove_base_rate = base_rate(relative_ltv)
    true_rate = trove_base_rate * multiplier

    new_debt = debt * Decimal(exp(true_rate * intervals * TIME_INTERVAL_DIV_YEAR))
    return new_debt


#
# Fixtures
#


@pytest.fixture
async def shrine_withdraw(shrine, shrine_deposit) -> StarknetCallInfo:
    withdraw = await shrine.withdraw(YANG1_ADDRESS, TROVE_1, to_wad(INITIAL_DEPOSIT)).execute(
        caller_address=SHRINE_OWNER
    )
    return withdraw


@pytest.fixture
async def update_feeds(starknet, shrine, shrine_forge) -> List[Decimal]:
    """
    Additional price feeds for yang 0 after `shrine_forge`
    """

    yang0_address = YANG1_ADDRESS
    yang0_feed = create_feed(YANGS[0]["start_price"], FEED_LEN, MAX_PRICE_CHANGE)

    for i in range(FEED_LEN):
        # Add offset for initial feeds in `shrine`
        timestamp = (i + FEED_LEN) * TIME_INTERVAL
        set_block_timestamp(starknet, timestamp)

        await shrine.advance(yang0_address, yang0_feed[i]).execute(caller_address=SHRINE_OWNER)
        await shrine.set_multiplier(MULTIPLIER_FEED[i]).execute(caller_address=SHRINE_OWNER)

    return list(map(from_wad, yang0_feed))


@pytest.fixture
async def shrine_deposit_multiple(shrine):
    for d in DEPOSITS:
        await shrine.deposit(d["address"], TROVE_1, d["amount"]).execute(caller_address=SHRINE_OWNER)


@pytest.fixture
async def shrine_deposit_trove2(shrine) -> StarknetCallInfo:
    """
    Replicate deposit for another trove.
    """
    deposit = await shrine.deposit(YANG1_ADDRESS, TROVE_2, to_wad(INITIAL_DEPOSIT)).execute(caller_address=SHRINE_OWNER)
    return deposit


@pytest.fixture
async def shrine_melt(shrine, shrine_forge) -> StarknetCallInfo:
    estimated_debt = (await shrine.get_trove_info(TROVE_1).execute()).result.debt
    melt = await shrine.melt(TROVE1_OWNER, TROVE_1, estimated_debt).execute(caller_address=SHRINE_OWNER)
    return melt


@pytest.fixture
async def shrine_forge_trove2(shrine, shrine_deposit_trove2) -> StarknetCallInfo:
    """
    Replicate forge for another trove.
    """
    forge = await shrine.forge(TROVE2_OWNER, TROVE_2, FORGE_AMT_WAD).execute(caller_address=SHRINE_OWNER)
    return forge


@pytest.fixture
async def update_feeds_with_trove2(shrine_forge, shrine_forge_trove2, update_feeds) -> List[Decimal]:
    """
    Helper fixture for `update_feeds` with two troves.
    """
    return update_feeds


@pytest.fixture
async def estimate(shrine, update_feeds_with_trove2) -> tuple[int, int, Decimal, Decimal]:
    trove = (await shrine.get_trove(TROVE_1).execute()).result.trove

    # Get yang price and multiplier value at `trove.charge_from`
    start_cumulative_price = (
        await shrine.get_yang_price(YANG1_ADDRESS, trove.charge_from).execute()
    ).result.cumulative_price
    start_cumulative_multiplier = (
        await shrine.get_multiplier(trove.charge_from).execute()
    ).result.cumulative_multiplier

    # Getting the current yang price and multiplier value
    end_cumulative_price = (await shrine.get_current_yang_price(YANG1_ADDRESS).execute()).result.cumulative_price
    end_cumulative_multiplier = (await shrine.get_current_multiplier().execute()).result.cumulative_multiplier

    expected_avg_price = from_wad(end_cumulative_price - start_cumulative_price) / FEED_LEN
    expected_avg_multiplier = from_ray(end_cumulative_multiplier - start_cumulative_multiplier) / FEED_LEN

    expected_debt = compound_with_avg_price(
        [Decimal(INITIAL_DEPOSIT)],
        [from_ray(YANG1_THRESHOLD)],
        [expected_avg_price],
        expected_avg_multiplier,
        FEED_LEN,
        from_wad(trove.debt),
    )

    # Get estimated debt for troves
    estimated_trove1_debt = (await shrine.get_trove_info(TROVE_1).execute()).result.debt
    estimated_trove2_debt = (await shrine.get_trove_info(TROVE_2).execute()).result.debt
    return estimated_trove1_debt, estimated_trove2_debt, expected_debt, expected_avg_price


@pytest.fixture(scope="function")
async def update_feeds_intermittent(request, starknet, shrine, shrine_forge) -> List[Decimal]:
    """
    Additional price feeds for yang 0 after `shrine_forge` with intermittent missed updates.

    This fixture takes in an index as argument, and skips that index when updating the
    price and multiplier values.
    """

    yang0_address = YANG1_ADDRESS
    yang0_feed = create_feed(YANGS[0]["start_price"], FEED_LEN, MAX_PRICE_CHANGE)

    idx = request.param

    for i in range(FEED_LEN):
        # Add offset for initial feeds in `shrine`
        timestamp = (i + FEED_LEN) * TIME_INTERVAL
        set_block_timestamp(starknet, timestamp)

        price = yang0_feed[i]
        multiplier = MULTIPLIER_FEED[i]

        # Skip index after timestamp is set
        if i != idx:
            await shrine.advance(yang0_address, price).execute(caller_address=SHRINE_OWNER)
            await shrine.set_multiplier(multiplier).execute(caller_address=SHRINE_OWNER)

    return idx, list(map(from_wad, yang0_feed))


#
# Tests - Initial parameters of Shrine
#


@pytest.mark.usefixtures("shrine_deploy")
@pytest.mark.asyncio
async def test_shrine_deploy(shrine):
    # Check system is live
    live = (await shrine.get_live().execute()).result.is_live
    assert live == TRUE

    # Assert that `get_current_multiplier` terminates
    multiplier = (await shrine.get_current_multiplier().execute()).result.multiplier
    assert multiplier == RAY_SCALE


@pytest.mark.asyncio
async def test_shrine_setup(shrine_setup):
    shrine = shrine_setup

    # Check debt ceiling
    ceiling = (await shrine.get_ceiling().execute()).result.ceiling
    assert ceiling == DEBT_CEILING

    # Check yang count
    yang_count = (await shrine.get_yangs_count().execute()).result.count
    assert yang_count == len(YANGS)

    # Check threshold
    for i in range(len(YANGS)):
        yang_address = YANGS[i]["address"]
        threshold = (await shrine.get_yang_threshold(yang_address).execute()).result.threshold
        assert threshold == YANGS[i]["threshold"]

        # Assert that `get_current_yang_price` terminates
        price = (await shrine.get_current_yang_price(yang_address).execute()).result.price
        assert price == to_wad(YANGS[i]["start_price"])


@pytest.mark.asyncio
async def test_shrine_setup_with_feed(shrine_with_feeds):
    shrine, feeds = shrine_with_feeds

    # Check price feeds
    for i in range(len(YANGS)):
        yang_address = YANGS[i]["address"]

        start_price, start_cumulative_price = (await shrine.get_yang_price(yang_address, 0).execute()).result
        assert start_price == to_wad(YANGS[i]["start_price"])
        assert start_cumulative_price == to_wad(YANGS[i]["start_price"])

        end_price, end_cumulative_price = (await shrine.get_yang_price(yang_address, FEED_LEN - 1).execute()).result
        lo, hi = price_bounds(start_price, FEED_LEN, MAX_PRICE_CHANGE)
        assert lo <= end_price <= hi
        assert end_cumulative_price == sum(feeds[i])

    # Check multiplier feed
    start_multiplier, start_cumulative_multiplier = (await shrine.get_multiplier(0).execute()).result
    assert start_multiplier == RAY_SCALE
    assert start_cumulative_multiplier == RAY_SCALE

    end_multiplier, end_cumulative_multiplier = (await shrine.get_multiplier(FEED_LEN - 1).execute()).result
    assert end_multiplier != 0
    assert end_cumulative_multiplier == RAY_SCALE * (FEED_LEN)


@pytest.mark.usefixtures("shrine_deploy")
@pytest.mark.asyncio
async def test_auth(shrine_deploy):
    shrine = shrine_deploy

    #
    # Auth
    #
    b = str_to_felt("2nd owner")

    auth_function = ShrineRoles.SET_CEILING

    assert (await shrine.get_admin().execute()).result.admin == SHRINE_OWNER

    # Authorizing an address and testing that it can use authorized functions
    tx = await shrine.grant_role(auth_function, b).execute(caller_address=SHRINE_OWNER)
    assert_event_emitted(tx, shrine.contract_address, "RoleGranted", [auth_function, b])
    b_authorized = (await shrine.has_role(auth_function, b).execute()).result.has_role
    assert b_authorized == TRUE
    b_role = (await shrine.get_roles(b).execute()).result.roles
    assert b_role == auth_function

    await shrine.set_ceiling(WAD_SCALE).execute(caller_address=b)
    new_ceiling = (await shrine.get_ceiling().execute()).result.ceiling
    assert new_ceiling == WAD_SCALE

    # Revoking an address
    tx = await shrine.revoke_role(auth_function, b).execute(caller_address=SHRINE_OWNER)
    assert_event_emitted(tx, shrine.contract_address, "RoleRevoked", [auth_function, b])
    b_authorized = (await shrine.has_role(auth_function, b).execute()).result.has_role
    assert b_authorized == FALSE
    b_role = (await shrine.get_roles(b).execute()).result.roles
    assert b_role == 0

    # Calling an authorized function with an unauthorized address - should fail
    with pytest.raises(StarkException):
        await shrine.set_ceiling(WAD_SCALE).execute(caller_address=b)


#
# Tests - Yin parameters
#


@pytest.mark.asyncio
async def test_set_ceiling(shrine):
    new_ceiling = to_wad(20_000_000)
    tx = await shrine.set_ceiling(new_ceiling).execute(caller_address=SHRINE_OWNER)
    assert_event_emitted(tx, shrine.contract_address, "CeilingUpdated", [new_ceiling])
    assert (await shrine.get_ceiling().execute()).result.ceiling == new_ceiling


@pytest.mark.asyncio
async def test_set_ceiling_unauthorized(shrine):
    with pytest.raises(StarkException):
        await shrine.set_ceiling(1).execute(caller_address=BAD_GUY)


@pytest.mark.parametrize("new_ceiling", WAD_RAY_OOB_VALUES)
@pytest.mark.asyncio
async def test_set_ceiling_out_of_bounds(shrine, new_ceiling):
    with pytest.raises(StarkException, match=r"Shrine: Value of `new_ceiling` \(-?\d+\) is out of bounds"):
        await shrine.set_ceiling(new_ceiling).execute(caller_address=SHRINE_OWNER)


#
# Tests - Yang onboarding and parameters
#


@pytest.mark.asyncio
async def test_add_yang_pass(shrine):
    g_count = len(YANGS)
    assert (await shrine.get_yangs_count().execute()).result.count == g_count

    new_yang_address = 987
    new_yang_max = to_wad(42_000)
    new_yang_threshold = to_wad(Decimal("0.6"))
    new_yang_start_price = to_wad(5)
    tx = await shrine.add_yang(new_yang_address, new_yang_max, new_yang_threshold, new_yang_start_price).execute(
        caller_address=SHRINE_OWNER
    )
    assert (await shrine.get_yangs_count().execute()).result.count == g_count + 1
    assert (await shrine.get_current_yang_price(new_yang_address).execute()).result.price == new_yang_start_price
    assert_event_emitted(
        tx,
        shrine.contract_address,
        "YangAdded",
        [new_yang_address, g_count + 1, new_yang_max, new_yang_start_price],
    )
    assert_event_emitted(tx, shrine.contract_address, "YangsCountUpdated", [g_count + 1])
    assert_event_emitted(
        tx,
        shrine.contract_address,
        "ThresholdUpdated",
        [new_yang_address, new_yang_threshold],
    )

    # Check maximum is correct
    new_yang_info = (await shrine.get_yang(new_yang_address).execute()).result.yang
    assert new_yang_info.total == 0
    assert new_yang_info.max == new_yang_max

    # Check start price is correct
    new_yang_price_info = (await shrine.get_current_yang_price(new_yang_address).execute()).result
    assert new_yang_price_info.price == new_yang_start_price

    # Check threshold is correct
    actual_threshold = (await shrine.get_yang_threshold(new_yang_address).execute()).result.threshold
    assert actual_threshold == new_yang_threshold


@pytest.mark.asyncio
async def test_add_yang_duplicate_fail(shrine):
    # Test adding duplicate Yang
    with pytest.raises(StarkException, match="Shrine: Yang already exists"):
        await shrine.add_yang(
            YANG1_ADDRESS,
            YANG1_CEILING,
            YANG1_THRESHOLD,
            to_wad(YANGS[0]["start_price"]),
        ).execute(caller_address=SHRINE_OWNER)


@pytest.mark.asyncio
async def test_add_yang_unauthorized(shrine):
    # test calling the func unauthorized
    bad_guy_yang_address = 555
    bad_guy_yang_max = to_wad(10_000)
    bad_guy_yang_threshold = to_wad(Decimal("0.5"))
    bad_guy_yang_start_price = to_wad(10)
    with pytest.raises(StarkException):
        await shrine.add_yang(
            bad_guy_yang_address,
            bad_guy_yang_max,
            bad_guy_yang_threshold,
            bad_guy_yang_start_price,
        ).execute(caller_address=BAD_GUY)


@pytest.mark.parametrize("max_amt", WAD_RAY_OOB_VALUES)
@pytest.mark.asyncio
<<<<<<< HEAD
async def test_add_yang_out_of_bounds(shrine, max_amt):
    with pytest.raises(StarkException, match=r"Shrine: Value of `max` \(-?\d+\) is out of bounds"):
        await shrine.add_yang(123, max_amt, YANG1_THRESHOLD, to_wad(YANGS[0]["start_price"])).execute(
=======
async def test_add_yang_max_out_of_bounds(shrine):
    with pytest.raises(StarkException, match=r"Shrine: Value of `max` \(\d+\) is out of bounds"):
        await shrine.add_yang(123, 2**128, YANG1_THRESHOLD, to_wad(YANGS[0]["start_price"])).execute(
>>>>>>> a9401e45
            caller_address=SHRINE_OWNER
        )


@pytest.mark.asyncio
async def test_set_threshold(shrine):
    # test setting to normal value
    value = 90 * RAY_PERCENT
    tx = await shrine.set_threshold(YANG1_ADDRESS, value).execute(caller_address=SHRINE_OWNER)
    assert_event_emitted(tx, shrine.contract_address, "ThresholdUpdated", [YANG1_ADDRESS, value])
    assert (await shrine.get_yang_threshold(YANG1_ADDRESS).execute()).result.threshold == value

    # test setting to max value
    max = RAY_SCALE
    tx = await shrine.set_threshold(YANG1_ADDRESS, max).execute(caller_address=SHRINE_OWNER)
    assert_event_emitted(tx, shrine.contract_address, "ThresholdUpdated", [YANG1_ADDRESS, max])
    assert (await shrine.get_yang_threshold(YANG1_ADDRESS).execute()).result.threshold == max


@pytest.mark.asyncio
async def test_set_threshold_exceeds_max(shrine):
    # test setting over the limit
    max = RAY_SCALE
    with pytest.raises(StarkException, match="Shrine: Threshold exceeds 100%"):
        await shrine.set_threshold(YANG1_ADDRESS, max + 1).execute(caller_address=SHRINE_OWNER)
<<<<<<< HEAD


@pytest.mark.parametrize("threshold", WAD_RAY_OOB_VALUES)
@pytest.mark.asyncio
async def test_set_threshold_out_of_bounds(shrine, threshold):
    with pytest.raises(StarkException, match=r"Shrine: Value of `new_threshold` \(-?\d+\) is out of bounds"):
        await shrine.set_threshold(YANG1_ADDRESS, threshold).execute(caller_address=SHRINE_OWNER)
=======
>>>>>>> a9401e45


@pytest.mark.asyncio
async def test_set_threshold_unauthorized(shrine):
    value = 90 * RAY_PERCENT
    # test calling the func unauthorized
    with pytest.raises(StarkException):
        await shrine.set_threshold(YANG1_ADDRESS, value).execute(caller_address=BAD_GUY)


@pytest.mark.asyncio
async def test_set_threshold_invalid_yang(shrine):
    with pytest.raises(StarkException, match="Shrine: Yang does not exist"):
        await shrine.set_threshold(FAUX_YANG_ADDRESS, to_wad(1000)).execute(caller_address=SHRINE_OWNER)


@pytest.mark.asyncio
async def test_set_yang_max(shrine):
    async def set_and_assert(new_yang_max):
        orig_yang = (await shrine.get_yang(YANG1_ADDRESS).execute()).result.yang
        tx = await shrine.set_yang_max(YANG1_ADDRESS, new_yang_max).execute(caller_address=SHRINE_OWNER)
        assert_event_emitted(
            tx,
            shrine.contract_address,
            "YangUpdated",
            [YANG1_ADDRESS, orig_yang.total, new_yang_max],
        )

        updated_yang = (await shrine.get_yang(YANG1_ADDRESS).execute()).result.yang
        assert updated_yang.total == orig_yang.total
        assert updated_yang.max == new_yang_max

    # test increasing the max
    new_yang_max = YANG1_CEILING * 2
    await set_and_assert(new_yang_max)

    # test decreasing the max
    new_yang_max = YANG1_CEILING - 1
    await set_and_assert(new_yang_max)

    # test decreasing the max below yang.total
    deposit_amt = to_wad(100)
    # Deposit 100 yang tokens
    await shrine.deposit(YANG1_ADDRESS, TROVE_1, deposit_amt).execute(caller_address=SHRINE_OWNER)

    new_yang_max = deposit_amt - to_wad(1)
    await set_and_assert(new_yang_max)  # update yang_max to a value smaller than the total amount currently deposited

    # This should fail, since yang.total exceeds yang.max
    with pytest.raises(
        StarkException,
        match="Shrine: Exceeds maximum amount of Yang allowed for system",
    ):
        await shrine.deposit(YANG1_ADDRESS, TROVE_1, deposit_amt).execute(caller_address=SHRINE_OWNER)


@pytest.mark.asyncio
async def test_set_yang_max_invalid_yang(shrine):
    # test calling with a non-existing yang_address
    with pytest.raises(StarkException, match="Shrine: Yang does not exist"):
        await shrine.set_yang_max(FAUX_YANG_ADDRESS, YANG1_CEILING - 1).execute(caller_address=SHRINE_OWNER)


@pytest.mark.asyncio
async def test_set_yang_max_unauthorized(shrine):
    with pytest.raises(StarkException):
        await shrine.set_yang_max(YANG1_ADDRESS, 2**251).execute(caller_address=BAD_GUY)


@pytest.mark.parametrize("max_amt", WAD_RAY_OOB_VALUES)
@pytest.mark.asyncio
<<<<<<< HEAD
async def test_set_yang_max_out_of_bounds(shrine, max_amt):
    with pytest.raises(StarkException, match=r"Shrine: Value of `new_max` \(-?\d+\) is out of bounds"):
        await shrine.set_yang_max(YANG1_ADDRESS, max_amt).execute(caller_address=SHRINE_OWNER)
=======
async def test_set_yang_max_out_of_bounds(shrine):
    with pytest.raises(StarkException, match=r"Shrine: Value of `new_max` \(\d+\) is out of bounds"):
        await shrine.set_yang_max(YANG1_ADDRESS, 2**128).execute(caller_address=SHRINE_OWNER)
>>>>>>> a9401e45


#
# Tests - Shrine kill
#


@pytest.mark.usefixtures("update_feeds")
@pytest.mark.asyncio
async def test_kill(shrine):
    # Check shrine is live
    is_live = (await shrine.get_live().execute()).result.is_live
    assert is_live == TRUE

    tx = await shrine.kill().execute(caller_address=SHRINE_OWNER)
    assert_event_emitted(tx, shrine.contract_address, "Killed")

    # Check shrine is not live
    is_live = (await shrine.get_live().execute()).result.is_live
    assert is_live == FALSE

    # Check deposit fails
    with pytest.raises(StarkException, match="Shrine: System is not live"):
        await shrine.deposit(YANG1_ADDRESS, TROVE_1, to_wad(10)).execute(caller_address=SHRINE_OWNER)

    # Check forge fails
    with pytest.raises(StarkException, match="Shrine: System is not live"):
        await shrine.forge(TROVE1_OWNER, TROVE_1, to_wad(100)).execute(caller_address=SHRINE_OWNER)

    # Test withdraw pass
    await shrine.withdraw(YANG1_ADDRESS, TROVE_1, to_wad(1)).execute(caller_address=SHRINE_OWNER)

    # Test melt pass
    await shrine.melt(TROVE1_OWNER, TROVE_1, to_wad(100)).execute(caller_address=SHRINE_OWNER)


@pytest.mark.asyncio
async def test_unauthorized_kill(shrine):
    # test calling func unauthorized
    with pytest.raises(StarkException):
        await shrine.kill().execute(caller_address=BAD_GUY)


#
# Tests - Price and multiplier updates
#


@pytest.mark.usefixtures("update_feeds")
@pytest.mark.asyncio
async def test_advance(starknet, shrine):
    timestamp = get_block_timestamp(starknet)
    interval = get_interval(timestamp)
    yang_price_info = (await shrine.get_yang_price(YANG1_ADDRESS, interval - 1).execute()).result

    new_price = to_wad(YANGS[0]["start_price"] + 1)
    advance = await shrine.advance(YANG1_ADDRESS, new_price).execute(caller_address=SHRINE_OWNER)

    expected_cumulative = int(yang_price_info.cumulative_price + new_price)

    # Test event emitted
    assert_event_emitted(
        advance,
        shrine.contract_address,
        "YangPriceUpdated",
        [YANG1_ADDRESS, new_price, expected_cumulative, interval],
    )

    # Test yang price is updated
    updated_yang_price_info = (await shrine.get_current_yang_price(YANG1_ADDRESS).execute()).result
    assert updated_yang_price_info.price == new_price
    assert updated_yang_price_info.cumulative_price == expected_cumulative
    assert updated_yang_price_info.interval == interval


@pytest.mark.usefixtures("update_feeds")
@pytest.mark.asyncio
async def test_advance_unauthorized(shrine):
    with pytest.raises(StarkException):
        await shrine.advance(YANG1_ADDRESS, to_wad(YANGS[0]["start_price"])).execute(caller_address=BAD_GUY)


@pytest.mark.usefixtures("update_feeds")
@pytest.mark.asyncio
async def test_advance_invalid_yang(shrine):
    with pytest.raises(StarkException, match="Shrine: Yang does not exist"):
        await shrine.advance(FAUX_YANG_ADDRESS, to_wad(YANGS[0]["start_price"])).execute(caller_address=SHRINE_OWNER)


@pytest.mark.usefixtures("update_feeds")
@pytest.mark.asyncio
async def test_set_multiplier(starknet, shrine):
    timestamp = get_block_timestamp(starknet)
    interval = get_interval(timestamp)
    multiplier_info = (await shrine.get_multiplier(interval - 1).execute()).result

    new_multiplier_value = RAY_SCALE + RAY_SCALE // 2
    update = await shrine.set_multiplier(new_multiplier_value).execute(caller_address=SHRINE_OWNER)

    expected_cumulative = int(multiplier_info.cumulative_multiplier + new_multiplier_value)

    # Test event emitted
    assert_event_emitted(
        update,
        shrine.contract_address,
        "MultiplierUpdated",
        [new_multiplier_value, expected_cumulative, interval],
    )

    # Test multiplier is updated
    updated_multiplier_info = (await shrine.get_current_multiplier().execute()).result
    assert updated_multiplier_info.multiplier == new_multiplier_value
    assert updated_multiplier_info.cumulative_multiplier == expected_cumulative
    assert updated_multiplier_info.interval == interval


@pytest.mark.usefixtures("update_feeds")
@pytest.mark.asyncio
async def test_set_multiplier_unauthorized(shrine):
    with pytest.raises(StarkException):
        await shrine.set_multiplier(RAY_SCALE).execute(caller_address=BAD_GUY)


#
# Tests - Trove deposit
#


@pytest.mark.parametrize(
    "deposit_amt_wad",
    [
        0,
        to_wad(Decimal("1E-18")),
        INITIAL_DEPOSIT_WAD // 2,
        INITIAL_DEPOSIT_WAD - 1,
        INITIAL_DEPOSIT_WAD,
    ],
)
@pytest.mark.asyncio
async def test_shrine_deposit_pass(shrine, deposit_amt_wad, collect_gas_cost):
    deposit = await shrine.deposit(YANG1_ADDRESS, TROVE_1, deposit_amt_wad).execute(caller_address=SHRINE_OWNER)

    collect_gas_cost("shrine/deposit", deposit, 4, 1)
    assert_event_emitted(
        deposit,
        shrine.contract_address,
        "YangUpdated",
        [YANG1_ADDRESS, deposit_amt_wad, YANG1_CEILING],
    )
    assert_event_emitted(
        deposit,
        shrine.contract_address,
        "DepositUpdated",
        [YANG1_ADDRESS, TROVE_1, deposit_amt_wad],
    )

    yang = (await shrine.get_yang(YANG1_ADDRESS).execute()).result.yang
    assert yang.total == deposit_amt_wad

    amt = (await shrine.get_deposit(YANG1_ADDRESS, TROVE_1).execute()).result.balance
    assert amt == deposit_amt_wad

    # Check max forge amount
    yang_price = (await shrine.get_current_yang_price(YANG1_ADDRESS).execute()).result.price
    max_forge_amt = from_wad((await shrine.get_max_forge(TROVE_1).execute()).result.max)
    expected_limit = calculate_max_forge([yang_price], [deposit_amt_wad], [YANG1_THRESHOLD])
    assert_equalish(max_forge_amt, expected_limit)


@pytest.mark.asyncio
async def test_shrine_deposit_invalid_yang_fail(shrine):
    # Invalid yang ID that has not been added
    with pytest.raises(StarkException, match="Shrine: Yang does not exist"):
        await shrine.deposit(789, TROVE_1, to_wad(1)).execute(caller_address=SHRINE_OWNER)


@pytest.mark.asyncio
async def test_shrine_deposit_unauthorized(shrine):
    with pytest.raises(StarkException):
        await shrine.deposit(YANG1_ADDRESS, TROVE_1, INITIAL_DEPOSIT_WAD).execute(caller_address=BAD_GUY)


@pytest.mark.usefixtures("shrine_deposit")
@pytest.mark.asyncio
async def test_shrine_deposit_exceeds_max(shrine):
    deposit_amt = YANG1_CEILING - INITIAL_DEPOSIT_WAD + 1
    # Checks for shrine deposit that would exceed the max
    with pytest.raises(
        StarkException,
        match="Shrine: Exceeds maximum amount of Yang allowed for system",
    ):
        await shrine.deposit(YANG1_ADDRESS, TROVE_1, deposit_amt).execute(caller_address=SHRINE_OWNER)


@pytest.mark.parametrize("deposit_amt", WAD_RAY_OOB_VALUES)
@pytest.mark.asyncio
<<<<<<< HEAD
async def test_shrine_deposit_amount_out_of_bounds(shrine, deposit_amt):
    with pytest.raises(StarkException, match=r"Shrine: Value of `amount` \(-?\d+\) is out of bounds"):
        await shrine.deposit(YANG1_ADDRESS, TROVE_1, deposit_amt).execute(caller_address=SHRINE_OWNER)
=======
async def test_shrine_deposit_amount_out_of_bounds(shrine):
    with pytest.raises(StarkException, match=r"Shrine: Value of `amount` \(\d+\) is out of bounds"):
        await shrine.deposit(YANG1_ADDRESS, TROVE_1, 2**128).execute(caller_address=SHRINE_OWNER)
>>>>>>> a9401e45


#
# Tests - Trove withdraw
#


@pytest.mark.parametrize(
    "withdraw_amt_wad",
    [
        0,
        to_wad(Decimal("1E-18")),
        to_wad(1),
        INITIAL_DEPOSIT_WAD - 1,
        INITIAL_DEPOSIT_WAD,
    ],
)
@pytest.mark.usefixtures("shrine_deposit")
@pytest.mark.asyncio
async def test_shrine_withdraw_pass(shrine, collect_gas_cost, withdraw_amt_wad):
    withdraw = await shrine.withdraw(YANG1_ADDRESS, TROVE_1, withdraw_amt_wad).execute(caller_address=SHRINE_OWNER)

    collect_gas_cost("shrine/withdraw", withdraw, 4, 1)

    remaining_amt_wad = INITIAL_DEPOSIT_WAD - withdraw_amt_wad

    assert_event_emitted(
        withdraw,
        shrine.contract_address,
        "YangUpdated",
        [YANG1_ADDRESS, remaining_amt_wad, YANG1_CEILING],
    )

    assert_event_emitted(
        withdraw,
        shrine.contract_address,
        "DepositUpdated",
        [YANG1_ADDRESS, TROVE_1, remaining_amt_wad],
    )

    yang = (await shrine.get_yang(YANG1_ADDRESS).execute()).result.yang
    assert yang.total == remaining_amt_wad

    amt = (await shrine.get_deposit(YANG1_ADDRESS, TROVE_1).execute()).result.balance
    assert amt == remaining_amt_wad

    ltv = (await shrine.get_trove_info(TROVE_1).execute()).result.ltv
    assert ltv == 0

    is_healthy = (await shrine.is_healthy(TROVE_1).execute()).result.healthy
    assert is_healthy == TRUE

    # Check max forge amount
    yang_price = (await shrine.get_current_yang_price(YANG1_ADDRESS).execute()).result.price
    max_forge_amt = from_wad((await shrine.get_max_forge(TROVE_1).execute()).result.max)
    expected_limit = calculate_max_forge([yang_price], [remaining_amt_wad], [YANG1_THRESHOLD])
    assert_equalish(max_forge_amt, expected_limit)


@pytest.mark.usefixtures("shrine_forge")
@pytest.mark.parametrize("withdraw_amt_wad", [0, to_wad(Decimal("1E-18")), to_wad(1), to_wad(5)])
@pytest.mark.asyncio
async def test_shrine_forged_partial_withdraw_pass(shrine, withdraw_amt_wad):
    price = (await shrine.get_current_yang_price(YANG1_ADDRESS).execute()).result.price

    initial_amt_wad = INITIAL_DEPOSIT_WAD
    remaining_amt_wad = initial_amt_wad - withdraw_amt_wad

    withdraw = await shrine.withdraw(YANG1_ADDRESS, TROVE_1, withdraw_amt_wad).execute(caller_address=SHRINE_OWNER)

    assert_event_emitted(
        withdraw,
        shrine.contract_address,
        "YangUpdated",
        [YANG1_ADDRESS, remaining_amt_wad, YANG1_CEILING],
    )

    assert_event_emitted(
        withdraw,
        shrine.contract_address,
        "DepositUpdated",
        [YANG1_ADDRESS, TROVE_1, remaining_amt_wad],
    )

    yang = (await shrine.get_yang(YANG1_ADDRESS).execute()).result.yang
    assert yang.total == remaining_amt_wad

    amt = (await shrine.get_deposit(YANG1_ADDRESS, TROVE_1).execute()).result.balance
    assert amt == remaining_amt_wad

    ltv = (await shrine.get_trove_info(TROVE_1).execute()).result.ltv
    expected_ltv = from_wad(FORGE_AMT_WAD) / (from_wad(price) * from_wad(remaining_amt_wad))
    assert_equalish(from_ray(ltv), expected_ltv)

    is_healthy = (await shrine.is_healthy(TROVE_1).execute()).result.healthy
    assert is_healthy == TRUE

    # Check max forge amount
    yang0_price = (await shrine.get_current_yang_price(YANG1_ADDRESS).execute()).result.price
    expected_max_forge_amt = calculate_max_forge([yang0_price], [remaining_amt_wad], [YANG1_THRESHOLD]) - from_wad(
        FORGE_AMT_WAD
    )
    max_forge_amt = from_wad((await shrine.get_max_forge(TROVE_1).execute()).result.max)
    assert_equalish(max_forge_amt, expected_max_forge_amt)


@pytest.mark.asyncio
async def test_shrine_withdraw_invalid_yang_fail(shrine):

    # Invalid yang ID that has not been added
    with pytest.raises(StarkException, match="Shrine: Yang does not exist"):
        await shrine.withdraw(789, TROVE_1, to_wad(1)).execute(caller_address=SHRINE_OWNER)


@pytest.mark.asyncio
async def test_shrine_withdraw_insufficient_yang_fail(shrine, shrine_deposit):
    with pytest.raises(StarkException, match="Shrine: Insufficient yang"):
        await shrine.withdraw(YANG1_ADDRESS, TROVE_1, to_wad(11)).execute(caller_address=SHRINE_OWNER)


@pytest.mark.usefixtures("update_feeds")
@pytest.mark.asyncio
async def test_shrine_withdraw_zero_yang_fail(shrine):
    with pytest.raises(StarkException, match="Shrine: Insufficient yang"):
        await shrine.withdraw(YANG1_ADDRESS, TROVE_3, to_wad(1)).execute(caller_address=SHRINE_OWNER)


@pytest.mark.usefixtures("update_feeds")
@pytest.mark.asyncio
async def test_shrine_withdraw_unsafe_fail(shrine):

    # Get latest price
    price = (await shrine.get_yang_price(YANG1_ADDRESS, 2 * FEED_LEN - 1).execute()).result.price
    assert price != 0

    unsafe_amt = (5000 / Decimal("0.85")) / from_wad(price)
    withdraw_amt = Decimal("10") - unsafe_amt

    with pytest.raises(StarkException, match="Shrine: Trove LTV is too high"):
        await shrine.withdraw(YANG1_ADDRESS, TROVE_1, to_wad(withdraw_amt)).execute(caller_address=SHRINE_OWNER)


@pytest.mark.usefixtures("shrine_deposit")
@pytest.mark.asyncio
async def test_shrine_withdraw_unauthorized(shrine):
    with pytest.raises(StarkException):
        await shrine.withdraw(YANG1_ADDRESS, TROVE_1, INITIAL_DEPOSIT_WAD).execute(caller_address=BAD_GUY)


@pytest.mark.parametrize("withdraw_amt", WAD_RAY_OOB_VALUES)
@pytest.mark.asyncio
async def test_shrine_withdraw_amount_out_of_bounds(shrine, withdraw_amt):
    # no need to have an actual deposit in this test, the
    # amount check happens before checking balances
<<<<<<< HEAD
    with pytest.raises(StarkException, match=r"Shrine: Value of `amount` \(-?\d+\) is out of bounds"):
        await shrine.withdraw(YANG1_ADDRESS, TROVE_1, withdraw_amt).execute(caller_address=SHRINE_OWNER)
=======
    with pytest.raises(StarkException, match=r"Shrine: Value of `amount` \(\d+\) is out of bounds"):
        await shrine.withdraw(YANG1_ADDRESS, TROVE_1, 2**128).execute(caller_address=SHRINE_OWNER)
>>>>>>> a9401e45


#
# Tests - Trove forge
#


@pytest.mark.parametrize(
    "forge_amt_wad",
    [0, to_wad(Decimal("1E-18")), FORGE_AMT_WAD // 2, FORGE_AMT_WAD - 1, FORGE_AMT_WAD],
)
@pytest.mark.usefixtures("shrine_deposit")
@pytest.mark.asyncio
async def test_shrine_forge_pass(shrine, forge_amt_wad):
    forge = await shrine.forge(TROVE1_OWNER, TROVE_1, forge_amt_wad).execute(caller_address=SHRINE_OWNER)

    assert_event_emitted(forge, shrine.contract_address, "DebtTotalUpdated", [forge_amt_wad])
    assert_event_emitted(
        forge,
        shrine.contract_address,
        "TroveUpdated",
        [TROVE_1, FEED_LEN - 1, forge_amt_wad],
    )

    # Yin Events
    assert_event_emitted(forge, shrine.contract_address, "YinUpdated", [TROVE1_OWNER, forge_amt_wad])
    assert_event_emitted(forge, shrine.contract_address, "YinTotalUpdated", [forge_amt_wad])

    system_debt = (await shrine.get_total_debt().execute()).result.total_debt
    assert system_debt == forge_amt_wad

    trove = (await shrine.get_trove(TROVE_1).execute()).result.trove
    assert trove.debt == forge_amt_wad
    assert trove.charge_from == FEED_LEN - 1

<<<<<<< HEAD
    yang0_price = (await shrine.get_current_yang_price(YANG1_ADDRESS).execute()).result.price
    trove_ltv = (await shrine.get_current_trove_ltv(TROVE_1).execute()).result.ltv
    adjusted_trove_ltv = Decimal(trove_ltv) / RAY_SCALE
    expected_ltv = Decimal(forge_amt_wad) / Decimal(10 * yang0_price)
    assert_equalish(adjusted_trove_ltv, expected_ltv)
=======
    yang_price = (await shrine.get_current_yang_price(YANG1_ADDRESS).execute()).result.price
    trove_info = (await shrine.get_trove_info(TROVE_1).execute()).result
    trove_ltv = from_ray(trove_info.ltv)
    expected_ltv = Decimal(forge_amt_wad) / Decimal(10 * yang_price)
    assert_equalish(trove_ltv, expected_ltv)
>>>>>>> a9401e45

    is_healthy = (await shrine.is_healthy(TROVE_1).execute()).result.healthy
    assert is_healthy == TRUE

    # Check max forge amount
<<<<<<< HEAD
    yang_price = (await shrine.get_current_yang_price(YANG1_ADDRESS).execute()).result.price
    max_forge_amt = from_wad((await shrine.get_max_forge(TROVE_1).execute()).result.max)
    expected_limit = calculate_max_forge([yang_price], [INITIAL_DEPOSIT_WAD], [YANG1_THRESHOLD])
    current_debt = from_wad((await shrine.estimate(TROVE_1).execute()).result.debt)
=======
    max_forge_amt = from_wad((await shrine.get_max_forge(TROVE_1).execute()).result.max)
    expected_limit = calculate_max_forge([yang_price], [INITIAL_DEPOSIT_WAD], [YANG1_THRESHOLD])
    current_debt = from_wad(trove_info.debt)
>>>>>>> a9401e45
    assert_equalish(max_forge_amt, expected_limit - current_debt)


@pytest.mark.usefixtures("update_feeds")
@pytest.mark.asyncio
async def test_shrine_forge_zero_deposit_fail(shrine):
    # Forge without any yangs deposited
    with pytest.raises(StarkException, match="Shrine: Trove LTV is too high"):
        await shrine.forge(TROVE3_OWNER, TROVE_3, to_wad(1_000)).execute(caller_address=SHRINE_OWNER)


@pytest.mark.usefixtures("update_feeds")
@pytest.mark.asyncio
async def test_shrine_forge_unsafe_fail(shrine):
    # Increase debt ceiling
    new_ceiling = to_wad(100_000)
    await shrine.set_ceiling(new_ceiling).execute(caller_address=SHRINE_OWNER)

    with pytest.raises(StarkException, match="Shrine: Trove LTV is too high"):
        await shrine.forge(TROVE1_OWNER, TROVE_1, to_wad(14_000)).execute(caller_address=SHRINE_OWNER)


@pytest.mark.usefixtures("update_feeds")
@pytest.mark.asyncio
async def test_shrine_forge_ceiling_fail(shrine):
    # Deposit more yang
    await shrine.deposit(YANG1_ADDRESS, TROVE_1, to_wad(10)).execute(caller_address=SHRINE_OWNER)
    updated_deposit = (await shrine.get_deposit(YANG1_ADDRESS, TROVE_1).execute()).result.balance
    assert updated_deposit == to_wad(20)

    with pytest.raises(StarkException, match="Shrine: Debt ceiling reached"):
        await shrine.forge(TROVE1_OWNER, TROVE_1, to_wad(15_000)).execute(caller_address=SHRINE_OWNER)


@pytest.mark.usefixtures("shrine_deposit")
@pytest.mark.asyncio
async def test_shrine_forge_unauthorized(shrine):
    with pytest.raises(StarkException):
        await shrine.forge(TROVE1_OWNER, TROVE_1, FORGE_AMT_WAD).execute(caller_address=BAD_GUY)


@pytest.mark.parametrize("forge_amt", WAD_RAY_OOB_VALUES)
@pytest.mark.asyncio
async def test_shrine_forge_amount_out_of_bounds(shrine, forge_amt):
    # no need to have any setup for the test,
    # amount check happens before checking balances
    with pytest.raises(StarkException, match=r"Shrine: Value of `amount` \(-?\d+\) is out of bounds"):
        await shrine.forge(TROVE1_OWNER, TROVE_1, forge_amt).execute(caller_address=SHRINE_OWNER)


#
# Tests - Trove melt
#


@pytest.mark.asyncio
async def test_shrine_melt_pass(shrine, shrine_melt):
    assert_event_emitted(shrine_melt, shrine.contract_address, "DebtTotalUpdated", [0])
    assert_event_emitted(shrine_melt, shrine.contract_address, "TroveUpdated", [TROVE_1, FEED_LEN - 1, 0])

    # Yin events
    assert_event_emitted(shrine_melt, shrine.contract_address, "YinUpdated", [TROVE1_OWNER, 0])
    assert_event_emitted(shrine_melt, shrine.contract_address, "YinTotalUpdated", [0])

    system_debt = (await shrine.get_total_debt().execute()).result.total_debt
    assert system_debt == 0

    trove = (await shrine.get_trove(TROVE_1).execute()).result.trove
    assert trove.debt == 0
    assert trove.charge_from == FEED_LEN - 1

    shrine_ltv = (await shrine.get_trove_info(TROVE_1).execute()).result.ltv
    assert shrine_ltv == 0

    is_healthy = (await shrine.is_healthy(TROVE_1).execute()).result.healthy
    assert is_healthy == TRUE

    # Check max forge amount
    yang_price = (await shrine.get_current_yang_price(YANG1_ADDRESS).execute()).result.price
    max_forge_amt = from_wad((await shrine.get_max_forge(TROVE_1).execute()).result.max)
    expected_limit = calculate_max_forge([yang_price], [INITIAL_DEPOSIT_WAD], [YANG1_THRESHOLD])
    assert_equalish(max_forge_amt, expected_limit)


@pytest.mark.usefixtures("shrine_forge")
@pytest.mark.parametrize("melt_amt_wad", [0, to_wad(Decimal("1E-18")), FORGE_AMT_WAD // 2, FORGE_AMT_WAD])
@pytest.mark.asyncio
async def test_shrine_partial_melt_pass(shrine, melt_amt_wad):
    price = (await shrine.get_current_yang_price(YANG1_ADDRESS).execute()).result.price

    estimated_debt_wad = (await shrine.get_trove_info(TROVE_1).execute()).result.debt
    outstanding_amt_wad = estimated_debt_wad - melt_amt_wad

    melt = await shrine.melt(TROVE1_OWNER, TROVE_1, melt_amt_wad).execute(caller_address=SHRINE_OWNER)

    assert_event_emitted(melt, shrine.contract_address, "DebtTotalUpdated", [outstanding_amt_wad])

    assert_event_emitted(
        melt,
        shrine.contract_address,
        "TroveUpdated",
        [TROVE_1, FEED_LEN - 1, outstanding_amt_wad],
    )

    system_debt = (await shrine.get_total_debt().execute()).result.total_debt
    assert system_debt == outstanding_amt_wad

    trove = (await shrine.get_trove(TROVE_1).execute()).result.trove
    assert trove.debt == outstanding_amt_wad
    assert trove.charge_from == FEED_LEN - 1

    shrine_ltv = (await shrine.get_trove_info(TROVE_1).execute()).result.ltv
    expected_ltv = from_wad(outstanding_amt_wad) / (INITIAL_DEPOSIT * from_wad(price))
    assert_equalish(from_ray(shrine_ltv), expected_ltv)

    is_healthy = (await shrine.is_healthy(TROVE_1).execute()).result.healthy
    assert is_healthy == TRUE

    # Check max forge amount
    yang_price = (await shrine.get_current_yang_price(YANG1_ADDRESS).execute()).result.price
    max_forge_amt = from_wad((await shrine.get_max_forge(TROVE_1).execute()).result.max)
    expected_max_forge_amt = calculate_max_forge([yang_price], [INITIAL_DEPOSIT_WAD], [YANG1_THRESHOLD]) - from_wad(
        outstanding_amt_wad
    )
    assert_equalish(max_forge_amt, expected_max_forge_amt)


@pytest.mark.usefixtures("update_feeds")
@pytest.mark.asyncio
async def test_shrine_melt_system_underflow(shrine):
    estimated_debt = (await shrine.get_trove_info(TROVE_1).execute()).result.debt
    excess_debt = estimated_debt + 1
    with pytest.raises(StarkException, match="Shrine: System debt underflow"):
        await shrine.melt(TROVE1_OWNER, TROVE_1, excess_debt).execute(caller_address=SHRINE_OWNER)


@pytest.mark.usefixtures("update_feeds_with_trove2")
@pytest.mark.asyncio
async def test_shrine_melt_trove_underflow(shrine):
    estimated_debt = (await shrine.get_trove_info(TROVE_1).execute()).result.debt
    excess_debt = estimated_debt + 1
    with pytest.raises(
        StarkException,
        match="Shrine: cannot pay back more debt than exists in this trove",
    ):
        await shrine.melt(TROVE1_OWNER, TROVE_1, excess_debt).execute(caller_address=SHRINE_OWNER)


@pytest.mark.usefixtures("shrine_forge")
@pytest.mark.asyncio
async def test_shrine_melt_unauthorized(shrine):
    estimated_debt = (await shrine.get_trove_info(TROVE_1).execute()).result.debt
    with pytest.raises(StarkException):
        await shrine.melt(TROVE1_OWNER, TROVE_1, estimated_debt).execute(caller_address=BAD_GUY)


@pytest.mark.parametrize("melt_amt", WAD_RAY_OOB_VALUES)
@pytest.mark.asyncio
async def test_shrine_melt_amount_out_of_bounds(shrine, melt_amt):
    # no need to have any setup for the test,
    # amount check happens before checking balances
    with pytest.raises(StarkException, match=r"Shrine: Value of `amount` \(-?\d+\) is out of bounds"):
        await shrine.melt(TROVE1_OWNER, TROVE_1, melt_amt).execute(caller_address=SHRINE_OWNER)


#
# Tests - Trove estimate and charge
#


@pytest.mark.asyncio
async def test_compound(shrine, estimate):
    start_interval = FEED_LEN - 1
    end_interval = start_interval + FEED_LEN

    trove1 = (await shrine.get_trove(TROVE_1).execute()).result.trove
    assert trove1.charge_from == FEED_LEN - 1

    trove2 = (await shrine.get_trove(TROVE_2).execute()).result.trove
    assert trove2.charge_from == FEED_LEN - 1

    last_updated = (await shrine.get_yang_price(YANG1_ADDRESS, end_interval).execute()).result.price
    assert last_updated != 0

    estimated_trove1_debt, estimated_trove2_debt, expected_debt, expected_avg_price = estimate

    # Convert wad values to decimal
    adjusted_estimated_trove1_debt = from_wad(estimated_trove1_debt)
    adjusted_estimated_trove2_debt = from_wad(estimated_trove2_debt)

    # Check values
    assert_equalish(adjusted_estimated_trove1_debt, expected_debt)
    assert_equalish(adjusted_estimated_trove2_debt, expected_debt)

    # Check average price
    avg_price = from_wad((await shrine.get_avg_price(YANG1_ID, start_interval, end_interval).execute()).result.price)
    assert_equalish(avg_price, expected_avg_price)


@pytest.mark.asyncio
@pytest.mark.parametrize(
    "method,calldata",
    [
        ("deposit", [YANG1_ADDRESS, 1, 0]),  # yang_address, trove_id, amount
        ("withdraw", [YANG1_ADDRESS, 1, 0]),  # yang_address, trove_id, amount
        ("forge", [1, 1, 0]),  # user_address, trove_id, amount
        ("melt", [1, 1, 0]),  # user_address, trove_id, amount
        (
            "move_yang",
            [YANG1_ADDRESS, 1, 2, 0],
        ),  # yang_address, src_trove_id, dst_trove_id, amount
    ],
)
async def test_charge_scenario_1(shrine, estimate, method, calldata):
    """
    Test for `charge` with all intervals between start and end inclusive updated.

    T+START--------------T+END
    """

    estimated_trove1_debt, estimated_trove2_debt, expected_debt, expected_avg_price = estimate

    start_interval = FEED_LEN - 1
    end_interval = start_interval + FEED_LEN

    # Calculate expected system debt
    if method == "move_yang":
        expected_system_debt = estimated_trove1_debt + estimated_trove2_debt
    else:
        expected_system_debt = estimated_trove1_debt + FORGE_AMT_WAD

    old_trove1 = (await shrine.get_trove(TROVE_1).execute()).result.trove
    old_trove2 = (await shrine.get_trove(TROVE_2).execute()).result.trove

    # Test `charge` by calling the method without any value
    tx = await getattr(shrine, method)(*calldata).execute(caller_address=SHRINE_OWNER)

    # Get updated system info
    new_system_debt = (await shrine.get_total_debt().execute()).result.total_debt
    assert new_system_debt == expected_system_debt

    # Get updated trove information for Trove ID 1
    updated_trove1 = (await shrine.get_trove(TROVE_1).execute()).result.trove
    adjusted_trove_debt = from_wad(updated_trove1.debt)

    # Sanity check
    assert estimated_trove1_debt > from_wad(old_trove1.debt)

    assert_equalish(adjusted_trove_debt, expected_debt)
    assert updated_trove1.charge_from == end_interval

    assert_event_emitted(tx, shrine.contract_address, "DebtTotalUpdated", [expected_system_debt])
    assert_event_emitted(
        tx,
        shrine.contract_address,
        "TroveUpdated",
        [TROVE_1, updated_trove1.charge_from, updated_trove1.debt],
    )

    # `charge` should not have any effect if `Trove.charge_from` is the current interval
    await getattr(shrine, method)(*calldata).execute(caller_address=SHRINE_OWNER)
    redundant_trove1 = (await shrine.get_trove(TROVE_1).execute()).result.trove
    assert updated_trove1 == redundant_trove1

    # Check average price
    avg_price = from_wad((await shrine.get_avg_price(YANG1_ID, start_interval, end_interval).execute()).result.price)
    assert_equalish(avg_price, expected_avg_price)

    # Check Trove ID 2 if method is `move_yang`
    if method == "move_yang":
        # Get updated trove information for Trove ID 2
        updated_trove2 = (await shrine.get_trove(TROVE_2).execute()).result.trove
        adjusted_trove_debt = from_wad(updated_trove2.debt)
        assert estimated_trove2_debt > from_wad(old_trove2.debt)

        assert_equalish(adjusted_trove_debt, expected_debt)
        assert updated_trove2.charge_from == end_interval

        assert_event_emitted(
            tx,
            shrine.contract_address,
            "TroveUpdated",
            [TROVE_2, updated_trove2.charge_from, updated_trove2.debt],
        )

        # `charge` should not have any effect if `Trove.charge_from` is current interval + 1
        await getattr(shrine, method)(*calldata).execute(caller_address=SHRINE_OWNER)
        redundant_trove2 = (await shrine.get_trove(TROVE_2).execute()).result.trove
        assert updated_trove2 == redundant_trove2


# Skip index 0 because initial price is set in `add_yang`
@pytest.mark.asyncio
@pytest.mark.parametrize(
    "update_feeds_intermittent",
    [0, 1, FEED_LEN - 2],
    indirect=["update_feeds_intermittent"],
)
async def test_charge_scenario_1b(starknet, shrine, update_feeds_intermittent):
    """
    Slight variation of `test_charge_scenario_1` where there is an interval between start and end
    that does not have a price update.

    `X` in the diagram below indicates a missed interval.

    T+START------X-------T+END

    The `update_feeds_intermittent` fixture returns a tuple of the index that is skipped,
    and a list for the price feed.

    The index is with reference to the second set of feeds.
    Therefore, writes to the contract takes in an additional offset of FEED_LEN for the initial
    set of feeds in `shrine` fixture.
    """

    idx, price_feed = update_feeds_intermittent

    start_interval = FEED_LEN - 1
    end_interval = FEED_LEN * 2 - 1
    skipped_interval = idx + FEED_LEN

    # Assert that value for skipped index is set to 0
    assert (await shrine.get_yang_price(YANG1_ADDRESS, skipped_interval).execute()).result.price == 0
    assert (await shrine.get_multiplier(skipped_interval).execute()).result.multiplier == 0

    # Get yang price and multiplier value at `trove.charge_from`
    original_trove = (await shrine.get_trove(TROVE_1).execute()).result.trove
    original_trove_debt = original_trove.debt

    start_cumulative_price = (
        await shrine.get_yang_price(YANG1_ADDRESS, original_trove.charge_from).execute()
    ).result.cumulative_price
    start_cumulative_multiplier = (
        await shrine.get_multiplier(original_trove.charge_from).execute()
    ).result.cumulative_multiplier

    # Getting the current yang price and multiplier value
    end_cumulative_price = (await shrine.get_current_yang_price(YANG1_ADDRESS).execute()).result.cumulative_price
    end_cumulative_multiplier = (await shrine.get_current_multiplier().execute()).result.cumulative_multiplier

    # Test 'charge' by calling deposit without any value
    await shrine.deposit(YANG1_ADDRESS, TROVE_1, 0).execute(caller_address=SHRINE_OWNER)
    updated_trove = (await shrine.get_trove(TROVE_1).execute()).result.trove
    updated_trove_debt = updated_trove.debt

    # Sanity check that compounded debt is greater than original debt
    assert updated_trove_debt > original_trove_debt

    expected_avg_price = (from_wad(end_cumulative_price) - from_wad(start_cumulative_price)) / FEED_LEN
    expected_avg_multiplier = (from_ray(end_cumulative_multiplier) - from_ray(start_cumulative_multiplier)) / FEED_LEN

    expected_debt = compound_with_avg_price(
        [Decimal("10")],
        [from_ray(YANG1_THRESHOLD)],
        [expected_avg_price],
        expected_avg_multiplier,
        FEED_LEN,
        from_wad(original_trove_debt),
    )

    assert_equalish(from_wad(updated_trove_debt), expected_debt)
    assert updated_trove.charge_from == end_interval

    # Check average price
    avg_price = from_wad((await shrine.get_avg_price(YANG1_ID, start_interval, end_interval).execute()).result.price)
    assert_equalish(avg_price, expected_avg_price)


@pytest.mark.parametrize("intervals_before_last_charge", [2, 4, 7, 10])
@pytest.mark.parametrize("intervals_after_start", [1, 5, 10, 50])
@pytest.mark.usefixtures("estimate")
@pytest.mark.asyncio
async def test_charge_scenario_2(starknet, shrine, intervals_before_last_charge, intervals_after_start):
    """
    Test for `charge` with "missed" price and multiplier updates since before the start interval,
    Start_interval does not have a price or multiplier update.
    End interval does not have a price or multiplier update.

    T+LAST_UPDATED       T+START-------------T+END
    """
    # Advance timestamp by 2 intervals and set price - `T+LAST_UPDATED`
    current_timestamp = get_block_timestamp(starknet)
    new_timestamp = current_timestamp + 2 * TIME_INTERVAL
    set_block_timestamp(starknet, new_timestamp)

    start_price = Decimal("2_005")
    start_price_wad = to_wad(start_price)

    await shrine.advance(YANG1_ADDRESS, start_price_wad).execute(caller_address=SHRINE_OWNER)
    await shrine.set_multiplier(RAY_SCALE).execute(caller_address=SHRINE_OWNER)

    # Advnce timestamp by `intervals_before_last_charge` intervals and charge using a zero deposit - `T+START`
    new_timestamp = new_timestamp + intervals_before_last_charge * TIME_INTERVAL
    set_block_timestamp(starknet, new_timestamp)
    start_interval = get_interval(new_timestamp)

    await shrine.deposit(YANG1_ADDRESS, TROVE_1, 0).execute(caller_address=SHRINE_OWNER)

    original_trove_debt = from_wad((await shrine.get_trove(TROVE_1).execute()).result.trove.debt)

    # Advance timestamp by `intervals_after_start` and charge - `T+END`
    new_timestamp = new_timestamp + intervals_after_start * TIME_INTERVAL
    set_block_timestamp(starknet, new_timestamp)
    end_interval = get_interval(new_timestamp)

    await shrine.deposit(YANG1_ADDRESS, TROVE_1, 0).execute(caller_address=SHRINE_OWNER)

    updated_trove_debt = from_wad((await shrine.get_trove(TROVE_1).execute()).result.trove.debt)

    # Sanity check that compounded debt is greater than original debt
    assert updated_trove_debt > original_trove_debt

    expected_debt = compound_with_avg_price(
        [Decimal(INITIAL_DEPOSIT)],
        [from_ray(YANG1_THRESHOLD)],
        [start_price],
        Decimal("1"),
        intervals_after_start,
        original_trove_debt,
    )
    assert_equalish(expected_debt, updated_trove_debt)

    # Check average price
    avg_price = from_wad((await shrine.get_avg_price(YANG1_ID, start_interval, end_interval).execute()).result.price)
    assert avg_price == start_price


@pytest.mark.parametrize("interval_count", [1, 5, 10, 50])
@pytest.mark.usefixtures("estimate")
@pytest.mark.asyncio
async def test_charge_scenario_3(starknet, shrine, interval_count):
    """
    Test for `charge` with "missed" price and multiplier updates after the start interval,
    Start interval has a price and multiplier update.
    End interval does not have a price or multiplier update.

    T+START/LAST_UPDATED-------------T+END
    """
    start_price = Decimal("2_005")
    start_price_wad = to_wad(start_price)
    start_interval = get_interval(get_block_timestamp(starknet))

    await shrine.advance(YANG1_ADDRESS, start_price_wad).execute(caller_address=SHRINE_OWNER)

    # Charge trove after initial set of price feeds by calling deposit with 0 - `T+START/LAST_UPDATED`
    await shrine.deposit(YANG1_ADDRESS, TROVE_1, 0).execute(caller_address=SHRINE_OWNER)

    # Get yang price and multiplier value at `trove.charge_from`
    original_trove = (await shrine.get_trove(TROVE_1).execute()).result.trove
    original_trove_debt = from_wad(original_trove.debt)

    # Advance timestamp by given intervals - `T+END`
    current_timestamp = get_block_timestamp(starknet)
    new_timestamp = current_timestamp + interval_count * TIME_INTERVAL
    set_block_timestamp(starknet, new_timestamp)
    end_interval = get_interval(new_timestamp)

    # Charge trove again
    await shrine.deposit(YANG1_ADDRESS, TROVE_1, 0).execute(caller_address=SHRINE_OWNER)

    updated_trove = (await shrine.get_trove(TROVE_1).execute()).result.trove
    updated_trove_debt = from_wad(updated_trove.debt)

    # Sanity check that compounded debt is greater than original debt
    assert updated_trove_debt > original_trove_debt

    expected_debt = compound_with_avg_price(
        [Decimal(INITIAL_DEPOSIT)],
        [from_ray(YANG1_THRESHOLD)],
        [start_price],
        Decimal("1"),
        interval_count,
        original_trove_debt,
    )
    assert_equalish(expected_debt, updated_trove_debt)

    # Check average price
    avg_price = from_wad((await shrine.get_avg_price(YANG1_ID, start_interval, end_interval).execute()).result.price)
    assert avg_price == start_price


@pytest.mark.parametrize("last_updated_interval_after_start", [2, 5, 10])
@pytest.mark.parametrize("intervals_after_last_update", [1, 5, 10, 50])
@pytest.mark.usefixtures("estimate")
@pytest.mark.asyncio
async def test_charge_scenario_4(starknet, shrine, last_updated_interval_after_start, intervals_after_last_update):
    """
    Test for `charge` with "missed" price and multiplier updates from `intervals_after_last_update` intervals
    after start interval.
    Start interval has a price and multiplier update.
    End interval does not have a price or multiplier update.

    T+START-------T+LAST_UPDATED------T+END
    """
    start_interval = get_interval(get_block_timestamp(starknet))

    # Charge with zero deposit - `T+START`
    await shrine.deposit(YANG1_ADDRESS, TROVE_1, 0).execute(caller_address=SHRINE_OWNER)

    original_trove = (await shrine.get_trove(TROVE_1).execute()).result.trove
    original_trove_debt = from_wad(original_trove.debt)

    _, start_cumulative_price, _ = (await shrine.get_current_yang_price(YANG1_ADDRESS).execute()).result

    # Advance timestamp by `last_updated_interval_after_start` intervals and set price - `T+LAST_UPDATED`
    current_timestamp = get_block_timestamp(starknet)
    new_timestamp = current_timestamp + last_updated_interval_after_start * TIME_INTERVAL
    set_block_timestamp(starknet, new_timestamp)

    available_end_price = Decimal("2_110")
    available_end_price_wad = to_wad(available_end_price)
    await shrine.advance(YANG1_ADDRESS, available_end_price_wad).execute(caller_address=SHRINE_OWNER)
    await shrine.set_multiplier(RAY_SCALE).execute(caller_address=SHRINE_OWNER)

    _, end_cumulative_price, _ = (await shrine.get_current_yang_price(YANG1_ADDRESS).execute()).result

    # Advnce timestamp by `intervals_after_last_update` intervals and charge using a zero deposit - `T+END`
    new_timestamp = new_timestamp + intervals_after_last_update * TIME_INTERVAL
    set_block_timestamp(starknet, new_timestamp)
    end_interval = get_interval(new_timestamp)

    await shrine.deposit(YANG1_ADDRESS, TROVE_1, 0).execute(caller_address=SHRINE_OWNER)
    updated_trove = (await shrine.get_trove(TROVE_1).execute()).result.trove
    updated_trove_debt = from_wad(updated_trove.debt)

    # Sanity check that compounded debt is greater than original debt
    assert updated_trove_debt > original_trove_debt

    intervals_lapsed = last_updated_interval_after_start + intervals_after_last_update

    expected_avg_price = (
        (from_wad(end_cumulative_price) - from_wad(start_cumulative_price))
        + available_end_price * intervals_after_last_update
    ) / intervals_lapsed

    expected_debt = compound_with_avg_price(
        [Decimal(INITIAL_DEPOSIT)],
        [from_ray(YANG1_THRESHOLD)],
        [expected_avg_price],
        Decimal("1"),
        intervals_lapsed,
        original_trove_debt,
    )
    assert_equalish(expected_debt, updated_trove_debt)

    # Check average price
    avg_price = from_wad((await shrine.get_avg_price(YANG1_ID, start_interval, end_interval).execute()).result.price)
    assert_equalish(avg_price, expected_avg_price)


@pytest.mark.parametrize("missed_intervals_before_start", [2, 4, 7, 10])
@pytest.mark.parametrize("last_updated_interval_after_start", [2, 4, 7, 10])
@pytest.mark.parametrize("intervals_after_last_update", [1, 5, 10, 50])
@pytest.mark.usefixtures("estimate")
@pytest.mark.asyncio
async def test_charge_scenario_5(
    starknet, shrine, missed_intervals_before_start, last_updated_interval_after_start, intervals_after_last_update
):
    """
    Test for `charge` with "missed" price and multiplier updates from `intervals_after_last_update`
    intervals after start interval onwards.
    Start interval does not have a price or multiplier update.
    End interval does not have a price or multiplier update.

    T+LAST_UPDATED_BEFORE_START       T+START----T+LAST_UPDATED---------T+END
    """
    # Advance timestamp by 2 intervals and set price - `T+LAST_UPDATED_BEFORE_START`
    current_timestamp = get_block_timestamp(starknet)
    new_timestamp = current_timestamp + 2 * TIME_INTERVAL
    set_block_timestamp(starknet, new_timestamp)

    available_start_price = Decimal("2_005")
    available_start_price_wad = to_wad(available_start_price)

    await shrine.advance(YANG1_ADDRESS, available_start_price_wad).execute(caller_address=SHRINE_OWNER)
    await shrine.set_multiplier(RAY_SCALE).execute(caller_address=SHRINE_OWNER)

    _, available_start_cumulative_price, _ = (await shrine.get_current_yang_price(YANG1_ADDRESS).execute()).result

    # Advnce timestamp by `missed_intervals_before_start` intervals and charge using a zero deposit - `T+START`
    new_timestamp = new_timestamp + missed_intervals_before_start * TIME_INTERVAL
    set_block_timestamp(starknet, new_timestamp)
    start_interval = get_interval(new_timestamp)

    await shrine.deposit(YANG1_ADDRESS, TROVE_1, 0).execute(caller_address=SHRINE_OWNER)

    original_trove = (await shrine.get_trove(TROVE_1).execute()).result.trove
    original_trove_debt = from_wad(original_trove.debt)

    # Advance timestamp by `last_updated_interval_after_start` and set price - `T+LAST_UPDATED`
    new_timestamp = new_timestamp + last_updated_interval_after_start * TIME_INTERVAL
    set_block_timestamp(starknet, new_timestamp)

    available_end_price = Decimal("2_155")
    available_end_price_wad = to_wad(available_end_price)

    await shrine.advance(YANG1_ADDRESS, available_end_price_wad).execute(caller_address=SHRINE_OWNER)
    await shrine.set_multiplier(RAY_SCALE).execute(caller_address=SHRINE_OWNER)

    _, available_end_cumulative_price, _ = (await shrine.get_current_yang_price(YANG1_ADDRESS).execute()).result

    # Advance timestamp by `intervals_after_last_update` and charge - `T+END`
    new_timestamp = new_timestamp + intervals_after_last_update * TIME_INTERVAL
    set_block_timestamp(starknet, new_timestamp)
    end_interval = get_interval(new_timestamp)

    await shrine.deposit(YANG1_ADDRESS, TROVE_1, 0).execute(caller_address=SHRINE_OWNER)
    updated_trove = (await shrine.get_trove(TROVE_1).execute()).result.trove
    updated_trove_debt = from_wad(updated_trove.debt)

    # Sanity check that compounded debt is greater than original debt
    assert updated_trove_debt > original_trove_debt

    interval_diff = Decimal(last_updated_interval_after_start + intervals_after_last_update)

    expected_avg_price = (
        from_wad(available_end_cumulative_price - available_start_cumulative_price)
        - (missed_intervals_before_start * available_start_price)
        + (intervals_after_last_update * available_end_price)
    ) / interval_diff

    expected_debt = compound_with_avg_price(
        [Decimal(INITIAL_DEPOSIT)],
        [from_ray(YANG1_THRESHOLD)],
        [expected_avg_price],
        Decimal("1"),
        interval_diff,
        original_trove_debt,
    )
    assert_equalish(expected_debt, updated_trove_debt)

    # Check average price
    avg_price = from_wad((await shrine.get_avg_price(YANG1_ID, start_interval, end_interval).execute()).result.price)
    assert_equalish(avg_price, expected_avg_price)


@pytest.mark.parametrize("missed_intervals_before_start", [2, 4, 7, 10])
@pytest.mark.parametrize("interval_count", [1, 5, 10, 50])
@pytest.mark.usefixtures("estimate")
@pytest.mark.asyncio
async def test_charge_scenario_6(starknet, shrine, missed_intervals_before_start, interval_count):
    """
    Test for `charge` with "missed" price and multiplier update at the start interval.
    Start interval does not have a price or multiplier update.
    End interval has both price and multiplier update.

    T+LAST_UPDATED_BEFORE_START       T+START-------------T+END/LAST_UPDATED
    """
    # Advance timestamp by 2 intervals and set price - `T+LAST_UPDATED_BEFORE_START`
    current_timestamp = get_block_timestamp(starknet)
    new_timestamp = current_timestamp + 2 * TIME_INTERVAL
    set_block_timestamp(starknet, new_timestamp)

    available_start_price = Decimal("2_005")
    available_start_price_wad = to_wad(available_start_price)

    await shrine.advance(YANG1_ADDRESS, available_start_price_wad).execute(caller_address=SHRINE_OWNER)
    await shrine.set_multiplier(RAY_SCALE).execute(caller_address=SHRINE_OWNER)

    _, available_start_cumulative_price, _ = (await shrine.get_current_yang_price(YANG1_ADDRESS).execute()).result

    # Advnce timestamp by `missed_intervals_before_start` intervals and charge using a zero deposit - `T+START`
    new_timestamp = new_timestamp + missed_intervals_before_start * TIME_INTERVAL
    set_block_timestamp(starknet, new_timestamp)
    start_interval = get_interval(new_timestamp)

    await shrine.deposit(YANG1_ADDRESS, TROVE_1, 0).execute(caller_address=SHRINE_OWNER)

    original_trove = (await shrine.get_trove(TROVE_1).execute()).result.trove
    original_trove_debt = from_wad(original_trove.debt)

    # Advance timestamp by `interval_count` and charge - `T+END/LAST_UPDATED`
    new_timestamp = new_timestamp + interval_count * TIME_INTERVAL
    set_block_timestamp(starknet, new_timestamp)
    end_interval = get_interval(new_timestamp)

    available_end_price = Decimal("2_255")
    available_end_price_wad = to_wad(available_end_price)

    await shrine.advance(YANG1_ADDRESS, available_end_price_wad).execute(caller_address=SHRINE_OWNER)
    await shrine.set_multiplier(RAY_SCALE).execute(caller_address=SHRINE_OWNER)

    _, available_end_cumulative_price, _ = (await shrine.get_current_yang_price(YANG1_ADDRESS).execute()).result

    await shrine.deposit(YANG1_ADDRESS, TROVE_1, 0).execute(caller_address=SHRINE_OWNER)
    updated_trove = (await shrine.get_trove(TROVE_1).execute()).result.trove
    updated_trove_debt = from_wad(updated_trove.debt)

    # Sanity check that compounded debt is greater than original debt
    assert updated_trove_debt > original_trove_debt

    expected_avg_price = (
        from_wad(available_end_cumulative_price - available_start_cumulative_price)
        - (missed_intervals_before_start * available_start_price)
    ) / Decimal(interval_count)

    expected_debt = compound_with_avg_price(
        [Decimal(INITIAL_DEPOSIT)],
        [from_ray(YANG1_THRESHOLD)],
        [expected_avg_price],
        Decimal("1"),
        Decimal(interval_count),
        original_trove_debt,
    )
    assert_equalish(expected_debt, updated_trove_debt)

    # Check average price
    avg_price = from_wad((await shrine.get_avg_price(YANG1_ID, start_interval, end_interval).execute()).result.price)
    assert_equalish(avg_price, expected_avg_price)


#
# Tests - Move yang
#


@pytest.mark.parametrize("move_amt", [0, to_wad(Decimal("1E-18")), 1, INITIAL_DEPOSIT // 2])
@pytest.mark.usefixtures("shrine_forge")
@pytest.mark.asyncio
async def test_move_yang_pass(shrine, move_amt, collect_gas_cost):
    # Check max forge amount
    yang_price = (await shrine.get_current_yang_price(YANG1_ADDRESS).execute()).result.price
    max_forge_amt = from_wad((await shrine.get_max_forge(TROVE_1).execute()).result.max)
    expected_max_forge_amt = calculate_max_forge([yang_price], [INITIAL_DEPOSIT_WAD], [YANG1_THRESHOLD])
<<<<<<< HEAD
    current_debt = from_wad((await shrine.estimate(TROVE_1).execute()).result.debt)
=======
    current_debt = from_wad((await shrine.get_trove_info(TROVE_1).execute()).result.debt)
>>>>>>> a9401e45
    assert_equalish(max_forge_amt, expected_max_forge_amt - current_debt)

    tx = await shrine.move_yang(YANG1_ADDRESS, TROVE_1, TROVE_2, to_wad(move_amt)).execute(caller_address=SHRINE_OWNER)

    collect_gas_cost("shrine/move_yang", tx, 6, 1)

    assert_event_emitted(
        tx,
        shrine.contract_address,
        "DepositUpdated",
        [YANG1_ADDRESS, TROVE_1, to_wad(INITIAL_DEPOSIT - move_amt)],
    )
    assert_event_emitted(
        tx,
        shrine.contract_address,
        "DepositUpdated",
        [YANG1_ADDRESS, TROVE_2, to_wad(move_amt)],
    )

    src_amt = (await shrine.get_deposit(YANG1_ADDRESS, TROVE_1).execute()).result.balance
    assert src_amt == to_wad(INITIAL_DEPOSIT - move_amt)

    dst_amt = (await shrine.get_deposit(YANG1_ADDRESS, TROVE_2).execute()).result.balance
    assert dst_amt == to_wad(move_amt)

    # Check max forge amount
    max_forge_amt = from_wad((await shrine.get_max_forge(TROVE_1).execute()).result.max)
    move_amt_value = move_amt * from_wad(yang_price) * from_ray(YANG1_THRESHOLD)
    expected_max_forge_amt -= move_amt_value
    assert_equalish(max_forge_amt, expected_max_forge_amt - current_debt)


@pytest.mark.usefixtures("shrine_forge")
@pytest.mark.asyncio
async def test_move_yang_insufficient_fail(shrine):
    with pytest.raises(StarkException, match="Shrine: Insufficient yang"):
        await shrine.move_yang(YANG1_ADDRESS, TROVE_1, TROVE_2, to_wad(11)).execute(caller_address=SHRINE_OWNER)


@pytest.mark.usefixtures("shrine_forge")
@pytest.mark.asyncio
async def test_move_yang_unsafe_fail(shrine):
    # Get latest price
    price = (await shrine.get_current_yang_price(YANG1_ADDRESS).execute()).result.price
    assert price != 0

    unsafe_amt = (5000 / Decimal("0.85")) / from_wad(price)
    withdraw_amt = Decimal("10") - unsafe_amt

    with pytest.raises(StarkException, match="Shrine: Trove LTV is too high"):
        await shrine.move_yang(YANG1_ADDRESS, TROVE_1, TROVE_2, to_wad(withdraw_amt)).execute(
            caller_address=SHRINE_OWNER
        )


@pytest.mark.parametrize("move_amt", WAD_RAY_OOB_VALUES)
@pytest.mark.asyncio
async def test_move_yang_fail_amount_out_of_bounds(shrine, move_amt):
    # no need to have an actual deposit in this test, the
    # amount check happens before checking balances
    with pytest.raises(StarkException, match=r"Shrine: Value of `amount` \(-?\d+\) is out of bounds"):
        await shrine.move_yang(YANG1_ADDRESS, TROVE_1, TROVE_2, move_amt).execute(caller_address=SHRINE_OWNER)


@pytest.mark.asyncio
async def test_move_yang_invalid_yang(shrine):
    with pytest.raises(StarkException, match="Shrine: Yang does not exist"):
        await shrine.set_threshold(FAUX_YANG_ADDRESS, to_wad(1000)).execute(caller_address=SHRINE_OWNER)


#
# Tests - Move yin
#


@pytest.mark.parametrize("transfer_amount", [0, FORGE_AMT_WAD // 2, FORGE_AMT_WAD])
@pytest.mark.usefixtures("shrine_forge")
@pytest.mark.asyncio
async def test_shrine_move_yin_pass(shrine, transfer_amount):

    await shrine.move_yin(TROVE1_OWNER, TROVE2_OWNER, transfer_amount).execute(caller_address=SHRINE_OWNER)
    # Checking the updated balances
    u1_new_bal = (await shrine.get_yin(TROVE1_OWNER).execute()).result.balance
    assert u1_new_bal == FORGE_AMT_WAD - transfer_amount

    u2_new_bal = (await shrine.get_yin(TROVE2_OWNER).execute()).result.balance
    assert u2_new_bal == transfer_amount


@pytest.mark.usefixtures("shrine_forge")
@pytest.mark.asyncio
async def test_shrine_move_yin_fail_insufficient(shrine):
    # Trying to transfer more than the user owns
    with pytest.raises(StarkException, match="Shrine: transfer amount exceeds yin balance"):
        await shrine.move_yin(TROVE1_OWNER, TROVE2_OWNER, FORGE_AMT_WAD + 1).execute(caller_address=SHRINE_OWNER)


@pytest.mark.parametrize("move_amt", WAD_RAY_OOB_VALUES)
@pytest.mark.asyncio
async def test_shrine_move_yin_fail_out_of_bounds(shrine, move_amt):
    with pytest.raises(StarkException, match="Shrine: transfer amount outside the valid range."):
        await shrine.move_yin(TROVE1_OWNER, TROVE2_OWNER, move_amt).execute(caller_address=SHRINE_OWNER)


@pytest.mark.usefixtures("shrine_forge")
@pytest.mark.asyncio
async def test_shrine_melt_after_move_yin_fail(shrine):

    # Transfer half of the forge amount to another account
    await shrine.move_yin(TROVE1_OWNER, TROVE2_OWNER, FORGE_AMT_WAD // 2).execute(caller_address=SHRINE_OWNER)
    # Attempt to melt all debt - should fail since not enough yin
    with pytest.raises(StarkException, match="Shrine: not enough yin to melt debt"):
        await shrine.melt(TROVE1_OWNER, TROVE_1, FORGE_AMT_WAD).execute(caller_address=SHRINE_OWNER)


#
# Tests - Price and multiplier
#


@pytest.mark.asyncio
async def test_shrine_advance_set_multiplier_invalid_fail(shrine_deploy):
    shrine = shrine_deploy
    with pytest.raises(StarkException, match="Shrine: cannot set a price value to zero."):
        await shrine.advance(YANG1_ADDRESS, 0).execute(caller_address=SHRINE_OWNER)

    with pytest.raises(StarkException, match="Shrine: cannot set a multiplier value to zero."):
        await shrine.set_multiplier(0).execute(caller_address=SHRINE_OWNER)


#
# Tests - Getters for Trove information
#


@pytest.mark.usefixtures("shrine_forge")
@pytest.mark.asyncio
async def test_shrine_unhealthy(shrine):
    # Calculate unsafe yang price
    yang_balance = from_wad((await shrine.get_deposit(YANG1_ADDRESS, TROVE_1).execute()).result.balance)
    debt = from_wad((await shrine.get_trove(TROVE_1).execute()).result.trove.debt)
    unsafe_price = debt / Decimal("0.85") / yang_balance

    # Update yang price to unsafe level
    await shrine.advance(YANG1_ADDRESS, to_wad(unsafe_price)).execute(caller_address=SHRINE_OWNER)
    is_healthy = (await shrine.is_healthy(TROVE_1).execute()).result.healthy
    assert is_healthy == FALSE


@pytest.mark.asyncio
async def test_get_trove_info(shrine, shrine_deposit_multiple):
    forge_amt = (await shrine.get_max_forge(TROVE_1).execute()).result.max // 2
    await shrine.forge(TROVE1_OWNER, TROVE_1, forge_amt).execute(caller_address=SHRINE_OWNER)

    prices = []
    for d in DEPOSITS:
        price = (await shrine.get_current_yang_price(d["address"]).execute()).result.price
        prices.append(price)

    expected_threshold, expected_value = calculate_trove_threshold_and_value(
        prices, [d["amount"] for d in DEPOSITS], [d["threshold"] for d in DEPOSITS]
    )

    expected_ltv = from_wad(forge_amt) / expected_value

    # Getting actual threshold
    trove_info = (await shrine.get_trove_info(TROVE_1).execute()).result

    assert trove_info.debt == forge_amt
    assert_equalish(from_ray(trove_info.threshold), expected_threshold)
    assert_equalish(from_wad(trove_info.value), expected_value)
    assert_equalish(from_ray(trove_info.ltv), expected_ltv)


@pytest.mark.usefixtures("update_feeds")
@pytest.mark.asyncio
async def test_zero_value_trove(shrine):
    # Trove with zero value
    trove_info = (await shrine.get_trove_info(TROVE_3).execute()).result
    assert trove_info.ltv == 0
    assert trove_info.value == 0
    assert trove_info.debt == 0
    assert trove_info.threshold == 0<|MERGE_RESOLUTION|>--- conflicted
+++ resolved
@@ -481,15 +481,9 @@
 
 @pytest.mark.parametrize("max_amt", WAD_RAY_OOB_VALUES)
 @pytest.mark.asyncio
-<<<<<<< HEAD
 async def test_add_yang_out_of_bounds(shrine, max_amt):
     with pytest.raises(StarkException, match=r"Shrine: Value of `max` \(-?\d+\) is out of bounds"):
         await shrine.add_yang(123, max_amt, YANG1_THRESHOLD, to_wad(YANGS[0]["start_price"])).execute(
-=======
-async def test_add_yang_max_out_of_bounds(shrine):
-    with pytest.raises(StarkException, match=r"Shrine: Value of `max` \(\d+\) is out of bounds"):
-        await shrine.add_yang(123, 2**128, YANG1_THRESHOLD, to_wad(YANGS[0]["start_price"])).execute(
->>>>>>> a9401e45
             caller_address=SHRINE_OWNER
         )
 
@@ -515,7 +509,6 @@
     max = RAY_SCALE
     with pytest.raises(StarkException, match="Shrine: Threshold exceeds 100%"):
         await shrine.set_threshold(YANG1_ADDRESS, max + 1).execute(caller_address=SHRINE_OWNER)
-<<<<<<< HEAD
 
 
 @pytest.mark.parametrize("threshold", WAD_RAY_OOB_VALUES)
@@ -523,8 +516,6 @@
 async def test_set_threshold_out_of_bounds(shrine, threshold):
     with pytest.raises(StarkException, match=r"Shrine: Value of `new_threshold` \(-?\d+\) is out of bounds"):
         await shrine.set_threshold(YANG1_ADDRESS, threshold).execute(caller_address=SHRINE_OWNER)
-=======
->>>>>>> a9401e45
 
 
 @pytest.mark.asyncio
@@ -596,15 +587,9 @@
 
 @pytest.mark.parametrize("max_amt", WAD_RAY_OOB_VALUES)
 @pytest.mark.asyncio
-<<<<<<< HEAD
 async def test_set_yang_max_out_of_bounds(shrine, max_amt):
     with pytest.raises(StarkException, match=r"Shrine: Value of `new_max` \(-?\d+\) is out of bounds"):
         await shrine.set_yang_max(YANG1_ADDRESS, max_amt).execute(caller_address=SHRINE_OWNER)
-=======
-async def test_set_yang_max_out_of_bounds(shrine):
-    with pytest.raises(StarkException, match=r"Shrine: Value of `new_max` \(\d+\) is out of bounds"):
-        await shrine.set_yang_max(YANG1_ADDRESS, 2**128).execute(caller_address=SHRINE_OWNER)
->>>>>>> a9401e45
 
 
 #
@@ -801,15 +786,9 @@
 
 @pytest.mark.parametrize("deposit_amt", WAD_RAY_OOB_VALUES)
 @pytest.mark.asyncio
-<<<<<<< HEAD
 async def test_shrine_deposit_amount_out_of_bounds(shrine, deposit_amt):
     with pytest.raises(StarkException, match=r"Shrine: Value of `amount` \(-?\d+\) is out of bounds"):
         await shrine.deposit(YANG1_ADDRESS, TROVE_1, deposit_amt).execute(caller_address=SHRINE_OWNER)
-=======
-async def test_shrine_deposit_amount_out_of_bounds(shrine):
-    with pytest.raises(StarkException, match=r"Shrine: Value of `amount` \(\d+\) is out of bounds"):
-        await shrine.deposit(YANG1_ADDRESS, TROVE_1, 2**128).execute(caller_address=SHRINE_OWNER)
->>>>>>> a9401e45
 
 
 #
@@ -964,13 +943,8 @@
 async def test_shrine_withdraw_amount_out_of_bounds(shrine, withdraw_amt):
     # no need to have an actual deposit in this test, the
     # amount check happens before checking balances
-<<<<<<< HEAD
     with pytest.raises(StarkException, match=r"Shrine: Value of `amount` \(-?\d+\) is out of bounds"):
         await shrine.withdraw(YANG1_ADDRESS, TROVE_1, withdraw_amt).execute(caller_address=SHRINE_OWNER)
-=======
-    with pytest.raises(StarkException, match=r"Shrine: Value of `amount` \(\d+\) is out of bounds"):
-        await shrine.withdraw(YANG1_ADDRESS, TROVE_1, 2**128).execute(caller_address=SHRINE_OWNER)
->>>>>>> a9401e45
 
 
 #
@@ -1006,34 +980,19 @@
     assert trove.debt == forge_amt_wad
     assert trove.charge_from == FEED_LEN - 1
 
-<<<<<<< HEAD
-    yang0_price = (await shrine.get_current_yang_price(YANG1_ADDRESS).execute()).result.price
-    trove_ltv = (await shrine.get_current_trove_ltv(TROVE_1).execute()).result.ltv
-    adjusted_trove_ltv = Decimal(trove_ltv) / RAY_SCALE
-    expected_ltv = Decimal(forge_amt_wad) / Decimal(10 * yang0_price)
-    assert_equalish(adjusted_trove_ltv, expected_ltv)
-=======
     yang_price = (await shrine.get_current_yang_price(YANG1_ADDRESS).execute()).result.price
     trove_info = (await shrine.get_trove_info(TROVE_1).execute()).result
     trove_ltv = from_ray(trove_info.ltv)
     expected_ltv = Decimal(forge_amt_wad) / Decimal(10 * yang_price)
     assert_equalish(trove_ltv, expected_ltv)
->>>>>>> a9401e45
 
     is_healthy = (await shrine.is_healthy(TROVE_1).execute()).result.healthy
     assert is_healthy == TRUE
 
     # Check max forge amount
-<<<<<<< HEAD
-    yang_price = (await shrine.get_current_yang_price(YANG1_ADDRESS).execute()).result.price
-    max_forge_amt = from_wad((await shrine.get_max_forge(TROVE_1).execute()).result.max)
-    expected_limit = calculate_max_forge([yang_price], [INITIAL_DEPOSIT_WAD], [YANG1_THRESHOLD])
-    current_debt = from_wad((await shrine.estimate(TROVE_1).execute()).result.debt)
-=======
     max_forge_amt = from_wad((await shrine.get_max_forge(TROVE_1).execute()).result.max)
     expected_limit = calculate_max_forge([yang_price], [INITIAL_DEPOSIT_WAD], [YANG1_THRESHOLD])
     current_debt = from_wad(trove_info.debt)
->>>>>>> a9401e45
     assert_equalish(max_forge_amt, expected_limit - current_debt)
 
 
@@ -1758,11 +1717,7 @@
     yang_price = (await shrine.get_current_yang_price(YANG1_ADDRESS).execute()).result.price
     max_forge_amt = from_wad((await shrine.get_max_forge(TROVE_1).execute()).result.max)
     expected_max_forge_amt = calculate_max_forge([yang_price], [INITIAL_DEPOSIT_WAD], [YANG1_THRESHOLD])
-<<<<<<< HEAD
-    current_debt = from_wad((await shrine.estimate(TROVE_1).execute()).result.debt)
-=======
     current_debt = from_wad((await shrine.get_trove_info(TROVE_1).execute()).result.debt)
->>>>>>> a9401e45
     assert_equalish(max_forge_amt, expected_max_forge_amt - current_debt)
 
     tx = await shrine.move_yang(YANG1_ADDRESS, TROVE_1, TROVE_2, to_wad(move_amt)).execute(caller_address=SHRINE_OWNER)
