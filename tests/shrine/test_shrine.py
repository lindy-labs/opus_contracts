--- conflicted
+++ resolved
@@ -357,12 +357,6 @@
 
         price = yang0_feed[i]
         multiplier = MULTIPLIER_FEED[i]
-<<<<<<< HEAD
-        # Skip index
-        if i == idx:
-            continue
-=======
->>>>>>> b6cdcf42
 
         # Skip index after timestamp is set
         if i != idx:
