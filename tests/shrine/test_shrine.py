from collections import namedtuple
from decimal import Decimal
from math import exp
from typing import List, Tuple

import pytest
from starkware.starknet.testing.objects import StarknetTransactionExecutionInfo
from starkware.starkware_utils.error_handling import StarkException

from tests.account import Account
from tests.shrine.constants import *  # noqa: F403
from tests.utils import (
    BAD_GUY,
    FALSE,
    RAY_PERCENT,
    RAY_SCALE,
    SHRINE_OWNER,
    TROVE1_OWNER,
    TROVE2_OWNER,
    TRUE,
    WAD_SCALE,
    assert_equalish,
    assert_event_emitted,
    create_feed,
    from_ray,
    from_wad,
    get_block_timestamp,
    price_bounds,
    set_block_timestamp,
    signed_int_to_felt,
    str_to_felt,
    to_wad,
)

<<<<<<< HEAD
YANG_0_ADDRESS = YANGS[0]["address"]
YANG_0_CEILING = YANGS[0]["ceiling"]
YANG_0_THRESHOLD = YANGS[0]["threshold"]
YANG_0_START_PRICE = YANGS[0]["start_price"]

=======
>>>>>>> 416c0408
#
# Structs
#

Yang = namedtuple("Yang", ["total", "max"])


def linear(x: Decimal, m: Decimal, b: Decimal) -> Decimal:
    """
    Helper function for y = m*x + b

    Arguments
    ---------
    x : Decimal
        Value of x.
    m : Decimal
        Value of m.
    b : Decimal
        Value of b.

    Returns
    -------
    Value of the given equation in Decimal.
    """
    return (m * x) + b


def base_rate(ltv: Decimal) -> Decimal:
    """
    Helper function to calculate base rate given loan-to-value ratio.

    Arguments
    ---------
    ltv : Decimal
        Loan-to-value ratio in Decimal

    Returns
    -------
    Value of the base rate in Decimal.
    """
    if ltv <= RATE_BOUND1:
        return linear(ltv, RATE_M1, RATE_B1)
    elif ltv <= RATE_BOUND2:
        return linear(ltv, RATE_M2, RATE_B2)
    elif ltv <= RATE_BOUND3:
        return linear(ltv, RATE_M3, RATE_B3)
    return linear(ltv, RATE_M4, RATE_B4)


def compound(
    yangs_amt: List[Decimal],
    yangs_cumulative_prices_start: List[Decimal],
    yangs_cumulative_prices_end: List[Decimal],
    cumulative_multiplier_start: Decimal,
    cumulative_multiplier_end: Decimal,
    start_interval: int,
    end_interval: int,
    debt: Decimal,
) -> Decimal:
    """
    Helper function to calculate the compounded debt.

    Arguments
    ---------
    yangs_amt : List[Decimal]
        Ordered list of the amount of each Yang
    yang_cumulative_prices_start: List[Decimal]
        The cumulative price of each yang at the start of the interest accumulation period
    yang_cumulative_prices_end: List[Decimal]
        The cumulative price of each yang at the end of the interest accumulation period
    cumulative_multiplier_start : Decimal
        The cumulative multiplier at the start of the interest accumulation period
    cumulative_multiplier_end : Decimal
        The cumulative multiplier at the end of the interest accumulation period
    debt : Decimal
        Amount of debt at the start interval

    Returns
    -------
    Value of the compounded debt from start interval to end interval in Decimal
    """

    # Sanity check on input data
    assert len(yangs_amt) == len(yangs_cumulative_prices_start)
    assert len(yangs_amt) == len(yangs_cumulative_prices_end)

    intervals_elapsed = Decimal(end_interval - start_interval)
    avg_trove_value = Decimal(0)
    for i in range(len(yangs_amt)):
        avg_price = (yangs_cumulative_prices_end[i] - yangs_cumulative_prices_start[i]) / intervals_elapsed
        avg_trove_value += avg_price * yangs_amt[i]

    ltv = debt / avg_trove_value

    trove_base_rate = base_rate(ltv)
    avg_multiplier = (cumulative_multiplier_end - cumulative_multiplier_start) / intervals_elapsed

    true_rate = trove_base_rate * avg_multiplier

    new_debt = debt * Decimal(exp(true_rate * intervals_elapsed * TIME_INTERVAL_DIV_YEAR))
    return new_debt


def calculate_threshold_and_value(
    prices: List[int], amounts: List[int], thresholds: List[int]
) -> Tuple[Decimal, Decimal]:
    """
    Helper function to calculate a trove's cumulative weighted threshold and value

    Arguments
    ---------
    prices : List[int]
        Ordered list of the prices of each Yang in wad
    amounts: List[int]
        Ordered list of the amount of each Yang deposited in the Trove in wad
    thresholds: List[Decimal]
        Ordered list of the threshold for each Yang in wad

    Returns
    -------
    A tuple of the cumulative weighted threshold and total trove value, both in Decimal
    """

    cumulative_weighted_threshold = Decimal("0")
    total_value = Decimal("0")

    # Sanity check on inputs
    assert len(prices) == len(amounts) == len(thresholds)

    for p, a, t in zip(prices, amounts, thresholds):
        p = from_wad(p)
        a = from_wad(a)
        t = from_ray(t)

        total_value += p * a
        cumulative_weighted_threshold += p * a * t

    return cumulative_weighted_threshold, total_value


def calculate_trove_threshold(prices: List[int], amounts: List[int], thresholds: List[int]) -> Decimal:
    """
    Helper function to calculate a trove's threshold

    Arguments
    ---------
    prices : List[int]
        Ordered list of the prices of each Yang in wad
    amounts: List[int]
        Ordered list of the amount of each Yang deposited in the Trove in wad
    thresholds: List[Decimal]
        Ordered list of the threshold for each Yang in wad

    Returns
    -------
    Value of the variable threshold in decimal.
    """
    cumulative_weighted_threshold, total_value = calculate_threshold_and_value(prices, amounts, thresholds)
    return cumulative_weighted_threshold / total_value


def calculate_max_forge(prices: List[int], amounts: List[int], thresholds: List[int]) -> Decimal:
    """
    Helper function to calculate the maximum amount of debt a trove can forge

    Arguments
    ---------
    prices : List[int]
        Ordered list of the prices of each Yang in wad
    amounts: List[int]
        Ordered list of the amount of each Yang deposited in the Trove in wad
    thresholds: List[Decimal]
        Ordered list of the threshold for each Yang in wad

    Returns
    -------
    Value of the maximum forge value for a Trove in decimal.
    """
    cumulative_weighted_threshold, _ = calculate_threshold_and_value(prices, amounts, thresholds)
    return cumulative_weighted_threshold * from_ray(LIMIT_RATIO)


def get_interval(block_timestamp: int) -> int:
    """
    Helper function to calculate the interval by dividing the provided timestamp
    by the TIME_INTERVAL constant.

    Arguments
    ---------
    block_timestamp: int
        Timestamp value

    Returns
    -------
    Interval ID based on the given timestamp.
    """
    return block_timestamp // TIME_INTERVAL


#
# Fixtures
#


@pytest.fixture
<<<<<<< HEAD
async def shrine_owner(users) -> Account:
    return await users("shrine owner")


@pytest.fixture
async def bad_guy(users) -> Account:
    """Unauthorized address"""
    return await users("bad guy")


@pytest.fixture
async def shrine_deposit(shrine_owner, shrine) -> StarknetTransactionExecutionInfo:
    deposit = await shrine_owner.send_tx(
        shrine.contract_address,
        "deposit",
        [YANG_0_ADDRESS, INITIAL_DEPOSIT_WAD, TROVE_1],
    )
    return deposit


@pytest.fixture
async def shrine_deposit_multiple(shrine_owner, shrine):
    for d in DEPOSITS:
        await shrine_owner.send_tx(shrine.contract_address, "deposit", [d["address"], d["amount"], TROVE_1])


@pytest.fixture
async def shrine_forge(shrine_owner, shrine, shrine_deposit) -> StarknetTransactionExecutionInfo:
    forge = await shrine_owner.send_tx(shrine.contract_address, "forge", [FORGE_AMT_WAD, TROVE_1])
    return forge


@pytest.fixture
async def shrine_melt(shrine_owner, shrine, shrine_forge) -> StarknetTransactionExecutionInfo:
    estimated_debt = (await shrine.estimate(TROVE_1).invoke()).result.wad
    melt = await shrine_owner.send_tx(shrine.contract_address, "melt", [estimated_debt, TROVE_1])

    return melt


@pytest.fixture
async def shrine_withdraw(shrine_owner, shrine, shrine_deposit) -> StarknetTransactionExecutionInfo:
    withdraw = await shrine_owner.send_tx(
        shrine.contract_address,
        "withdraw",
        [YANG_0_ADDRESS, INITIAL_DEPOSIT_WAD, TROVE_1],
=======
async def shrine_withdraw(shrine, shrine_deposit) -> StarknetTransactionExecutionInfo:
    withdraw = await shrine.withdraw(YANG_0_ADDRESS, TROVE_1, to_wad(INITIAL_DEPOSIT)).invoke(
        caller_address=SHRINE_OWNER
>>>>>>> 416c0408
    )
    return withdraw


@pytest.fixture
<<<<<<< HEAD
async def update_feeds(starknet, shrine_owner, shrine, shrine_forge) -> List[Decimal]:
    """
    Additional price feeds for yang 0 after `shrine_forge`
    """
=======
async def update_feeds(starknet, shrine, shrine_forge) -> List[Decimal]:
    """
    Additional price feeds for yang 0 after `shrine_forge`
    """

>>>>>>> 416c0408
    yang0_address = YANG_0_ADDRESS
    yang0_feed = create_feed(YANG_0_START_PRICE, FEED_LEN, MAX_PRICE_CHANGE)

    for i in range(FEED_LEN):
        # Add offset for initial feeds in `shrine`
        timestamp = (i + FEED_LEN) * TIME_INTERVAL
<<<<<<< HEAD
        set_block_timestamp(starknet, timestamp)
        await shrine_owner.send_tx(shrine.contract_address, "advance", [yang0_address, yang0_feed[i]])
        await shrine_owner.send_tx(shrine.contract_address, "update_multiplier", [MULTIPLIER_FEED[i]])
=======
        set_block_timestamp(starknet.state, timestamp)

        await shrine.advance(yang0_address, yang0_feed[i]).invoke(caller_address=SHRINE_OWNER)
        await shrine.update_multiplier(MULTIPLIER_FEED[i]).invoke(caller_address=SHRINE_OWNER)
>>>>>>> 416c0408

    return list(map(from_wad, yang0_feed))


@pytest.fixture
<<<<<<< HEAD
async def shrine_deposit_trove2(shrine_owner, shrine) -> StarknetTransactionExecutionInfo:
    """
    Replicate deposit for another trove.
    """
    deposit = await shrine_owner.send_tx(
        shrine.contract_address,
        "deposit",
        [YANG_0_ADDRESS, INITIAL_DEPOSIT_WAD, TROVE_2],
    )
=======
async def shrine_deposit_multiple(shrine):
    for d in DEPOSITS:
        await shrine.deposit(d["address"], TROVE_1, d["amount"]).invoke(caller_address=SHRINE_OWNER)


@pytest.fixture
async def shrine_deposit_trove2(shrine) -> StarknetTransactionExecutionInfo:
    """
    Replicate deposit for another trove.
    """
    deposit = await shrine.deposit(YANG_0_ADDRESS, TROVE_2, to_wad(INITIAL_DEPOSIT)).invoke(caller_address=SHRINE_OWNER)
>>>>>>> 416c0408
    return deposit


@pytest.fixture
<<<<<<< HEAD
async def shrine_forge_trove2(shrine_owner, shrine, shrine_deposit_trove2) -> StarknetTransactionExecutionInfo:
    """
    Replicate forge for another trove.
    """
    forge = await shrine_owner.send_tx(shrine.contract_address, "forge", [FORGE_AMT_WAD, TROVE_2])
=======
async def shrine_melt(shrine, shrine_forge) -> StarknetTransactionExecutionInfo:

    estimated_debt = (await shrine.estimate(TROVE_1).invoke()).result.wad
    melt = await shrine.melt(TROVE1_OWNER, TROVE_1, estimated_debt).invoke(caller_address=SHRINE_OWNER)
    return melt


@pytest.fixture
async def shrine_forge_trove2(shrine, shrine_deposit_trove2) -> StarknetTransactionExecutionInfo:
    """
    Replicate forge for another trove.
    """
    forge = await shrine.forge(TROVE2_OWNER, TROVE_2, FORGE_AMT).invoke(caller_address=SHRINE_OWNER)
>>>>>>> 416c0408
    return forge


@pytest.fixture
async def update_feeds_with_trove2(shrine_forge, shrine_forge_trove2, update_feeds) -> List[Decimal]:
    """
    Helper fixture for `update_feeds` with two troves.
    """
    return update_feeds


@pytest.fixture
async def estimate(shrine, update_feeds_with_trove2) -> tuple[int, int, Decimal]:
    trove = (await shrine.get_trove(TROVE_1).invoke()).result.trove

    # Get yang price and multiplier value at `trove.charge_from`
    start_cumulative_price = (
        await shrine.get_yang_price(YANG_0_ADDRESS, trove.charge_from).invoke()
    ).result.cumulative_price_wad
    start_cumulative_multiplier = (
        await shrine.get_multiplier(trove.charge_from).invoke()
    ).result.cumulative_multiplier_ray

    # Getting the current yang price and multiplier value
    end_cumulative_price = (await shrine.get_current_yang_price(YANG_0_ADDRESS).invoke()).result.cumulative_price_wad
    end_cumulative_multiplier = (await shrine.get_current_multiplier().invoke()).result.cumulative_multiplier_ray

    expected_debt = compound(
        [Decimal(INITIAL_DEPOSIT)],
        [from_wad(start_cumulative_price)],
        [from_wad(end_cumulative_price)],
        from_ray(start_cumulative_multiplier),
        from_ray(end_cumulative_multiplier),
        trove.charge_from,
        2 * FEED_LEN - 1,
        from_wad(trove.debt),
    )

    # Get estimated debt for troves
    estimated_trove1_debt = (await shrine.estimate(TROVE_1).invoke()).result.wad
    estimated_trove2_debt = (await shrine.estimate(TROVE_2).invoke()).result.wad
    return estimated_trove1_debt, estimated_trove2_debt, expected_debt


@pytest.fixture(scope="function")
<<<<<<< HEAD
async def update_feeds_intermittent(request, starknet, shrine_owner, shrine, shrine_forge) -> List[Decimal]:
=======
async def update_feeds_intermittent(request, starknet, shrine, shrine_forge) -> List[Decimal]:
>>>>>>> 416c0408
    """
    Additional price feeds for yang 0 after `shrine_forge` with intermittent missed updates.

    This fixture takes in an index as argument, and skips that index when updating the
    price and multiplier values.
    """
<<<<<<< HEAD
=======

>>>>>>> 416c0408
    yang0_address = YANG_0_ADDRESS
    yang0_feed = create_feed(YANG_0_START_PRICE, FEED_LEN, MAX_PRICE_CHANGE)

    idx = request.param

    for i in range(FEED_LEN):
        # Add offset for initial feeds in `shrine`
        timestamp = (i + FEED_LEN) * TIME_INTERVAL
        set_block_timestamp(starknet, timestamp)

        price = yang0_feed[i]
        multiplier = MULTIPLIER_FEED[i]

        # Skip index after timestamp is set
        if i != idx:
            await shrine.advance(yang0_address, price).invoke(caller_address=SHRINE_OWNER)
            await shrine.update_multiplier(multiplier).invoke(caller_address=SHRINE_OWNER)

    return idx, list(map(from_wad, yang0_feed))


#
# Tests - Initial parameters of Shrine
#


@pytest.mark.usefixtures("shrine_deploy")
@pytest.mark.asyncio
async def test_shrine_deploy(shrine):
    # Check system is live
    live = (await shrine.get_live().invoke()).result.bool
    assert live == TRUE

    # Assert that `get_current_multiplier` terminates
    multiplier = (await shrine.get_current_multiplier().invoke()).result.multiplier_ray
    assert multiplier == RAY_SCALE


@pytest.mark.asyncio
async def test_shrine_setup(shrine_setup):
    shrine = shrine_setup

    # Check debt ceiling
    ceiling = (await shrine.get_ceiling().invoke()).result.wad
    assert ceiling == DEBT_CEILING

    # Check yang count
    yang_count = (await shrine.get_yangs_count().invoke()).result.ufelt
    assert yang_count == len(YANGS)

    # Check threshold
    for i in range(len(YANGS)):
        yang_address = YANGS[i]["address"]
        threshold = (await shrine.get_threshold(yang_address).invoke()).result.ray
        assert threshold == YANGS[i]["threshold"]

        # Assert that `get_current_yang_price` terminates
        price = (await shrine.get_current_yang_price(yang_address).invoke()).result.price_wad
        assert price == to_wad(YANGS[i]["start_price"])


@pytest.mark.asyncio
async def test_shrine_setup_with_feed(shrine_with_feeds):
    shrine, feeds = shrine_with_feeds

    # Check price feeds
    for i in range(len(YANGS)):
        yang_address = YANGS[i]["address"]

        start_price, start_cumulative_price = (await shrine.get_yang_price(yang_address, 0).invoke()).result
        assert start_price == to_wad(YANGS[i]["start_price"])
        assert start_cumulative_price == to_wad(YANGS[i]["start_price"])

        end_price, end_cumulative_price = (await shrine.get_yang_price(yang_address, FEED_LEN - 1).invoke()).result
        lo, hi = price_bounds(start_price, FEED_LEN, MAX_PRICE_CHANGE)
        assert lo <= end_price <= hi
        assert end_cumulative_price == sum(feeds[i])

    # Check multiplier feed
    start_multiplier, start_cumulative_multiplier = (await shrine.get_multiplier(0).invoke()).result
    assert start_multiplier == RAY_SCALE
    assert start_cumulative_multiplier == RAY_SCALE

    end_multiplier, end_cumulative_multiplier = (await shrine.get_multiplier(FEED_LEN - 1).invoke()).result
    assert end_multiplier != 0
    assert end_cumulative_multiplier == RAY_SCALE * (FEED_LEN)


@pytest.mark.usefixtures("shrine_deploy")
@pytest.mark.asyncio
<<<<<<< HEAD
async def test_auth(shrine_owner, users, shrine):
    b = await users("2nd owner")
    c = await users("3rd owner")
=======
async def test_auth(shrine_deploy):
    shrine = shrine_deploy

    #
    # Auth
    #
    b = str_to_felt("2nd owner")
    c = str_to_felt("3rd owner")
>>>>>>> 416c0408

    # Authorizing an address and testing that it can use authorized functions
    await shrine.authorize(b).invoke(caller_address=SHRINE_OWNER)
    b_authorized = (await shrine.get_auth(b).invoke()).result.bool
    assert b_authorized == TRUE

    await shrine.authorize(c).invoke(caller_address=b)
    c_authorized = (await shrine.get_auth(c).invoke()).result.bool
    assert c_authorized == TRUE

    # Revoking an address
    await shrine.revoke(c).invoke(caller_address=b)
    c_authorized = (await shrine.get_auth(c).invoke()).result.bool
    assert c_authorized == FALSE

    # Calling an authorized function with an unauthorized address - should fail
    with pytest.raises(StarkException):
        await shrine.revoke(b).invoke(caller_address=c)


#
# Tests - Yin parameters
#


@pytest.mark.asyncio
<<<<<<< HEAD
async def test_set_ceiling(shrine_owner, shrine):
    new_ceiling = to_wad(20_000_000)
    tx = await shrine_owner.send_tx(shrine.contract_address, "set_ceiling", [new_ceiling])
    assert_event_emitted(tx, shrine.contract_address, "CeilingUpdated", [new_ceiling])
    assert (await shrine.get_ceiling().invoke()).result.wad == new_ceiling
=======
async def test_shrine_deposit(shrine, shrine_deposit, collect_gas_cost):
    collect_gas_cost("shrine/deposit", shrine_deposit, 4, 1)
    assert_event_emitted(
        shrine_deposit,
        shrine.contract_address,
        "YangUpdated",
        [YANG_0_ADDRESS, to_wad(INITIAL_DEPOSIT), YANG_0_CEILING],
    )
    assert_event_emitted(
        shrine_deposit,
        shrine.contract_address,
        "DepositUpdated",
        [YANG_0_ADDRESS, TROVE_1, to_wad(INITIAL_DEPOSIT)],
    )
>>>>>>> 416c0408


@pytest.mark.asyncio
async def test_set_ceiling_unauthorized(bad_guy, shrine):
    with pytest.raises(StarkException):
        await bad_guy.send_tx(shrine.contract_address, "set_ceiling", [1])


#
# Tests - Yang onboarding and parameters
#


@pytest.mark.asyncio
async def test_add_yang_pass(shrine_owner, shrine):
    g_count = len(YANGS)
    assert (await shrine.get_yangs_count().invoke()).result.ufelt == g_count

    new_yang_address = 987
    new_yang_max = to_wad(42_000)
    new_yang_threshold = to_wad(Decimal("0.6"))
    new_yang_start_price = to_wad(5)
    tx = await shrine_owner.send_tx(
        shrine.contract_address,
        "add_yang",
        [new_yang_address, new_yang_max, new_yang_threshold, new_yang_start_price],
    )
    assert (await shrine.get_yangs_count().invoke()).result.ufelt == g_count + 1
    assert (await shrine.get_current_yang_price(new_yang_address).invoke()).result.price_wad == new_yang_start_price
    assert_event_emitted(
        tx,
        shrine.contract_address,
        "YangAdded",
        [new_yang_address, g_count + 1, new_yang_max, new_yang_start_price],
    )
    assert_event_emitted(tx, shrine.contract_address, "YangsCountUpdated", [g_count + 1])
    assert_event_emitted(
        tx,
        shrine.contract_address,
<<<<<<< HEAD
        "ThresholdUpdated",
        [new_yang_address, new_yang_threshold],
=======
        "DepositUpdated",
        [YANG_0_ADDRESS, TROVE_1, 0],
>>>>>>> 416c0408
    )

    # Check maximum is correct
    new_yang_info = (await shrine.get_yang(new_yang_address).invoke()).result.yang
    assert new_yang_info.total == 0
    assert new_yang_info.max == new_yang_max

    # Check start price is correct
    new_yang_price_info = (await shrine.get_current_yang_price(new_yang_address).invoke()).result
    assert new_yang_price_info.price_wad == new_yang_start_price

    # Check threshold is correct
    actual_threshold = (await shrine.get_threshold(new_yang_address).invoke()).result.ray
    assert actual_threshold == new_yang_threshold


@pytest.mark.asyncio
async def test_add_yang_duplicate_fail(shrine_owner, shrine):
    # Test adding duplicate Yang
    with pytest.raises(StarkException, match="Shrine: Yang already exists"):
        await shrine_owner.send_tx(
            shrine.contract_address,
            "add_yang",
            [YANG_0_ADDRESS, YANG_0_CEILING, YANG_0_THRESHOLD, to_wad(YANG_0_START_PRICE)],
        )


@pytest.mark.asyncio
<<<<<<< HEAD
async def test_add_yang_unauthorized(bad_guy, shrine):
    # test calling the func unauthorized
    bad_guy_yang_address = 555
    bad_guy_yang_max = to_wad(10_000)
    bad_guy_yang_threshold = to_wad(Decimal("0.5"))
    bad_guy_yang_start_price = to_wad(10)
    with pytest.raises(StarkException):
        await bad_guy.send_tx(
            shrine.contract_address,
            "add_yang",
            [
                bad_guy_yang_address,
                bad_guy_yang_max,
                bad_guy_yang_threshold,
                bad_guy_yang_start_price,
            ],
        )
=======
async def test_shrine_forge_pass(shrine, shrine_forge):

    assert_event_emitted(shrine_forge, shrine.contract_address, "DebtTotalUpdated", [FORGE_AMT])
    assert_event_emitted(shrine_forge, shrine.contract_address, "TroveUpdated", [TROVE_1, FEED_LEN - 1, FORGE_AMT])

    # Yin Events
    assert_event_emitted(shrine_forge, shrine.contract_address, "YinUpdated", [TROVE1_OWNER, FORGE_AMT])
    assert_event_emitted(shrine_forge, shrine.contract_address, "YinTotalUpdated", [FORGE_AMT])
>>>>>>> 416c0408


@pytest.mark.asyncio
async def test_set_threshold(shrine_owner, shrine):
    # test setting to normal value
    value = 90 * RAY_PERCENT
    tx = await shrine_owner.send_tx(shrine.contract_address, "set_threshold", [YANGS[0]["address"], value])
    assert_event_emitted(tx, shrine.contract_address, "ThresholdUpdated", [YANGS[0]["address"], value])
    assert (await shrine.get_threshold(YANGS[0]["address"]).invoke()).result.ray == value

    # test setting to max value
    max = RAY_SCALE
    tx = await shrine_owner.send_tx(shrine.contract_address, "set_threshold", [YANGS[0]["address"], max])
    assert_event_emitted(tx, shrine.contract_address, "ThresholdUpdated", [YANGS[0]["address"], max])
    assert (await shrine.get_threshold(YANGS[0]["address"]).invoke()).result.ray == max


@pytest.mark.asyncio
async def test_set_threshold_exceeds_max(shrine_owner, shrine):
    # test setting over the limit
    max = RAY_SCALE
    with pytest.raises(StarkException, match="Shrine: Threshold exceeds 100%"):
        await shrine_owner.send_tx(shrine.contract_address, "set_threshold", [YANGS[0]["address"], max + 1])


@pytest.mark.asyncio
<<<<<<< HEAD
async def test_set_threshold_unauthorized(bad_guy, shrine):
    value = 90 * RAY_PERCENT
    # test calling the func unauthorized
    with pytest.raises(StarkException):
        await bad_guy.send_tx(shrine.contract_address, "set_threshold", [YANGS[0]["address"], value])

=======
async def test_shrine_melt_pass(shrine, shrine_melt):
    assert_event_emitted(shrine_melt, shrine.contract_address, "DebtTotalUpdated", [0])
    assert_event_emitted(shrine_melt, shrine.contract_address, "TroveUpdated", [TROVE_1, FEED_LEN - 1, 0])

    # Yin events
    assert_event_emitted(shrine_melt, shrine.contract_address, "YinUpdated", [TROVE1_OWNER, 0])
    assert_event_emitted(shrine_melt, shrine.contract_address, "YinTotalUpdated", [0])

    system_debt = (await shrine.get_debt().invoke()).result.wad
    assert system_debt == 0
>>>>>>> 416c0408

@pytest.mark.asyncio
async def test_set_threshold_invalid_yang(shrine_owner, shrine):
    with pytest.raises(StarkException, match="Shrine: Yang does not exist"):
        await shrine_owner.send_tx(shrine.contract_address, "set_threshold", [FAUX_YANG_ADDRESS, to_wad(1000)])


@pytest.mark.asyncio
async def test_update_yang_max(shrine_owner, shrine):
    async def update_and_assert(new_yang_max):
        orig_yang = (await shrine.get_yang(YANG_0_ADDRESS).invoke()).result.yang
        tx = await shrine_owner.send_tx(shrine.contract_address, "update_yang_max", [YANG_0_ADDRESS, new_yang_max])
        assert_event_emitted(
            tx,
            shrine.contract_address,
            "YangUpdated",
            [YANG_0_ADDRESS, orig_yang.total, new_yang_max],
        )

        updated_yang = (await shrine.get_yang(YANG_0_ADDRESS).invoke()).result.yang
        assert updated_yang.total == orig_yang.total
        assert updated_yang.max == new_yang_max

    # test increasing the max
    new_yang_max = YANG_0_CEILING * 2
    await update_and_assert(new_yang_max)

    # test decreasing the max
    new_yang_max = YANG_0_CEILING - 1
    await update_and_assert(new_yang_max)

    # test decreasing the max below yang.total
    deposit_amt = to_wad(100)
    await shrine_owner.send_tx(
        shrine.contract_address, "deposit", [YANG_0_ADDRESS, deposit_amt, TROVE_1]
    )  # Deposit 100 yang tokens

    new_yang_max = deposit_amt - to_wad(1)
    await update_and_assert(
        new_yang_max
    )  # update yang_max to a value smaller than the total amount currently deposited

    # This should fail, since yang.total exceeds yang.max
    with pytest.raises(
        StarkException,
        match="Shrine: Exceeds maximum amount of Yang allowed for system",
    ):
        await shrine_owner.send_tx(shrine.contract_address, "deposit", [YANG_0_ADDRESS, deposit_amt, TROVE_1])


@pytest.mark.asyncio
async def test_update_yang_max_invalid_yang(shrine_owner, shrine):
    # test calling with a non-existing yang_address
    with pytest.raises(StarkException, match="Shrine: Yang does not exist"):
        await shrine_owner.send_tx(
            shrine.contract_address,
            "update_yang_max",
            [FAUX_YANG_ADDRESS, YANG_0_CEILING - 1],
        )


@pytest.mark.asyncio
<<<<<<< HEAD
async def test_update_yang_max_unauthorized(bad_guy, shrine):
    with pytest.raises(StarkException):
        await bad_guy.send_tx(shrine.contract_address, "update_yang_max", [YANG_0_ADDRESS, 2**251])
=======
@pytest.mark.parametrize(
    "method,calldata",
    [
        ("deposit", [YANG_0_ADDRESS, 1, 0]),  # yang_address, trove_id, amount
        ("withdraw", [YANG_0_ADDRESS, 1, 0]),  # yang_address, trove_id, amount
        ("forge", [1, 1, 0]),  # user_address, trove_id, amount
        ("melt", [1, 1, 0]),  # user_address, trove_id, amount
        (
            "move_yang",
            [YANG_0_ADDRESS, 1, 2, 0],
        ),  # yang_address, src_trove_id, dst_trove_id, amount
    ],
)
async def test_charge(shrine, estimate, method, calldata):
>>>>>>> 416c0408


#
# Tests - Shrine kill
#

<<<<<<< HEAD
=======
    # Test `charge` by calling the method without any value
    tx = await getattr(shrine, method)(*calldata).invoke(caller_address=SHRINE_OWNER)
>>>>>>> 416c0408

@pytest.mark.usefixtures("update_feeds")
@pytest.mark.asyncio
async def test_kill(shrine_owner, shrine):
    # Check shrine is live
    is_live = (await shrine.get_live().invoke()).result.bool
    assert is_live == TRUE

    tx = await shrine_owner.send_tx(shrine.contract_address, "kill", [])
    assert_event_emitted(tx, shrine.contract_address, "Killed")

    # Check shrine is not live
    is_live = (await shrine.get_live().invoke()).result.bool
    assert is_live == FALSE

    # Check deposit fails
    with pytest.raises(StarkException, match="Shrine: System is not live"):
        await shrine_owner.send_tx(shrine.contract_address, "deposit", [YANG_0_ADDRESS, to_wad(10), TROVE_1])

    # Check forge fails
    with pytest.raises(StarkException, match="Shrine: System is not live"):
        await shrine_owner.send_tx(shrine.contract_address, "forge", [to_wad(100), TROVE_1])

    # Test withdraw pass
    await shrine_owner.send_tx(shrine.contract_address, "withdraw", [YANG_0_ADDRESS, to_wad(1), TROVE_1])

    # Test melt pass
    await shrine_owner.send_tx(shrine.contract_address, "melt", [to_wad(100), TROVE_1])


@pytest.mark.asyncio
async def test_unauthorized_kill(bad_guy, shrine):
    # test calling func unauthorized
    with pytest.raises(StarkException):
        await bad_guy.send_tx(shrine.contract_address, "kill", [])


#
# Tests - Price and multiplier updates
#


@pytest.mark.usefixtures("update_feeds")
@pytest.mark.asyncio
async def test_advance(starknet, shrine_owner, shrine):
    timestamp = get_block_timestamp(starknet)
    interval = get_interval(timestamp)
    yang_price_info = (await shrine.get_yang_price(YANG_0_ADDRESS, interval - 1).invoke()).result

    new_price = to_wad(YANG_0_START_PRICE + 1)
    advance = await shrine_owner.send_tx(shrine.contract_address, "advance", [YANG_0_ADDRESS, new_price])

    expected_cumulative = int(yang_price_info.cumulative_price_wad + new_price)

    # Test event emitted
    assert_event_emitted(
        advance,
        shrine.contract_address,
        "YangPriceUpdated",
        [YANG_0_ADDRESS, new_price, expected_cumulative, interval],
    )

    # Test yang price is updated
    updated_yang_price_info = (await shrine.get_current_yang_price(YANG_0_ADDRESS).invoke()).result
    assert updated_yang_price_info.price_wad == new_price
    assert updated_yang_price_info.cumulative_price_wad == expected_cumulative
    assert updated_yang_price_info.interval_ufelt == interval


@pytest.mark.usefixtures("update_feeds")
@pytest.mark.asyncio
async def test_advance_unauthorized(bad_guy, shrine):
    with pytest.raises(StarkException):
        await bad_guy.send_tx(
            shrine.contract_address,
            "advance",
            [YANG_0_ADDRESS, to_wad(YANG_0_START_PRICE)],
        )


@pytest.mark.usefixtures("update_feeds")
@pytest.mark.asyncio
async def test_advance_invalid_yang(shrine_owner, shrine):
    with pytest.raises(StarkException, match="Shrine: Yang does not exist"):
        await shrine_owner.send_tx(
            shrine.contract_address,
            "advance",
            [FAUX_YANG_ADDRESS, to_wad(YANG_0_START_PRICE)],
        )


@pytest.mark.usefixtures("update_feeds")
@pytest.mark.asyncio
async def test_update_multiplier(starknet, shrine_owner, shrine):
    timestamp = get_block_timestamp(starknet)
    interval = get_interval(timestamp)
    multiplier_info = (await shrine.get_multiplier(interval - 1).invoke()).result

    new_multiplier_value = RAY_SCALE + RAY_SCALE // 2
    update = await shrine_owner.send_tx(shrine.contract_address, "update_multiplier", [new_multiplier_value])

    expected_cumulative = int(multiplier_info.cumulative_multiplier_ray + new_multiplier_value)

    # Test event emitted
    assert_event_emitted(
        update,
        shrine.contract_address,
        "MultiplierUpdated",
        [new_multiplier_value, expected_cumulative, interval],
    )

    # Test multiplier is updated
    updated_multiplier_info = (await shrine.get_current_multiplier().invoke()).result
    assert updated_multiplier_info.multiplier_ray == new_multiplier_value
    assert updated_multiplier_info.cumulative_multiplier_ray == expected_cumulative
    assert updated_multiplier_info.interval_ufelt == interval


@pytest.mark.usefixtures("update_feeds")
@pytest.mark.asyncio
async def test_update_multiplier_unauthorized(bad_guy, shrine):
    with pytest.raises(StarkException):
        await bad_guy.send_tx(shrine.contract_address, "update_multiplier", [YANG_0_ADDRESS, RAY_SCALE])


#
# Tests - Trove deposit
#


@pytest.mark.parametrize(
    "deposit_amt_wad",
    [0, to_wad(Decimal("1E-18")), INITIAL_DEPOSIT_WAD // 2, INITIAL_DEPOSIT_WAD - 1, INITIAL_DEPOSIT_WAD],
)
@pytest.mark.asyncio
async def test_shrine_deposit_pass(shrine_owner, shrine, deposit_amt_wad, collect_gas_cost):
    deposit = await shrine_owner.send_tx(
        shrine.contract_address,
        "deposit",
        [YANG_0_ADDRESS, deposit_amt_wad, TROVE_1],
    )

    collect_gas_cost("shrine/deposit", deposit, 4, 1)
    assert_event_emitted(
        deposit,
        shrine.contract_address,
        "YangUpdated",
        [YANG_0_ADDRESS, deposit_amt_wad, YANG_0_CEILING],
    )
    assert_event_emitted(
        deposit,
        shrine.contract_address,
        "DepositUpdated",
        [TROVE_1, YANG_0_ADDRESS, deposit_amt_wad],
    )

    yang = (await shrine.get_yang(YANG_0_ADDRESS).invoke()).result.yang
    assert yang.total == deposit_amt_wad

    amt = (await shrine.get_deposit(TROVE_1, YANG_0_ADDRESS).invoke()).result.wad
    assert amt == deposit_amt_wad

    # Check max forge amount
    yang_price = (await shrine.get_current_yang_price(YANG_0_ADDRESS).invoke()).result.price_wad
    max_forge_amt = from_wad((await shrine.get_max_forge(TROVE_1).invoke()).result.wad)
    expected_limit = calculate_max_forge([yang_price], [deposit_amt_wad], [YANG_0_THRESHOLD])
    assert_equalish(max_forge_amt, expected_limit)


@pytest.mark.asyncio
async def test_shrine_deposit_invalid_yang_fail(shrine_owner, shrine):
    # Invalid yang ID that has not been added
    with pytest.raises(StarkException, match="Shrine: Yang does not exist"):
        await shrine_owner.send_tx(shrine.contract_address, "deposit", [FAUX_YANG_ADDRESS, to_wad(1), TROVE_1])


@pytest.mark.asyncio
async def test_shrine_deposit_unauthorized(bad_guy, shrine):
    with pytest.raises(StarkException):
        await bad_guy.send_tx(
            shrine.contract_address,
            "deposit",
            [YANG_0_ADDRESS, INITIAL_DEPOSIT_WAD, TROVE_1],
        )


@pytest.mark.usefixtures("shrine_deposit")
@pytest.mark.asyncio
async def test_shrine_deposit_exceeds_max(shrine_owner, shrine):
    deposit_amt = YANG_0_CEILING - INITIAL_DEPOSIT_WAD + 1
    # Checks for shrine deposit that would exceed the max
    with pytest.raises(StarkException, match="Shrine: Exceeds maximum amount of Yang allowed for system"):
        await shrine_owner.send_tx(shrine.contract_address, "deposit", [YANG_0_ADDRESS, deposit_amt, TROVE_1])


#
# Tests - Trove withdraw
#


@pytest.mark.parametrize(
    "withdraw_amt_wad", [0, to_wad(Decimal("1E-18")), to_wad(1), INITIAL_DEPOSIT_WAD - 1, INITIAL_DEPOSIT_WAD]
)
@pytest.mark.usefixtures("shrine_deposit")
@pytest.mark.asyncio
async def test_shrine_withdraw_pass(shrine_owner, shrine, collect_gas_cost, withdraw_amt_wad):
    withdraw = await shrine_owner.send_tx(
        shrine.contract_address, "withdraw", [YANG_0_ADDRESS, withdraw_amt_wad, TROVE_1]
    )

    collect_gas_cost("shrine/withdraw", withdraw, 4, 1)

    remaining_amt_wad = INITIAL_DEPOSIT_WAD - withdraw_amt_wad

    assert_event_emitted(
        withdraw,
        shrine.contract_address,
        "YangUpdated",
        [YANG_0_ADDRESS, remaining_amt_wad, YANG_0_CEILING],
    )

    assert_event_emitted(
        withdraw,
        shrine.contract_address,
        "DepositUpdated",
        [TROVE_1, YANG_0_ADDRESS, remaining_amt_wad],
    )

    yang = (await shrine.get_yang(YANG_0_ADDRESS).invoke()).result.yang
    assert yang.total == remaining_amt_wad

    amt = (await shrine.get_deposit(TROVE_1, YANG_0_ADDRESS).invoke()).result.wad
    assert amt == remaining_amt_wad

    ltv = (await shrine.get_current_trove_ratio(TROVE_1).invoke()).result.ray
    assert ltv == 0

    is_healthy = (await shrine.is_healthy(TROVE_1).invoke()).result.bool
    assert is_healthy == TRUE

    # Check max forge amount
    yang_price = (await shrine.get_current_yang_price(YANG_0_ADDRESS).invoke()).result.price_wad
    max_forge_amt = from_wad((await shrine.get_max_forge(TROVE_1).invoke()).result.wad)
    expected_limit = calculate_max_forge([yang_price], [remaining_amt_wad], [YANG_0_THRESHOLD])
    assert_equalish(max_forge_amt, expected_limit)


@pytest.mark.usefixtures("shrine_forge")
@pytest.mark.parametrize("withdraw_amt_wad", [0, to_wad(Decimal("1E-18")), to_wad(1), to_wad(5)])
@pytest.mark.asyncio
async def test_shrine_forged_partial_withdraw_pass(shrine_owner, shrine, withdraw_amt_wad):
    price_wad = (await shrine.get_current_yang_price(YANG_0_ADDRESS).invoke()).result.price_wad

    initial_amt_wad = INITIAL_DEPOSIT_WAD
    remaining_amt_wad = initial_amt_wad - withdraw_amt_wad

    withdraw = await shrine_owner.send_tx(
        shrine.contract_address, "withdraw", [YANG_0_ADDRESS, withdraw_amt_wad, TROVE_1]
    )

    assert_event_emitted(
        withdraw,
        shrine.contract_address,
        "YangUpdated",
        [YANG_0_ADDRESS, remaining_amt_wad, YANG_0_CEILING],
    )

    assert_event_emitted(
        withdraw,
        shrine.contract_address,
        "DepositUpdated",
        [TROVE_1, YANG_0_ADDRESS, remaining_amt_wad],
    )

    yang = (await shrine.get_yang(YANG_0_ADDRESS).invoke()).result.yang
    assert yang.total == remaining_amt_wad

    amt = (await shrine.get_deposit(TROVE_1, YANG_0_ADDRESS).invoke()).result.wad
    assert amt == remaining_amt_wad

    ltv = (await shrine.get_current_trove_ratio(TROVE_1).invoke()).result.ray
    expected_ltv = from_wad(FORGE_AMT_WAD) / (from_wad(price_wad) * from_wad(remaining_amt_wad))
    assert_equalish(from_ray(ltv), expected_ltv)

    is_healthy = (await shrine.is_healthy(TROVE_1).invoke()).result.bool
    assert is_healthy == TRUE

    # Check max forge amount
    yang0_price_wad = (await shrine.get_current_yang_price(YANG_0_ADDRESS).invoke()).result.price_wad
    expected_max_forge_amt = calculate_max_forge([yang0_price_wad], [remaining_amt_wad], [YANG_0_THRESHOLD]) - from_wad(
        FORGE_AMT_WAD
    )
    max_forge_amt = from_wad((await shrine.get_max_forge(TROVE_1).invoke()).result.wad)
    assert_equalish(max_forge_amt, expected_max_forge_amt)


@pytest.mark.asyncio
async def test_shrine_withdraw_invalid_yang_fail(shrine_owner, shrine):
    # Invalid yang ID that has not been added
    with pytest.raises(StarkException, match="Shrine: Yang does not exist"):
        await shrine_owner.send_tx(shrine.contract_address, "withdraw", [FAUX_YANG_ADDRESS, to_wad(1), TROVE_1])


@pytest.mark.usefixtures("shrine_deposit")
@pytest.mark.asyncio
async def test_shrine_withdraw_insufficient_yang_fail(shrine_owner, shrine):
    with pytest.raises(StarkException, match="Shrine: Insufficient yang"):
        await shrine_owner.send_tx(shrine.contract_address, "withdraw", [YANG_0_ADDRESS, to_wad(11), TROVE_1])


@pytest.mark.usefixtures("update_feeds")
@pytest.mark.asyncio
async def test_shrine_withdraw_unsafe_fail(shrine_owner, shrine):
    # Get latest price
    price = (await shrine.get_yang_price(YANG_0_ADDRESS, 2 * FEED_LEN - 1).invoke()).result.price_wad
    assert price != 0

    unsafe_amt = (5000 / Decimal("0.85")) / from_wad(price)
    withdraw_amt = Decimal("10") - unsafe_amt

    with pytest.raises(StarkException, match="Shrine: Trove LTV is too high"):
        await shrine_owner.send_tx(
            shrine.contract_address,
            "withdraw",
            [YANG_0_ADDRESS, to_wad(withdraw_amt), TROVE_1],
        )


@pytest.mark.usefixtures("shrine_deposit")
@pytest.mark.asyncio
async def test_shrine_withdraw_unauthorized(bad_guy, shrine):
    with pytest.raises(StarkException):
        await bad_guy.send_tx(
            shrine.contract_address,
            "withdraw",
            [YANG_0_ADDRESS, INITIAL_DEPOSIT_WAD, TROVE_1],
        )


#
# Tests - Trove forge
#


@pytest.mark.parametrize(
    "forge_amt_wad", [0, to_wad(Decimal("1E-18")), FORGE_AMT_WAD // 2, FORGE_AMT_WAD - 1, FORGE_AMT_WAD]
)
@pytest.mark.usefixtures("shrine_deposit")
@pytest.mark.asyncio
async def test_shrine_forge_pass(shrine_owner, shrine, forge_amt_wad, collect_gas_cost):
    forge = await shrine_owner.send_tx(shrine.contract_address, "forge", [forge_amt_wad, TROVE_1])
    collect_gas_cost("shrine/forge", forge, 2, 1)

    assert_event_emitted(forge, shrine.contract_address, "DebtTotalUpdated", [forge_amt_wad])

    assert_event_emitted(
        forge,
        shrine.contract_address,
        "TroveUpdated",
        [TROVE_1, FEED_LEN - 1, forge_amt_wad],
    )

    system_debt = (await shrine.get_debt().invoke()).result.wad
    assert system_debt == forge_amt_wad

    trove = (await shrine.get_trove(TROVE_1).invoke()).result.trove
    assert trove.debt == forge_amt_wad
    assert trove.charge_from == FEED_LEN - 1

    yang0_price = (await shrine.get_current_yang_price(YANG_0_ADDRESS).invoke()).result.price_wad
    trove_ltv = (await shrine.get_current_trove_ratio(TROVE_1).invoke()).result.ray
    adjusted_trove_ltv = Decimal(trove_ltv) / RAY_SCALE
    expected_ltv = Decimal(forge_amt_wad) / Decimal(10 * yang0_price)
    assert_equalish(adjusted_trove_ltv, expected_ltv)

    healthy = (await shrine.is_healthy(TROVE_1).invoke()).result.bool
    assert healthy == TRUE

    # Check max forge amount
    yang_price = (await shrine.get_current_yang_price(YANG_0_ADDRESS).invoke()).result.price_wad
    max_forge_amt = from_wad((await shrine.get_max_forge(TROVE_1).invoke()).result.wad)
    expected_limit = calculate_max_forge([yang_price], [INITIAL_DEPOSIT_WAD], [YANG_0_THRESHOLD])
    current_debt = from_wad((await shrine.estimate(TROVE_1).invoke()).result.wad)
    assert_equalish(max_forge_amt, expected_limit - current_debt)


@pytest.mark.asyncio
async def test_shrine_forge_zero_deposit_fail(shrine_owner, shrine):
    # Forge without any yangs deposited
    with pytest.raises(StarkException, match="Shrine: Trove LTV is too high"):
        await shrine_owner.send_tx(shrine.contract_address, "forge", [to_wad(1_000), TROVE_1])


@pytest.mark.usefixtures("update_feeds")
@pytest.mark.asyncio
async def test_shrine_forge_unsafe_fail(shrine_owner, shrine):
    # Increase debt ceiling
    new_ceiling = to_wad(100_000)
    await shrine_owner.send_tx(shrine.contract_address, "set_ceiling", [new_ceiling])

    with pytest.raises(StarkException, match="Shrine: Trove LTV is too high"):
        await shrine_owner.send_tx(shrine.contract_address, "forge", [to_wad(14_000), TROVE_1])


@pytest.mark.usefixtures("update_feeds")
@pytest.mark.asyncio
async def test_shrine_forge_ceiling_fail(shrine_owner, shrine):
    # Deposit more yang
    await shrine_owner.send_tx(shrine.contract_address, "deposit", [YANG_0_ADDRESS, to_wad(10), TROVE_1])
    updated_deposit = (await shrine.get_deposit(TROVE_1, YANG_0_ADDRESS).invoke()).result.wad
    assert updated_deposit == to_wad(20)

    with pytest.raises(StarkException, match="Shrine: Debt ceiling reached"):
        await shrine_owner.send_tx(shrine.contract_address, "forge", [to_wad(15_000), TROVE_1])


@pytest.mark.usefixtures("shrine_deposit")
@pytest.mark.asyncio
async def test_shrine_forge_unauthorized(bad_guy, shrine):
    with pytest.raises(StarkException):
        await bad_guy.send_tx(shrine.contract_address, "forge", [FORGE_AMT_WAD, TROVE_1])


#
# Tests - Trove melt
#


@pytest.mark.asyncio
async def test_shrine_melt_pass(shrine, shrine_melt):
    assert_event_emitted(shrine_melt, shrine.contract_address, "DebtTotalUpdated", [0])

    assert_event_emitted(shrine_melt, shrine.contract_address, "TroveUpdated", [TROVE_1, FEED_LEN - 1, 0])

    system_debt = (await shrine.get_debt().invoke()).result.wad
    assert system_debt == 0

    trove = (await shrine.get_trove(TROVE_1).invoke()).result.trove
    assert trove.debt == 0
    assert trove.charge_from == FEED_LEN - 1

    shrine_ltv = (await shrine.get_current_trove_ratio(TROVE_1).invoke()).result.ray
    assert shrine_ltv == 0

    healthy = (await shrine.is_healthy(TROVE_1).invoke()).result.bool
    assert healthy == TRUE

    # Check max forge amount
    yang_price = (await shrine.get_current_yang_price(YANG_0_ADDRESS).invoke()).result.price_wad
    max_forge_amt = from_wad((await shrine.get_max_forge(TROVE_1).invoke()).result.wad)
    expected_limit = calculate_max_forge([yang_price], [INITIAL_DEPOSIT_WAD], [YANG_0_THRESHOLD])
    assert_equalish(max_forge_amt, expected_limit)


@pytest.mark.usefixtures("shrine_forge")
@pytest.mark.parametrize("melt_amt_wad", [0, to_wad(Decimal("1E-18")), FORGE_AMT_WAD // 2, FORGE_AMT_WAD])
@pytest.mark.asyncio
async def test_shrine_partial_melt_pass(shrine_owner, shrine, melt_amt_wad):
    price_wad = (await shrine.get_current_yang_price(YANG_0_ADDRESS).invoke()).result.price_wad

    estimated_debt_wad = (await shrine.estimate(TROVE_1).invoke()).result.wad
    outstanding_amt_wad = estimated_debt_wad - melt_amt_wad

    melt = await shrine_owner.send_tx(shrine.contract_address, "melt", [melt_amt_wad, TROVE_1])

    assert_event_emitted(melt, shrine.contract_address, "DebtTotalUpdated", [outstanding_amt_wad])

    assert_event_emitted(
        melt,
        shrine.contract_address,
        "TroveUpdated",
        [TROVE_1, FEED_LEN - 1, outstanding_amt_wad],
    )

    system_debt = (await shrine.get_debt().invoke()).result.wad
    assert system_debt == outstanding_amt_wad

    trove = (await shrine.get_trove(TROVE_1).invoke()).result.trove
    assert trove.debt == outstanding_amt_wad
    assert trove.charge_from == FEED_LEN - 1

    shrine_ltv = (await shrine.get_current_trove_ratio(TROVE_1).invoke()).result.ray
    expected_ltv = from_wad(outstanding_amt_wad) / (INITIAL_DEPOSIT * from_wad(price_wad))
    assert_equalish(from_ray(shrine_ltv), expected_ltv)

    healthy = (await shrine.is_healthy(TROVE_1).invoke()).result.bool
    assert healthy == TRUE

    # Check max forge amount
    yang_price = (await shrine.get_current_yang_price(YANG_0_ADDRESS).invoke()).result.price_wad
    max_forge_amt = from_wad((await shrine.get_max_forge(TROVE_1).invoke()).result.wad)
    expected_limit = calculate_max_forge([yang_price], [INITIAL_DEPOSIT_WAD], [YANG_0_THRESHOLD]) - from_wad(
        outstanding_amt_wad
    )
    assert_equalish(max_forge_amt, expected_limit)


@pytest.mark.usefixtures("update_feeds")
@pytest.mark.asyncio
async def test_shrine_melt_system_underflow(shrine_owner, shrine):
    estimated_debt = (await shrine.estimate(TROVE_1).invoke()).result.wad
    excess_debt = estimated_debt + 1
    with pytest.raises(StarkException, match="Shrine: Trove debt underflow"):
        await shrine_owner.send_tx(shrine.contract_address, "melt", [excess_debt, TROVE_1])


@pytest.mark.usefixtures("update_feeds_with_trove2")
@pytest.mark.asyncio
async def test_shrine_melt_trove_underflow(shrine_owner, shrine):
    estimated_debt = (await shrine.estimate(TROVE_1).invoke()).result.wad
    excess_debt = estimated_debt + 1
    with pytest.raises(StarkException, match="Shrine: Trove debt underflow"):
        await shrine_owner.send_tx(shrine.contract_address, "melt", [excess_debt, TROVE_1])


@pytest.mark.usefixtures("shrine_forge")
@pytest.mark.asyncio
async def test_shrine_melt_unauthorized(bad_guy, shrine):
    estimated_debt = (await shrine.estimate(TROVE_1).invoke()).result.wad
    with pytest.raises(StarkException):
        await bad_guy.send_tx(shrine.contract_address, "melt", [estimated_debt, TROVE_1])


#
# Tests - Trove estimate and charge
#


@pytest.mark.asyncio
async def test_estimate(shrine, estimate):
    trove1 = (await shrine.get_trove(TROVE_1).invoke()).result.trove
    assert trove1.charge_from == FEED_LEN - 1

    trove2 = (await shrine.get_trove(TROVE_2).invoke()).result.trove
    assert trove2.charge_from == FEED_LEN - 1

    last_updated = (await shrine.get_yang_price(YANG_0_ADDRESS, 2 * FEED_LEN - 1).invoke()).result.price_wad
    assert last_updated != 0

    estimated_trove1_debt, estimated_trove2_debt, expected_debt = estimate

    # Convert wad values to decimal
    adjusted_estimated_trove1_debt = Decimal(estimated_trove1_debt) / WAD_SCALE
    adjusted_estimated_trove2_debt = Decimal(estimated_trove2_debt) / WAD_SCALE

    # Check values
    assert_equalish(adjusted_estimated_trove1_debt, expected_debt)
    assert_equalish(adjusted_estimated_trove2_debt, expected_debt)


@pytest.mark.asyncio
@pytest.mark.parametrize(
    "method,calldata",
    [
        ("deposit", [YANG_0_ADDRESS, 0, 1]),  # yang_address, amount, trove_id
        ("withdraw", [YANG_0_ADDRESS, 0, 1]),  # yang_address, amount, trove_id
        ("forge", [0, 1]),  # amount, trove_id
        ("melt", [0, 1]),  # amount, trove_id
        (
            "move_yang",
            [YANG_0_ADDRESS, 0, 1, 2],
        ),  # yang_address, amount, src_trove_id, dst_trove_id
    ],
)
async def test_charge(shrine_owner, shrine, estimate, method, calldata):
    estimated_trove1_debt, estimated_trove2_debt, expected_debt = estimate

    # Calculate expected system debt
    if method == "move_yang":
        expected_system_debt = estimated_trove1_debt + estimated_trove2_debt
    else:
        expected_system_debt = estimated_trove1_debt + FORGE_AMT_WAD

    # Test `charge` by calling the method without any value
    tx = await shrine_owner.send_tx(shrine.contract_address, method, calldata)

    # Get updated system info
    new_system_debt = (await shrine.get_debt().invoke()).result.wad
    assert new_system_debt == expected_system_debt

    # Get updated trove information for Trove ID 1
    updated_trove1 = (await shrine.get_trove(TROVE_1).invoke()).result.trove
    adjusted_trove_debt = Decimal(updated_trove1.debt) / WAD_SCALE

    assert_equalish(adjusted_trove_debt, expected_debt)
    assert updated_trove1.charge_from == FEED_LEN * 2 - 1

    assert_event_emitted(tx, shrine.contract_address, "DebtTotalUpdated", [expected_system_debt])
    assert_event_emitted(
        tx,
        shrine.contract_address,
        "TroveUpdated",
        [TROVE_1, updated_trove1.charge_from, updated_trove1.debt],
    )

    # `charge` should not have any effect if `Trove.charge_from` is the current interval
    redundant_tx = await getattr(shrine, method)(*calldata).invoke(caller_address=SHRINE_OWNER)
    redundant_trove1 = (await shrine.get_trove(TROVE_1).invoke()).result.trove
    assert updated_trove1 == redundant_trove1
    assert_event_emitted(
        redundant_tx,
        shrine.contract_address,
        "DebtTotalUpdated",
        [expected_system_debt],
    )
    assert_event_emitted(
        redundant_tx,
        shrine.contract_address,
        "TroveUpdated",
        [TROVE_1, updated_trove1.charge_from, updated_trove1.debt],
    )

    # Check Trove ID 2 if method is `move_yang`
    if method == "move_yang":
        # Get updated trove information for Trove ID 2
        updated_trove2 = (await shrine.get_trove(TROVE_2).invoke()).result.trove
        adjusted_trove_debt = Decimal(updated_trove2.debt) / WAD_SCALE

        assert_equalish(adjusted_trove_debt, expected_debt)
        assert updated_trove2.charge_from == FEED_LEN * 2 - 1

        assert_event_emitted(
            tx,
            shrine.contract_address,
            "TroveUpdated",
            [TROVE_2, updated_trove2.charge_from, updated_trove2.debt],
        )

        # `charge` should not have any effect if `Trove.charge_from` is current interval + 1
        redundant_tx = await getattr(shrine, method)(*calldata).invoke(caller_address=SHRINE_OWNER)
        redundant_trove2 = (await shrine.get_trove(TROVE_2).invoke()).result.trove
        assert updated_trove2 == redundant_trove2
        assert_event_emitted(
            redundant_tx,
            shrine.contract_address,
            "DebtTotalUpdated",
            [expected_system_debt],
        )
        assert_event_emitted(
            redundant_tx,
            shrine.contract_address,
            "TroveUpdated",
            [TROVE_2, updated_trove2.charge_from, updated_trove2.debt],
        )


# Skip index 0 because initial price is set in `add_yang`
@pytest.mark.asyncio
@pytest.mark.parametrize(
    "update_feeds_intermittent",
    [0, 1, FEED_LEN - 2, FEED_LEN - 1],
    indirect=["update_feeds_intermittent"],
)
<<<<<<< HEAD
async def test_intermittent_charge(shrine_owner, shrine, update_feeds_intermittent):
=======
async def test_intermittent_charge(shrine, update_feeds_intermittent):
>>>>>>> 416c0408
    """
    Test for `charge` with "missed" price and multiplier updates at the given index.

    The `update_feeds_intermittent` fixture returns a tuple of the index that is skipped,
    and a list for the price feed.

    The index is with reference to the second set of feeds.
    Therefore, writes to the contract takes in an additional offset of FEED_LEN for the initial
    set of feeds in `shrine` fixture.
    """
<<<<<<< HEAD
=======

>>>>>>> 416c0408
    idx, price_feed = update_feeds_intermittent

    # Assert that value for skipped index is set to 0
    assert (await shrine.get_yang_price(YANG_0_ADDRESS, idx + FEED_LEN).invoke()).result.price_wad == 0
    assert (await shrine.get_multiplier(idx + FEED_LEN).invoke()).result.multiplier_ray == 0

    # Get yang price and multiplier value at `trove.charge_from`
    trove = (await shrine.get_trove(TROVE_1).invoke()).result.trove
    start_price = (await shrine.get_yang_price(YANG_0_ADDRESS, trove.charge_from).invoke()).result.price_wad
    start_multiplier = (await shrine.get_multiplier(trove.charge_from).invoke()).result.multiplier_ray

    # Modify feeds
    yang0_price_feed = [from_wad(start_price)] + price_feed
    multiplier_feed = [from_ray(start_multiplier)] + [Decimal("1")] * FEED_LEN

    # Add offset of 1 to account for last price of first set of feeds being appended as first value
    yang0_price_feed[idx + 1] = yang0_price_feed[idx]
    multiplier_feed[idx + 1] = multiplier_feed[idx]

    # Test 'charge' by calling deposit without any value
    await shrine.deposit(YANG_0_ADDRESS, TROVE_1, 0).invoke(caller_address=SHRINE_OWNER)
    updated_trove = (await shrine.get_trove(TROVE_1).invoke()).result.trove

    expected_debt = compound(
        [Decimal("10")],
        [yang0_price_feed[0]],
        [sum(yang0_price_feed)],
        multiplier_feed[0],
        sum(multiplier_feed),
        0,
        FEED_LEN * 2 - 1,
        Decimal("5000"),
    )

    adjusted_trove_debt = Decimal(updated_trove.debt) / WAD_SCALE
    # Precision loss gets quite bad for the interest accumulation calculations due
    # to the several multiplications and divisions, as well the `exp` function.
    assert_equalish(adjusted_trove_debt, expected_debt, Decimal("0.1"))

    assert updated_trove.charge_from == FEED_LEN * 2 - 1


<<<<<<< HEAD
#
# Tests - Move yang
#

=======
@pytest.mark.asyncio
async def test_move_yang_pass(shrine, shrine_forge, collect_gas_cost):
    collect_gas_cost("shrine/forge", shrine_forge, 2, 1)
>>>>>>> 416c0408

@pytest.mark.parametrize("move_amt", [0, to_wad(Decimal("1E-18")), 1, INITIAL_DEPOSIT // 2])
@pytest.mark.usefixtures("shrine_forge")
@pytest.mark.asyncio
async def test_move_yang_pass(shrine_owner, shrine, move_amt, collect_gas_cost):
    # Check max forge amount
    yang_price = (await shrine.get_current_yang_price(YANG_0_ADDRESS).invoke()).result.price_wad
    max_forge_amt = from_wad((await shrine.get_max_forge(TROVE_1).invoke()).result.wad)
    expected_limit = calculate_max_forge([yang_price], [INITIAL_DEPOSIT_WAD], [YANG_0_THRESHOLD])
    current_debt = from_wad((await shrine.estimate(TROVE_1).invoke()).result.wad)
    assert_equalish(max_forge_amt, expected_limit - current_debt)

<<<<<<< HEAD
    tx = await shrine_owner.send_tx(
        shrine.contract_address,
        "move_yang",
        [YANG_0_ADDRESS, to_wad(move_amt), TROVE_1, TROVE_2],
    )
=======
    move_amt = 1

    tx = await shrine.move_yang(YANG_0_ADDRESS, TROVE_1, TROVE_2, to_wad(move_amt)).invoke(caller_address=SHRINE_OWNER)
>>>>>>> 416c0408

    collect_gas_cost("shrine/move_yang", tx, 6, 1)

    assert_event_emitted(
        tx,
        shrine.contract_address,
        "DepositUpdated",
        [YANG_0_ADDRESS, TROVE_1, to_wad(INITIAL_DEPOSIT - move_amt)],
    )
    assert_event_emitted(
        tx,
        shrine.contract_address,
        "DepositUpdated",
        [YANG_0_ADDRESS, TROVE_2, to_wad(move_amt)],
    )

    src_amt = (await shrine.get_deposit(TROVE_1, YANG_0_ADDRESS).invoke()).result.wad
    assert src_amt == to_wad(INITIAL_DEPOSIT - move_amt)

    dst_amt = (await shrine.get_deposit(TROVE_2, YANG_0_ADDRESS).invoke()).result.wad
    assert dst_amt == to_wad(move_amt)

    # Check max forge amount
    max_forge_amt = from_wad((await shrine.get_max_forge(TROVE_1).invoke()).result.wad)
    move_amt_value = move_amt * from_wad(yang_price) * from_ray(YANG_0_THRESHOLD) * from_ray(LIMIT_RATIO)
    expected_limit -= move_amt_value
    assert_equalish(max_forge_amt, expected_limit - current_debt)


@pytest.mark.usefixtures("shrine_forge")
@pytest.mark.asyncio
<<<<<<< HEAD
async def test_move_yang_insufficient_fail(shrine_owner, shrine):
=======
async def test_shrine_deposit_invalid_yang_fail(shrine):

    # Invalid yang ID that has not been added
    with pytest.raises(StarkException, match="Shrine: Yang does not exist"):
        await shrine.deposit(789, TROVE_1, to_wad(1)).invoke(caller_address=SHRINE_OWNER)


@pytest.mark.asyncio
async def test_shrine_withdraw_invalid_yang_fail(shrine):

    # Invalid yang ID that has not been added
    with pytest.raises(StarkException, match="Shrine: Yang does not exist"):
        await shrine.withdraw(789, TROVE_1, to_wad(1)).invoke(caller_address=SHRINE_OWNER)


@pytest.mark.asyncio
async def test_shrine_withdraw_insufficient_yang_fail(shrine, shrine_deposit):
    with pytest.raises(StarkException, match="Shrine: Insufficient yang"):
        await shrine.withdraw(YANG_0_ADDRESS, TROVE_1, to_wad(11)).invoke(caller_address=SHRINE_OWNER)


@pytest.mark.asyncio
async def test_shrine_withdraw_unsafe_fail(shrine, update_feeds):

    # Get latest price
    price = (await shrine.get_yang_price(YANG_0_ADDRESS, 2 * FEED_LEN - 1).invoke()).result.price_wad
    assert price != 0

    unsafe_amt = (5000 / Decimal("0.85")) / from_wad(price)
    withdraw_amt = Decimal("10") - unsafe_amt

    with pytest.raises(StarkException, match="Shrine: Trove LTV is too high"):
        await shrine.withdraw(YANG_0_ADDRESS, TROVE_1, to_wad(withdraw_amt)).invoke(caller_address=SHRINE_OWNER)


@pytest.mark.asyncio
async def test_shrine_forge_zero_deposit_fail(shrine):

    # Forge without any yangs deposited
    with pytest.raises(StarkException, match="Shrine: Trove LTV is too high"):
        await shrine.forge(TROVE1_OWNER, TROVE_1, to_wad(1_000)).invoke(caller_address=SHRINE_OWNER)


@pytest.mark.asyncio
async def test_shrine_forge_unsafe_fail(shrine, update_feeds):
    # Increase debt ceiling
    new_ceiling = to_wad(100_000)
    await shrine.set_ceiling(new_ceiling).invoke(caller_address=SHRINE_OWNER)

    with pytest.raises(StarkException, match="Shrine: Trove LTV is too high"):
        await shrine.forge(TROVE1_OWNER, TROVE_1, to_wad(14_000)).invoke(caller_address=SHRINE_OWNER)


@pytest.mark.asyncio
async def test_shrine_forge_ceiling_fail(shrine, update_feeds):

    # Deposit more yang
    await shrine.deposit(YANG_0_ADDRESS, TROVE_1, to_wad(10)).invoke(caller_address=SHRINE_OWNER)
    updated_deposit = (await shrine.get_deposit(TROVE_1, YANG_0_ADDRESS).invoke()).result.wad
    assert updated_deposit == to_wad(20)

    with pytest.raises(StarkException, match="Shrine: Debt ceiling reached"):
        await shrine.forge(TROVE1_OWNER, TROVE_1, to_wad(15_000)).invoke(caller_address=SHRINE_OWNER)


@pytest.mark.asyncio
async def test_move_yang_insufficient_fail(shrine, shrine_forge):
>>>>>>> 416c0408
    with pytest.raises(StarkException, match="Shrine: Insufficient yang"):
        await shrine.move_yang(YANG_0_ADDRESS, TROVE_1, TROVE_2, to_wad(11)).invoke(caller_address=SHRINE_OWNER)


@pytest.mark.usefixtures("shrine_forge")
@pytest.mark.asyncio
<<<<<<< HEAD
async def test_move_yang_unsafe_fail(shrine_owner, shrine):
=======
async def test_move_yang_unsafe_fail(shrine, shrine_forge):
>>>>>>> 416c0408
    # Get latest price
    price = (await shrine.get_current_yang_price(YANG_0_ADDRESS).invoke()).result.price_wad
    assert price != 0

    unsafe_amt = (5000 / Decimal("0.85")) / from_wad(price)
    withdraw_amt = Decimal("10") - unsafe_amt

    with pytest.raises(StarkException, match="Shrine: Trove LTV is too high"):
        await shrine.move_yang(
            YANG_0_ADDRESS,
            TROVE_1,
            TROVE_2,
            to_wad(withdraw_amt),
        ).invoke(caller_address=SHRINE_OWNER)


@pytest.mark.usefixtures("shrine_deposit")
@pytest.mark.asyncio
<<<<<<< HEAD
async def test_move_yang_unauthorized(bad_guy, shrine):
    with pytest.raises(StarkException):
        await bad_guy.send_tx(
            shrine.contract_address,
            "move_yang",
            [YANG_0_ADDRESS, to_wad(1), TROVE_1, TROVE_2],
        )


#
# Tests - Getters for Trove information
#
=======
async def test_shrine_unhealthy(shrine, shrine_forge):
    # Calculate unsafe yang price
    yang_balance = from_wad((await shrine.get_deposit(TROVE_1, YANG_0_ADDRESS).invoke()).result.wad)
    debt = from_wad((await shrine.get_trove(TROVE_1).invoke()).result.trove.debt)
    unsafe_price = debt / Decimal("0.85") / yang_balance

    # Update yang price to unsafe level
    await shrine.advance(YANG_0_ADDRESS, to_wad(unsafe_price)).invoke(caller_address=SHRINE_OWNER)
    is_healthy = (await shrine.is_healthy(TROVE_1).invoke()).result.bool
    assert is_healthy == FALSE


@pytest.mark.asyncio
async def test_add_yang(shrine):
    g_count = len(YANGS)
    assert (await shrine.get_yangs_count().invoke()).result.ufelt == g_count

    new_yang_address = 987
    new_yang_max = to_wad(42_000)
    new_yang_threshold = to_wad(Decimal("0.6"))
    new_yang_start_price = to_wad(5)
    tx = await shrine.add_yang(new_yang_address, new_yang_max, new_yang_threshold, new_yang_start_price).invoke(
        caller_address=SHRINE_OWNER
    )

    assert (await shrine.get_yangs_count().invoke()).result.ufelt == g_count + 1
    assert (await shrine.get_current_yang_price(new_yang_address).invoke()).result.price_wad == new_yang_start_price
    assert_event_emitted(
        tx,
        shrine.contract_address,
        "YangAdded",
        [new_yang_address, g_count + 1, new_yang_max, new_yang_start_price],
    )
    assert_event_emitted(tx, shrine.contract_address, "YangsCountUpdated", [g_count + 1])
    assert_event_emitted(
        tx,
        shrine.contract_address,
        "ThresholdUpdated",
        [new_yang_address, new_yang_threshold],
    )

    # test calling the func unauthorized
    bad_guy_yang_address = 555
    bad_guy_yang_max = to_wad(10_000)
    bad_guy_yang_threshold = to_wad(Decimal("0.5"))
    bad_guy_yang_start_price = to_wad(10)

    with pytest.raises(StarkException):
        await shrine.add_yang(
            bad_guy_yang_address, bad_guy_yang_max, bad_guy_yang_threshold, bad_guy_yang_start_price
        ).invoke(caller_address=BAD_GUY)

    # Test adding duplicate Yang
    with pytest.raises(StarkException, match="Shrine: Yang already exists"):
        await shrine.add_yang(YANG_0_ADDRESS, new_yang_max, new_yang_threshold, new_yang_start_price).invoke(
            caller_address=SHRINE_OWNER
        )


@pytest.mark.asyncio
async def test_update_yang_max(shrine):
    async def update_and_assert(new_yang_max):
        orig_yang = (await shrine.get_yang(YANG_0_ADDRESS).invoke()).result.yang
        tx = await shrine.update_yang_max(YANG_0_ADDRESS, new_yang_max).invoke(caller_address=SHRINE_OWNER)
        assert_event_emitted(
            tx,
            shrine.contract_address,
            "YangUpdated",
            [YANG_0_ADDRESS, orig_yang.total, new_yang_max],
        )

        updated_yang = (await shrine.get_yang(YANG_0_ADDRESS).invoke()).result.yang
        assert updated_yang.total == orig_yang.total
        assert updated_yang.max == new_yang_max

    # test increasing the max
    new_yang_max = YANG_0_CEILING * 2
    await update_and_assert(new_yang_max)

    # test decreasing the max
    new_yang_max = YANG_0_CEILING - 1
    await update_and_assert(new_yang_max)

    # test decreasing the max below yang.total
    deposit_amt = to_wad(100)

    # Deposit 100 yang tokens
    await shrine.deposit(YANG_0_ADDRESS, TROVE_1, deposit_amt).invoke(caller_address=SHRINE_OWNER)
    new_yang_max = deposit_amt - to_wad(1)
    await update_and_assert(
        new_yang_max
    )  # update yang_max to a value smaller than the total amount currently deposited

    # This should fail, since yang.total exceeds yang.max
    with pytest.raises(
        StarkException,
        match="Shrine: Exceeds maximum amount of Yang allowed for system",
    ):
        await shrine.deposit(YANG_0_ADDRESS, TROVE_1, deposit_amt).invoke(caller_address=SHRINE_OWNER)

    # test calling with a non-existing yang_address
    faux_yang_address = 7890
    with pytest.raises(StarkException, match="Shrine: Yang does not exist"):
        await shrine.update_yang_max(faux_yang_address, new_yang_max).invoke(caller_address=SHRINE_OWNER)

    # test calling the func unauthorized
    with pytest.raises(StarkException):
        await shrine.update_yang_max(YANG_0_ADDRESS, 2**251).invoke(caller_address=BAD_GUY)


@pytest.mark.asyncio
async def test_set_threshold(shrine):

    # test setting to normal value
    value = 9 * 10**26
    tx = await shrine.set_threshold(YANGS[0]["address"], value).invoke(caller_address=SHRINE_OWNER)
    assert_event_emitted(tx, shrine.contract_address, "ThresholdUpdated", [YANGS[0]["address"], value])
    assert (await shrine.get_threshold(YANGS[0]["address"]).invoke()).result.ray == value

    # test setting to max value
    max = RAY_SCALE
    tx = await shrine.set_threshold(YANGS[0]["address"], max).invoke(caller_address=SHRINE_OWNER)
    assert_event_emitted(tx, shrine.contract_address, "ThresholdUpdated", [YANGS[0]["address"], max])
    assert (await shrine.get_threshold(YANGS[0]["address"]).invoke()).result.ray == max

    # test setting over the limit
    with pytest.raises(StarkException, match="Shrine: Threshold exceeds 100%"):
        await shrine.set_threshold(YANGS[0]["address"], max + 1).invoke(caller_address=SHRINE_OWNER)

    # test calling the func unauthorized
    with pytest.raises(StarkException):
        await shrine.set_threshold(YANGS[0]["address"], value).invoke(caller_address=BAD_GUY)


@pytest.mark.asyncio
async def test_kill(shrine, update_feeds):
    tx = await shrine.kill().invoke(caller_address=SHRINE_OWNER)
    assert_event_emitted(tx, shrine.contract_address, "Killed")

    # Check deposit fails
    with pytest.raises(StarkException, match="Shrine: System is not live"):
        await shrine.deposit(YANG_0_ADDRESS, TROVE_1, to_wad(10)).invoke(caller_address=SHRINE_OWNER)

    # Check forge fails
    with pytest.raises(StarkException, match="Shrine: System is not live"):
        await shrine.forge(TROVE1_OWNER, TROVE_1, to_wad(100)).invoke(caller_address=SHRINE_OWNER)

    # Test withdraw pass
    await shrine.withdraw(YANG_0_ADDRESS, TROVE_1, to_wad(1)).invoke(caller_address=SHRINE_OWNER)

    # Test melt pass
    await shrine.melt(TROVE1_OWNER, TROVE_1, to_wad(100)).invoke(caller_address=SHRINE_OWNER)


@pytest.mark.asyncio
async def test_set_ceiling(shrine):

    new_ceiling = to_wad(20_000_000)
    tx = await shrine.set_ceiling(new_ceiling).invoke(caller_address=SHRINE_OWNER)
    assert_event_emitted(tx, shrine.contract_address, "CeilingUpdated", [new_ceiling])
    assert (await shrine.get_ceiling().invoke()).result.wad == new_ceiling

    # test calling func unauthorized
    with pytest.raises(StarkException):
        await shrine.set_ceiling(1).invoke(caller_address=BAD_GUY)
>>>>>>> 416c0408


@pytest.mark.usefixtures("shrine_deposit_multiple")
@pytest.mark.asyncio
async def test_get_trove_threshold(shrine):
    prices = []
    for d in DEPOSITS:
        price = (await shrine.get_current_yang_price(d["address"]).invoke()).result.price_wad
        prices.append(price)

    expected_threshold = calculate_trove_threshold(
        prices, [d["amount"] for d in DEPOSITS], [d["threshold"] for d in DEPOSITS]
    )

    # Getting actual threshold
    actual_threshold = (await shrine.get_trove_threshold(TROVE_1).invoke()).result.threshold_ray
    assert_equalish(from_ray(actual_threshold), expected_threshold)


<<<<<<< HEAD
@pytest.mark.usefixtures("shrine_forge")
@pytest.mark.asyncio
async def test_shrine_unhealthy(shrine_owner, shrine):
    # Calculate unsafe yang price
    yang_balance = from_wad((await shrine.get_deposit(TROVE_1, YANG_0_ADDRESS).invoke()).result.wad)
    debt = from_wad((await shrine.get_trove(TROVE_1).invoke()).result.trove.debt)
    unsafe_price = debt / Decimal("0.85") / yang_balance

    # Update yang price to unsafe level
    await shrine_owner.send_tx(shrine.contract_address, "advance", [YANG_0_ADDRESS, to_wad(unsafe_price)])

    is_healthy = (await shrine.is_healthy(TROVE_1).invoke()).result.bool
    assert is_healthy == FALSE
=======
@pytest.mark.parametrize("transfer_amount", [0, FORGE_AMT // 2, FORGE_AMT])
@pytest.mark.asyncio
async def test_shrine_move_yin_pass(shrine, shrine_forge, transfer_amount):

    await shrine.move_yin(TROVE1_OWNER, TROVE2_OWNER, transfer_amount).invoke(caller_address=SHRINE_OWNER)
    # Checking the updated balances
    u1_new_bal = (await shrine.get_yin(TROVE1_OWNER).invoke()).result.wad
    assert u1_new_bal == FORGE_AMT - transfer_amount

    u2_new_bal = (await shrine.get_yin(TROVE2_OWNER).invoke()).result.wad
    assert u2_new_bal == transfer_amount


@pytest.mark.asyncio
async def test_shrine_move_yin_fail(shrine, shrine_forge):

    # Trying to transfer more than the user owns
    with pytest.raises(StarkException, match="Shrine: transfer amount exceeds yin balance"):
        await shrine.move_yin(TROVE1_OWNER, TROVE2_OWNER, FORGE_AMT + 1).invoke(caller_address=SHRINE_OWNER)

    # Trying to transfer a negative amount
    with pytest.raises(StarkException, match="Shrine: transfer amount outside the valid range."):
        await shrine.move_yin(TROVE1_OWNER, TROVE2_OWNER, signed_int_to_felt(-1)).invoke(caller_address=SHRINE_OWNER)

    # Trying to transfer an amount greater than 2**125
    with pytest.raises(StarkException, match="Shrine: transfer amount outside the valid range."):
        await shrine.move_yin(TROVE1_OWNER, TROVE2_OWNER, 2**125 + 1).invoke(caller_address=SHRINE_OWNER)


@pytest.mark.asyncio
async def test_shrine_melt_after_move_yin_fail(shrine, shrine_forge):

    # Transfer half of the forge amount to another account
    await shrine.move_yin(TROVE1_OWNER, TROVE2_OWNER, FORGE_AMT // 2).invoke(caller_address=SHRINE_OWNER)
    # Attempt to melt all debt - should fail since not enough yin
    with pytest.raises(StarkException, match="Shrine: not enough yin to melt debt"):
        await shrine.melt(TROVE1_OWNER, TROVE_1, FORGE_AMT).invoke(caller_address=SHRINE_OWNER)


@pytest.mark.asyncio
async def test_shrine_advance_update_multiplier_invalid_fail(shrine_deploy):
    shrine = shrine_deploy
    with pytest.raises(StarkException, match="Shrine: cannot set a price value to zero."):
        await shrine.advance(YANG_0_ADDRESS, 0).invoke(caller_address=SHRINE_OWNER)

    with pytest.raises(StarkException, match="Shrine: cannot set a multiplier value to zero."):
        await shrine.update_multiplier(0).invoke(caller_address=SHRINE_OWNER)
>>>>>>> 416c0408
<|MERGE_RESOLUTION|>--- conflicted
+++ resolved
@@ -7,7 +7,6 @@
 from starkware.starknet.testing.objects import StarknetTransactionExecutionInfo
 from starkware.starkware_utils.error_handling import StarkException
 
-from tests.account import Account
 from tests.shrine.constants import *  # noqa: F403
 from tests.utils import (
     BAD_GUY,
@@ -32,14 +31,6 @@
     to_wad,
 )
 
-<<<<<<< HEAD
-YANG_0_ADDRESS = YANGS[0]["address"]
-YANG_0_CEILING = YANGS[0]["ceiling"]
-YANG_0_THRESHOLD = YANGS[0]["threshold"]
-YANG_0_START_PRICE = YANGS[0]["start_price"]
-
-=======
->>>>>>> 416c0408
 #
 # Structs
 #
@@ -245,107 +236,34 @@
 
 
 @pytest.fixture
-<<<<<<< HEAD
-async def shrine_owner(users) -> Account:
-    return await users("shrine owner")
-
-
-@pytest.fixture
-async def bad_guy(users) -> Account:
-    """Unauthorized address"""
-    return await users("bad guy")
-
-
-@pytest.fixture
-async def shrine_deposit(shrine_owner, shrine) -> StarknetTransactionExecutionInfo:
-    deposit = await shrine_owner.send_tx(
-        shrine.contract_address,
-        "deposit",
-        [YANG_0_ADDRESS, INITIAL_DEPOSIT_WAD, TROVE_1],
-    )
-    return deposit
-
-
-@pytest.fixture
-async def shrine_deposit_multiple(shrine_owner, shrine):
-    for d in DEPOSITS:
-        await shrine_owner.send_tx(shrine.contract_address, "deposit", [d["address"], d["amount"], TROVE_1])
-
-
-@pytest.fixture
-async def shrine_forge(shrine_owner, shrine, shrine_deposit) -> StarknetTransactionExecutionInfo:
-    forge = await shrine_owner.send_tx(shrine.contract_address, "forge", [FORGE_AMT_WAD, TROVE_1])
-    return forge
-
-
-@pytest.fixture
-async def shrine_melt(shrine_owner, shrine, shrine_forge) -> StarknetTransactionExecutionInfo:
-    estimated_debt = (await shrine.estimate(TROVE_1).invoke()).result.wad
-    melt = await shrine_owner.send_tx(shrine.contract_address, "melt", [estimated_debt, TROVE_1])
-
-    return melt
-
-
-@pytest.fixture
-async def shrine_withdraw(shrine_owner, shrine, shrine_deposit) -> StarknetTransactionExecutionInfo:
-    withdraw = await shrine_owner.send_tx(
-        shrine.contract_address,
-        "withdraw",
-        [YANG_0_ADDRESS, INITIAL_DEPOSIT_WAD, TROVE_1],
-=======
 async def shrine_withdraw(shrine, shrine_deposit) -> StarknetTransactionExecutionInfo:
     withdraw = await shrine.withdraw(YANG_0_ADDRESS, TROVE_1, to_wad(INITIAL_DEPOSIT)).invoke(
         caller_address=SHRINE_OWNER
->>>>>>> 416c0408
     )
     return withdraw
 
 
 @pytest.fixture
-<<<<<<< HEAD
-async def update_feeds(starknet, shrine_owner, shrine, shrine_forge) -> List[Decimal]:
+async def update_feeds(starknet, shrine, shrine_forge) -> List[Decimal]:
     """
     Additional price feeds for yang 0 after `shrine_forge`
     """
-=======
-async def update_feeds(starknet, shrine, shrine_forge) -> List[Decimal]:
-    """
-    Additional price feeds for yang 0 after `shrine_forge`
-    """
-
->>>>>>> 416c0408
+
     yang0_address = YANG_0_ADDRESS
-    yang0_feed = create_feed(YANG_0_START_PRICE, FEED_LEN, MAX_PRICE_CHANGE)
+    yang0_feed = create_feed(YANGS[0]["start_price"], FEED_LEN, MAX_PRICE_CHANGE)
 
     for i in range(FEED_LEN):
         # Add offset for initial feeds in `shrine`
         timestamp = (i + FEED_LEN) * TIME_INTERVAL
-<<<<<<< HEAD
         set_block_timestamp(starknet, timestamp)
-        await shrine_owner.send_tx(shrine.contract_address, "advance", [yang0_address, yang0_feed[i]])
-        await shrine_owner.send_tx(shrine.contract_address, "update_multiplier", [MULTIPLIER_FEED[i]])
-=======
-        set_block_timestamp(starknet.state, timestamp)
 
         await shrine.advance(yang0_address, yang0_feed[i]).invoke(caller_address=SHRINE_OWNER)
         await shrine.update_multiplier(MULTIPLIER_FEED[i]).invoke(caller_address=SHRINE_OWNER)
->>>>>>> 416c0408
 
     return list(map(from_wad, yang0_feed))
 
 
 @pytest.fixture
-<<<<<<< HEAD
-async def shrine_deposit_trove2(shrine_owner, shrine) -> StarknetTransactionExecutionInfo:
-    """
-    Replicate deposit for another trove.
-    """
-    deposit = await shrine_owner.send_tx(
-        shrine.contract_address,
-        "deposit",
-        [YANG_0_ADDRESS, INITIAL_DEPOSIT_WAD, TROVE_2],
-    )
-=======
 async def shrine_deposit_multiple(shrine):
     for d in DEPOSITS:
         await shrine.deposit(d["address"], TROVE_1, d["amount"]).invoke(caller_address=SHRINE_OWNER)
@@ -357,18 +275,10 @@
     Replicate deposit for another trove.
     """
     deposit = await shrine.deposit(YANG_0_ADDRESS, TROVE_2, to_wad(INITIAL_DEPOSIT)).invoke(caller_address=SHRINE_OWNER)
->>>>>>> 416c0408
     return deposit
 
 
 @pytest.fixture
-<<<<<<< HEAD
-async def shrine_forge_trove2(shrine_owner, shrine, shrine_deposit_trove2) -> StarknetTransactionExecutionInfo:
-    """
-    Replicate forge for another trove.
-    """
-    forge = await shrine_owner.send_tx(shrine.contract_address, "forge", [FORGE_AMT_WAD, TROVE_2])
-=======
 async def shrine_melt(shrine, shrine_forge) -> StarknetTransactionExecutionInfo:
 
     estimated_debt = (await shrine.estimate(TROVE_1).invoke()).result.wad
@@ -381,8 +291,7 @@
     """
     Replicate forge for another trove.
     """
-    forge = await shrine.forge(TROVE2_OWNER, TROVE_2, FORGE_AMT).invoke(caller_address=SHRINE_OWNER)
->>>>>>> 416c0408
+    forge = await shrine.forge(TROVE2_OWNER, TROVE_2, FORGE_AMT_WAD).invoke(caller_address=SHRINE_OWNER)
     return forge
 
 
@@ -428,23 +337,16 @@
 
 
 @pytest.fixture(scope="function")
-<<<<<<< HEAD
-async def update_feeds_intermittent(request, starknet, shrine_owner, shrine, shrine_forge) -> List[Decimal]:
-=======
 async def update_feeds_intermittent(request, starknet, shrine, shrine_forge) -> List[Decimal]:
->>>>>>> 416c0408
     """
     Additional price feeds for yang 0 after `shrine_forge` with intermittent missed updates.
 
     This fixture takes in an index as argument, and skips that index when updating the
     price and multiplier values.
     """
-<<<<<<< HEAD
-=======
-
->>>>>>> 416c0408
+
     yang0_address = YANG_0_ADDRESS
-    yang0_feed = create_feed(YANG_0_START_PRICE, FEED_LEN, MAX_PRICE_CHANGE)
+    yang0_feed = create_feed(YANGS[0]["start_price"], FEED_LEN, MAX_PRICE_CHANGE)
 
     idx = request.param
 
@@ -533,11 +435,6 @@
 
 @pytest.mark.usefixtures("shrine_deploy")
 @pytest.mark.asyncio
-<<<<<<< HEAD
-async def test_auth(shrine_owner, users, shrine):
-    b = await users("2nd owner")
-    c = await users("3rd owner")
-=======
 async def test_auth(shrine_deploy):
     shrine = shrine_deploy
 
@@ -546,7 +443,6 @@
     #
     b = str_to_felt("2nd owner")
     c = str_to_felt("3rd owner")
->>>>>>> 416c0408
 
     # Authorizing an address and testing that it can use authorized functions
     await shrine.authorize(b).invoke(caller_address=SHRINE_OWNER)
@@ -573,34 +469,17 @@
 
 
 @pytest.mark.asyncio
-<<<<<<< HEAD
-async def test_set_ceiling(shrine_owner, shrine):
+async def test_set_ceiling(shrine):
     new_ceiling = to_wad(20_000_000)
-    tx = await shrine_owner.send_tx(shrine.contract_address, "set_ceiling", [new_ceiling])
+    tx = await shrine.set_ceiling(new_ceiling).invoke(caller_address=SHRINE_OWNER)
     assert_event_emitted(tx, shrine.contract_address, "CeilingUpdated", [new_ceiling])
     assert (await shrine.get_ceiling().invoke()).result.wad == new_ceiling
-=======
-async def test_shrine_deposit(shrine, shrine_deposit, collect_gas_cost):
-    collect_gas_cost("shrine/deposit", shrine_deposit, 4, 1)
-    assert_event_emitted(
-        shrine_deposit,
-        shrine.contract_address,
-        "YangUpdated",
-        [YANG_0_ADDRESS, to_wad(INITIAL_DEPOSIT), YANG_0_CEILING],
-    )
-    assert_event_emitted(
-        shrine_deposit,
-        shrine.contract_address,
-        "DepositUpdated",
-        [YANG_0_ADDRESS, TROVE_1, to_wad(INITIAL_DEPOSIT)],
-    )
->>>>>>> 416c0408
-
-
-@pytest.mark.asyncio
-async def test_set_ceiling_unauthorized(bad_guy, shrine):
+
+
+@pytest.mark.asyncio
+async def test_set_ceiling_unauthorized(shrine):
     with pytest.raises(StarkException):
-        await bad_guy.send_tx(shrine.contract_address, "set_ceiling", [1])
+        await shrine.set_ceiling(1).invoke(caller_address=BAD_GUY)
 
 
 #
@@ -609,7 +488,7 @@
 
 
 @pytest.mark.asyncio
-async def test_add_yang_pass(shrine_owner, shrine):
+async def test_add_yang_pass(shrine):
     g_count = len(YANGS)
     assert (await shrine.get_yangs_count().invoke()).result.ufelt == g_count
 
@@ -617,11 +496,12 @@
     new_yang_max = to_wad(42_000)
     new_yang_threshold = to_wad(Decimal("0.6"))
     new_yang_start_price = to_wad(5)
-    tx = await shrine_owner.send_tx(
-        shrine.contract_address,
-        "add_yang",
-        [new_yang_address, new_yang_max, new_yang_threshold, new_yang_start_price],
-    )
+    tx = await shrine.add_yang(
+        new_yang_address,
+        new_yang_max,
+        new_yang_threshold,
+        new_yang_start_price,
+    ).invoke(caller_address=SHRINE_OWNER)
     assert (await shrine.get_yangs_count().invoke()).result.ufelt == g_count + 1
     assert (await shrine.get_current_yang_price(new_yang_address).invoke()).result.price_wad == new_yang_start_price
     assert_event_emitted(
@@ -634,13 +514,8 @@
     assert_event_emitted(
         tx,
         shrine.contract_address,
-<<<<<<< HEAD
         "ThresholdUpdated",
         [new_yang_address, new_yang_threshold],
-=======
-        "DepositUpdated",
-        [YANG_0_ADDRESS, TROVE_1, 0],
->>>>>>> 416c0408
     )
 
     # Check maximum is correct
@@ -658,102 +533,72 @@
 
 
 @pytest.mark.asyncio
-async def test_add_yang_duplicate_fail(shrine_owner, shrine):
+async def test_add_yang_duplicate_fail(shrine):
     # Test adding duplicate Yang
     with pytest.raises(StarkException, match="Shrine: Yang already exists"):
-        await shrine_owner.send_tx(
-            shrine.contract_address,
-            "add_yang",
-            [YANG_0_ADDRESS, YANG_0_CEILING, YANG_0_THRESHOLD, to_wad(YANG_0_START_PRICE)],
+        await shrine.add_yang(YANG_0_ADDRESS, YANG_0_CEILING, YANG_0_THRESHOLD, to_wad(YANGS[0]["start_price"])).invoke(
+            caller_address=SHRINE_OWNER
         )
 
 
 @pytest.mark.asyncio
-<<<<<<< HEAD
-async def test_add_yang_unauthorized(bad_guy, shrine):
+async def test_add_yang_unauthorized(shrine):
     # test calling the func unauthorized
     bad_guy_yang_address = 555
     bad_guy_yang_max = to_wad(10_000)
     bad_guy_yang_threshold = to_wad(Decimal("0.5"))
     bad_guy_yang_start_price = to_wad(10)
     with pytest.raises(StarkException):
-        await bad_guy.send_tx(
-            shrine.contract_address,
-            "add_yang",
-            [
-                bad_guy_yang_address,
-                bad_guy_yang_max,
-                bad_guy_yang_threshold,
-                bad_guy_yang_start_price,
-            ],
-        )
-=======
-async def test_shrine_forge_pass(shrine, shrine_forge):
-
-    assert_event_emitted(shrine_forge, shrine.contract_address, "DebtTotalUpdated", [FORGE_AMT])
-    assert_event_emitted(shrine_forge, shrine.contract_address, "TroveUpdated", [TROVE_1, FEED_LEN - 1, FORGE_AMT])
-
-    # Yin Events
-    assert_event_emitted(shrine_forge, shrine.contract_address, "YinUpdated", [TROVE1_OWNER, FORGE_AMT])
-    assert_event_emitted(shrine_forge, shrine.contract_address, "YinTotalUpdated", [FORGE_AMT])
->>>>>>> 416c0408
-
-
-@pytest.mark.asyncio
-async def test_set_threshold(shrine_owner, shrine):
+        await shrine.add_yang(
+            bad_guy_yang_address,
+            bad_guy_yang_max,
+            bad_guy_yang_threshold,
+            bad_guy_yang_start_price,
+        ).invoke(caller_address=BAD_GUY)
+
+
+@pytest.mark.asyncio
+async def test_set_threshold(shrine):
     # test setting to normal value
     value = 90 * RAY_PERCENT
-    tx = await shrine_owner.send_tx(shrine.contract_address, "set_threshold", [YANGS[0]["address"], value])
-    assert_event_emitted(tx, shrine.contract_address, "ThresholdUpdated", [YANGS[0]["address"], value])
-    assert (await shrine.get_threshold(YANGS[0]["address"]).invoke()).result.ray == value
+    tx = await shrine.set_threshold(YANG_0_ADDRESS, value).invoke(caller_address=SHRINE_OWNER)
+    assert_event_emitted(tx, shrine.contract_address, "ThresholdUpdated", [YANG_0_ADDRESS, value])
+    assert (await shrine.get_threshold(YANG_0_ADDRESS).invoke()).result.ray == value
 
     # test setting to max value
     max = RAY_SCALE
-    tx = await shrine_owner.send_tx(shrine.contract_address, "set_threshold", [YANGS[0]["address"], max])
-    assert_event_emitted(tx, shrine.contract_address, "ThresholdUpdated", [YANGS[0]["address"], max])
-    assert (await shrine.get_threshold(YANGS[0]["address"]).invoke()).result.ray == max
-
-
-@pytest.mark.asyncio
-async def test_set_threshold_exceeds_max(shrine_owner, shrine):
+    tx = await shrine.set_threshold(YANG_0_ADDRESS, max).invoke(caller_address=SHRINE_OWNER)
+    assert_event_emitted(tx, shrine.contract_address, "ThresholdUpdated", [YANG_0_ADDRESS, max])
+    assert (await shrine.get_threshold(YANG_0_ADDRESS).invoke()).result.ray == max
+
+
+@pytest.mark.asyncio
+async def test_set_threshold_exceeds_max(shrine):
     # test setting over the limit
     max = RAY_SCALE
     with pytest.raises(StarkException, match="Shrine: Threshold exceeds 100%"):
-        await shrine_owner.send_tx(shrine.contract_address, "set_threshold", [YANGS[0]["address"], max + 1])
-
-
-@pytest.mark.asyncio
-<<<<<<< HEAD
-async def test_set_threshold_unauthorized(bad_guy, shrine):
+        await shrine.set_threshold(YANG_0_ADDRESS, max + 1).invoke(caller_address=SHRINE_OWNER)
+
+
+@pytest.mark.asyncio
+async def test_set_threshold_unauthorized(shrine):
     value = 90 * RAY_PERCENT
     # test calling the func unauthorized
     with pytest.raises(StarkException):
-        await bad_guy.send_tx(shrine.contract_address, "set_threshold", [YANGS[0]["address"], value])
-
-=======
-async def test_shrine_melt_pass(shrine, shrine_melt):
-    assert_event_emitted(shrine_melt, shrine.contract_address, "DebtTotalUpdated", [0])
-    assert_event_emitted(shrine_melt, shrine.contract_address, "TroveUpdated", [TROVE_1, FEED_LEN - 1, 0])
-
-    # Yin events
-    assert_event_emitted(shrine_melt, shrine.contract_address, "YinUpdated", [TROVE1_OWNER, 0])
-    assert_event_emitted(shrine_melt, shrine.contract_address, "YinTotalUpdated", [0])
-
-    system_debt = (await shrine.get_debt().invoke()).result.wad
-    assert system_debt == 0
->>>>>>> 416c0408
-
-@pytest.mark.asyncio
-async def test_set_threshold_invalid_yang(shrine_owner, shrine):
+        await shrine.set_threshold(YANG_0_ADDRESS, value).invoke(caller_address=BAD_GUY)
+
+
+@pytest.mark.asyncio
+async def test_set_threshold_invalid_yang(shrine):
     with pytest.raises(StarkException, match="Shrine: Yang does not exist"):
-        await shrine_owner.send_tx(shrine.contract_address, "set_threshold", [FAUX_YANG_ADDRESS, to_wad(1000)])
-
-
-@pytest.mark.asyncio
-async def test_update_yang_max(shrine_owner, shrine):
+        await shrine.set_threshold(FAUX_YANG_ADDRESS, to_wad(1000)).invoke(caller_address=SHRINE_OWNER)
+
+
+@pytest.mark.asyncio
+async def test_update_yang_max(shrine):
     async def update_and_assert(new_yang_max):
         orig_yang = (await shrine.get_yang(YANG_0_ADDRESS).invoke()).result.yang
-        tx = await shrine_owner.send_tx(shrine.contract_address, "update_yang_max", [YANG_0_ADDRESS, new_yang_max])
+        tx = await shrine.update_yang_max(YANG_0_ADDRESS, new_yang_max).invoke(caller_address=SHRINE_OWNER)
         assert_event_emitted(
             tx,
             shrine.contract_address,
@@ -775,9 +620,8 @@
 
     # test decreasing the max below yang.total
     deposit_amt = to_wad(100)
-    await shrine_owner.send_tx(
-        shrine.contract_address, "deposit", [YANG_0_ADDRESS, deposit_amt, TROVE_1]
-    )  # Deposit 100 yang tokens
+    # Deposit 100 yang tokens
+    await shrine.deposit(YANG_0_ADDRESS, TROVE_1, deposit_amt).invoke(caller_address=SHRINE_OWNER)
 
     new_yang_max = deposit_amt - to_wad(1)
     await update_and_assert(
@@ -789,26 +633,549 @@
         StarkException,
         match="Shrine: Exceeds maximum amount of Yang allowed for system",
     ):
-        await shrine_owner.send_tx(shrine.contract_address, "deposit", [YANG_0_ADDRESS, deposit_amt, TROVE_1])
-
-
-@pytest.mark.asyncio
-async def test_update_yang_max_invalid_yang(shrine_owner, shrine):
+        await shrine.deposit(YANG_0_ADDRESS, TROVE_1, deposit_amt).invoke(caller_address=SHRINE_OWNER)
+
+
+@pytest.mark.asyncio
+async def test_update_yang_max_invalid_yang(shrine):
     # test calling with a non-existing yang_address
     with pytest.raises(StarkException, match="Shrine: Yang does not exist"):
-        await shrine_owner.send_tx(
-            shrine.contract_address,
-            "update_yang_max",
-            [FAUX_YANG_ADDRESS, YANG_0_CEILING - 1],
-        )
-
-
-@pytest.mark.asyncio
-<<<<<<< HEAD
-async def test_update_yang_max_unauthorized(bad_guy, shrine):
+        await shrine.update_yang_max(FAUX_YANG_ADDRESS, YANG_0_CEILING - 1).invoke(caller_address=SHRINE_OWNER)
+
+
+@pytest.mark.asyncio
+async def test_update_yang_max_unauthorized(shrine):
     with pytest.raises(StarkException):
-        await bad_guy.send_tx(shrine.contract_address, "update_yang_max", [YANG_0_ADDRESS, 2**251])
-=======
+        await shrine.update_yang_max(YANG_0_ADDRESS, 2**251).invoke(caller_address=BAD_GUY)
+
+
+#
+# Tests - Shrine kill
+#
+
+
+@pytest.mark.usefixtures("update_feeds")
+@pytest.mark.asyncio
+async def test_kill(shrine):
+    # Check shrine is live
+    is_live = (await shrine.get_live().invoke()).result.bool
+    assert is_live == TRUE
+
+    tx = await shrine.kill().invoke(caller_address=SHRINE_OWNER)
+    assert_event_emitted(tx, shrine.contract_address, "Killed")
+
+    # Check shrine is not live
+    is_live = (await shrine.get_live().invoke()).result.bool
+    assert is_live == FALSE
+
+    # Check deposit fails
+    with pytest.raises(StarkException, match="Shrine: System is not live"):
+        await shrine.deposit(YANG_0_ADDRESS, TROVE_1, to_wad(10)).invoke(caller_address=SHRINE_OWNER)
+
+    # Check forge fails
+    with pytest.raises(StarkException, match="Shrine: System is not live"):
+        await shrine.forge(TROVE1_OWNER, TROVE_1, to_wad(100)).invoke(caller_address=SHRINE_OWNER)
+
+    # Test withdraw pass
+    await shrine.withdraw(YANG_0_ADDRESS, TROVE_1, to_wad(1)).invoke(caller_address=SHRINE_OWNER)
+
+    # Test melt pass
+    await shrine.melt(TROVE1_OWNER, TROVE_1, to_wad(100)).invoke(caller_address=SHRINE_OWNER)
+
+
+@pytest.mark.asyncio
+async def test_unauthorized_kill(shrine):
+    # test calling func unauthorized
+    with pytest.raises(StarkException):
+        await shrine.kill().invoke(caller_address=BAD_GUY)
+
+
+#
+# Tests - Price and multiplier updates
+#
+
+
+@pytest.mark.usefixtures("update_feeds")
+@pytest.mark.asyncio
+async def test_advance(starknet, shrine):
+    timestamp = get_block_timestamp(starknet)
+    interval = get_interval(timestamp)
+    yang_price_info = (await shrine.get_yang_price(YANG_0_ADDRESS, interval - 1).invoke()).result
+
+    new_price = to_wad(YANGS[0]["start_price"] + 1)
+    advance = await shrine.advance(YANG_0_ADDRESS, new_price).invoke(caller_address=SHRINE_OWNER)
+
+    expected_cumulative = int(yang_price_info.cumulative_price_wad + new_price)
+
+    # Test event emitted
+    assert_event_emitted(
+        advance,
+        shrine.contract_address,
+        "YangPriceUpdated",
+        [YANG_0_ADDRESS, new_price, expected_cumulative, interval],
+    )
+
+    # Test yang price is updated
+    updated_yang_price_info = (await shrine.get_current_yang_price(YANG_0_ADDRESS).invoke()).result
+    assert updated_yang_price_info.price_wad == new_price
+    assert updated_yang_price_info.cumulative_price_wad == expected_cumulative
+    assert updated_yang_price_info.interval_ufelt == interval
+
+
+@pytest.mark.usefixtures("update_feeds")
+@pytest.mark.asyncio
+async def test_advance_unauthorized(shrine):
+    with pytest.raises(StarkException):
+        await shrine.advance(YANG_0_ADDRESS, to_wad(YANGS[0]["start_price"])).invoke(caller_address=BAD_GUY)
+
+
+@pytest.mark.usefixtures("update_feeds")
+@pytest.mark.asyncio
+async def test_advance_invalid_yang(shrine):
+    with pytest.raises(StarkException, match="Shrine: Yang does not exist"):
+        await shrine.advance(FAUX_YANG_ADDRESS, to_wad(YANGS[0]["start_price"])).invoke(caller_address=SHRINE_OWNER)
+
+
+@pytest.mark.usefixtures("update_feeds")
+@pytest.mark.asyncio
+async def test_update_multiplier(starknet, shrine):
+    timestamp = get_block_timestamp(starknet)
+    interval = get_interval(timestamp)
+    multiplier_info = (await shrine.get_multiplier(interval - 1).invoke()).result
+
+    new_multiplier_value = RAY_SCALE + RAY_SCALE // 2
+    update = await shrine.update_multiplier(new_multiplier_value).invoke(caller_address=SHRINE_OWNER)
+
+    expected_cumulative = int(multiplier_info.cumulative_multiplier_ray + new_multiplier_value)
+
+    # Test event emitted
+    assert_event_emitted(
+        update,
+        shrine.contract_address,
+        "MultiplierUpdated",
+        [new_multiplier_value, expected_cumulative, interval],
+    )
+
+    # Test multiplier is updated
+    updated_multiplier_info = (await shrine.get_current_multiplier().invoke()).result
+    assert updated_multiplier_info.multiplier_ray == new_multiplier_value
+    assert updated_multiplier_info.cumulative_multiplier_ray == expected_cumulative
+    assert updated_multiplier_info.interval_ufelt == interval
+
+
+@pytest.mark.usefixtures("update_feeds")
+@pytest.mark.asyncio
+async def test_update_multiplier_unauthorized(shrine):
+    with pytest.raises(StarkException):
+        await shrine.update_multiplier(RAY_SCALE).invoke(caller_address=BAD_GUY)
+
+
+#
+# Tests - Trove deposit
+#
+
+
+@pytest.mark.parametrize(
+    "deposit_amt_wad",
+    [0, to_wad(Decimal("1E-18")), INITIAL_DEPOSIT_WAD // 2, INITIAL_DEPOSIT_WAD - 1, INITIAL_DEPOSIT_WAD],
+)
+@pytest.mark.asyncio
+async def test_shrine_deposit_pass(shrine, deposit_amt_wad, collect_gas_cost):
+    deposit = await shrine.deposit(YANG_0_ADDRESS, TROVE_1, deposit_amt_wad).invoke(caller_address=SHRINE_OWNER)
+
+    collect_gas_cost("shrine/deposit", deposit, 4, 1)
+    assert_event_emitted(
+        deposit,
+        shrine.contract_address,
+        "YangUpdated",
+        [YANG_0_ADDRESS, deposit_amt_wad, YANG_0_CEILING],
+    )
+    assert_event_emitted(
+        deposit,
+        shrine.contract_address,
+        "DepositUpdated",
+        [YANG_0_ADDRESS, TROVE_1, deposit_amt_wad],
+    )
+
+    yang = (await shrine.get_yang(YANG_0_ADDRESS).invoke()).result.yang
+    assert yang.total == deposit_amt_wad
+
+    amt = (await shrine.get_deposit(TROVE_1, YANG_0_ADDRESS).invoke()).result.wad
+    assert amt == deposit_amt_wad
+
+    # Check max forge amount
+    yang_price = (await shrine.get_current_yang_price(YANG_0_ADDRESS).invoke()).result.price_wad
+    max_forge_amt = from_wad((await shrine.get_max_forge(TROVE_1).invoke()).result.wad)
+    expected_limit = calculate_max_forge([yang_price], [deposit_amt_wad], [YANG_0_THRESHOLD])
+    assert_equalish(max_forge_amt, expected_limit)
+
+
+@pytest.mark.asyncio
+async def test_shrine_deposit_invalid_yang_fail(shrine):
+    # Invalid yang ID that has not been added
+    with pytest.raises(StarkException, match="Shrine: Yang does not exist"):
+        await shrine.deposit(789, TROVE_1, to_wad(1)).invoke(caller_address=SHRINE_OWNER)
+
+
+@pytest.mark.asyncio
+async def test_shrine_deposit_unauthorized(shrine):
+    with pytest.raises(StarkException):
+        await shrine.deposit(YANG_0_ADDRESS, TROVE_1, INITIAL_DEPOSIT_WAD).invoke(caller_address=BAD_GUY)
+
+
+@pytest.mark.usefixtures("shrine_deposit")
+@pytest.mark.asyncio
+async def test_shrine_deposit_exceeds_max(shrine):
+    deposit_amt = YANG_0_CEILING - INITIAL_DEPOSIT_WAD + 1
+    # Checks for shrine deposit that would exceed the max
+    with pytest.raises(StarkException, match="Shrine: Exceeds maximum amount of Yang allowed for system"):
+        await shrine.deposit(YANG_0_ADDRESS, TROVE_1, deposit_amt).invoke(caller_address=SHRINE_OWNER)
+
+
+#
+# Tests - Trove withdraw
+#
+
+
+@pytest.mark.parametrize(
+    "withdraw_amt_wad", [0, to_wad(Decimal("1E-18")), to_wad(1), INITIAL_DEPOSIT_WAD - 1, INITIAL_DEPOSIT_WAD]
+)
+@pytest.mark.usefixtures("shrine_deposit")
+@pytest.mark.asyncio
+async def test_shrine_withdraw_pass(shrine, collect_gas_cost, withdraw_amt_wad):
+    withdraw = await shrine.withdraw(YANG_0_ADDRESS, TROVE_1, withdraw_amt_wad).invoke(caller_address=SHRINE_OWNER)
+
+    collect_gas_cost("shrine/withdraw", withdraw, 4, 1)
+
+    remaining_amt_wad = INITIAL_DEPOSIT_WAD - withdraw_amt_wad
+
+    assert_event_emitted(
+        withdraw,
+        shrine.contract_address,
+        "YangUpdated",
+        [YANG_0_ADDRESS, remaining_amt_wad, YANG_0_CEILING],
+    )
+
+    assert_event_emitted(
+        withdraw,
+        shrine.contract_address,
+        "DepositUpdated",
+        [YANG_0_ADDRESS, TROVE_1, remaining_amt_wad],
+    )
+
+    yang = (await shrine.get_yang(YANG_0_ADDRESS).invoke()).result.yang
+    assert yang.total == remaining_amt_wad
+
+    amt = (await shrine.get_deposit(TROVE_1, YANG_0_ADDRESS).invoke()).result.wad
+    assert amt == remaining_amt_wad
+
+    ltv = (await shrine.get_current_trove_ratio(TROVE_1).invoke()).result.ray
+    assert ltv == 0
+
+    is_healthy = (await shrine.is_healthy(TROVE_1).invoke()).result.bool
+    assert is_healthy == TRUE
+
+    # Check max forge amount
+    yang_price = (await shrine.get_current_yang_price(YANG_0_ADDRESS).invoke()).result.price_wad
+    max_forge_amt = from_wad((await shrine.get_max_forge(TROVE_1).invoke()).result.wad)
+    expected_limit = calculate_max_forge([yang_price], [remaining_amt_wad], [YANG_0_THRESHOLD])
+    assert_equalish(max_forge_amt, expected_limit)
+
+
+@pytest.mark.usefixtures("shrine_forge")
+@pytest.mark.parametrize("withdraw_amt_wad", [0, to_wad(Decimal("1E-18")), to_wad(1), to_wad(5)])
+@pytest.mark.asyncio
+async def test_shrine_forged_partial_withdraw_pass(shrine, withdraw_amt_wad):
+    price_wad = (await shrine.get_current_yang_price(YANG_0_ADDRESS).invoke()).result.price_wad
+
+    initial_amt_wad = INITIAL_DEPOSIT_WAD
+    remaining_amt_wad = initial_amt_wad - withdraw_amt_wad
+
+    withdraw = await shrine.withdraw(YANG_0_ADDRESS, TROVE_1, withdraw_amt_wad).invoke(caller_address=SHRINE_OWNER)
+
+    assert_event_emitted(
+        withdraw,
+        shrine.contract_address,
+        "YangUpdated",
+        [YANG_0_ADDRESS, remaining_amt_wad, YANG_0_CEILING],
+    )
+
+    assert_event_emitted(
+        withdraw,
+        shrine.contract_address,
+        "DepositUpdated",
+        [YANG_0_ADDRESS, TROVE_1, remaining_amt_wad],
+    )
+
+    yang = (await shrine.get_yang(YANG_0_ADDRESS).invoke()).result.yang
+    assert yang.total == remaining_amt_wad
+
+    amt = (await shrine.get_deposit(TROVE_1, YANG_0_ADDRESS).invoke()).result.wad
+    assert amt == remaining_amt_wad
+
+    ltv = (await shrine.get_current_trove_ratio(TROVE_1).invoke()).result.ray
+    expected_ltv = from_wad(FORGE_AMT_WAD) / (from_wad(price_wad) * from_wad(remaining_amt_wad))
+    assert_equalish(from_ray(ltv), expected_ltv)
+
+    is_healthy = (await shrine.is_healthy(TROVE_1).invoke()).result.bool
+    assert is_healthy == TRUE
+
+    # Check max forge amount
+    yang0_price_wad = (await shrine.get_current_yang_price(YANG_0_ADDRESS).invoke()).result.price_wad
+    expected_max_forge_amt = calculate_max_forge([yang0_price_wad], [remaining_amt_wad], [YANG_0_THRESHOLD]) - from_wad(
+        FORGE_AMT_WAD
+    )
+    max_forge_amt = from_wad((await shrine.get_max_forge(TROVE_1).invoke()).result.wad)
+    assert_equalish(max_forge_amt, expected_max_forge_amt)
+
+
+@pytest.mark.asyncio
+async def test_shrine_withdraw_invalid_yang_fail(shrine):
+
+    # Invalid yang ID that has not been added
+    with pytest.raises(StarkException, match="Shrine: Yang does not exist"):
+        await shrine.withdraw(789, TROVE_1, to_wad(1)).invoke(caller_address=SHRINE_OWNER)
+
+
+@pytest.mark.asyncio
+async def test_shrine_withdraw_insufficient_yang_fail(shrine, shrine_deposit):
+    with pytest.raises(StarkException, match="Shrine: Insufficient yang"):
+        await shrine.withdraw(YANG_0_ADDRESS, TROVE_1, to_wad(11)).invoke(caller_address=SHRINE_OWNER)
+
+
+@pytest.mark.asyncio
+async def test_shrine_withdraw_unsafe_fail(shrine, update_feeds):
+
+    # Get latest price
+    price = (await shrine.get_yang_price(YANG_0_ADDRESS, 2 * FEED_LEN - 1).invoke()).result.price_wad
+    assert price != 0
+
+    unsafe_amt = (5000 / Decimal("0.85")) / from_wad(price)
+    withdraw_amt = Decimal("10") - unsafe_amt
+
+    with pytest.raises(StarkException, match="Shrine: Trove LTV is too high"):
+        await shrine.withdraw(YANG_0_ADDRESS, TROVE_1, to_wad(withdraw_amt)).invoke(caller_address=SHRINE_OWNER)
+
+
+@pytest.mark.usefixtures("shrine_deposit")
+@pytest.mark.asyncio
+async def test_shrine_withdraw_unauthorized(shrine):
+    with pytest.raises(StarkException):
+        await shrine.withdraw(YANG_0_ADDRESS, TROVE_1, INITIAL_DEPOSIT_WAD).invoke(caller_address=BAD_GUY)
+
+
+#
+# Tests - Trove forge
+#
+
+
+@pytest.mark.parametrize(
+    "forge_amt_wad", [0, to_wad(Decimal("1E-18")), FORGE_AMT_WAD // 2, FORGE_AMT_WAD - 1, FORGE_AMT_WAD]
+)
+@pytest.mark.usefixtures("shrine_deposit")
+@pytest.mark.asyncio
+async def test_shrine_forge_pass(shrine, forge_amt_wad):
+    forge = await shrine.forge(TROVE1_OWNER, TROVE_1, forge_amt_wad).invoke(caller_address=SHRINE_OWNER)
+
+    assert_event_emitted(forge, shrine.contract_address, "DebtTotalUpdated", [forge_amt_wad])
+    assert_event_emitted(forge, shrine.contract_address, "TroveUpdated", [TROVE_1, FEED_LEN - 1, forge_amt_wad])
+
+    # Yin Events
+    assert_event_emitted(forge, shrine.contract_address, "YinUpdated", [TROVE1_OWNER, forge_amt_wad])
+    assert_event_emitted(forge, shrine.contract_address, "YinTotalUpdated", [forge_amt_wad])
+
+    system_debt = (await shrine.get_debt().invoke()).result.wad
+    assert system_debt == forge_amt_wad
+
+    trove = (await shrine.get_trove(TROVE_1).invoke()).result.trove
+    assert trove.debt == forge_amt_wad
+    assert trove.charge_from == FEED_LEN - 1
+
+    yang0_price = (await shrine.get_current_yang_price(YANG_0_ADDRESS).invoke()).result.price_wad
+    trove_ltv = (await shrine.get_current_trove_ratio(TROVE_1).invoke()).result.ray
+    adjusted_trove_ltv = Decimal(trove_ltv) / RAY_SCALE
+    expected_ltv = Decimal(forge_amt_wad) / Decimal(10 * yang0_price)
+    assert_equalish(adjusted_trove_ltv, expected_ltv)
+
+    healthy = (await shrine.is_healthy(TROVE_1).invoke()).result.bool
+    assert healthy == TRUE
+
+    # Check max forge amount
+    yang_price = (await shrine.get_current_yang_price(YANG_0_ADDRESS).invoke()).result.price_wad
+    max_forge_amt = from_wad((await shrine.get_max_forge(TROVE_1).invoke()).result.wad)
+    expected_limit = calculate_max_forge([yang_price], [INITIAL_DEPOSIT_WAD], [YANG_0_THRESHOLD])
+    current_debt = from_wad((await shrine.estimate(TROVE_1).invoke()).result.wad)
+    assert_equalish(max_forge_amt, expected_limit - current_debt)
+
+
+@pytest.mark.asyncio
+async def test_shrine_forge_zero_deposit_fail(shrine):
+    # Forge without any yangs deposited
+    with pytest.raises(StarkException, match="Shrine: Trove LTV is too high"):
+        await shrine.forge(TROVE1_OWNER, TROVE_1, to_wad(1_000)).invoke(caller_address=SHRINE_OWNER)
+
+
+@pytest.mark.usefixtures("update_feeds")
+@pytest.mark.asyncio
+async def test_shrine_forge_unsafe_fail(shrine):
+    # Increase debt ceiling
+    new_ceiling = to_wad(100_000)
+    await shrine.set_ceiling(new_ceiling).invoke(caller_address=SHRINE_OWNER)
+
+    with pytest.raises(StarkException, match="Shrine: Trove LTV is too high"):
+        await shrine.forge(TROVE1_OWNER, TROVE_1, to_wad(14_000)).invoke(caller_address=SHRINE_OWNER)
+
+
+@pytest.mark.usefixtures("update_feeds")
+@pytest.mark.asyncio
+async def test_shrine_forge_ceiling_fail(shrine):
+    # Deposit more yang
+    await shrine.deposit(YANG_0_ADDRESS, TROVE_1, to_wad(10)).invoke(caller_address=SHRINE_OWNER)
+    updated_deposit = (await shrine.get_deposit(TROVE_1, YANG_0_ADDRESS).invoke()).result.wad
+    assert updated_deposit == to_wad(20)
+
+    with pytest.raises(StarkException, match="Shrine: Debt ceiling reached"):
+        await shrine.forge(TROVE1_OWNER, TROVE_1, to_wad(15_000)).invoke(caller_address=SHRINE_OWNER)
+
+
+@pytest.mark.usefixtures("shrine_deposit")
+@pytest.mark.asyncio
+async def test_shrine_forge_unauthorized(shrine):
+    with pytest.raises(StarkException):
+        await shrine.forge(TROVE1_OWNER, TROVE_1, FORGE_AMT_WAD).invoke(caller_address=BAD_GUY)
+
+
+#
+# Tests - Trove melt
+#
+
+
+@pytest.mark.asyncio
+async def test_shrine_melt_pass(shrine, shrine_melt):
+    assert_event_emitted(shrine_melt, shrine.contract_address, "DebtTotalUpdated", [0])
+    assert_event_emitted(shrine_melt, shrine.contract_address, "TroveUpdated", [TROVE_1, FEED_LEN - 1, 0])
+
+    # Yin events
+    assert_event_emitted(shrine_melt, shrine.contract_address, "YinUpdated", [TROVE1_OWNER, 0])
+    assert_event_emitted(shrine_melt, shrine.contract_address, "YinTotalUpdated", [0])
+
+    system_debt = (await shrine.get_debt().invoke()).result.wad
+    assert system_debt == 0
+
+    trove = (await shrine.get_trove(TROVE_1).invoke()).result.trove
+    assert trove.debt == 0
+    assert trove.charge_from == FEED_LEN - 1
+
+    shrine_ltv = (await shrine.get_current_trove_ratio(TROVE_1).invoke()).result.ray
+    assert shrine_ltv == 0
+
+    healthy = (await shrine.is_healthy(TROVE_1).invoke()).result.bool
+    assert healthy == TRUE
+
+    # Check max forge amount
+    yang_price = (await shrine.get_current_yang_price(YANG_0_ADDRESS).invoke()).result.price_wad
+    max_forge_amt = from_wad((await shrine.get_max_forge(TROVE_1).invoke()).result.wad)
+    expected_limit = calculate_max_forge([yang_price], [INITIAL_DEPOSIT_WAD], [YANG_0_THRESHOLD])
+    assert_equalish(max_forge_amt, expected_limit)
+
+
+@pytest.mark.usefixtures("shrine_forge")
+@pytest.mark.parametrize("melt_amt_wad", [0, to_wad(Decimal("1E-18")), FORGE_AMT_WAD // 2, FORGE_AMT_WAD])
+@pytest.mark.asyncio
+async def test_shrine_partial_melt_pass(shrine, melt_amt_wad):
+    price_wad = (await shrine.get_current_yang_price(YANG_0_ADDRESS).invoke()).result.price_wad
+
+    estimated_debt_wad = (await shrine.estimate(TROVE_1).invoke()).result.wad
+    outstanding_amt_wad = estimated_debt_wad - melt_amt_wad
+
+    melt = await shrine.melt(TROVE1_OWNER, TROVE_1, melt_amt_wad).invoke(caller_address=SHRINE_OWNER)
+
+    assert_event_emitted(melt, shrine.contract_address, "DebtTotalUpdated", [outstanding_amt_wad])
+
+    assert_event_emitted(
+        melt,
+        shrine.contract_address,
+        "TroveUpdated",
+        [TROVE_1, FEED_LEN - 1, outstanding_amt_wad],
+    )
+
+    system_debt = (await shrine.get_debt().invoke()).result.wad
+    assert system_debt == outstanding_amt_wad
+
+    trove = (await shrine.get_trove(TROVE_1).invoke()).result.trove
+    assert trove.debt == outstanding_amt_wad
+    assert trove.charge_from == FEED_LEN - 1
+
+    shrine_ltv = (await shrine.get_current_trove_ratio(TROVE_1).invoke()).result.ray
+    expected_ltv = from_wad(outstanding_amt_wad) / (INITIAL_DEPOSIT * from_wad(price_wad))
+    assert_equalish(from_ray(shrine_ltv), expected_ltv)
+
+    healthy = (await shrine.is_healthy(TROVE_1).invoke()).result.bool
+    assert healthy == TRUE
+
+    # Check max forge amount
+    yang_price = (await shrine.get_current_yang_price(YANG_0_ADDRESS).invoke()).result.price_wad
+    max_forge_amt = from_wad((await shrine.get_max_forge(TROVE_1).invoke()).result.wad)
+    expected_limit = calculate_max_forge([yang_price], [INITIAL_DEPOSIT_WAD], [YANG_0_THRESHOLD]) - from_wad(
+        outstanding_amt_wad
+    )
+    assert_equalish(max_forge_amt, expected_limit)
+
+
+@pytest.mark.usefixtures("update_feeds")
+@pytest.mark.asyncio
+async def test_shrine_melt_system_underflow(shrine):
+    estimated_debt = (await shrine.estimate(TROVE_1).invoke()).result.wad
+    excess_debt = estimated_debt + 1
+    with pytest.raises(StarkException, match="Shrine: System debt underflow"):
+        await shrine.melt(TROVE1_OWNER, TROVE_1, excess_debt).invoke(caller_address=SHRINE_OWNER)
+
+
+@pytest.mark.usefixtures("update_feeds_with_trove2")
+@pytest.mark.asyncio
+async def test_shrine_melt_trove_underflow(shrine):
+    estimated_debt = (await shrine.estimate(TROVE_1).invoke()).result.wad
+    excess_debt = estimated_debt + 1
+    with pytest.raises(StarkException, match="Shrine: cannot pay back more debt than exists in this trove"):
+        await shrine.melt(TROVE1_OWNER, TROVE_1, excess_debt).invoke(caller_address=SHRINE_OWNER)
+
+
+@pytest.mark.usefixtures("shrine_forge")
+@pytest.mark.asyncio
+async def test_shrine_melt_unauthorized(shrine):
+    estimated_debt = (await shrine.estimate(TROVE_1).invoke()).result.wad
+    with pytest.raises(StarkException):
+        await shrine.melt(TROVE1_OWNER, TROVE_1, estimated_debt).invoke(caller_address=BAD_GUY)
+
+
+#
+# Tests - Trove estimate and charge
+#
+
+
+@pytest.mark.asyncio
+async def test_estimate(shrine, estimate):
+    trove1 = (await shrine.get_trove(TROVE_1).invoke()).result.trove
+    assert trove1.charge_from == FEED_LEN - 1
+
+    trove2 = (await shrine.get_trove(TROVE_2).invoke()).result.trove
+    assert trove2.charge_from == FEED_LEN - 1
+
+    last_updated = (await shrine.get_yang_price(YANG_0_ADDRESS, 2 * FEED_LEN - 1).invoke()).result.price_wad
+    assert last_updated != 0
+
+    estimated_trove1_debt, estimated_trove2_debt, expected_debt = estimate
+
+    # Convert wad values to decimal
+    adjusted_estimated_trove1_debt = Decimal(estimated_trove1_debt) / WAD_SCALE
+    adjusted_estimated_trove2_debt = Decimal(estimated_trove2_debt) / WAD_SCALE
+
+    # Check values
+    assert_equalish(adjusted_estimated_trove1_debt, expected_debt)
+    assert_equalish(adjusted_estimated_trove2_debt, expected_debt)
+
+
+@pytest.mark.asyncio
 @pytest.mark.parametrize(
     "method,calldata",
     [
@@ -823,583 +1190,7 @@
     ],
 )
 async def test_charge(shrine, estimate, method, calldata):
->>>>>>> 416c0408
-
-
-#
-# Tests - Shrine kill
-#
-
-<<<<<<< HEAD
-=======
-    # Test `charge` by calling the method without any value
-    tx = await getattr(shrine, method)(*calldata).invoke(caller_address=SHRINE_OWNER)
->>>>>>> 416c0408
-
-@pytest.mark.usefixtures("update_feeds")
-@pytest.mark.asyncio
-async def test_kill(shrine_owner, shrine):
-    # Check shrine is live
-    is_live = (await shrine.get_live().invoke()).result.bool
-    assert is_live == TRUE
-
-    tx = await shrine_owner.send_tx(shrine.contract_address, "kill", [])
-    assert_event_emitted(tx, shrine.contract_address, "Killed")
-
-    # Check shrine is not live
-    is_live = (await shrine.get_live().invoke()).result.bool
-    assert is_live == FALSE
-
-    # Check deposit fails
-    with pytest.raises(StarkException, match="Shrine: System is not live"):
-        await shrine_owner.send_tx(shrine.contract_address, "deposit", [YANG_0_ADDRESS, to_wad(10), TROVE_1])
-
-    # Check forge fails
-    with pytest.raises(StarkException, match="Shrine: System is not live"):
-        await shrine_owner.send_tx(shrine.contract_address, "forge", [to_wad(100), TROVE_1])
-
-    # Test withdraw pass
-    await shrine_owner.send_tx(shrine.contract_address, "withdraw", [YANG_0_ADDRESS, to_wad(1), TROVE_1])
-
-    # Test melt pass
-    await shrine_owner.send_tx(shrine.contract_address, "melt", [to_wad(100), TROVE_1])
-
-
-@pytest.mark.asyncio
-async def test_unauthorized_kill(bad_guy, shrine):
-    # test calling func unauthorized
-    with pytest.raises(StarkException):
-        await bad_guy.send_tx(shrine.contract_address, "kill", [])
-
-
-#
-# Tests - Price and multiplier updates
-#
-
-
-@pytest.mark.usefixtures("update_feeds")
-@pytest.mark.asyncio
-async def test_advance(starknet, shrine_owner, shrine):
-    timestamp = get_block_timestamp(starknet)
-    interval = get_interval(timestamp)
-    yang_price_info = (await shrine.get_yang_price(YANG_0_ADDRESS, interval - 1).invoke()).result
-
-    new_price = to_wad(YANG_0_START_PRICE + 1)
-    advance = await shrine_owner.send_tx(shrine.contract_address, "advance", [YANG_0_ADDRESS, new_price])
-
-    expected_cumulative = int(yang_price_info.cumulative_price_wad + new_price)
-
-    # Test event emitted
-    assert_event_emitted(
-        advance,
-        shrine.contract_address,
-        "YangPriceUpdated",
-        [YANG_0_ADDRESS, new_price, expected_cumulative, interval],
-    )
-
-    # Test yang price is updated
-    updated_yang_price_info = (await shrine.get_current_yang_price(YANG_0_ADDRESS).invoke()).result
-    assert updated_yang_price_info.price_wad == new_price
-    assert updated_yang_price_info.cumulative_price_wad == expected_cumulative
-    assert updated_yang_price_info.interval_ufelt == interval
-
-
-@pytest.mark.usefixtures("update_feeds")
-@pytest.mark.asyncio
-async def test_advance_unauthorized(bad_guy, shrine):
-    with pytest.raises(StarkException):
-        await bad_guy.send_tx(
-            shrine.contract_address,
-            "advance",
-            [YANG_0_ADDRESS, to_wad(YANG_0_START_PRICE)],
-        )
-
-
-@pytest.mark.usefixtures("update_feeds")
-@pytest.mark.asyncio
-async def test_advance_invalid_yang(shrine_owner, shrine):
-    with pytest.raises(StarkException, match="Shrine: Yang does not exist"):
-        await shrine_owner.send_tx(
-            shrine.contract_address,
-            "advance",
-            [FAUX_YANG_ADDRESS, to_wad(YANG_0_START_PRICE)],
-        )
-
-
-@pytest.mark.usefixtures("update_feeds")
-@pytest.mark.asyncio
-async def test_update_multiplier(starknet, shrine_owner, shrine):
-    timestamp = get_block_timestamp(starknet)
-    interval = get_interval(timestamp)
-    multiplier_info = (await shrine.get_multiplier(interval - 1).invoke()).result
-
-    new_multiplier_value = RAY_SCALE + RAY_SCALE // 2
-    update = await shrine_owner.send_tx(shrine.contract_address, "update_multiplier", [new_multiplier_value])
-
-    expected_cumulative = int(multiplier_info.cumulative_multiplier_ray + new_multiplier_value)
-
-    # Test event emitted
-    assert_event_emitted(
-        update,
-        shrine.contract_address,
-        "MultiplierUpdated",
-        [new_multiplier_value, expected_cumulative, interval],
-    )
-
-    # Test multiplier is updated
-    updated_multiplier_info = (await shrine.get_current_multiplier().invoke()).result
-    assert updated_multiplier_info.multiplier_ray == new_multiplier_value
-    assert updated_multiplier_info.cumulative_multiplier_ray == expected_cumulative
-    assert updated_multiplier_info.interval_ufelt == interval
-
-
-@pytest.mark.usefixtures("update_feeds")
-@pytest.mark.asyncio
-async def test_update_multiplier_unauthorized(bad_guy, shrine):
-    with pytest.raises(StarkException):
-        await bad_guy.send_tx(shrine.contract_address, "update_multiplier", [YANG_0_ADDRESS, RAY_SCALE])
-
-
-#
-# Tests - Trove deposit
-#
-
-
-@pytest.mark.parametrize(
-    "deposit_amt_wad",
-    [0, to_wad(Decimal("1E-18")), INITIAL_DEPOSIT_WAD // 2, INITIAL_DEPOSIT_WAD - 1, INITIAL_DEPOSIT_WAD],
-)
-@pytest.mark.asyncio
-async def test_shrine_deposit_pass(shrine_owner, shrine, deposit_amt_wad, collect_gas_cost):
-    deposit = await shrine_owner.send_tx(
-        shrine.contract_address,
-        "deposit",
-        [YANG_0_ADDRESS, deposit_amt_wad, TROVE_1],
-    )
-
-    collect_gas_cost("shrine/deposit", deposit, 4, 1)
-    assert_event_emitted(
-        deposit,
-        shrine.contract_address,
-        "YangUpdated",
-        [YANG_0_ADDRESS, deposit_amt_wad, YANG_0_CEILING],
-    )
-    assert_event_emitted(
-        deposit,
-        shrine.contract_address,
-        "DepositUpdated",
-        [TROVE_1, YANG_0_ADDRESS, deposit_amt_wad],
-    )
-
-    yang = (await shrine.get_yang(YANG_0_ADDRESS).invoke()).result.yang
-    assert yang.total == deposit_amt_wad
-
-    amt = (await shrine.get_deposit(TROVE_1, YANG_0_ADDRESS).invoke()).result.wad
-    assert amt == deposit_amt_wad
-
-    # Check max forge amount
-    yang_price = (await shrine.get_current_yang_price(YANG_0_ADDRESS).invoke()).result.price_wad
-    max_forge_amt = from_wad((await shrine.get_max_forge(TROVE_1).invoke()).result.wad)
-    expected_limit = calculate_max_forge([yang_price], [deposit_amt_wad], [YANG_0_THRESHOLD])
-    assert_equalish(max_forge_amt, expected_limit)
-
-
-@pytest.mark.asyncio
-async def test_shrine_deposit_invalid_yang_fail(shrine_owner, shrine):
-    # Invalid yang ID that has not been added
-    with pytest.raises(StarkException, match="Shrine: Yang does not exist"):
-        await shrine_owner.send_tx(shrine.contract_address, "deposit", [FAUX_YANG_ADDRESS, to_wad(1), TROVE_1])
-
-
-@pytest.mark.asyncio
-async def test_shrine_deposit_unauthorized(bad_guy, shrine):
-    with pytest.raises(StarkException):
-        await bad_guy.send_tx(
-            shrine.contract_address,
-            "deposit",
-            [YANG_0_ADDRESS, INITIAL_DEPOSIT_WAD, TROVE_1],
-        )
-
-
-@pytest.mark.usefixtures("shrine_deposit")
-@pytest.mark.asyncio
-async def test_shrine_deposit_exceeds_max(shrine_owner, shrine):
-    deposit_amt = YANG_0_CEILING - INITIAL_DEPOSIT_WAD + 1
-    # Checks for shrine deposit that would exceed the max
-    with pytest.raises(StarkException, match="Shrine: Exceeds maximum amount of Yang allowed for system"):
-        await shrine_owner.send_tx(shrine.contract_address, "deposit", [YANG_0_ADDRESS, deposit_amt, TROVE_1])
-
-
-#
-# Tests - Trove withdraw
-#
-
-
-@pytest.mark.parametrize(
-    "withdraw_amt_wad", [0, to_wad(Decimal("1E-18")), to_wad(1), INITIAL_DEPOSIT_WAD - 1, INITIAL_DEPOSIT_WAD]
-)
-@pytest.mark.usefixtures("shrine_deposit")
-@pytest.mark.asyncio
-async def test_shrine_withdraw_pass(shrine_owner, shrine, collect_gas_cost, withdraw_amt_wad):
-    withdraw = await shrine_owner.send_tx(
-        shrine.contract_address, "withdraw", [YANG_0_ADDRESS, withdraw_amt_wad, TROVE_1]
-    )
-
-    collect_gas_cost("shrine/withdraw", withdraw, 4, 1)
-
-    remaining_amt_wad = INITIAL_DEPOSIT_WAD - withdraw_amt_wad
-
-    assert_event_emitted(
-        withdraw,
-        shrine.contract_address,
-        "YangUpdated",
-        [YANG_0_ADDRESS, remaining_amt_wad, YANG_0_CEILING],
-    )
-
-    assert_event_emitted(
-        withdraw,
-        shrine.contract_address,
-        "DepositUpdated",
-        [TROVE_1, YANG_0_ADDRESS, remaining_amt_wad],
-    )
-
-    yang = (await shrine.get_yang(YANG_0_ADDRESS).invoke()).result.yang
-    assert yang.total == remaining_amt_wad
-
-    amt = (await shrine.get_deposit(TROVE_1, YANG_0_ADDRESS).invoke()).result.wad
-    assert amt == remaining_amt_wad
-
-    ltv = (await shrine.get_current_trove_ratio(TROVE_1).invoke()).result.ray
-    assert ltv == 0
-
-    is_healthy = (await shrine.is_healthy(TROVE_1).invoke()).result.bool
-    assert is_healthy == TRUE
-
-    # Check max forge amount
-    yang_price = (await shrine.get_current_yang_price(YANG_0_ADDRESS).invoke()).result.price_wad
-    max_forge_amt = from_wad((await shrine.get_max_forge(TROVE_1).invoke()).result.wad)
-    expected_limit = calculate_max_forge([yang_price], [remaining_amt_wad], [YANG_0_THRESHOLD])
-    assert_equalish(max_forge_amt, expected_limit)
-
-
-@pytest.mark.usefixtures("shrine_forge")
-@pytest.mark.parametrize("withdraw_amt_wad", [0, to_wad(Decimal("1E-18")), to_wad(1), to_wad(5)])
-@pytest.mark.asyncio
-async def test_shrine_forged_partial_withdraw_pass(shrine_owner, shrine, withdraw_amt_wad):
-    price_wad = (await shrine.get_current_yang_price(YANG_0_ADDRESS).invoke()).result.price_wad
-
-    initial_amt_wad = INITIAL_DEPOSIT_WAD
-    remaining_amt_wad = initial_amt_wad - withdraw_amt_wad
-
-    withdraw = await shrine_owner.send_tx(
-        shrine.contract_address, "withdraw", [YANG_0_ADDRESS, withdraw_amt_wad, TROVE_1]
-    )
-
-    assert_event_emitted(
-        withdraw,
-        shrine.contract_address,
-        "YangUpdated",
-        [YANG_0_ADDRESS, remaining_amt_wad, YANG_0_CEILING],
-    )
-
-    assert_event_emitted(
-        withdraw,
-        shrine.contract_address,
-        "DepositUpdated",
-        [TROVE_1, YANG_0_ADDRESS, remaining_amt_wad],
-    )
-
-    yang = (await shrine.get_yang(YANG_0_ADDRESS).invoke()).result.yang
-    assert yang.total == remaining_amt_wad
-
-    amt = (await shrine.get_deposit(TROVE_1, YANG_0_ADDRESS).invoke()).result.wad
-    assert amt == remaining_amt_wad
-
-    ltv = (await shrine.get_current_trove_ratio(TROVE_1).invoke()).result.ray
-    expected_ltv = from_wad(FORGE_AMT_WAD) / (from_wad(price_wad) * from_wad(remaining_amt_wad))
-    assert_equalish(from_ray(ltv), expected_ltv)
-
-    is_healthy = (await shrine.is_healthy(TROVE_1).invoke()).result.bool
-    assert is_healthy == TRUE
-
-    # Check max forge amount
-    yang0_price_wad = (await shrine.get_current_yang_price(YANG_0_ADDRESS).invoke()).result.price_wad
-    expected_max_forge_amt = calculate_max_forge([yang0_price_wad], [remaining_amt_wad], [YANG_0_THRESHOLD]) - from_wad(
-        FORGE_AMT_WAD
-    )
-    max_forge_amt = from_wad((await shrine.get_max_forge(TROVE_1).invoke()).result.wad)
-    assert_equalish(max_forge_amt, expected_max_forge_amt)
-
-
-@pytest.mark.asyncio
-async def test_shrine_withdraw_invalid_yang_fail(shrine_owner, shrine):
-    # Invalid yang ID that has not been added
-    with pytest.raises(StarkException, match="Shrine: Yang does not exist"):
-        await shrine_owner.send_tx(shrine.contract_address, "withdraw", [FAUX_YANG_ADDRESS, to_wad(1), TROVE_1])
-
-
-@pytest.mark.usefixtures("shrine_deposit")
-@pytest.mark.asyncio
-async def test_shrine_withdraw_insufficient_yang_fail(shrine_owner, shrine):
-    with pytest.raises(StarkException, match="Shrine: Insufficient yang"):
-        await shrine_owner.send_tx(shrine.contract_address, "withdraw", [YANG_0_ADDRESS, to_wad(11), TROVE_1])
-
-
-@pytest.mark.usefixtures("update_feeds")
-@pytest.mark.asyncio
-async def test_shrine_withdraw_unsafe_fail(shrine_owner, shrine):
-    # Get latest price
-    price = (await shrine.get_yang_price(YANG_0_ADDRESS, 2 * FEED_LEN - 1).invoke()).result.price_wad
-    assert price != 0
-
-    unsafe_amt = (5000 / Decimal("0.85")) / from_wad(price)
-    withdraw_amt = Decimal("10") - unsafe_amt
-
-    with pytest.raises(StarkException, match="Shrine: Trove LTV is too high"):
-        await shrine_owner.send_tx(
-            shrine.contract_address,
-            "withdraw",
-            [YANG_0_ADDRESS, to_wad(withdraw_amt), TROVE_1],
-        )
-
-
-@pytest.mark.usefixtures("shrine_deposit")
-@pytest.mark.asyncio
-async def test_shrine_withdraw_unauthorized(bad_guy, shrine):
-    with pytest.raises(StarkException):
-        await bad_guy.send_tx(
-            shrine.contract_address,
-            "withdraw",
-            [YANG_0_ADDRESS, INITIAL_DEPOSIT_WAD, TROVE_1],
-        )
-
-
-#
-# Tests - Trove forge
-#
-
-
-@pytest.mark.parametrize(
-    "forge_amt_wad", [0, to_wad(Decimal("1E-18")), FORGE_AMT_WAD // 2, FORGE_AMT_WAD - 1, FORGE_AMT_WAD]
-)
-@pytest.mark.usefixtures("shrine_deposit")
-@pytest.mark.asyncio
-async def test_shrine_forge_pass(shrine_owner, shrine, forge_amt_wad, collect_gas_cost):
-    forge = await shrine_owner.send_tx(shrine.contract_address, "forge", [forge_amt_wad, TROVE_1])
-    collect_gas_cost("shrine/forge", forge, 2, 1)
-
-    assert_event_emitted(forge, shrine.contract_address, "DebtTotalUpdated", [forge_amt_wad])
-
-    assert_event_emitted(
-        forge,
-        shrine.contract_address,
-        "TroveUpdated",
-        [TROVE_1, FEED_LEN - 1, forge_amt_wad],
-    )
-
-    system_debt = (await shrine.get_debt().invoke()).result.wad
-    assert system_debt == forge_amt_wad
-
-    trove = (await shrine.get_trove(TROVE_1).invoke()).result.trove
-    assert trove.debt == forge_amt_wad
-    assert trove.charge_from == FEED_LEN - 1
-
-    yang0_price = (await shrine.get_current_yang_price(YANG_0_ADDRESS).invoke()).result.price_wad
-    trove_ltv = (await shrine.get_current_trove_ratio(TROVE_1).invoke()).result.ray
-    adjusted_trove_ltv = Decimal(trove_ltv) / RAY_SCALE
-    expected_ltv = Decimal(forge_amt_wad) / Decimal(10 * yang0_price)
-    assert_equalish(adjusted_trove_ltv, expected_ltv)
-
-    healthy = (await shrine.is_healthy(TROVE_1).invoke()).result.bool
-    assert healthy == TRUE
-
-    # Check max forge amount
-    yang_price = (await shrine.get_current_yang_price(YANG_0_ADDRESS).invoke()).result.price_wad
-    max_forge_amt = from_wad((await shrine.get_max_forge(TROVE_1).invoke()).result.wad)
-    expected_limit = calculate_max_forge([yang_price], [INITIAL_DEPOSIT_WAD], [YANG_0_THRESHOLD])
-    current_debt = from_wad((await shrine.estimate(TROVE_1).invoke()).result.wad)
-    assert_equalish(max_forge_amt, expected_limit - current_debt)
-
-
-@pytest.mark.asyncio
-async def test_shrine_forge_zero_deposit_fail(shrine_owner, shrine):
-    # Forge without any yangs deposited
-    with pytest.raises(StarkException, match="Shrine: Trove LTV is too high"):
-        await shrine_owner.send_tx(shrine.contract_address, "forge", [to_wad(1_000), TROVE_1])
-
-
-@pytest.mark.usefixtures("update_feeds")
-@pytest.mark.asyncio
-async def test_shrine_forge_unsafe_fail(shrine_owner, shrine):
-    # Increase debt ceiling
-    new_ceiling = to_wad(100_000)
-    await shrine_owner.send_tx(shrine.contract_address, "set_ceiling", [new_ceiling])
-
-    with pytest.raises(StarkException, match="Shrine: Trove LTV is too high"):
-        await shrine_owner.send_tx(shrine.contract_address, "forge", [to_wad(14_000), TROVE_1])
-
-
-@pytest.mark.usefixtures("update_feeds")
-@pytest.mark.asyncio
-async def test_shrine_forge_ceiling_fail(shrine_owner, shrine):
-    # Deposit more yang
-    await shrine_owner.send_tx(shrine.contract_address, "deposit", [YANG_0_ADDRESS, to_wad(10), TROVE_1])
-    updated_deposit = (await shrine.get_deposit(TROVE_1, YANG_0_ADDRESS).invoke()).result.wad
-    assert updated_deposit == to_wad(20)
-
-    with pytest.raises(StarkException, match="Shrine: Debt ceiling reached"):
-        await shrine_owner.send_tx(shrine.contract_address, "forge", [to_wad(15_000), TROVE_1])
-
-
-@pytest.mark.usefixtures("shrine_deposit")
-@pytest.mark.asyncio
-async def test_shrine_forge_unauthorized(bad_guy, shrine):
-    with pytest.raises(StarkException):
-        await bad_guy.send_tx(shrine.contract_address, "forge", [FORGE_AMT_WAD, TROVE_1])
-
-
-#
-# Tests - Trove melt
-#
-
-
-@pytest.mark.asyncio
-async def test_shrine_melt_pass(shrine, shrine_melt):
-    assert_event_emitted(shrine_melt, shrine.contract_address, "DebtTotalUpdated", [0])
-
-    assert_event_emitted(shrine_melt, shrine.contract_address, "TroveUpdated", [TROVE_1, FEED_LEN - 1, 0])
-
-    system_debt = (await shrine.get_debt().invoke()).result.wad
-    assert system_debt == 0
-
-    trove = (await shrine.get_trove(TROVE_1).invoke()).result.trove
-    assert trove.debt == 0
-    assert trove.charge_from == FEED_LEN - 1
-
-    shrine_ltv = (await shrine.get_current_trove_ratio(TROVE_1).invoke()).result.ray
-    assert shrine_ltv == 0
-
-    healthy = (await shrine.is_healthy(TROVE_1).invoke()).result.bool
-    assert healthy == TRUE
-
-    # Check max forge amount
-    yang_price = (await shrine.get_current_yang_price(YANG_0_ADDRESS).invoke()).result.price_wad
-    max_forge_amt = from_wad((await shrine.get_max_forge(TROVE_1).invoke()).result.wad)
-    expected_limit = calculate_max_forge([yang_price], [INITIAL_DEPOSIT_WAD], [YANG_0_THRESHOLD])
-    assert_equalish(max_forge_amt, expected_limit)
-
-
-@pytest.mark.usefixtures("shrine_forge")
-@pytest.mark.parametrize("melt_amt_wad", [0, to_wad(Decimal("1E-18")), FORGE_AMT_WAD // 2, FORGE_AMT_WAD])
-@pytest.mark.asyncio
-async def test_shrine_partial_melt_pass(shrine_owner, shrine, melt_amt_wad):
-    price_wad = (await shrine.get_current_yang_price(YANG_0_ADDRESS).invoke()).result.price_wad
-
-    estimated_debt_wad = (await shrine.estimate(TROVE_1).invoke()).result.wad
-    outstanding_amt_wad = estimated_debt_wad - melt_amt_wad
-
-    melt = await shrine_owner.send_tx(shrine.contract_address, "melt", [melt_amt_wad, TROVE_1])
-
-    assert_event_emitted(melt, shrine.contract_address, "DebtTotalUpdated", [outstanding_amt_wad])
-
-    assert_event_emitted(
-        melt,
-        shrine.contract_address,
-        "TroveUpdated",
-        [TROVE_1, FEED_LEN - 1, outstanding_amt_wad],
-    )
-
-    system_debt = (await shrine.get_debt().invoke()).result.wad
-    assert system_debt == outstanding_amt_wad
-
-    trove = (await shrine.get_trove(TROVE_1).invoke()).result.trove
-    assert trove.debt == outstanding_amt_wad
-    assert trove.charge_from == FEED_LEN - 1
-
-    shrine_ltv = (await shrine.get_current_trove_ratio(TROVE_1).invoke()).result.ray
-    expected_ltv = from_wad(outstanding_amt_wad) / (INITIAL_DEPOSIT * from_wad(price_wad))
-    assert_equalish(from_ray(shrine_ltv), expected_ltv)
-
-    healthy = (await shrine.is_healthy(TROVE_1).invoke()).result.bool
-    assert healthy == TRUE
-
-    # Check max forge amount
-    yang_price = (await shrine.get_current_yang_price(YANG_0_ADDRESS).invoke()).result.price_wad
-    max_forge_amt = from_wad((await shrine.get_max_forge(TROVE_1).invoke()).result.wad)
-    expected_limit = calculate_max_forge([yang_price], [INITIAL_DEPOSIT_WAD], [YANG_0_THRESHOLD]) - from_wad(
-        outstanding_amt_wad
-    )
-    assert_equalish(max_forge_amt, expected_limit)
-
-
-@pytest.mark.usefixtures("update_feeds")
-@pytest.mark.asyncio
-async def test_shrine_melt_system_underflow(shrine_owner, shrine):
-    estimated_debt = (await shrine.estimate(TROVE_1).invoke()).result.wad
-    excess_debt = estimated_debt + 1
-    with pytest.raises(StarkException, match="Shrine: Trove debt underflow"):
-        await shrine_owner.send_tx(shrine.contract_address, "melt", [excess_debt, TROVE_1])
-
-
-@pytest.mark.usefixtures("update_feeds_with_trove2")
-@pytest.mark.asyncio
-async def test_shrine_melt_trove_underflow(shrine_owner, shrine):
-    estimated_debt = (await shrine.estimate(TROVE_1).invoke()).result.wad
-    excess_debt = estimated_debt + 1
-    with pytest.raises(StarkException, match="Shrine: Trove debt underflow"):
-        await shrine_owner.send_tx(shrine.contract_address, "melt", [excess_debt, TROVE_1])
-
-
-@pytest.mark.usefixtures("shrine_forge")
-@pytest.mark.asyncio
-async def test_shrine_melt_unauthorized(bad_guy, shrine):
-    estimated_debt = (await shrine.estimate(TROVE_1).invoke()).result.wad
-    with pytest.raises(StarkException):
-        await bad_guy.send_tx(shrine.contract_address, "melt", [estimated_debt, TROVE_1])
-
-
-#
-# Tests - Trove estimate and charge
-#
-
-
-@pytest.mark.asyncio
-async def test_estimate(shrine, estimate):
-    trove1 = (await shrine.get_trove(TROVE_1).invoke()).result.trove
-    assert trove1.charge_from == FEED_LEN - 1
-
-    trove2 = (await shrine.get_trove(TROVE_2).invoke()).result.trove
-    assert trove2.charge_from == FEED_LEN - 1
-
-    last_updated = (await shrine.get_yang_price(YANG_0_ADDRESS, 2 * FEED_LEN - 1).invoke()).result.price_wad
-    assert last_updated != 0
-
-    estimated_trove1_debt, estimated_trove2_debt, expected_debt = estimate
-
-    # Convert wad values to decimal
-    adjusted_estimated_trove1_debt = Decimal(estimated_trove1_debt) / WAD_SCALE
-    adjusted_estimated_trove2_debt = Decimal(estimated_trove2_debt) / WAD_SCALE
-
-    # Check values
-    assert_equalish(adjusted_estimated_trove1_debt, expected_debt)
-    assert_equalish(adjusted_estimated_trove2_debt, expected_debt)
-
-
-@pytest.mark.asyncio
-@pytest.mark.parametrize(
-    "method,calldata",
-    [
-        ("deposit", [YANG_0_ADDRESS, 0, 1]),  # yang_address, amount, trove_id
-        ("withdraw", [YANG_0_ADDRESS, 0, 1]),  # yang_address, amount, trove_id
-        ("forge", [0, 1]),  # amount, trove_id
-        ("melt", [0, 1]),  # amount, trove_id
-        (
-            "move_yang",
-            [YANG_0_ADDRESS, 0, 1, 2],
-        ),  # yang_address, amount, src_trove_id, dst_trove_id
-    ],
-)
-async def test_charge(shrine_owner, shrine, estimate, method, calldata):
+
     estimated_trove1_debt, estimated_trove2_debt, expected_debt = estimate
 
     # Calculate expected system debt
@@ -1409,7 +1200,7 @@
         expected_system_debt = estimated_trove1_debt + FORGE_AMT_WAD
 
     # Test `charge` by calling the method without any value
-    tx = await shrine_owner.send_tx(shrine.contract_address, method, calldata)
+    tx = await getattr(shrine, method)(*calldata).invoke(caller_address=SHRINE_OWNER)
 
     # Get updated system info
     new_system_debt = (await shrine.get_debt().invoke()).result.wad
@@ -1488,11 +1279,7 @@
     [0, 1, FEED_LEN - 2, FEED_LEN - 1],
     indirect=["update_feeds_intermittent"],
 )
-<<<<<<< HEAD
-async def test_intermittent_charge(shrine_owner, shrine, update_feeds_intermittent):
-=======
 async def test_intermittent_charge(shrine, update_feeds_intermittent):
->>>>>>> 416c0408
     """
     Test for `charge` with "missed" price and multiplier updates at the given index.
 
@@ -1503,10 +1290,7 @@
     Therefore, writes to the contract takes in an additional offset of FEED_LEN for the initial
     set of feeds in `shrine` fixture.
     """
-<<<<<<< HEAD
-=======
-
->>>>>>> 416c0408
+
     idx, price_feed = update_feeds_intermittent
 
     # Assert that value for skipped index is set to 0
@@ -1549,21 +1333,15 @@
     assert updated_trove.charge_from == FEED_LEN * 2 - 1
 
 
-<<<<<<< HEAD
 #
 # Tests - Move yang
 #
 
-=======
-@pytest.mark.asyncio
-async def test_move_yang_pass(shrine, shrine_forge, collect_gas_cost):
-    collect_gas_cost("shrine/forge", shrine_forge, 2, 1)
->>>>>>> 416c0408
 
 @pytest.mark.parametrize("move_amt", [0, to_wad(Decimal("1E-18")), 1, INITIAL_DEPOSIT // 2])
 @pytest.mark.usefixtures("shrine_forge")
 @pytest.mark.asyncio
-async def test_move_yang_pass(shrine_owner, shrine, move_amt, collect_gas_cost):
+async def test_move_yang_pass(shrine, move_amt, collect_gas_cost):
     # Check max forge amount
     yang_price = (await shrine.get_current_yang_price(YANG_0_ADDRESS).invoke()).result.price_wad
     max_forge_amt = from_wad((await shrine.get_max_forge(TROVE_1).invoke()).result.wad)
@@ -1571,17 +1349,7 @@
     current_debt = from_wad((await shrine.estimate(TROVE_1).invoke()).result.wad)
     assert_equalish(max_forge_amt, expected_limit - current_debt)
 
-<<<<<<< HEAD
-    tx = await shrine_owner.send_tx(
-        shrine.contract_address,
-        "move_yang",
-        [YANG_0_ADDRESS, to_wad(move_amt), TROVE_1, TROVE_2],
-    )
-=======
-    move_amt = 1
-
     tx = await shrine.move_yang(YANG_0_ADDRESS, TROVE_1, TROVE_2, to_wad(move_amt)).invoke(caller_address=SHRINE_OWNER)
->>>>>>> 416c0408
 
     collect_gas_cost("shrine/move_yang", tx, 6, 1)
 
@@ -1613,88 +1381,14 @@
 
 @pytest.mark.usefixtures("shrine_forge")
 @pytest.mark.asyncio
-<<<<<<< HEAD
-async def test_move_yang_insufficient_fail(shrine_owner, shrine):
-=======
-async def test_shrine_deposit_invalid_yang_fail(shrine):
-
-    # Invalid yang ID that has not been added
-    with pytest.raises(StarkException, match="Shrine: Yang does not exist"):
-        await shrine.deposit(789, TROVE_1, to_wad(1)).invoke(caller_address=SHRINE_OWNER)
-
-
-@pytest.mark.asyncio
-async def test_shrine_withdraw_invalid_yang_fail(shrine):
-
-    # Invalid yang ID that has not been added
-    with pytest.raises(StarkException, match="Shrine: Yang does not exist"):
-        await shrine.withdraw(789, TROVE_1, to_wad(1)).invoke(caller_address=SHRINE_OWNER)
-
-
-@pytest.mark.asyncio
-async def test_shrine_withdraw_insufficient_yang_fail(shrine, shrine_deposit):
-    with pytest.raises(StarkException, match="Shrine: Insufficient yang"):
-        await shrine.withdraw(YANG_0_ADDRESS, TROVE_1, to_wad(11)).invoke(caller_address=SHRINE_OWNER)
-
-
-@pytest.mark.asyncio
-async def test_shrine_withdraw_unsafe_fail(shrine, update_feeds):
-
-    # Get latest price
-    price = (await shrine.get_yang_price(YANG_0_ADDRESS, 2 * FEED_LEN - 1).invoke()).result.price_wad
-    assert price != 0
-
-    unsafe_amt = (5000 / Decimal("0.85")) / from_wad(price)
-    withdraw_amt = Decimal("10") - unsafe_amt
-
-    with pytest.raises(StarkException, match="Shrine: Trove LTV is too high"):
-        await shrine.withdraw(YANG_0_ADDRESS, TROVE_1, to_wad(withdraw_amt)).invoke(caller_address=SHRINE_OWNER)
-
-
-@pytest.mark.asyncio
-async def test_shrine_forge_zero_deposit_fail(shrine):
-
-    # Forge without any yangs deposited
-    with pytest.raises(StarkException, match="Shrine: Trove LTV is too high"):
-        await shrine.forge(TROVE1_OWNER, TROVE_1, to_wad(1_000)).invoke(caller_address=SHRINE_OWNER)
-
-
-@pytest.mark.asyncio
-async def test_shrine_forge_unsafe_fail(shrine, update_feeds):
-    # Increase debt ceiling
-    new_ceiling = to_wad(100_000)
-    await shrine.set_ceiling(new_ceiling).invoke(caller_address=SHRINE_OWNER)
-
-    with pytest.raises(StarkException, match="Shrine: Trove LTV is too high"):
-        await shrine.forge(TROVE1_OWNER, TROVE_1, to_wad(14_000)).invoke(caller_address=SHRINE_OWNER)
-
-
-@pytest.mark.asyncio
-async def test_shrine_forge_ceiling_fail(shrine, update_feeds):
-
-    # Deposit more yang
-    await shrine.deposit(YANG_0_ADDRESS, TROVE_1, to_wad(10)).invoke(caller_address=SHRINE_OWNER)
-    updated_deposit = (await shrine.get_deposit(TROVE_1, YANG_0_ADDRESS).invoke()).result.wad
-    assert updated_deposit == to_wad(20)
-
-    with pytest.raises(StarkException, match="Shrine: Debt ceiling reached"):
-        await shrine.forge(TROVE1_OWNER, TROVE_1, to_wad(15_000)).invoke(caller_address=SHRINE_OWNER)
-
-
-@pytest.mark.asyncio
-async def test_move_yang_insufficient_fail(shrine, shrine_forge):
->>>>>>> 416c0408
+async def test_move_yang_insufficient_fail(shrine):
     with pytest.raises(StarkException, match="Shrine: Insufficient yang"):
         await shrine.move_yang(YANG_0_ADDRESS, TROVE_1, TROVE_2, to_wad(11)).invoke(caller_address=SHRINE_OWNER)
 
 
 @pytest.mark.usefixtures("shrine_forge")
 @pytest.mark.asyncio
-<<<<<<< HEAD
-async def test_move_yang_unsafe_fail(shrine_owner, shrine):
-=======
-async def test_move_yang_unsafe_fail(shrine, shrine_forge):
->>>>>>> 416c0408
+async def test_move_yang_unsafe_fail(shrine):
     # Get latest price
     price = (await shrine.get_current_yang_price(YANG_0_ADDRESS).invoke()).result.price_wad
     assert price != 0
@@ -1711,23 +1405,76 @@
         ).invoke(caller_address=SHRINE_OWNER)
 
 
-@pytest.mark.usefixtures("shrine_deposit")
-@pytest.mark.asyncio
-<<<<<<< HEAD
-async def test_move_yang_unauthorized(bad_guy, shrine):
-    with pytest.raises(StarkException):
-        await bad_guy.send_tx(
-            shrine.contract_address,
-            "move_yang",
-            [YANG_0_ADDRESS, to_wad(1), TROVE_1, TROVE_2],
-        )
+#
+# Tests - Move yin
+#
+
+
+@pytest.mark.parametrize("transfer_amount", [0, FORGE_AMT_WAD // 2, FORGE_AMT_WAD])
+@pytest.mark.usefixtures("shrine_forge")
+@pytest.mark.asyncio
+async def test_shrine_move_yin_pass(shrine, transfer_amount):
+
+    await shrine.move_yin(TROVE1_OWNER, TROVE2_OWNER, transfer_amount).invoke(caller_address=SHRINE_OWNER)
+    # Checking the updated balances
+    u1_new_bal = (await shrine.get_yin(TROVE1_OWNER).invoke()).result.wad
+    assert u1_new_bal == FORGE_AMT_WAD - transfer_amount
+
+    u2_new_bal = (await shrine.get_yin(TROVE2_OWNER).invoke()).result.wad
+    assert u2_new_bal == transfer_amount
+
+
+@pytest.mark.usefixtures("shrine_forge")
+@pytest.mark.asyncio
+async def test_shrine_move_yin_fail(shrine):
+
+    # Trying to transfer more than the user owns
+    with pytest.raises(StarkException, match="Shrine: transfer amount exceeds yin balance"):
+        await shrine.move_yin(TROVE1_OWNER, TROVE2_OWNER, FORGE_AMT_WAD + 1).invoke(caller_address=SHRINE_OWNER)
+
+    # Trying to transfer a negative amount
+    with pytest.raises(StarkException, match="Shrine: transfer amount outside the valid range."):
+        await shrine.move_yin(TROVE1_OWNER, TROVE2_OWNER, signed_int_to_felt(-1)).invoke(caller_address=SHRINE_OWNER)
+
+    # Trying to transfer an amount greater than 2**125
+    with pytest.raises(StarkException, match="Shrine: transfer amount outside the valid range."):
+        await shrine.move_yin(TROVE1_OWNER, TROVE2_OWNER, 2**125 + 1).invoke(caller_address=SHRINE_OWNER)
+
+
+@pytest.mark.usefixtures("shrine_forge")
+@pytest.mark.asyncio
+async def test_shrine_melt_after_move_yin_fail(shrine):
+
+    # Transfer half of the forge amount to another account
+    await shrine.move_yin(TROVE1_OWNER, TROVE2_OWNER, FORGE_AMT_WAD // 2).invoke(caller_address=SHRINE_OWNER)
+    # Attempt to melt all debt - should fail since not enough yin
+    with pytest.raises(StarkException, match="Shrine: not enough yin to melt debt"):
+        await shrine.melt(TROVE1_OWNER, TROVE_1, FORGE_AMT_WAD).invoke(caller_address=SHRINE_OWNER)
+
+
+#
+# Tests - Price and multiplier
+#
+
+
+@pytest.mark.asyncio
+async def test_shrine_advance_update_multiplier_invalid_fail(shrine_deploy):
+    shrine = shrine_deploy
+    with pytest.raises(StarkException, match="Shrine: cannot set a price value to zero."):
+        await shrine.advance(YANG_0_ADDRESS, 0).invoke(caller_address=SHRINE_OWNER)
+
+    with pytest.raises(StarkException, match="Shrine: cannot set a multiplier value to zero."):
+        await shrine.update_multiplier(0).invoke(caller_address=SHRINE_OWNER)
 
 
 #
 # Tests - Getters for Trove information
 #
-=======
-async def test_shrine_unhealthy(shrine, shrine_forge):
+
+
+@pytest.mark.usefixtures("shrine_forge")
+@pytest.mark.asyncio
+async def test_shrine_unhealthy(shrine):
     # Calculate unsafe yang price
     yang_balance = from_wad((await shrine.get_deposit(TROVE_1, YANG_0_ADDRESS).invoke()).result.wad)
     debt = from_wad((await shrine.get_trove(TROVE_1).invoke()).result.trove.debt)
@@ -1740,164 +1487,7 @@
 
 
 @pytest.mark.asyncio
-async def test_add_yang(shrine):
-    g_count = len(YANGS)
-    assert (await shrine.get_yangs_count().invoke()).result.ufelt == g_count
-
-    new_yang_address = 987
-    new_yang_max = to_wad(42_000)
-    new_yang_threshold = to_wad(Decimal("0.6"))
-    new_yang_start_price = to_wad(5)
-    tx = await shrine.add_yang(new_yang_address, new_yang_max, new_yang_threshold, new_yang_start_price).invoke(
-        caller_address=SHRINE_OWNER
-    )
-
-    assert (await shrine.get_yangs_count().invoke()).result.ufelt == g_count + 1
-    assert (await shrine.get_current_yang_price(new_yang_address).invoke()).result.price_wad == new_yang_start_price
-    assert_event_emitted(
-        tx,
-        shrine.contract_address,
-        "YangAdded",
-        [new_yang_address, g_count + 1, new_yang_max, new_yang_start_price],
-    )
-    assert_event_emitted(tx, shrine.contract_address, "YangsCountUpdated", [g_count + 1])
-    assert_event_emitted(
-        tx,
-        shrine.contract_address,
-        "ThresholdUpdated",
-        [new_yang_address, new_yang_threshold],
-    )
-
-    # test calling the func unauthorized
-    bad_guy_yang_address = 555
-    bad_guy_yang_max = to_wad(10_000)
-    bad_guy_yang_threshold = to_wad(Decimal("0.5"))
-    bad_guy_yang_start_price = to_wad(10)
-
-    with pytest.raises(StarkException):
-        await shrine.add_yang(
-            bad_guy_yang_address, bad_guy_yang_max, bad_guy_yang_threshold, bad_guy_yang_start_price
-        ).invoke(caller_address=BAD_GUY)
-
-    # Test adding duplicate Yang
-    with pytest.raises(StarkException, match="Shrine: Yang already exists"):
-        await shrine.add_yang(YANG_0_ADDRESS, new_yang_max, new_yang_threshold, new_yang_start_price).invoke(
-            caller_address=SHRINE_OWNER
-        )
-
-
-@pytest.mark.asyncio
-async def test_update_yang_max(shrine):
-    async def update_and_assert(new_yang_max):
-        orig_yang = (await shrine.get_yang(YANG_0_ADDRESS).invoke()).result.yang
-        tx = await shrine.update_yang_max(YANG_0_ADDRESS, new_yang_max).invoke(caller_address=SHRINE_OWNER)
-        assert_event_emitted(
-            tx,
-            shrine.contract_address,
-            "YangUpdated",
-            [YANG_0_ADDRESS, orig_yang.total, new_yang_max],
-        )
-
-        updated_yang = (await shrine.get_yang(YANG_0_ADDRESS).invoke()).result.yang
-        assert updated_yang.total == orig_yang.total
-        assert updated_yang.max == new_yang_max
-
-    # test increasing the max
-    new_yang_max = YANG_0_CEILING * 2
-    await update_and_assert(new_yang_max)
-
-    # test decreasing the max
-    new_yang_max = YANG_0_CEILING - 1
-    await update_and_assert(new_yang_max)
-
-    # test decreasing the max below yang.total
-    deposit_amt = to_wad(100)
-
-    # Deposit 100 yang tokens
-    await shrine.deposit(YANG_0_ADDRESS, TROVE_1, deposit_amt).invoke(caller_address=SHRINE_OWNER)
-    new_yang_max = deposit_amt - to_wad(1)
-    await update_and_assert(
-        new_yang_max
-    )  # update yang_max to a value smaller than the total amount currently deposited
-
-    # This should fail, since yang.total exceeds yang.max
-    with pytest.raises(
-        StarkException,
-        match="Shrine: Exceeds maximum amount of Yang allowed for system",
-    ):
-        await shrine.deposit(YANG_0_ADDRESS, TROVE_1, deposit_amt).invoke(caller_address=SHRINE_OWNER)
-
-    # test calling with a non-existing yang_address
-    faux_yang_address = 7890
-    with pytest.raises(StarkException, match="Shrine: Yang does not exist"):
-        await shrine.update_yang_max(faux_yang_address, new_yang_max).invoke(caller_address=SHRINE_OWNER)
-
-    # test calling the func unauthorized
-    with pytest.raises(StarkException):
-        await shrine.update_yang_max(YANG_0_ADDRESS, 2**251).invoke(caller_address=BAD_GUY)
-
-
-@pytest.mark.asyncio
-async def test_set_threshold(shrine):
-
-    # test setting to normal value
-    value = 9 * 10**26
-    tx = await shrine.set_threshold(YANGS[0]["address"], value).invoke(caller_address=SHRINE_OWNER)
-    assert_event_emitted(tx, shrine.contract_address, "ThresholdUpdated", [YANGS[0]["address"], value])
-    assert (await shrine.get_threshold(YANGS[0]["address"]).invoke()).result.ray == value
-
-    # test setting to max value
-    max = RAY_SCALE
-    tx = await shrine.set_threshold(YANGS[0]["address"], max).invoke(caller_address=SHRINE_OWNER)
-    assert_event_emitted(tx, shrine.contract_address, "ThresholdUpdated", [YANGS[0]["address"], max])
-    assert (await shrine.get_threshold(YANGS[0]["address"]).invoke()).result.ray == max
-
-    # test setting over the limit
-    with pytest.raises(StarkException, match="Shrine: Threshold exceeds 100%"):
-        await shrine.set_threshold(YANGS[0]["address"], max + 1).invoke(caller_address=SHRINE_OWNER)
-
-    # test calling the func unauthorized
-    with pytest.raises(StarkException):
-        await shrine.set_threshold(YANGS[0]["address"], value).invoke(caller_address=BAD_GUY)
-
-
-@pytest.mark.asyncio
-async def test_kill(shrine, update_feeds):
-    tx = await shrine.kill().invoke(caller_address=SHRINE_OWNER)
-    assert_event_emitted(tx, shrine.contract_address, "Killed")
-
-    # Check deposit fails
-    with pytest.raises(StarkException, match="Shrine: System is not live"):
-        await shrine.deposit(YANG_0_ADDRESS, TROVE_1, to_wad(10)).invoke(caller_address=SHRINE_OWNER)
-
-    # Check forge fails
-    with pytest.raises(StarkException, match="Shrine: System is not live"):
-        await shrine.forge(TROVE1_OWNER, TROVE_1, to_wad(100)).invoke(caller_address=SHRINE_OWNER)
-
-    # Test withdraw pass
-    await shrine.withdraw(YANG_0_ADDRESS, TROVE_1, to_wad(1)).invoke(caller_address=SHRINE_OWNER)
-
-    # Test melt pass
-    await shrine.melt(TROVE1_OWNER, TROVE_1, to_wad(100)).invoke(caller_address=SHRINE_OWNER)
-
-
-@pytest.mark.asyncio
-async def test_set_ceiling(shrine):
-
-    new_ceiling = to_wad(20_000_000)
-    tx = await shrine.set_ceiling(new_ceiling).invoke(caller_address=SHRINE_OWNER)
-    assert_event_emitted(tx, shrine.contract_address, "CeilingUpdated", [new_ceiling])
-    assert (await shrine.get_ceiling().invoke()).result.wad == new_ceiling
-
-    # test calling func unauthorized
-    with pytest.raises(StarkException):
-        await shrine.set_ceiling(1).invoke(caller_address=BAD_GUY)
->>>>>>> 416c0408
-
-
-@pytest.mark.usefixtures("shrine_deposit_multiple")
-@pytest.mark.asyncio
-async def test_get_trove_threshold(shrine):
+async def test_get_trove_threshold(shrine, shrine_deposit_multiple):
     prices = []
     for d in DEPOSITS:
         price = (await shrine.get_current_yang_price(d["address"]).invoke()).result.price_wad
@@ -1909,69 +1499,4 @@
 
     # Getting actual threshold
     actual_threshold = (await shrine.get_trove_threshold(TROVE_1).invoke()).result.threshold_ray
-    assert_equalish(from_ray(actual_threshold), expected_threshold)
-
-
-<<<<<<< HEAD
-@pytest.mark.usefixtures("shrine_forge")
-@pytest.mark.asyncio
-async def test_shrine_unhealthy(shrine_owner, shrine):
-    # Calculate unsafe yang price
-    yang_balance = from_wad((await shrine.get_deposit(TROVE_1, YANG_0_ADDRESS).invoke()).result.wad)
-    debt = from_wad((await shrine.get_trove(TROVE_1).invoke()).result.trove.debt)
-    unsafe_price = debt / Decimal("0.85") / yang_balance
-
-    # Update yang price to unsafe level
-    await shrine_owner.send_tx(shrine.contract_address, "advance", [YANG_0_ADDRESS, to_wad(unsafe_price)])
-
-    is_healthy = (await shrine.is_healthy(TROVE_1).invoke()).result.bool
-    assert is_healthy == FALSE
-=======
-@pytest.mark.parametrize("transfer_amount", [0, FORGE_AMT // 2, FORGE_AMT])
-@pytest.mark.asyncio
-async def test_shrine_move_yin_pass(shrine, shrine_forge, transfer_amount):
-
-    await shrine.move_yin(TROVE1_OWNER, TROVE2_OWNER, transfer_amount).invoke(caller_address=SHRINE_OWNER)
-    # Checking the updated balances
-    u1_new_bal = (await shrine.get_yin(TROVE1_OWNER).invoke()).result.wad
-    assert u1_new_bal == FORGE_AMT - transfer_amount
-
-    u2_new_bal = (await shrine.get_yin(TROVE2_OWNER).invoke()).result.wad
-    assert u2_new_bal == transfer_amount
-
-
-@pytest.mark.asyncio
-async def test_shrine_move_yin_fail(shrine, shrine_forge):
-
-    # Trying to transfer more than the user owns
-    with pytest.raises(StarkException, match="Shrine: transfer amount exceeds yin balance"):
-        await shrine.move_yin(TROVE1_OWNER, TROVE2_OWNER, FORGE_AMT + 1).invoke(caller_address=SHRINE_OWNER)
-
-    # Trying to transfer a negative amount
-    with pytest.raises(StarkException, match="Shrine: transfer amount outside the valid range."):
-        await shrine.move_yin(TROVE1_OWNER, TROVE2_OWNER, signed_int_to_felt(-1)).invoke(caller_address=SHRINE_OWNER)
-
-    # Trying to transfer an amount greater than 2**125
-    with pytest.raises(StarkException, match="Shrine: transfer amount outside the valid range."):
-        await shrine.move_yin(TROVE1_OWNER, TROVE2_OWNER, 2**125 + 1).invoke(caller_address=SHRINE_OWNER)
-
-
-@pytest.mark.asyncio
-async def test_shrine_melt_after_move_yin_fail(shrine, shrine_forge):
-
-    # Transfer half of the forge amount to another account
-    await shrine.move_yin(TROVE1_OWNER, TROVE2_OWNER, FORGE_AMT // 2).invoke(caller_address=SHRINE_OWNER)
-    # Attempt to melt all debt - should fail since not enough yin
-    with pytest.raises(StarkException, match="Shrine: not enough yin to melt debt"):
-        await shrine.melt(TROVE1_OWNER, TROVE_1, FORGE_AMT).invoke(caller_address=SHRINE_OWNER)
-
-
-@pytest.mark.asyncio
-async def test_shrine_advance_update_multiplier_invalid_fail(shrine_deploy):
-    shrine = shrine_deploy
-    with pytest.raises(StarkException, match="Shrine: cannot set a price value to zero."):
-        await shrine.advance(YANG_0_ADDRESS, 0).invoke(caller_address=SHRINE_OWNER)
-
-    with pytest.raises(StarkException, match="Shrine: cannot set a multiplier value to zero."):
-        await shrine.update_multiplier(0).invoke(caller_address=SHRINE_OWNER)
->>>>>>> 416c0408
+    assert_equalish(from_ray(actual_threshold), expected_threshold)