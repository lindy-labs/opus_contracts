# TODO:
# * test for when deposit can't go through (e.g. max_mint == 0)
# * test calculate_max_mint_amount
from decimal import Decimal
from math import floor

import pytest
from starkware.starknet.testing.starknet import StarknetContract
from starkware.starkware_utils.error_handling import StarkException

from tests.utils import (
    MAX_UINT256,
    Uint256,
    assert_event_emitted,
    compile_contract,
    felt_to_str,
    from_uint,
    str_to_felt,
    to_uint,
)

RESERVE_ADDR = 1
TREASURY_ADDR = 2
STABILITY_FEE = 100
THRESHOLD_BUFFER = 2000  # 20%
HUNDRED_PERCENT_BPS = 10_000

#
# fixtures
#


# parametrized fixture used to emulate stablecoins allowed
# in the direct deposit contract
@pytest.fixture(params=[("DAI", 18), ("USDC", 6)], ids=["DAI", "USDC"])
async def dd_stablecoin(request, tokens) -> StarknetContract:
    ten_billy = 10**10
    token, decimals = request.param
    owner = str_to_felt(f"{token.lower()} owner")
    return await tokens(f"Test {token}", f"t{token}", decimals, (ten_billy, 0), owner)


# fixture returns the deployed direct deposit module together
# with its associated stablecoin mock ERC20
@pytest.fixture
async def direct_deposit(starknet, usda, dd_stablecoin) -> tuple[StarknetContract, StarknetContract]:
    dd_owner = str_to_felt("dd owner")
    dd_contract = compile_contract("contracts/DD/DD.cairo")

    dd = await starknet.deploy(
        contract_class=dd_contract,
        constructor_calldata=[
            dd_owner,
            dd_stablecoin.contract_address,
            usda.contract_address,
            RESERVE_ADDR,
            TREASURY_ADDR,
            STABILITY_FEE,
            THRESHOLD_BUFFER,
        ],
    )

    return dd, dd_stablecoin


#
# tests
#


@pytest.mark.asyncio
async def test_deposit(direct_deposit, usda):
    dd, stablecoin = direct_deposit
    stable_symbol = felt_to_str((await stablecoin.symbol().invoke()).result.symbol)
    depositor = str_to_felt(f"{stable_symbol} depositor")

    usda_decimals = (await usda.decimals().invoke()).result.decimals
    stable_decimals = (await stablecoin.decimals().invoke()).result.decimals
    deposit_amount = 3983 * 10**stable_decimals

    # give some stablecoin to the actor
    await stablecoin.mint(depositor, to_uint(10000 * 10**stable_decimals)).invoke()

    # allow Aura to take stable
    await stablecoin.approve(dd.contract_address, MAX_UINT256).invoke(caller_address=depositor)

    # deposit stables into Aura
    tx = await dd.deposit(to_uint(deposit_amount)).invoke(caller_address=depositor)
    assert_event_emitted(tx, dd.contract_address, "Deposit", [*to_uint(deposit_amount)])

    # DD module should hold the requested amount of stablecoin
    tx = await stablecoin.balanceOf(dd.contract_address).invoke()
    assert tx.result.balance == to_uint(deposit_amount)

    # depositor should hold the requested amount minus stability fee
    # scaled to USDa decimals
    usda_scaled_deposit = deposit_amount * 10 ** (usda_decimals - stable_decimals)
    expected_depositor_balance = int(
        Decimal(usda_scaled_deposit * (HUNDRED_PERCENT_BPS - STABILITY_FEE)) / HUNDRED_PERCENT_BPS
    )

    tx = await usda.balanceOf(depositor).invoke()
    assert tx.result.balance == to_uint(expected_depositor_balance)

    rest = usda_scaled_deposit - expected_depositor_balance
    # reserve should hold half of the rest, rounded down
    expected_reserve_amount = floor(rest / 2)
    tx = await usda.balanceOf(RESERVE_ADDR).invoke()
    assert tx.result.balance == to_uint(expected_reserve_amount)

    # treasury should hold whatever else is left
    expected_treasury_amount = rest - expected_reserve_amount
    tx = await usda.balanceOf(TREASURY_ADDR).invoke()
    assert tx.result.balance == to_uint(expected_treasury_amount)


@pytest.mark.asyncio
async def test_withdraw(direct_deposit, usda):
    dd, stablecoin = direct_deposit
    stable_symbol = felt_to_str((await stablecoin.symbol().invoke()).result.symbol)
    ape = str_to_felt(f"{stable_symbol} ape")

    usda_decimals = (await usda.decimals().invoke()).result.decimals
    stable_decimals = (await stablecoin.decimals().invoke()).result.decimals
    amount = 5000 * 10**stable_decimals

    # give some stables to ape
    await stablecoin.mint(ape, to_uint(amount)).invoke()

    # have them deposited to Aura via direct deposit
    await stablecoin.approve(dd.contract_address, MAX_UINT256).invoke(caller_address=ape)
    await dd.deposit(to_uint(amount)).invoke(caller_address=ape)
    tx = await usda.balanceOf(ape).invoke()
    # check if, indeed, we got some USDa and have no more stables
    ape_usda_balance: Uint256 = tx.result.balance
    assert from_uint(ape_usda_balance) > 0
    assert (await stablecoin.balanceOf(ape).invoke()).result.balance == to_uint(0)

    # now withdraw all of it back and check result
    # amount has to be in the scale of stablecoin
    withdraw_amount = int(Decimal(from_uint(ape_usda_balance)) / 10 ** (usda_decimals - stable_decimals))
    tx = await dd.withdraw(to_uint(withdraw_amount)).invoke(caller_address=ape)
    assert_event_emitted(tx, dd.contract_address, "Withdrawal", [*to_uint(withdraw_amount)])
    assert (await usda.balanceOf(ape).invoke()).result.balance == to_uint(0)
    assert (await stablecoin.balanceOf(ape).invoke()).result.balance == to_uint(withdraw_amount)


@pytest.mark.asyncio
async def test_getters_setters(direct_deposit, usda):
    dd, stablecoin = direct_deposit
    dd_owner = str_to_felt("dd owner")
    rektooor = str_to_felt("rektooor")

    new_reserve_address = 42**2
    new_treasury_address = 42**3
    new_stability_fee = 40
    new_threshold_buffer = 4500

    # test getting and setting threshold buffer
    assert (await dd.get_threshold_buffer().invoke()).result.value == THRESHOLD_BUFFER
    tx = await dd.set_threshold_buffer(new_threshold_buffer).invoke(caller_address=dd_owner)

    assert_event_emitted(
        tx,
        dd.contract_address,
        "ThresholdBufferChange",
        [THRESHOLD_BUFFER, new_threshold_buffer],
    )
    assert (await dd.get_threshold_buffer().invoke()).result.value == new_threshold_buffer
    # test setting the limits
    min_threshold_buffer = 500
    max_threshold_buffer = 10_000
    await dd.set_threshold_buffer(min_threshold_buffer).invoke(caller_address=dd_owner)
    await dd.set_threshold_buffer(max_threshold_buffer).invoke(caller_address=dd_owner)

    with pytest.raises(StarkException):
        await dd.set_threshold_buffer(min_threshold_buffer - 1).invoke(caller_address=dd_owner)
    with pytest.raises(StarkException):
        await dd.set_threshold_buffer(max_threshold_buffer + 1).invoke(caller_address=dd_owner)
    with pytest.raises(StarkException):
        await dd.set_threshold_buffer(THRESHOLD_BUFFER).invoke(caller_address=rektooor)

    # tests getting and setting reserve address
    assert (await dd.get_reserve_address().invoke()).result.addr == RESERVE_ADDR
    tx = await dd.set_reserve_address(new_reserve_address).invoke(caller_address=dd_owner)
    assert_event_emitted(
        tx,
        dd.contract_address,
        "ReserveAddressChange",
        [RESERVE_ADDR, new_reserve_address],
    )
    assert (await dd.get_reserve_address().invoke()).result.addr == new_reserve_address
    with pytest.raises(StarkException):
        await dd.set_reserve_address(rektooor).invoke(caller_address=rektooor)
    with pytest.raises(StarkException):
        await dd.set_reserve_address(0).invoke(caller_address=dd_owner)

    # test getting and setting treasury address
    assert (await dd.get_treasury_address().invoke()).result.addr == TREASURY_ADDR
    tx = await dd.set_treasury_address(new_treasury_address).invoke(caller_address=dd_owner)
    assert_event_emitted(
        tx,
        dd.contract_address,
        "TreasuryAddressChange",
        [TREASURY_ADDR, new_treasury_address],
    )
    assert (await dd.get_treasury_address().invoke()).result.addr == new_treasury_address
    with pytest.raises(StarkException):
        await dd.set_treasury_address(rektooor).invoke(caller_address=rektooor)
    with pytest.raises(StarkException):
        await dd.set_treasury_address(0).invoke(caller_address=dd_owner)

    # test getting and setting stability fee
    assert (await dd.get_stability_fee().invoke()).result.fee == STABILITY_FEE
    tx = await dd.set_stability_fee(new_stability_fee).invoke(caller_address=dd_owner)
    assert_event_emitted(
        tx,
        dd.contract_address,
        "StabilityFeeChange",
        [STABILITY_FEE, new_stability_fee],
    )
    assert (await dd.get_stability_fee().invoke()).result.fee == new_stability_fee
    with pytest.raises(StarkException):
        await dd.set_stability_fee(1200).invoke(caller_address=rektooor)
    with pytest.raises(StarkException):
        await dd.set_stability_fee(11_000).invoke(caller_address=dd_owner)

    # test getting stablecoin address
    assert (await dd.get_stablecoin_address().invoke()).result.addr == stablecoin.contract_address

    # test getting usda address
    assert (await dd.get_usda_address().invoke()).result.addr == usda.contract_address

    # test getting and setting owner
<<<<<<< HEAD
    new_owner = str_to_felt("new dd owner")
    assert (await dd.get_owner_address().invoke()).result.addr == dd_owner
    tx = await dd.set_owner(new_owner).invoke(caller_address=dd_owner)
    assert_event_emitted(tx, dd.contract_address, "OwnerChange", [dd_owner, new_owner])
    assert (await dd.get_owner_address().invoke()).result.addr == new_owner
=======
    new_owner = await users("new dd owner")
    assert (await dd.get_owner_address().invoke()).result.addr == dd_owner.address
    tx = await dd_owner.send_tx(dd, "set_owner", [new_owner.address])
    assert_event_emitted(tx, dd.contract_address, "OwnershipTransferred", [dd_owner.address, new_owner.address])
    assert (await dd.get_owner_address().invoke()).result.addr == new_owner.address
>>>>>>> 9e88f1c6
    with pytest.raises(StarkException):
        await dd.set_owner(rektooor).invoke(caller_address=rektooor)<|MERGE_RESOLUTION|>--- conflicted
+++ resolved
@@ -232,18 +232,10 @@
     assert (await dd.get_usda_address().invoke()).result.addr == usda.contract_address
 
     # test getting and setting owner
-<<<<<<< HEAD
     new_owner = str_to_felt("new dd owner")
     assert (await dd.get_owner_address().invoke()).result.addr == dd_owner
     tx = await dd.set_owner(new_owner).invoke(caller_address=dd_owner)
-    assert_event_emitted(tx, dd.contract_address, "OwnerChange", [dd_owner, new_owner])
+    assert_event_emitted(tx, dd.contract_address, "OwnershipTransferred", [dd_owner, new_owner])
     assert (await dd.get_owner_address().invoke()).result.addr == new_owner
-=======
-    new_owner = await users("new dd owner")
-    assert (await dd.get_owner_address().invoke()).result.addr == dd_owner.address
-    tx = await dd_owner.send_tx(dd, "set_owner", [new_owner.address])
-    assert_event_emitted(tx, dd.contract_address, "OwnershipTransferred", [dd_owner.address, new_owner.address])
-    assert (await dd.get_owner_address().invoke()).result.addr == new_owner.address
->>>>>>> 9e88f1c6
     with pytest.raises(StarkException):
         await dd.set_owner(rektooor).invoke(caller_address=rektooor)