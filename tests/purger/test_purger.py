from decimal import ROUND_DOWN, Decimal
from typing import List

import pytest
from flaky import flaky
from hypothesis import HealthCheck, given, settings
from hypothesis import strategies as st
from starkware.starknet.testing.contract import StarknetContract
from starkware.starknet.testing.starknet import Starknet
from starkware.starkware_utils.error_handling import StarkException

from tests.purger.constants import *  # noqa: F403
from tests.roles import GateRoles, ShrineRoles
from tests.shrine.constants import FEED_LEN, MAX_PRICE_CHANGE, MULTIPLIER_FEED
from tests.utils import (
    FALSE,
    GATE_OWNER,
    RAY_SCALE,
    SENTINEL_OWNER,
    SHRINE_OWNER,
    TIME_INTERVAL,
    TROVE1_OWNER,
    TROVE_1,
    TRUE,
    WAD_RAY_OOB_VALUES,
<<<<<<< HEAD
=======
    WBTC_DECIMALS,
>>>>>>> f1e7ff80
    WBTC_ERROR_MARGIN,
    YangConfig,
    assert_equalish,
    assert_event_emitted,
    calculate_max_forge,
    compile_code,
    create_feed,
    from_fixed_point,
    from_ray,
    from_uint,
    from_wad,
    get_contract_code_with_replacement,
    max_approve,
    price_bounds,
    set_block_timestamp,
    to_ray,
    to_wad,
)

#
# Helpers
#

PURGE_FUNCTIONS = ("purge", "restricted_purge")


async def advance_yang_prices_by_percentage(
    starknet: Starknet,
    shrine: StarknetContract,
    yangs: tuple[YangConfig],
    price_change: Decimal,
):
    """
    Helper function to set the prices for a list of yangs for the next interval,
    based on a change from the price at the current interval.
    """
    current_timestamp = starknet.state.state.block_info.block_timestamp
    next_timestamp = current_timestamp + TIME_INTERVAL
    set_block_timestamp(starknet, next_timestamp)

    for yang in yangs:
        yang_address = yang.contract_address

        # Get current price
        current_price = (await shrine.get_current_yang_price(yang_address).execute()).result.price

        # Update price
        new_price = int((Decimal("1") + price_change) * current_price)

        await shrine.advance(yang_address, new_price).execute(caller_address=SHRINE_OWNER)


def get_close_factor(ltv: Decimal) -> Decimal:
    """
    Helper function to calculate the close factor based on the LTV in Decimal.
    """
    factor_one = Decimal("2.7") * ltv ** Decimal("2")
    factor_two = Decimal("2") * ltv
    close_factor = factor_one - factor_two + Decimal("0.22")
    return close_factor


def get_max_close_amount(debt: Decimal, ltv: Decimal) -> Decimal:
    """
    Returns the maximum close amount for a debt given the LTV.
    """
    close_factor = get_close_factor(ltv)
    maximum_close_amt = close_factor * debt

    if debt < maximum_close_amt:
        return debt

    return maximum_close_amt


def get_penalty_fn(threshold: Decimal) -> tuple[Decimal, Decimal]:
    """
    Returns `m` and `b` for y = mx + b
    """
    m = (MAX_PENALTY - MIN_PENALTY) / (MAX_PENALTY_LTV - threshold)
    b = MIN_PENALTY - (threshold * m)
    return (m, b)


def get_penalty(threshold: Decimal, ltv: Decimal, trove_value: Decimal, trove_debt: Decimal) -> Decimal:
    """
    Returns the penalty given the LTV.
    """
    if ltv <= MAX_PENALTY_LTV:
        m, b = get_penalty_fn(threshold)
        return m * ltv + b
    elif MAX_PENALTY_LTV < ltv <= Decimal("1"):
        return (trove_value - trove_debt) / trove_debt

    return 0


def get_freed_percentage(
    threshold: Decimal, ltv: Decimal, trove_value: Decimal, trove_debt: Decimal, close_amt: Decimal
) -> Decimal:
    """
    If LTV <= 100%, return the freed percentage based on (close amount + penalty amount) / total value of trove
    If LTV > 100%, return the freed percentage based on close amount / total debt of trove.
    """
    if ltv > Decimal("1"):
        return close_amt / trove_debt

    penalty = get_penalty(threshold, ltv, trove_value, trove_debt)
    freed_amt = (Decimal("1") + penalty) * close_amt
    return freed_amt / trove_value


#
# Fixtures
#


@pytest.fixture
async def shrine(shrine_deploy) -> StarknetContract:
    # Update debt ceiling
    shrine = shrine_deploy
    await shrine.set_ceiling(DEBT_CEILING_WAD).execute(caller_address=SHRINE_OWNER)
    return shrine


@pytest.fixture
async def shrine_feeds(
    starknet, sentinel_with_yangs, shrine, steth_yang: YangConfig, doge_yang: YangConfig, wbtc_yang: YangConfig
) -> List[List[int]]:
    # Creating the price feeds
    yangs = (steth_yang, doge_yang, wbtc_yang)
    feeds = [create_feed(from_wad(yang.price_wad), FEED_LEN, MAX_PRICE_CHANGE) for yang in yangs]

    # Putting the price feeds in the `shrine_yang_price_storage` storage variable
    # Skipping over the first element in `feeds` since the start price is set in `add_yang`
    for i in range(1, FEED_LEN):
        timestamp = i * TIME_INTERVAL
        set_block_timestamp(starknet, timestamp)

        for j in range(len(yangs)):
            await shrine.advance(yangs[j].contract_address, feeds[j][i]).execute(caller_address=SHRINE_OWNER)

        await shrine.set_multiplier(MULTIPLIER_FEED[i]).execute(caller_address=SHRINE_OWNER)

    return feeds


@pytest.fixture
async def forged_trove_1(
    shrine,
    shrine_feeds,
    abbot,
    sentinel_with_yangs,
    steth_yang: YangConfig,
    doge_yang: YangConfig,
    wbtc_yang: YangConfig,
) -> int:
    yangs = (steth_yang, doge_yang, wbtc_yang)

    # Get stETH price
    steth_price = (await shrine.get_current_yang_price(steth_yang.contract_address).execute()).result.price

    # Get Doge price
    doge_price = (await shrine.get_current_yang_price(doge_yang.contract_address).execute()).result.price

    # Get WBTC price
    wbtc_price = (await shrine.get_current_yang_price(wbtc_yang.contract_address).execute()).result.price

    # Get maximum forge amount
    prices = [from_wad(p) for p in (steth_price, doge_price, wbtc_price)]
    amounts = [
        from_wad(USER_STETH_DEPOSIT_WAD),
        from_wad(USER_DOGE_DEPOSIT_WAD),
<<<<<<< HEAD
        from_fixed_point(USER_WBTC_DEPOSIT_AMT, 8),
=======
        from_fixed_point(USER_WBTC_DEPOSIT_AMT, WBTC_DECIMALS),
>>>>>>> f1e7ff80
    ]
    thresholds = [from_ray(yang.threshold) for yang in yangs]
    max_forge_amt = calculate_max_forge(prices, amounts, thresholds)

    forge_amt = to_wad(max_forge_amt - 1)

    await abbot.open_trove(
        forge_amt,
        [yang.contract_address for yang in yangs],
        [USER_STETH_DEPOSIT_WAD, USER_DOGE_DEPOSIT_WAD, USER_WBTC_DEPOSIT_AMT],
    ).execute(caller_address=TROVE1_OWNER)

    return forge_amt


@pytest.fixture
async def funded_searcher(shrine, shrine_feeds, abbot, sentinel_with_yangs, steth_token, steth_yang: YangConfig):
    # fund the user with bags
    await steth_token.mint(SEARCHER, (SEARCHER_STETH_WAD, 0)).execute(caller_address=SEARCHER)

    # user approves Aura gates to spend bags
    await max_approve(steth_token, SEARCHER, steth_yang.gate_address)

    await abbot.open_trove(SEARCHER_FORGE_AMT_WAD, [steth_yang.contract_address], [SEARCHER_STETH_WAD]).execute(
        caller_address=SEARCHER
    )


@pytest.fixture
async def funded_absorber(shrine, shrine_feeds, abbot, sentinel_with_yangs, steth_token, steth_yang: YangConfig):
    # fund the user with bags
    await steth_token.mint(MOCK_ABSORBER, (MOCK_ABSORBER_STETH_WAD, 0)).execute(caller_address=MOCK_ABSORBER)

    # user approves the Aura gates to spend bags
    await max_approve(steth_token, MOCK_ABSORBER, steth_yang.gate_address)

    await abbot.open_trove(
        MOCK_ABSORBER_FORGE_AMT_WAD, [steth_yang.contract_address], [MOCK_ABSORBER_STETH_WAD]
    ).execute(caller_address=MOCK_ABSORBER)


@pytest.fixture
async def purger(starknet, shrine, sentinel, steth_gate, doge_gate, wbtc_gate) -> StarknetContract:
    purger_code = get_contract_code_with_replacement(
        "contracts/purger/purger.cairo",
        {"func get_penalty_internal": "@view\nfunc get_penalty_internal"},
    )
    purger_contract = compile_code(purger_code)
    purger = await starknet.deploy(
        contract_class=purger_contract,
        constructor_calldata=[
            shrine.contract_address,
            sentinel.contract_address,
            MOCK_ABSORBER,
        ],
    )

    # Approve purger to call `seize` in Shrine
    purger_roles = ShrineRoles.MELT + ShrineRoles.SEIZE
    await shrine.grant_role(purger_roles, purger.contract_address).execute(caller_address=SHRINE_OWNER)

    # Approve purger to call `exit` in Gate
    await steth_gate.grant_role(GateRoles.EXIT, purger.contract_address).execute(caller_address=GATE_OWNER)
    await doge_gate.grant_role(GateRoles.EXIT, purger.contract_address).execute(caller_address=GATE_OWNER)
    await wbtc_gate.grant_role(GateRoles.EXIT, purger.contract_address).execute(caller_address=GATE_OWNER)

    return purger


#
# Tests - Setup
#


@pytest.mark.usefixtures("sentinel_with_yangs")
@pytest.mark.asyncio
async def test_sentinel_setup(sentinel, steth_yang: YangConfig, doge_yang: YangConfig, wbtc_yang: YangConfig):
    assert (await sentinel.get_admin().execute()).result.admin == SENTINEL_OWNER
    yang_addrs = (await sentinel.get_yang_addresses().execute()).result.addresses
    assert len(yang_addrs) == 3
    assert steth_yang.contract_address in yang_addrs
    assert doge_yang.contract_address in yang_addrs
    assert wbtc_yang.contract_address in yang_addrs


@pytest.mark.usefixtures("sentinel_with_yangs")
@pytest.mark.asyncio
async def test_shrine_setup(shrine, shrine_feeds, steth_yang: YangConfig, doge_yang: YangConfig, wbtc_yang: YangConfig):
    # Check price feeds
    yangs = (steth_yang, doge_yang, wbtc_yang)
    for i in range(len(yangs)):
        yang_address = yangs[i].contract_address

        start_price, start_cumulative_price = (await shrine.get_yang_price(yang_address, 0).execute()).result
        assert start_price == yangs[i].price_wad
        assert start_cumulative_price == yangs[i].price_wad

        end_price, end_cumulative_price = (await shrine.get_yang_price(yang_address, FEED_LEN - 1).execute()).result
        lo, hi = price_bounds(start_price, FEED_LEN, MAX_PRICE_CHANGE)
        assert lo <= end_price <= hi
        assert end_cumulative_price == sum(shrine_feeds[i])

    # Check multiplier feed
    start_multiplier, start_cumulative_multiplier = (await shrine.get_multiplier(0).execute()).result
    assert start_multiplier == RAY_SCALE
    assert start_cumulative_multiplier == RAY_SCALE

    end_multiplier, end_cumulative_multiplier = (await shrine.get_multiplier(FEED_LEN - 1).execute()).result
    assert end_multiplier != 0
    assert end_cumulative_multiplier == RAY_SCALE * (FEED_LEN)


@pytest.mark.usefixtures("sentinel_with_yangs", "funded_trove1_owner")
@pytest.mark.asyncio
async def test_trove1_setup(shrine, purger, forged_trove_1):
    forge_amt = forged_trove_1
    trove_debt = (await shrine.get_trove_info(TROVE_1).execute()).result.debt
    assert trove_debt == forge_amt


#
# Tests - Purger
#


@pytest.mark.parametrize(
    "threshold, ltv, expected",
    [
        (Decimal("0.5"), Decimal("0.5"), MIN_PENALTY),
        (Decimal("0.5"), Decimal("0.8888"), MAX_PENALTY),
        (Decimal("0.5"), Decimal("0.95"), Decimal("0.05") / Decimal("0.95")),
        (Decimal("0.5"), Decimal("1"), Decimal("0")),
        (Decimal("0.5"), Decimal("1.1"), Decimal("0")),
        (Decimal("0.8"), Decimal("0.8"), MIN_PENALTY),
        (Decimal("0.8"), Decimal("0.8888"), MAX_PENALTY),
        (Decimal("0.7654321"), Decimal("0.7654321"), MIN_PENALTY),
        (Decimal("0.7654321"), Decimal("0.8888"), MAX_PENALTY),
    ],
)
@pytest.mark.asyncio
async def test_penalty_parametrized(purger, threshold, ltv, expected):
    value = Decimal("1_000")
    debt = ltv * value

    penalty = from_ray(
        (
            await purger.get_penalty_internal(to_ray(threshold), to_ray(ltv), to_wad(value), to_wad(debt)).execute()
        ).result.penalty
    )
    assert_equalish(penalty, expected)


# HealthCheck is suppressed as a view function is being tested
@settings(max_examples=50, deadline=None, suppress_health_check=[HealthCheck.function_scoped_fixture])
@given(
    threshold=st.decimals(min_value=Decimal("0.5"), max_value=Decimal("0.9"), places=27),
    ltv_offset=st.decimals(min_value=Decimal("0"), max_value=Decimal("1"), places=27),
)
@pytest.mark.asyncio
async def test_penalty_fuzzing(purger, threshold, ltv_offset):
    ltv = threshold + (Decimal("1") - threshold) * ltv_offset
    trove_value = Decimal("1_000")
    trove_debt = ltv * trove_value

    expected_penalty = get_penalty(threshold, ltv, trove_value, trove_debt)
    penalty = from_ray(
        (
            await purger.get_penalty_internal(
                to_ray(threshold), to_ray(ltv), to_wad(trove_value), to_wad(trove_debt)
            ).execute()
        ).result.penalty
    )
    assert_equalish(penalty, expected_penalty)


@flaky
@pytest.mark.parametrize("price_change", [Decimal("-0.1"), Decimal("-0.2"), Decimal("-0.5"), Decimal("-0.9")])
@pytest.mark.parametrize(
    "max_close_multiplier", [Decimal("0.001"), Decimal("0.01"), Decimal("0.1"), Decimal("1"), Decimal("1.01")]
)
@pytest.mark.usefixtures(
    "sentinel_with_yangs",
    "funded_trove1_owner",
    "forged_trove_1",
    "funded_searcher",
)
@pytest.mark.asyncio
async def test_liquidate_pass(
    starknet,
    shrine,
    purger,
    steth_token,
    doge_token,
    wbtc_token,
    steth_gate,
    doge_gate,
    wbtc_gate,
    steth_yang: YangConfig,
    doge_yang: YangConfig,
    wbtc_yang: YangConfig,
    price_change,
    max_close_multiplier,
):
    yangs = (steth_yang, doge_yang, wbtc_yang)
    await advance_yang_prices_by_percentage(starknet, shrine, yangs, price_change)

    # Assert trove is not healthy
    is_healthy = (await shrine.is_healthy(TROVE_1).execute()).result.healthy
    assert is_healthy == FALSE

    # Get LTV
    before_trove_info = (await shrine.get_trove_info(TROVE_1).execute()).result
    before_trove_value = from_wad(before_trove_info.value)
    before_trove_threshold = from_ray(before_trove_info.threshold)
    before_trove_debt = from_wad(before_trove_info.debt)
    before_trove_ltv = from_ray(before_trove_info.ltv)

    # Check purge penalty
    penalty = from_ray((await purger.get_penalty(TROVE_1).execute()).result.penalty)
    if before_trove_ltv > Decimal("1"):
        expected_penalty = get_penalty(before_trove_threshold, before_trove_ltv, before_trove_value, before_trove_debt)
        assert_equalish(penalty, expected_penalty)

    # Check maximum close amount
    expected_maximum_close_amt = get_max_close_amount(before_trove_debt, before_trove_ltv)
    maximum_close_amt_wad = (await purger.get_max_close_amount(TROVE_1).execute()).result.amount
    assert_equalish(from_wad(maximum_close_amt_wad), expected_maximum_close_amt)

    # Calculate close amount based on parametrization
    close_amt_wad = input_close_amt_wad = int(max_close_multiplier * maximum_close_amt_wad)
    if input_close_amt_wad > maximum_close_amt_wad:
        close_amt_wad = maximum_close_amt_wad

    close_amt = from_wad(close_amt_wad)

    # Sanity check: searcher has sufficient yin
    searcher_yin_balance = (await shrine.balanceOf(SEARCHER).execute()).result.balance
    assert from_uint(searcher_yin_balance) > close_amt_wad

    # Get yang balance of searcher
    before_searcher_steth_bal = from_wad(from_uint((await steth_token.balanceOf(SEARCHER).execute()).result.balance))
    before_searcher_doge_bal = from_wad(from_uint((await doge_token.balanceOf(SEARCHER).execute()).result.balance))
    before_searcher_wbtc_bal = from_fixed_point(
<<<<<<< HEAD
        from_uint((await doge_token.balanceOf(SEARCHER).execute()).result.balance), 8
=======
        from_uint((await doge_token.balanceOf(SEARCHER).execute()).result.balance), WBTC_DECIMALS
>>>>>>> f1e7ff80
    )

    # Get freed percentage
    freed_percentage = get_freed_percentage(
        before_trove_threshold, before_trove_ltv, before_trove_value, before_trove_debt, close_amt
    )

    # Get yang balance of trove
    before_trove_steth_yang_wad = (
        await shrine.get_deposit(steth_token.contract_address, TROVE_1).execute()
    ).result.balance
    before_trove_steth_bal_wad = (await steth_gate.preview_exit(before_trove_steth_yang_wad).execute()).result.preview
    expected_freed_steth_yang = freed_percentage * from_wad(before_trove_steth_yang_wad)
    expected_freed_steth = freed_percentage * from_wad(before_trove_steth_bal_wad)

    before_trove_doge_yang_wad = (
        await shrine.get_deposit(doge_token.contract_address, TROVE_1).execute()
    ).result.balance
    before_trove_doge_bal_wad = (await doge_gate.preview_exit(before_trove_doge_yang_wad).execute()).result.preview
    expected_freed_doge_yang = freed_percentage * from_wad(before_trove_doge_yang_wad)
    expected_freed_doge = freed_percentage * from_wad(before_trove_doge_bal_wad)

    before_trove_wbtc_yang_wad = (
        await shrine.get_deposit(wbtc_token.contract_address, TROVE_1).execute()
    ).result.balance
    before_trove_wbtc_bal_amt = (await wbtc_gate.preview_exit(before_trove_wbtc_yang_wad).execute()).result.preview
    expected_freed_wbtc_yang = freed_percentage * from_wad(before_trove_wbtc_yang_wad)
<<<<<<< HEAD
    expected_freed_wbtc = freed_percentage * from_fixed_point(before_trove_wbtc_bal_amt, 8)
=======
    expected_freed_wbtc = freed_percentage * from_fixed_point(before_trove_wbtc_bal_amt, WBTC_DECIMALS)
>>>>>>> f1e7ff80

    # Sanity check that expected trove LTV does not increase
    expected_after_trove_debt = before_trove_debt - close_amt
    expected_after_trove_value = before_trove_value * (1 - freed_percentage)

    if input_close_amt_wad >= before_trove_debt:
        # Catch zero division error
        expected_after_trove_ltv = Decimal("0")
    else:
        # Truncate to 27 decimals to match precision of `ray`
        expected_after_trove_ltv = (expected_after_trove_debt / expected_after_trove_value).quantize(
            Decimal("1E-27"), rounding=ROUND_DOWN
        )

    assert expected_after_trove_ltv <= before_trove_ltv

    # Call liquidate
    liquidate = await purger.liquidate(TROVE_1, input_close_amt_wad, SEARCHER).execute(caller_address=SEARCHER)

    # Check return data
    expected_yang_addresses = [yang.contract_address for yang in yangs]
    assert liquidate.result.yangs == expected_yang_addresses
    freed_steth = liquidate.result.freed_assets_amt[0]
    freed_doge = liquidate.result.freed_assets_amt[1]
    freed_wbtc = liquidate.result.freed_assets_amt[2]
    assert_equalish(from_wad(freed_steth), expected_freed_steth)
    assert_equalish(from_wad(freed_doge), expected_freed_doge)
<<<<<<< HEAD
    assert_equalish(from_fixed_point(freed_wbtc, 8), expected_freed_wbtc, WBTC_ERROR_MARGIN)
=======
    assert_equalish(from_fixed_point(freed_wbtc, WBTC_DECIMALS), expected_freed_wbtc, WBTC_ERROR_MARGIN)
>>>>>>> f1e7ff80

    # Check event
    assert_event_emitted(
        liquidate,
        purger.contract_address,
        "Purged",
        lambda d: d[:4] == [TROVE_1, close_amt_wad, SEARCHER, SEARCHER]
        and d[5:] == [len(yangs), *expected_yang_addresses, len(yangs), freed_steth, freed_doge, freed_wbtc],
    )

    # Check that LTV has improved (before LTV < 100%) or stayed the same (before LTV >= 100%)
    after_trove_info = (await shrine.get_trove_info(TROVE_1).execute()).result
    after_trove_ltv = from_ray(after_trove_info.ltv)
    after_trove_debt = from_wad(after_trove_info.debt)
    after_trove_value = from_wad(after_trove_info.value)

    assert after_trove_ltv <= before_trove_ltv
    assert_equalish(after_trove_value, expected_after_trove_value)
    assert_equalish(after_trove_debt, expected_after_trove_debt)

    # Check collateral tokens balance of searcher
    after_searcher_steth_bal = from_wad(from_uint((await steth_token.balanceOf(SEARCHER).execute()).result.balance))
    assert_equalish(after_searcher_steth_bal, before_searcher_steth_bal + expected_freed_steth)

    after_searcher_doge_bal = from_wad(from_uint((await doge_token.balanceOf(SEARCHER).execute()).result.balance))
    assert_equalish(after_searcher_doge_bal, before_searcher_doge_bal + expected_freed_doge)

    after_searcher_wbtc_bal = from_fixed_point(
<<<<<<< HEAD
        from_uint((await wbtc_token.balanceOf(SEARCHER).execute()).result.balance), 8
=======
        from_uint((await wbtc_token.balanceOf(SEARCHER).execute()).result.balance), WBTC_DECIMALS
>>>>>>> f1e7ff80
    )
    assert_equalish(after_searcher_wbtc_bal, before_searcher_wbtc_bal + expected_freed_wbtc, WBTC_ERROR_MARGIN)

    # Get yang balance of trove
    after_trove_steth_yang = from_wad(
        (await shrine.get_deposit(steth_token.contract_address, TROVE_1).execute()).result.balance
    )
    assert_equalish(after_trove_steth_yang, from_wad(before_trove_steth_yang_wad) - expected_freed_steth_yang)

    after_trove_doge_yang = from_wad(
        (await shrine.get_deposit(doge_token.contract_address, TROVE_1).execute()).result.balance
    )
    assert_equalish(after_trove_doge_yang, from_wad(before_trove_doge_yang_wad) - expected_freed_doge_yang)

    after_trove_wbtc_yang = from_wad(
        (await shrine.get_deposit(wbtc_token.contract_address, TROVE_1).execute()).result.balance
    )
    assert_equalish(after_trove_wbtc_yang, from_wad(before_trove_wbtc_yang_wad) - expected_freed_wbtc_yang)


@pytest.mark.parametrize("fn", ["liquidate", "absorb"])
@pytest.mark.usefixtures(
    "sentinel_with_yangs",
    "funded_trove1_owner",
    "forged_trove_1",
    "funded_searcher",
)
@pytest.mark.asyncio
async def test_liquidate_purge_fail_trove_healthy(shrine, purger, fn):
    """
    Failing tests for `absorb` and `liquidate` when LTV < threshold
    """
    # Check close amount is 0
    max_close_amt = (await purger.get_max_close_amount(TROVE_1).execute()).result.amount
    assert max_close_amt == 0

    # Check purge penalty is 0
    penalty = (await purger.get_penalty(TROVE_1).execute()).result.penalty
    assert penalty == 0

    # Check trove is healthy
    is_healthy = (await shrine.is_healthy(TROVE_1).execute()).result.healthy
    assert is_healthy == TRUE

    # Get trove debt
    purge_amt = (await shrine.get_trove_info(TROVE_1).execute()).result.debt // 2

    with pytest.raises(StarkException, match=f"Purger: Trove {TROVE_1} is not liquidatable"):
        if fn == "liquidate":
            await purger.liquidate(TROVE_1, purge_amt, SEARCHER).execute(caller_address=SEARCHER)
        elif fn == "absorb":
            await purger.absorb(TROVE_1).execute(caller_address=SEARCHER)


<<<<<<< HEAD
=======
@pytest.mark.usefixtures(
    "sentinel_with_yangs",
    "funded_trove1_owner",
    "forged_trove_1",
    "funded_searcher",
)
@pytest.mark.asyncio
async def test_liquidate_fail_exceed_max_close(
    starknet,
    shrine,
    purger,
    steth_yang: YangConfig,
    doge_yang: YangConfig,
    wbtc_yang: YangConfig,
):

    yangs = (steth_yang, doge_yang, wbtc_yang)
    price_change = Decimal("-0.1")
    await advance_yang_prices_by_percentage(starknet, shrine, yangs, price_change)

    # Assert max close amount is positive
    max_close_amt = (await purger.get_max_close_amount(TROVE_1).execute()).result.amount
    assert max_close_amt > 0

    with pytest.raises(StarkException, match="Purger: Maximum close amount exceeded"):
        await purger.liquidate(TROVE_1, max_close_amt + 1, SEARCHER).execute(caller_address=SEARCHER)


>>>>>>> f1e7ff80
@pytest.mark.parametrize("liquidate_amt", WAD_RAY_OOB_VALUES)
@pytest.mark.asyncio
async def test_liquidate_fail_out_of_bounds(purger, liquidate_amt):
    with pytest.raises(StarkException, match=r"Purger: Value of `purge_amt` \(-?\d+\) is out of bounds"):
        await purger.liquidate(TROVE_1, liquidate_amt, SEARCHER).execute(caller_address=SEARCHER)


@pytest.mark.usefixtures(
    "sentinel_with_yangs",
    "funded_trove1_owner",
    "forged_trove_1",
)
@pytest.mark.asyncio
async def test_liquidate_fail_insufficient_yin(
    starknet,
    shrine,
    purger,
    steth_yang: YangConfig,
    doge_yang: YangConfig,
    wbtc_yang: YangConfig,
):
    # SEARCHER is not funded because `funded_searcher` fixture was omitted
    yangs = (steth_yang, doge_yang, wbtc_yang)
    price_change = Decimal("-0.1")
    await advance_yang_prices_by_percentage(starknet, shrine, yangs, price_change)

    # Assert max close amount is positive
    max_close_amt = (await purger.get_max_close_amount(TROVE_1).execute()).result.amount
    assert max_close_amt > 0

    with pytest.raises(StarkException):
        await purger.liquidate(TROVE_1, max_close_amt, SEARCHER).execute(caller_address=SEARCHER)


@pytest.mark.parametrize("price_change", [Decimal("-0.2"), Decimal("-0.5"), Decimal("-0.9")])
@pytest.mark.usefixtures(
    "sentinel_with_yangs",
    "funded_trove1_owner",
    "forged_trove_1",
    "funded_absorber",
)
@pytest.mark.asyncio
async def test_full_absorb_pass(
    starknet,
    shrine,
    purger,
    steth_token,
    doge_token,
    wbtc_token,
    steth_gate,
    doge_gate,
    wbtc_gate,
    steth_yang: YangConfig,
    doge_yang: YangConfig,
    wbtc_yang: YangConfig,
    price_change,
):
    yangs = (steth_yang, doge_yang, wbtc_yang)
    await advance_yang_prices_by_percentage(starknet, shrine, yangs, price_change)

    # Assert trove is not healthy
    is_healthy = (await shrine.is_healthy(TROVE_1).execute()).result.healthy
    assert is_healthy == FALSE

    # Get LTV
    before_trove_info = (await shrine.get_trove_info(TROVE_1).execute()).result
    before_trove_value = from_wad(before_trove_info.value)
    before_trove_threshold = from_ray(before_trove_info.threshold)
    before_trove_debt = from_wad(before_trove_info.debt)
    before_trove_ltv = from_ray(before_trove_info.ltv)

    # Check purge penalty
    penalty = from_ray((await purger.get_penalty(TROVE_1).execute()).result.penalty)
    if before_trove_ltv > Decimal("1"):
        expected_penalty = get_penalty(before_trove_threshold, before_trove_ltv, before_trove_value, before_trove_debt)
        assert_equalish(penalty, expected_penalty)

    # Sanity check: absorber has sufficient yin
    absorber_yin_balance = (await shrine.balanceOf(MOCK_ABSORBER).execute()).result.balance
    assert from_uint(absorber_yin_balance) > before_trove_debt

    # Get yang balance of absorber
    before_absorber_steth_bal = from_wad(
        from_uint((await steth_token.balanceOf(MOCK_ABSORBER).execute()).result.balance)
    )
    before_absorber_doge_bal = from_wad(from_uint((await doge_token.balanceOf(MOCK_ABSORBER).execute()).result.balance))
    before_absorber_wbtc_bal = from_fixed_point(
<<<<<<< HEAD
        from_uint((await wbtc_token.balanceOf(MOCK_ABSORBER).execute()).result.balance), 8
=======
        from_uint((await wbtc_token.balanceOf(MOCK_ABSORBER).execute()).result.balance), WBTC_DECIMALS
>>>>>>> f1e7ff80
    )

    # Get yang balance of trove
    expected_freed_steth_yang = (
        await shrine.get_deposit(steth_token.contract_address, TROVE_1).execute()
    ).result.balance
    expected_freed_steth = from_wad((await steth_gate.preview_exit(expected_freed_steth_yang).execute()).result.preview)

    expected_freed_doge_yang = (await shrine.get_deposit(doge_token.contract_address, TROVE_1).execute()).result.balance
    expected_freed_doge = from_wad((await doge_gate.preview_exit(expected_freed_doge_yang).execute()).result.preview)

    expected_freed_wbtc_yang = (await shrine.get_deposit(wbtc_token.contract_address, TROVE_1).execute()).result.balance
    expected_freed_wbtc = from_fixed_point(
<<<<<<< HEAD
        (await wbtc_gate.preview_exit(expected_freed_wbtc_yang).execute()).result.preview, 8
=======
        (await wbtc_gate.preview_exit(expected_freed_wbtc_yang).execute()).result.preview, WBTC_DECIMALS
>>>>>>> f1e7ff80
    )

    # Call absorb
    absorb = await purger.absorb(TROVE_1).execute(caller_address=SEARCHER)

    # Check return data
    expected_yang_addresses = [yang.contract_address for yang in yangs]
    assert absorb.result.yangs == expected_yang_addresses
    freed_steth = absorb.result.freed_assets_amt[0]
    freed_doge = absorb.result.freed_assets_amt[1]
    freed_wbtc = absorb.result.freed_assets_amt[2]
    assert_equalish(from_wad(freed_steth), expected_freed_steth)
    assert_equalish(from_wad(freed_doge), expected_freed_doge)
<<<<<<< HEAD
    assert_equalish(from_fixed_point(freed_wbtc, 8), expected_freed_wbtc, WBTC_ERROR_MARGIN)
=======
    assert_equalish(from_fixed_point(freed_wbtc, WBTC_DECIMALS), expected_freed_wbtc, WBTC_ERROR_MARGIN)
>>>>>>> f1e7ff80

    # Check event
    assert_event_emitted(
        absorb,
        purger.contract_address,
        "Purged",
        lambda d: d[:4] == [TROVE_1, before_trove_info.debt, MOCK_ABSORBER, MOCK_ABSORBER]
        and d[5:] == [len(yangs), *expected_yang_addresses, len(yangs), freed_steth, freed_doge, freed_wbtc],
    )

    # Check that LTV is 0 after all debt is repaid
    after_trove_info = (await shrine.get_trove_info(TROVE_1).execute()).result
    after_trove_ltv = from_ray(after_trove_info.ltv)
    after_trove_debt = from_wad(after_trove_info.debt)

    assert after_trove_ltv == 0

    # Check collateral tokens balance of absorber
    after_absorber_steth_bal = from_wad(
        from_uint((await steth_token.balanceOf(MOCK_ABSORBER).execute()).result.balance)
    )
    assert_equalish(after_absorber_steth_bal, before_absorber_steth_bal + expected_freed_steth)

    after_absorber_doge_bal = from_wad(from_uint((await doge_token.balanceOf(MOCK_ABSORBER).execute()).result.balance))
    assert_equalish(after_absorber_doge_bal, before_absorber_doge_bal + expected_freed_doge)

    after_absorber_wbtc_bal = from_fixed_point(
<<<<<<< HEAD
        from_uint((await wbtc_token.balanceOf(MOCK_ABSORBER).execute()).result.balance), 8
=======
        from_uint((await wbtc_token.balanceOf(MOCK_ABSORBER).execute()).result.balance), WBTC_DECIMALS
>>>>>>> f1e7ff80
    )
    assert_equalish(after_absorber_wbtc_bal, before_absorber_wbtc_bal + expected_freed_wbtc)

    # Get yang balance of trove
    after_trove_steth_yang = from_wad(
        (await shrine.get_deposit(steth_token.contract_address, TROVE_1).execute()).result.balance
    )
    assert after_trove_steth_yang == 0

    after_trove_doge_yang = from_wad(
        (await shrine.get_deposit(doge_token.contract_address, TROVE_1).execute()).result.balance
    )
    assert after_trove_doge_yang == 0

    after_trove_wbtc_yang = from_wad(
        (await shrine.get_deposit(wbtc_token.contract_address, TROVE_1).execute()).result.balance
    )
    assert after_trove_wbtc_yang == 0

    # Check trove debt
    assert after_trove_debt == 0


@pytest.mark.parametrize("price_change", [Decimal("-0.05"), Decimal("-0.1")])
@pytest.mark.usefixtures(
    "steth_token",
    "doge_token",
    "wbtc_token",
    "steth_gate",
    "doge_gate",
    "wbtc_gate",
    "sentinel_with_yangs",
    "funded_trove1_owner",
    "forged_trove_1",
    "funded_absorber",
)
@pytest.mark.asyncio
async def test_absorb_fail_ltv_too_low(
    starknet,
    shrine,
    purger,
    steth_yang: YangConfig,
    doge_yang: YangConfig,
    wbtc_yang: YangConfig,
    price_change,
):
    """
    Failing tests for `absorb` when threshold <= LTV <= max penalty LTV
    """
    yangs = (steth_yang, doge_yang, wbtc_yang)
    await advance_yang_prices_by_percentage(starknet, shrine, yangs, price_change)

    # Assert trove is not healthy
    is_healthy = (await shrine.is_healthy(TROVE_1).execute()).result.healthy
    assert is_healthy == FALSE

    # Get LTV
    before_ltv = from_ray((await shrine.get_trove_info(TROVE_1).execute()).result.ltv)
    assert before_ltv <= MAX_PENALTY_LTV

    with pytest.raises(StarkException, match=f"Purger: Trove {TROVE_1} is not absorbable"):
        await purger.absorb(TROVE_1).execute(caller_address=SEARCHER)<|MERGE_RESOLUTION|>--- conflicted
+++ resolved
@@ -23,10 +23,7 @@
     TROVE_1,
     TRUE,
     WAD_RAY_OOB_VALUES,
-<<<<<<< HEAD
-=======
     WBTC_DECIMALS,
->>>>>>> f1e7ff80
     WBTC_ERROR_MARGIN,
     YangConfig,
     assert_equalish,
@@ -200,11 +197,7 @@
     amounts = [
         from_wad(USER_STETH_DEPOSIT_WAD),
         from_wad(USER_DOGE_DEPOSIT_WAD),
-<<<<<<< HEAD
-        from_fixed_point(USER_WBTC_DEPOSIT_AMT, 8),
-=======
         from_fixed_point(USER_WBTC_DEPOSIT_AMT, WBTC_DECIMALS),
->>>>>>> f1e7ff80
     ]
     thresholds = [from_ray(yang.threshold) for yang in yangs]
     max_forge_amt = calculate_max_forge(prices, amounts, thresholds)
@@ -448,11 +441,7 @@
     before_searcher_steth_bal = from_wad(from_uint((await steth_token.balanceOf(SEARCHER).execute()).result.balance))
     before_searcher_doge_bal = from_wad(from_uint((await doge_token.balanceOf(SEARCHER).execute()).result.balance))
     before_searcher_wbtc_bal = from_fixed_point(
-<<<<<<< HEAD
-        from_uint((await doge_token.balanceOf(SEARCHER).execute()).result.balance), 8
-=======
-        from_uint((await doge_token.balanceOf(SEARCHER).execute()).result.balance), WBTC_DECIMALS
->>>>>>> f1e7ff80
+        from_uint((await wbtc_token.balanceOf(SEARCHER).execute()).result.balance), WBTC_DECIMALS
     )
 
     # Get freed percentage
@@ -480,11 +469,7 @@
     ).result.balance
     before_trove_wbtc_bal_amt = (await wbtc_gate.preview_exit(before_trove_wbtc_yang_wad).execute()).result.preview
     expected_freed_wbtc_yang = freed_percentage * from_wad(before_trove_wbtc_yang_wad)
-<<<<<<< HEAD
-    expected_freed_wbtc = freed_percentage * from_fixed_point(before_trove_wbtc_bal_amt, 8)
-=======
     expected_freed_wbtc = freed_percentage * from_fixed_point(before_trove_wbtc_bal_amt, WBTC_DECIMALS)
->>>>>>> f1e7ff80
 
     # Sanity check that expected trove LTV does not increase
     expected_after_trove_debt = before_trove_debt - close_amt
@@ -512,11 +497,7 @@
     freed_wbtc = liquidate.result.freed_assets_amt[2]
     assert_equalish(from_wad(freed_steth), expected_freed_steth)
     assert_equalish(from_wad(freed_doge), expected_freed_doge)
-<<<<<<< HEAD
-    assert_equalish(from_fixed_point(freed_wbtc, 8), expected_freed_wbtc, WBTC_ERROR_MARGIN)
-=======
     assert_equalish(from_fixed_point(freed_wbtc, WBTC_DECIMALS), expected_freed_wbtc, WBTC_ERROR_MARGIN)
->>>>>>> f1e7ff80
 
     # Check event
     assert_event_emitted(
@@ -545,11 +526,7 @@
     assert_equalish(after_searcher_doge_bal, before_searcher_doge_bal + expected_freed_doge)
 
     after_searcher_wbtc_bal = from_fixed_point(
-<<<<<<< HEAD
-        from_uint((await wbtc_token.balanceOf(SEARCHER).execute()).result.balance), 8
-=======
         from_uint((await wbtc_token.balanceOf(SEARCHER).execute()).result.balance), WBTC_DECIMALS
->>>>>>> f1e7ff80
     )
     assert_equalish(after_searcher_wbtc_bal, before_searcher_wbtc_bal + expected_freed_wbtc, WBTC_ERROR_MARGIN)
 
@@ -604,37 +581,6 @@
             await purger.absorb(TROVE_1).execute(caller_address=SEARCHER)
 
 
-<<<<<<< HEAD
-=======
-@pytest.mark.usefixtures(
-    "sentinel_with_yangs",
-    "funded_trove1_owner",
-    "forged_trove_1",
-    "funded_searcher",
-)
-@pytest.mark.asyncio
-async def test_liquidate_fail_exceed_max_close(
-    starknet,
-    shrine,
-    purger,
-    steth_yang: YangConfig,
-    doge_yang: YangConfig,
-    wbtc_yang: YangConfig,
-):
-
-    yangs = (steth_yang, doge_yang, wbtc_yang)
-    price_change = Decimal("-0.1")
-    await advance_yang_prices_by_percentage(starknet, shrine, yangs, price_change)
-
-    # Assert max close amount is positive
-    max_close_amt = (await purger.get_max_close_amount(TROVE_1).execute()).result.amount
-    assert max_close_amt > 0
-
-    with pytest.raises(StarkException, match="Purger: Maximum close amount exceeded"):
-        await purger.liquidate(TROVE_1, max_close_amt + 1, SEARCHER).execute(caller_address=SEARCHER)
-
-
->>>>>>> f1e7ff80
 @pytest.mark.parametrize("liquidate_amt", WAD_RAY_OOB_VALUES)
 @pytest.mark.asyncio
 async def test_liquidate_fail_out_of_bounds(purger, liquidate_amt):
@@ -722,11 +668,7 @@
     )
     before_absorber_doge_bal = from_wad(from_uint((await doge_token.balanceOf(MOCK_ABSORBER).execute()).result.balance))
     before_absorber_wbtc_bal = from_fixed_point(
-<<<<<<< HEAD
-        from_uint((await wbtc_token.balanceOf(MOCK_ABSORBER).execute()).result.balance), 8
-=======
         from_uint((await wbtc_token.balanceOf(MOCK_ABSORBER).execute()).result.balance), WBTC_DECIMALS
->>>>>>> f1e7ff80
     )
 
     # Get yang balance of trove
@@ -740,11 +682,7 @@
 
     expected_freed_wbtc_yang = (await shrine.get_deposit(wbtc_token.contract_address, TROVE_1).execute()).result.balance
     expected_freed_wbtc = from_fixed_point(
-<<<<<<< HEAD
-        (await wbtc_gate.preview_exit(expected_freed_wbtc_yang).execute()).result.preview, 8
-=======
         (await wbtc_gate.preview_exit(expected_freed_wbtc_yang).execute()).result.preview, WBTC_DECIMALS
->>>>>>> f1e7ff80
     )
 
     # Call absorb
@@ -758,11 +696,7 @@
     freed_wbtc = absorb.result.freed_assets_amt[2]
     assert_equalish(from_wad(freed_steth), expected_freed_steth)
     assert_equalish(from_wad(freed_doge), expected_freed_doge)
-<<<<<<< HEAD
-    assert_equalish(from_fixed_point(freed_wbtc, 8), expected_freed_wbtc, WBTC_ERROR_MARGIN)
-=======
     assert_equalish(from_fixed_point(freed_wbtc, WBTC_DECIMALS), expected_freed_wbtc, WBTC_ERROR_MARGIN)
->>>>>>> f1e7ff80
 
     # Check event
     assert_event_emitted(
@@ -790,11 +724,7 @@
     assert_equalish(after_absorber_doge_bal, before_absorber_doge_bal + expected_freed_doge)
 
     after_absorber_wbtc_bal = from_fixed_point(
-<<<<<<< HEAD
-        from_uint((await wbtc_token.balanceOf(MOCK_ABSORBER).execute()).result.balance), 8
-=======
         from_uint((await wbtc_token.balanceOf(MOCK_ABSORBER).execute()).result.balance), WBTC_DECIMALS
->>>>>>> f1e7ff80
     )
     assert_equalish(after_absorber_wbtc_bal, before_absorber_wbtc_bal + expected_freed_wbtc)
 
