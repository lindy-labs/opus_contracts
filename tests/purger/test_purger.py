--- conflicted
+++ resolved
@@ -22,10 +22,6 @@
     TROVE_1,
     TRUE,
     WAD_RAY_OOB_VALUES,
-<<<<<<< HEAD
-=======
-    WBTC_ERROR_MARGIN,
->>>>>>> 072edad6
     YangConfig,
     assert_equalish,
     assert_event_emitted,
@@ -177,10 +173,6 @@
         prices.append(price)
 
     # Get maximum forge amount
-<<<<<<< HEAD
-=======
-    prices = [from_wad(p) for p in (steth_price, doge_price, wbtc_price)]
->>>>>>> 072edad6
     deposit_amts = [USER_STETH_DEPOSIT_WAD, USER_DOGE_DEPOSIT_WAD, USER_WBTC_DEPOSIT_AMT]
     amounts = [from_fixed_point(amt, yang.decimals) for amt, yang in zip(deposit_amts, yangs)]
 
@@ -406,22 +398,11 @@
     searcher_yin_balance = (await shrine.balanceOf(SEARCHER).execute()).result.balance
     assert from_uint(searcher_yin_balance) > close_amt_wad
 
-<<<<<<< HEAD
-=======
-    # Get yang balance of searcher
-    before_searcher_steth_bal = from_wad(from_uint((await steth_token.balanceOf(SEARCHER).execute()).result.balance))
-    before_searcher_doge_bal = from_wad(from_uint((await doge_token.balanceOf(SEARCHER).execute()).result.balance))
-    before_searcher_wbtc_bal = from_fixed_point(
-        from_uint((await wbtc_token.balanceOf(SEARCHER).execute()).result.balance), wbtc_yang.decimals
-    )
-
->>>>>>> 072edad6
     # Get freed percentage
     freed_percentage = get_freed_percentage(
         before_trove_threshold, before_trove_ltv, before_trove_value, before_trove_debt, close_amt
     )
 
-<<<<<<< HEAD
     yangs_info = {}
 
     for token, yang in zip(yang_tokens, yangs):
@@ -434,7 +415,7 @@
         before_trove_yang_wad = (await shrine.get_deposit(token.contract_address, TROVE_1).execute()).result.balance
         before_trove_asset_bal_wad = (
             await sentinel.preview_exit(yang.contract_address, before_trove_yang_wad).execute()
-        ).result.preview
+        ).result.asset_amt
         expected_freed_yang = freed_percentage * from_wad(before_trove_yang_wad)
         expected_freed_asset = freed_percentage * from_fixed_point(before_trove_asset_bal_wad, yang.decimals)
 
@@ -444,29 +425,6 @@
             "expected_freed_yang": expected_freed_yang,
             "expected_freed_asset": expected_freed_asset,
         }
-=======
-    # Get yang balance of trove
-    before_trove_steth_yang_wad = (
-        await shrine.get_deposit(steth_token.contract_address, TROVE_1).execute()
-    ).result.balance
-    before_trove_steth_bal_wad = (await steth_gate.preview_exit(before_trove_steth_yang_wad).execute()).result.preview
-    expected_freed_steth_yang = freed_percentage * from_wad(before_trove_steth_yang_wad)
-    expected_freed_steth = freed_percentage * from_wad(before_trove_steth_bal_wad)
-
-    before_trove_doge_yang_wad = (
-        await shrine.get_deposit(doge_token.contract_address, TROVE_1).execute()
-    ).result.balance
-    before_trove_doge_bal_wad = (await doge_gate.preview_exit(before_trove_doge_yang_wad).execute()).result.preview
-    expected_freed_doge_yang = freed_percentage * from_wad(before_trove_doge_yang_wad)
-    expected_freed_doge = freed_percentage * from_wad(before_trove_doge_bal_wad)
-
-    before_trove_wbtc_yang_wad = (
-        await shrine.get_deposit(wbtc_token.contract_address, TROVE_1).execute()
-    ).result.balance
-    before_trove_wbtc_bal_amt = (await wbtc_gate.preview_exit(before_trove_wbtc_yang_wad).execute()).result.preview
-    expected_freed_wbtc_yang = freed_percentage * from_wad(before_trove_wbtc_yang_wad)
-    expected_freed_wbtc = freed_percentage * from_fixed_point(before_trove_wbtc_bal_amt, wbtc_yang.decimals)
->>>>>>> 072edad6
 
     # Sanity check that expected trove LTV does not increase
     expected_after_trove_debt = before_trove_debt - close_amt
@@ -489,21 +447,12 @@
     # Check return data
     expected_yang_addresses = [yang.contract_address for yang in yangs]
     assert liquidate.result.yangs == expected_yang_addresses
-<<<<<<< HEAD
 
     actual_freed_assets = liquidate.result.freed_assets_amt
     for actual, yang in zip(actual_freed_assets, yangs):
         error_margin = custom_error_margin(yang.decimals)
         expected = yangs_info[yang.contract_address]["expected_freed_asset"]
         assert_equalish(from_fixed_point(actual, yang.decimals), expected, error_margin)
-=======
-    freed_steth = liquidate.result.freed_assets_amt[0]
-    freed_doge = liquidate.result.freed_assets_amt[1]
-    freed_wbtc = liquidate.result.freed_assets_amt[2]
-    assert_equalish(from_wad(freed_steth), expected_freed_steth)
-    assert_equalish(from_wad(freed_doge), expected_freed_doge)
-    assert_equalish(from_fixed_point(freed_wbtc, wbtc_yang.decimals), expected_freed_wbtc, WBTC_ERROR_MARGIN)
->>>>>>> 072edad6
 
     # Check event
     assert_event_emitted(
@@ -524,7 +473,6 @@
     assert_equalish(after_trove_value, expected_after_trove_value)
     assert_equalish(after_trove_debt, expected_after_trove_debt)
 
-<<<<<<< HEAD
     for token, yang in zip(yang_tokens, yangs):
         # Check collateral tokens balance of searcher
         error_margin = custom_error_margin(yang.decimals)
@@ -534,30 +482,6 @@
         before_searcher_bal = yangs_info[yang.contract_address]["before_searcher_bal"]
         expected_freed_asset = yangs_info[yang.contract_address]["expected_freed_asset"]
         assert_equalish(after_searcher_bal, before_searcher_bal + expected_freed_asset, error_margin)
-=======
-    # Check collateral tokens balance of searcher
-    after_searcher_steth_bal = from_wad(from_uint((await steth_token.balanceOf(SEARCHER).execute()).result.balance))
-    assert_equalish(after_searcher_steth_bal, before_searcher_steth_bal + expected_freed_steth)
-
-    after_searcher_doge_bal = from_wad(from_uint((await doge_token.balanceOf(SEARCHER).execute()).result.balance))
-    assert_equalish(after_searcher_doge_bal, before_searcher_doge_bal + expected_freed_doge)
-
-    after_searcher_wbtc_bal = from_fixed_point(
-        from_uint((await wbtc_token.balanceOf(SEARCHER).execute()).result.balance), wbtc_yang.decimals
-    )
-    assert_equalish(after_searcher_wbtc_bal, before_searcher_wbtc_bal + expected_freed_wbtc, WBTC_ERROR_MARGIN)
-
-    # Get yang balance of trove
-    after_trove_steth_yang = from_wad(
-        (await shrine.get_deposit(steth_token.contract_address, TROVE_1).execute()).result.balance
-    )
-    assert_equalish(after_trove_steth_yang, from_wad(before_trove_steth_yang_wad) - expected_freed_steth_yang)
-
-    after_trove_doge_yang = from_wad(
-        (await shrine.get_deposit(doge_token.contract_address, TROVE_1).execute()).result.balance
-    )
-    assert_equalish(after_trove_doge_yang, from_wad(before_trove_doge_yang_wad) - expected_freed_doge_yang)
->>>>>>> 072edad6
 
         # Get yang balance of trove
         after_trove_yang = from_wad(
@@ -646,18 +570,7 @@
     absorber_yin_balance = (await shrine.balanceOf(MOCK_ABSORBER).execute()).result.balance
     assert from_uint(absorber_yin_balance) > before_trove_debt
 
-<<<<<<< HEAD
     yangs_info = {}
-=======
-    # Get yang balance of absorber
-    before_absorber_steth_bal = from_wad(
-        from_uint((await steth_token.balanceOf(MOCK_ABSORBER).execute()).result.balance)
-    )
-    before_absorber_doge_bal = from_wad(from_uint((await doge_token.balanceOf(MOCK_ABSORBER).execute()).result.balance))
-    before_absorber_wbtc_bal = from_fixed_point(
-        from_uint((await wbtc_token.balanceOf(MOCK_ABSORBER).execute()).result.balance), wbtc_yang.decimals
-    )
->>>>>>> 072edad6
 
     for token, yang in zip(yang_tokens, yangs):
         # Get yang token balance of absorber
@@ -668,21 +581,14 @@
         # Get yang balance of trove and calculate amount expected to be freed
         expected_freed_yang = (await shrine.get_deposit(token.contract_address, TROVE_1).execute()).result.balance
         expected_freed_asset = from_fixed_point(
-            (await sentinel.preview_exit(yang.contract_address, expected_freed_yang).execute()).result.preview,
+            (await sentinel.preview_exit(yang.contract_address, expected_freed_yang).execute()).result.asset_amt,
             yang.decimals,
         )
 
-<<<<<<< HEAD
         yangs_info[yang.contract_address] = {
             "before_absorber_bal": adjusted_bal,
             "expected_freed_asset": expected_freed_asset,
         }
-=======
-    expected_freed_wbtc_yang = (await shrine.get_deposit(wbtc_token.contract_address, TROVE_1).execute()).result.balance
-    expected_freed_wbtc = from_fixed_point(
-        (await wbtc_gate.preview_exit(expected_freed_wbtc_yang).execute()).result.preview, wbtc_yang.decimals
-    )
->>>>>>> 072edad6
 
     # Call absorb
     absorb = await purger.absorb(TROVE_1).execute(caller_address=SEARCHER)
@@ -690,21 +596,12 @@
     # Check return data
     expected_yang_addresses = [yang.contract_address for yang in yangs]
     assert absorb.result.yangs == expected_yang_addresses
-<<<<<<< HEAD
 
     actual_freed_assets = absorb.result.freed_assets_amt
     for actual, yang in zip(actual_freed_assets, yangs):
         error_margin = custom_error_margin(yang.decimals)
         expected = yangs_info[yang.contract_address]["expected_freed_asset"]
         assert_equalish(from_fixed_point(actual, yang.decimals), expected, error_margin)
-=======
-    freed_steth = absorb.result.freed_assets_amt[0]
-    freed_doge = absorb.result.freed_assets_amt[1]
-    freed_wbtc = absorb.result.freed_assets_amt[2]
-    assert_equalish(from_wad(freed_steth), expected_freed_steth)
-    assert_equalish(from_wad(freed_doge), expected_freed_doge)
-    assert_equalish(from_fixed_point(freed_wbtc, wbtc_yang.decimals), expected_freed_wbtc, WBTC_ERROR_MARGIN)
->>>>>>> 072edad6
 
     # Check event
     assert_event_emitted(
@@ -722,7 +619,6 @@
 
     assert after_trove_ltv == 0
 
-<<<<<<< HEAD
     for token, yang in zip(yang_tokens, yangs):
         # Check collateral tokens balance of absorber
         error_margin = custom_error_margin(yang.decimals)
@@ -732,32 +628,6 @@
         before_absorber_bal = yangs_info[yang.contract_address]["before_absorber_bal"]
         expected_freed_asset = yangs_info[yang.contract_address]["expected_freed_asset"]
         assert_equalish(after_absorber_bal, before_absorber_bal + expected_freed_asset, error_margin)
-=======
-    # Check collateral tokens balance of absorber
-    after_absorber_steth_bal = from_wad(
-        from_uint((await steth_token.balanceOf(MOCK_ABSORBER).execute()).result.balance)
-    )
-    assert_equalish(after_absorber_steth_bal, before_absorber_steth_bal + expected_freed_steth)
-
-    after_absorber_doge_bal = from_wad(from_uint((await doge_token.balanceOf(MOCK_ABSORBER).execute()).result.balance))
-    assert_equalish(after_absorber_doge_bal, before_absorber_doge_bal + expected_freed_doge)
-
-    after_absorber_wbtc_bal = from_fixed_point(
-        from_uint((await wbtc_token.balanceOf(MOCK_ABSORBER).execute()).result.balance), wbtc_yang.decimals
-    )
-    assert_equalish(after_absorber_wbtc_bal, before_absorber_wbtc_bal + expected_freed_wbtc)
-
-    # Get yang balance of trove
-    after_trove_steth_yang = from_wad(
-        (await shrine.get_deposit(steth_token.contract_address, TROVE_1).execute()).result.balance
-    )
-    assert after_trove_steth_yang == 0
-
-    after_trove_doge_yang = from_wad(
-        (await shrine.get_deposit(doge_token.contract_address, TROVE_1).execute()).result.balance
-    )
-    assert after_trove_doge_yang == 0
->>>>>>> 072edad6
 
         # Get yang balance of trove
         after_trove_yang = from_wad(
