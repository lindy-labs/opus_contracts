from decimal import ROUND_DOWN, Decimal
from typing import List

import pytest
from flaky import flaky
from hypothesis import HealthCheck, given, settings
from hypothesis import strategies as st
from starkware.starknet.testing.contract import StarknetContract
from starkware.starknet.testing.starknet import Starknet
from starkware.starkware_utils.error_handling import StarkException

from tests.purger.constants import *  # noqa: F403
from tests.roles import SentinelRoles
from tests.shrine.constants import FEED_LEN, MAX_PRICE_CHANGE, MULTIPLIER_FEED
from tests.utils import (
    FALSE,
    RAY_SCALE,
    SENTINEL_OWNER,
    SHRINE_OWNER,
    SHRINE_ROLE_FOR_PURGER,
    TIME_INTERVAL,
    TROVE1_OWNER,
    TROVE2_OWNER,
    TROVE3_OWNER,
    TROVE_1,
    TROVE_2,
    TROVE_3,
    TRUE,
    WAD_RAY_OOB_VALUES,
    YangConfig,
    assert_equalish,
    assert_event_emitted,
    calculate_max_forge,
    compile_code,
    create_feed,
    custom_error_margin,
    from_fixed_point,
    from_ray,
    from_uint,
    from_wad,
    get_contract_code_with_replacement,
    max_approve,
    price_bounds,
    set_block_timestamp,
    to_ray,
    to_uint,
    to_wad,
)

#
# Helpers
#


async def advance_yang_prices_by_percentage(
    starknet: Starknet,
    shrine: StarknetContract,
    yangs: tuple[YangConfig],
    price_change: Decimal,
):
    """
    Helper function to set the prices for a list of yangs for the next interval,
    based on a change from the price at the current interval.
    """
    current_timestamp = starknet.state.state.block_info.block_timestamp
    next_timestamp = current_timestamp + TIME_INTERVAL
    set_block_timestamp(starknet, next_timestamp)

    for yang in yangs:
        yang_address = yang.contract_address

        # Get current price
        current_price = (await shrine.get_current_yang_price(yang_address).execute()).result.price

        # Update price
        new_price = int((Decimal("1") + price_change) * current_price)

        await shrine.advance(yang_address, new_price).execute(caller_address=SHRINE_OWNER)


def get_close_factor(ltv: Decimal) -> Decimal:
    """
    Helper function to calculate the close factor based on the LTV in Decimal.
    """
    factor_one = Decimal("2.7") * ltv ** Decimal("2")
    factor_two = Decimal("2") * ltv
    close_factor = factor_one - factor_two + Decimal("0.22")
    return close_factor


def get_max_close_amount(debt: Decimal, ltv: Decimal) -> Decimal:
    """
    Returns the maximum close amount for a debt given the LTV.
    """
    close_factor = get_close_factor(ltv)
    maximum_close_amt = close_factor * debt

    if debt < maximum_close_amt:
        return debt

    return maximum_close_amt


def get_penalty_fn(threshold: Decimal) -> tuple[Decimal, Decimal]:
    """
    Returns `m` and `b` for y = mx + b
    """
    m = (MAX_PENALTY - MIN_PENALTY) / (MAX_PENALTY_LTV - threshold)
    b = MIN_PENALTY - (threshold * m)
    return (m, b)


def get_penalty(threshold: Decimal, ltv: Decimal, trove_value: Decimal, trove_debt: Decimal) -> Decimal:
    """
    Returns the penalty given the LTV.
    """
    if ltv <= MAX_PENALTY_LTV:
        m, b = get_penalty_fn(threshold)
        return m * ltv + b
    elif MAX_PENALTY_LTV < ltv <= Decimal("1"):
        return (trove_value - trove_debt) / trove_debt

    return Decimal("0")


def get_freed_percentage(
    threshold: Decimal, ltv: Decimal, trove_value: Decimal, trove_debt: Decimal, close_amt: Decimal
) -> Decimal:
    """
    If LTV <= 100%, return the freed percentage based on (close amount + penalty amount) / total value of trove
    If LTV > 100%, return the freed percentage based on close amount / total debt of trove.
    """
    if close_amt == 0:
        return Decimal("0")

    if ltv > Decimal("1"):
        return close_amt / trove_debt

    penalty = get_penalty(threshold, ltv, trove_value, trove_debt)
    freed_amt = (Decimal("1") + penalty) * close_amt
    return freed_amt / trove_value


#
# Fixtures
#


@pytest.fixture
async def shrine(shrine_deploy) -> StarknetContract:
    # Update debt ceiling
    shrine = shrine_deploy
    await shrine.set_ceiling(DEBT_CEILING_WAD).execute(caller_address=SHRINE_OWNER)
    return shrine


@pytest.fixture
async def shrine_feeds(starknet, sentinel_with_yangs, shrine, yangs) -> List[List[int]]:
    # Creating the price feeds
    feeds = [create_feed(from_wad(yang.price_wad), FEED_LEN, MAX_PRICE_CHANGE) for yang in yangs]

    # Putting the price feeds in the `shrine_yang_price_storage` storage variable
    # Skipping over the first element in `feeds` since the start price is set in `add_yang`
    for i in range(1, FEED_LEN):
        timestamp = i * TIME_INTERVAL
        set_block_timestamp(starknet, timestamp)

        for j in range(len(yangs)):
            await shrine.advance(yangs[j].contract_address, feeds[j][i]).execute(caller_address=SHRINE_OWNER)

        await shrine.set_multiplier(MULTIPLIER_FEED[i]).execute(caller_address=SHRINE_OWNER)

    return feeds


@pytest.fixture
<<<<<<< HEAD
async def forged_trove_1(shrine, shrine_feeds, abbot, sentinel_with_yangs, yangs, funded_trove_owners) -> int:
    prices = []

    for yang in yangs:
        price = from_wad((await shrine.get_current_yang_price(yang.contract_address).execute()).result.price)
        prices.append(price)

    # Get maximum forge amount
    deposit_amts = [USER_STETH_DEPOSIT_WAD, USER_DOGE_DEPOSIT_WAD, USER_WBTC_DEPOSIT_AMT]
    amounts = [from_fixed_point(amt, yang.decimals) for amt, yang in zip(deposit_amts, yangs)]

    thresholds = [from_ray(yang.threshold) for yang in yangs]
    max_forge_amt = calculate_max_forge(prices, amounts, thresholds)

    forge_amt = to_wad(max_forge_amt - 1)

    await abbot.open_trove(
        forge_amt,
        [yang.contract_address for yang in yangs],
        deposit_amts,
    ).execute(caller_address=TROVE1_OWNER)

    return forge_amt


@pytest.fixture
async def forged_trove_2(shrine, shrine_feeds, abbot, sentinel_with_yangs, yangs, funded_trove_owners) -> int:
    prices = []

=======
async def forged_trove_1(shrine, shrine_feeds, abbot, sentinel_with_yangs, yangs) -> int:
    prices = []

>>>>>>> a2a720f0
    for yang in yangs:
        price = from_wad((await shrine.get_current_yang_price(yang.contract_address).execute()).result.price)
        prices.append(price)

    # Get maximum forge amount
    deposit_amts = [USER_STETH_DEPOSIT_WAD, USER_DOGE_DEPOSIT_WAD, USER_WBTC_DEPOSIT_AMT]
    amounts = [from_fixed_point(amt, yang.decimals) for amt, yang in zip(deposit_amts, yangs)]

    thresholds = [from_ray(yang.threshold) for yang in yangs]
    max_forge_amt = calculate_max_forge(prices, amounts, thresholds)

    forge_amt = to_wad(max_forge_amt - 1)

    await abbot.open_trove(
        forge_amt,
        [yang.contract_address for yang in yangs],
        deposit_amts,
    ).execute(caller_address=TROVE2_OWNER)

    return forge_amt


@pytest.fixture
async def forged_trove_3(shrine, shrine_feeds, abbot, sentinel_with_yangs, yangs, funded_trove_owners) -> int:
    prices = []

    for yang in yangs:
        price = from_wad((await shrine.get_current_yang_price(yang.contract_address).execute()).result.price)
        prices.append(price)

    # Get maximum forge amount
    deposit_amts = [USER_STETH_DEPOSIT_WAD // 2, USER_DOGE_DEPOSIT_WAD // 2, USER_WBTC_DEPOSIT_AMT // 2]
    amounts = [from_fixed_point(amt, yang.decimals) for amt, yang in zip(deposit_amts, yangs)]

    thresholds = [from_ray(yang.threshold) for yang in yangs]
    max_forge_amt = calculate_max_forge(prices, amounts, thresholds)

    forge_amt = to_wad(max_forge_amt - 1)

    await abbot.open_trove(
        forge_amt,
        [yang.contract_address for yang in yangs],
        deposit_amts,
    ).execute(caller_address=TROVE3_OWNER)

    return forge_amt


@pytest.fixture
async def funded_searcher(shrine, shrine_feeds, abbot, sentinel_with_yangs, steth_token, steth_yang: YangConfig):
<<<<<<< HEAD
    # fund the searcher with bags
=======
    # fund the user with bags
>>>>>>> a2a720f0
    await steth_token.mint(SEARCHER, to_uint(SEARCHER_STETH_WAD)).execute(caller_address=SEARCHER)

    # Searcher approves Aura gates to spend bags
    await max_approve(steth_token, SEARCHER, steth_yang.gate_address)

    await abbot.open_trove(SEARCHER_FORGE_AMT_WAD, [steth_yang.contract_address], [SEARCHER_STETH_WAD]).execute(
        caller_address=SEARCHER
    )


@pytest.fixture
<<<<<<< HEAD
async def prefunded_absorber(steth_token, steth_yang: YangConfig):
    # fund the absorber with bags
=======
async def funded_absorber(shrine, shrine_feeds, abbot, sentinel_with_yangs, steth_token, steth_yang: YangConfig):
    # fund the user with bags
>>>>>>> a2a720f0
    await steth_token.mint(MOCK_ABSORBER, to_uint(MOCK_ABSORBER_STETH_WAD)).execute(caller_address=MOCK_ABSORBER)

    # Absorber approves the Aura gates to spend bags
    await max_approve(steth_token, MOCK_ABSORBER, steth_yang.gate_address)


@pytest.fixture
async def funded_absorber(shrine, shrine_feeds, abbot, sentinel_with_yangs, steth_yang: YangConfig, prefunded_absorber):
    await abbot.open_trove(
        MOCK_ABSORBER_FORGE_AMT_WAD, [steth_yang.contract_address], [MOCK_ABSORBER_STETH_WAD]
    ).execute(caller_address=MOCK_ABSORBER)


@pytest.fixture
async def purger(starknet, shrine, sentinel) -> StarknetContract:
    purger_code = get_contract_code_with_replacement(
        "contracts/purger/purger.cairo",
        {"func get_penalty_internal": "@view\nfunc get_penalty_internal"},
    )
    purger_contract = compile_code(purger_code)
    purger = await starknet.deploy(
        contract_class=purger_contract,
        constructor_calldata=[
            shrine.contract_address,
            sentinel.contract_address,
            MOCK_ABSORBER,
        ],
    )

    # Approve purger to call `seize` in Shrine
    await shrine.grant_role(SHRINE_ROLE_FOR_PURGER, purger.contract_address).execute(caller_address=SHRINE_OWNER)

    # Approve purger to call `exit` in Gate
    await sentinel.grant_role(SentinelRoles.EXIT, purger.contract_address).execute(caller_address=SENTINEL_OWNER)

    return purger


#
# Tests - Setup
#


@pytest.mark.usefixtures("sentinel_with_yangs")
@pytest.mark.asyncio
async def test_sentinel_setup(sentinel, yangs):
    assert (await sentinel.get_admin().execute()).result.admin == SENTINEL_OWNER
    yang_addrs = (await sentinel.get_yang_addresses().execute()).result.addresses
    assert len(yang_addrs) == len(yangs)
    for yang in yangs:
        assert yang.contract_address in yang_addrs


@pytest.mark.usefixtures("sentinel_with_yangs")
@pytest.mark.asyncio
async def test_shrine_setup(shrine, shrine_feeds, yangs):
    # Check price feeds
    for i in range(len(yangs)):
        yang_address = yangs[i].contract_address

        start_price, start_cumulative_price = (await shrine.get_yang_price(yang_address, 0).execute()).result
        assert start_price == yangs[i].price_wad
        assert start_cumulative_price == yangs[i].price_wad

        end_price, end_cumulative_price = (await shrine.get_yang_price(yang_address, FEED_LEN - 1).execute()).result
        lo, hi = price_bounds(start_price, FEED_LEN, MAX_PRICE_CHANGE)
        assert lo <= end_price <= hi
        assert end_cumulative_price == sum(shrine_feeds[i])

    # Check multiplier feed
    start_multiplier, start_cumulative_multiplier = (await shrine.get_multiplier(0).execute()).result
    assert start_multiplier == RAY_SCALE
    assert start_cumulative_multiplier == RAY_SCALE

    end_multiplier, end_cumulative_multiplier = (await shrine.get_multiplier(FEED_LEN - 1).execute()).result
    assert end_multiplier != 0
    assert end_cumulative_multiplier == RAY_SCALE * (FEED_LEN)


@pytest.mark.usefixtures("sentinel_with_yangs")
@pytest.mark.asyncio
async def test_trove1_setup(shrine, purger, forged_trove_1):
    forge_amt = forged_trove_1
    trove_debt = (await shrine.get_trove_info(TROVE_1).execute()).result.debt
    assert trove_debt == forge_amt


#
# Tests - Purger
#


@pytest.mark.parametrize(
    "threshold, ltv, expected",
    [
        (Decimal("0.5"), Decimal("0.5"), MIN_PENALTY),
        (Decimal("0.5"), Decimal("0.8888"), MAX_PENALTY),
        (Decimal("0.5"), Decimal("0.95"), Decimal("0.05") / Decimal("0.95")),
        (Decimal("0.5"), Decimal("1"), Decimal("0")),
        (Decimal("0.5"), Decimal("1.1"), Decimal("0")),
        (Decimal("0.8"), Decimal("0.8"), MIN_PENALTY),
        (Decimal("0.8"), Decimal("0.8888"), MAX_PENALTY),
        (Decimal("0.7654321"), Decimal("0.7654321"), MIN_PENALTY),
        (Decimal("0.7654321"), Decimal("0.8888"), MAX_PENALTY),
    ],
)
@pytest.mark.asyncio
async def test_penalty_parametrized(purger, threshold, ltv, expected):
    value = Decimal("1_000")
    debt = ltv * value

    penalty = from_ray(
        (
            await purger.get_penalty_internal(to_ray(threshold), to_ray(ltv), to_wad(value), to_wad(debt)).execute()
        ).result.penalty
    )
    assert_equalish(penalty, expected)


# HealthCheck is suppressed as a view function is being tested
@settings(max_examples=50, deadline=None, suppress_health_check=[HealthCheck.function_scoped_fixture])
@given(
    threshold=st.decimals(min_value=Decimal("0.5"), max_value=Decimal("0.9"), places=27),
    ltv_offset=st.decimals(min_value=Decimal("0"), max_value=Decimal("1"), places=27),
)
@pytest.mark.asyncio
async def test_penalty_fuzzing(purger, threshold, ltv_offset):
    ltv = threshold + (Decimal("1") - threshold) * ltv_offset
    trove_value = Decimal("1_000")
    trove_debt = ltv * trove_value

    expected_penalty = get_penalty(threshold, ltv, trove_value, trove_debt)
    penalty = from_ray(
        (
            await purger.get_penalty_internal(
                to_ray(threshold), to_ray(ltv), to_wad(trove_value), to_wad(trove_debt)
            ).execute()
        ).result.penalty
    )
    assert_equalish(penalty, expected_penalty)


@flaky
@pytest.mark.parametrize("price_change", [Decimal("-0.1"), Decimal("-0.2"), Decimal("-0.5"), Decimal("-0.9")])
@pytest.mark.parametrize(
    "max_close_multiplier", [Decimal("0.001"), Decimal("0.01"), Decimal("0.1"), Decimal("1"), Decimal("1.01")]
)
<<<<<<< HEAD
@pytest.mark.usefixtures("sentinel_with_yangs", "forged_trove_1", "funded_searcher")
=======
@pytest.mark.usefixtures("sentinel_with_yangs", "funded_trove1_owner", "forged_trove_1", "funded_searcher")
>>>>>>> a2a720f0
@pytest.mark.asyncio
async def test_liquidate_pass(
    starknet,
    shrine,
    sentinel,
    purger,
    yang_tokens,
    yangs,
    price_change,
    max_close_multiplier,
):
    await advance_yang_prices_by_percentage(starknet, shrine, yangs, price_change)

    # Assert trove is not healthy
    is_healthy = (await shrine.is_healthy(TROVE_1).execute()).result.healthy
    assert is_healthy == FALSE

    # Get LTV
    before_trove_info = (await shrine.get_trove_info(TROVE_1).execute()).result
    before_trove_value = from_wad(before_trove_info.value)
    before_trove_threshold = from_ray(before_trove_info.threshold)
    before_trove_debt = from_wad(before_trove_info.debt)
    before_trove_ltv = from_ray(before_trove_info.ltv)

    # Check purge penalty
    penalty = from_ray((await purger.get_penalty(TROVE_1).execute()).result.penalty)
    if before_trove_ltv > Decimal("1"):
        expected_penalty = get_penalty(before_trove_threshold, before_trove_ltv, before_trove_value, before_trove_debt)
        assert_equalish(penalty, expected_penalty)

    # Check maximum close amount
    expected_maximum_close_amt = get_max_close_amount(before_trove_debt, before_trove_ltv)
    maximum_close_amt_wad = (await purger.get_max_close_amount(TROVE_1).execute()).result.amount
    assert_equalish(from_wad(maximum_close_amt_wad), expected_maximum_close_amt)

    # Calculate close amount based on parametrization
    close_amt_wad = input_close_amt_wad = int(max_close_multiplier * maximum_close_amt_wad)
    if input_close_amt_wad > maximum_close_amt_wad:
        close_amt_wad = maximum_close_amt_wad

    close_amt = from_wad(close_amt_wad)

    # Sanity check: searcher has sufficient yin
    searcher_yin_balance = (await shrine.balanceOf(SEARCHER).execute()).result.balance
    assert from_uint(searcher_yin_balance) > close_amt_wad

    # Get freed percentage
    freed_percentage = get_freed_percentage(
        before_trove_threshold, before_trove_ltv, before_trove_value, before_trove_debt, close_amt
    )

    yangs_info = {}

    for token, yang in zip(yang_tokens, yangs):
        # Get yang token balance of searcher
        adjusted_bal = from_fixed_point(
            from_uint((await token.balanceOf(SEARCHER).execute()).result.balance), yang.decimals
        )

        # Get yang balance of trove and calculate amount expected to be freed
        before_trove_yang_wad = (await shrine.get_deposit(token.contract_address, TROVE_1).execute()).result.balance
<<<<<<< HEAD
        before_trove_asset_bal = (
            await sentinel.preview_exit(yang.contract_address, before_trove_yang_wad).execute()
        ).result.asset_amt
        expected_freed_yang = freed_percentage * from_wad(before_trove_yang_wad)
        expected_freed_asset = freed_percentage * from_fixed_point(before_trove_asset_bal, yang.decimals)
=======
        before_trove_asset_bal_wad = (
            await sentinel.preview_exit(yang.contract_address, before_trove_yang_wad).execute()
        ).result.asset_amt
        expected_freed_yang = freed_percentage * from_wad(before_trove_yang_wad)
        expected_freed_asset = freed_percentage * from_fixed_point(before_trove_asset_bal_wad, yang.decimals)
>>>>>>> a2a720f0

        yangs_info[yang.contract_address] = {
            "before_searcher_bal": adjusted_bal,
            "before_trove_yang_wad": before_trove_yang_wad,
            "expected_freed_yang": expected_freed_yang,
            "expected_freed_asset": expected_freed_asset,
        }

    # Sanity check that expected trove LTV does not increase
    expected_after_trove_debt = before_trove_debt - close_amt
    expected_after_trove_value = before_trove_value * (1 - freed_percentage)

    if input_close_amt_wad >= before_trove_debt:
        # Catch zero division error
        expected_after_trove_ltv = Decimal("0")
    else:
        # Truncate to 27 decimals to match precision of `ray`
        expected_after_trove_ltv = (expected_after_trove_debt / expected_after_trove_value).quantize(
            Decimal("1E-27"), rounding=ROUND_DOWN
        )

    assert expected_after_trove_ltv <= before_trove_ltv

    # Call liquidate
    liquidate = await purger.liquidate(TROVE_1, input_close_amt_wad, SEARCHER).execute(caller_address=SEARCHER)

    # Check return data
    expected_yang_addresses = [yang.contract_address for yang in yangs]
    assert liquidate.result.yangs == expected_yang_addresses

    actual_freed_assets = liquidate.result.freed_assets_amt
    for actual, yang in zip(actual_freed_assets, yangs):
        error_margin = custom_error_margin(yang.decimals)
        expected = yangs_info[yang.contract_address]["expected_freed_asset"]
        assert_equalish(from_fixed_point(actual, yang.decimals), expected, error_margin)

    # Check event
    assert_event_emitted(
        liquidate,
        purger.contract_address,
        "Purged",
        lambda d: d[:4] == [TROVE_1, close_amt_wad, SEARCHER, SEARCHER]
        and d[5:] == [len(yangs), *expected_yang_addresses, len(yangs), *actual_freed_assets],
    )

    # Check that LTV has improved (before LTV < 100%) or stayed the same (before LTV >= 100%)
    after_trove_info = (await shrine.get_trove_info(TROVE_1).execute()).result
    after_trove_ltv = from_ray(after_trove_info.ltv)
    after_trove_debt = from_wad(after_trove_info.debt)
    after_trove_value = from_wad(after_trove_info.value)

    assert after_trove_ltv <= before_trove_ltv
    assert_equalish(after_trove_value, expected_after_trove_value)
    assert_equalish(after_trove_debt, expected_after_trove_debt)

    for token, yang in zip(yang_tokens, yangs):
        # Check collateral tokens balance of searcher
        error_margin = custom_error_margin(yang.decimals)
        after_searcher_bal = from_fixed_point(
            from_uint((await token.balanceOf(SEARCHER).execute()).result.balance), yang.decimals
        )
        before_searcher_bal = yangs_info[yang.contract_address]["before_searcher_bal"]
        expected_freed_asset = yangs_info[yang.contract_address]["expected_freed_asset"]
        assert_equalish(after_searcher_bal, before_searcher_bal + expected_freed_asset, error_margin)

        # Get yang balance of trove
        after_trove_yang = from_wad(
            (await shrine.get_deposit(token.contract_address, TROVE_1).execute()).result.balance
        )
        before_trove_yang_wad = yangs_info[yang.contract_address]["before_trove_yang_wad"]
        expected_freed_yang = yangs_info[yang.contract_address]["expected_freed_yang"]
        assert_equalish(after_trove_yang, from_wad(before_trove_yang_wad) - expected_freed_yang)


@pytest.mark.parametrize("fn", ["liquidate", "absorb"])
<<<<<<< HEAD
@pytest.mark.usefixtures("sentinel_with_yangs", "forged_trove_1", "funded_searcher")
=======
@pytest.mark.usefixtures("sentinel_with_yangs", "funded_trove1_owner", "forged_trove_1", "funded_searcher")
>>>>>>> a2a720f0
@pytest.mark.asyncio
async def test_liquidate_purge_fail_trove_healthy(shrine, purger, fn):
    """
    Failing tests for `absorb` and `liquidate` when LTV < threshold
    """
    # Check close amount is 0
    max_close_amt = (await purger.get_max_close_amount(TROVE_1).execute()).result.amount
    assert max_close_amt == 0

    # Check purge penalty is 0
    penalty = (await purger.get_penalty(TROVE_1).execute()).result.penalty
    assert penalty == 0

    # Check trove is healthy
    is_healthy = (await shrine.is_healthy(TROVE_1).execute()).result.healthy
    assert is_healthy == TRUE

    # Get trove debt
    purge_amt = (await shrine.get_trove_info(TROVE_1).execute()).result.debt // 2

    with pytest.raises(StarkException, match=f"Purger: Trove {TROVE_1} is not liquidatable"):
        if fn == "liquidate":
            await purger.liquidate(TROVE_1, purge_amt, SEARCHER).execute(caller_address=SEARCHER)
        elif fn == "absorb":
            await purger.absorb(TROVE_1).execute(caller_address=SEARCHER)


@pytest.mark.parametrize("liquidate_amt", WAD_RAY_OOB_VALUES)
@pytest.mark.asyncio
async def test_liquidate_fail_out_of_bounds(purger, liquidate_amt):
    with pytest.raises(StarkException, match=r"Purger: Value of `purge_amt` \(-?\d+\) is out of bounds"):
        await purger.liquidate(TROVE_1, liquidate_amt, SEARCHER).execute(caller_address=SEARCHER)


<<<<<<< HEAD
@pytest.mark.usefixtures("sentinel_with_yangs", "forged_trove_1")
=======
@pytest.mark.usefixtures("sentinel_with_yangs", "funded_trove1_owner", "forged_trove_1")
>>>>>>> a2a720f0
@pytest.mark.asyncio
async def test_liquidate_fail_insufficient_yin(starknet, shrine, purger, yangs):
    # SEARCHER is not funded because `funded_searcher` fixture was omitted
    price_change = Decimal("-0.1")
    await advance_yang_prices_by_percentage(starknet, shrine, yangs, price_change)

    # Assert max close amount is positive
    max_close_amt = (await purger.get_max_close_amount(TROVE_1).execute()).result.amount
    assert max_close_amt > 0

    with pytest.raises(StarkException):
        await purger.liquidate(TROVE_1, max_close_amt, SEARCHER).execute(caller_address=SEARCHER)


@pytest.mark.parametrize("price_change", [Decimal("-0.2"), Decimal("-0.5"), Decimal("-0.9")])
<<<<<<< HEAD
@pytest.mark.usefixtures("sentinel_with_yangs", "forged_trove_1", "funded_absorber")
=======
@pytest.mark.usefixtures("sentinel_with_yangs", "funded_trove1_owner", "forged_trove_1", "funded_absorber")
>>>>>>> a2a720f0
@pytest.mark.asyncio
async def test_full_absorb_pass(starknet, shrine, sentinel, purger, yang_tokens, yangs, price_change):
    await advance_yang_prices_by_percentage(starknet, shrine, yangs, price_change)

    # Assert trove is not healthy
    is_healthy = (await shrine.is_healthy(TROVE_1).execute()).result.healthy
    assert is_healthy == FALSE

    # Get LTV
    before_trove_info = (await shrine.get_trove_info(TROVE_1).execute()).result
    before_trove_value = from_wad(before_trove_info.value)
    before_trove_threshold = from_ray(before_trove_info.threshold)
    before_trove_debt = from_wad(before_trove_info.debt)
    before_trove_ltv = from_ray(before_trove_info.ltv)

    # Check purge penalty
    penalty = from_ray((await purger.get_penalty(TROVE_1).execute()).result.penalty)
    if before_trove_ltv < Decimal("1"):
        expected_penalty = get_penalty(before_trove_threshold, before_trove_ltv, before_trove_value, before_trove_debt)
        assert_equalish(penalty, expected_penalty)

    # Sanity check: absorber has sufficient yin
    absorber_yin_balance = (await shrine.balanceOf(MOCK_ABSORBER).execute()).result.balance
    assert from_wad(from_uint(absorber_yin_balance)) > before_trove_debt

    yangs_info = {}

    for token, yang in zip(yang_tokens, yangs):
        # Get yang token balance of absorber
        adjusted_bal = from_fixed_point(
            from_uint((await token.balanceOf(MOCK_ABSORBER).execute()).result.balance), yang.decimals
        )

        # Get yang balance of trove and calculate amount expected to be freed
        expected_freed_yang = (await shrine.get_deposit(token.contract_address, TROVE_1).execute()).result.balance
        expected_freed_asset = from_fixed_point(
            (await sentinel.preview_exit(yang.contract_address, expected_freed_yang).execute()).result.asset_amt,
            yang.decimals,
        )

        yangs_info[yang.contract_address] = {
            "before_absorber_bal": adjusted_bal,
            "expected_freed_asset": expected_freed_asset,
        }

    # Call absorb
    absorb = await purger.absorb(TROVE_1).execute(caller_address=SEARCHER)

    # Check return data
    expected_yang_addresses = [yang.contract_address for yang in yangs]
    assert absorb.result.yangs == expected_yang_addresses

    actual_freed_assets = absorb.result.freed_assets_amt
    for actual, yang in zip(actual_freed_assets, yangs):
        error_margin = custom_error_margin(yang.decimals)
        expected = yangs_info[yang.contract_address]["expected_freed_asset"]
        assert_equalish(from_fixed_point(actual, yang.decimals), expected, error_margin)

    # Check event
    assert_event_emitted(
        absorb,
        purger.contract_address,
        "Purged",
        lambda d: d[:4] == [TROVE_1, before_trove_info.debt, MOCK_ABSORBER, MOCK_ABSORBER]
        and d[5:] == [len(yangs), *expected_yang_addresses, len(yangs), *actual_freed_assets],
    )

    # Check that LTV is 0 after all debt is repaid
    after_trove_info = (await shrine.get_trove_info(TROVE_1).execute()).result
    after_trove_ltv = from_ray(after_trove_info.ltv)
    after_trove_debt = from_wad(after_trove_info.debt)

    assert after_trove_ltv == 0

    for token, yang in zip(yang_tokens, yangs):
        # Check collateral tokens balance of absorber
        error_margin = custom_error_margin(yang.decimals)
        after_absorber_bal = from_fixed_point(
            from_uint((await token.balanceOf(MOCK_ABSORBER).execute()).result.balance), yang.decimals
        )
        before_absorber_bal = yangs_info[yang.contract_address]["before_absorber_bal"]
        expected_freed_asset = yangs_info[yang.contract_address]["expected_freed_asset"]
        assert_equalish(after_absorber_bal, before_absorber_bal + expected_freed_asset, error_margin)
<<<<<<< HEAD

        # Get yang balance of trove
        after_trove_yang = from_wad(
            (await shrine.get_deposit(token.contract_address, TROVE_1).execute()).result.balance
        )
        assert after_trove_yang == 0

    # Check trove debt
    assert after_trove_debt == 0


@pytest.mark.parametrize("percentage_covered", [Decimal("0"), Decimal("0.5"), Decimal("0.9")])
@pytest.mark.parametrize("price_change", [Decimal("-0.2"), Decimal("-0.5"), Decimal("-0.9")])
@pytest.mark.usefixtures(
    "sentinel_with_yangs", "forged_trove_1", "forged_trove_2", "forged_trove_3", "prefunded_absorber"
)
@pytest.mark.asyncio
async def test_partial_absorb_with_redistribution_pass(
    starknet, shrine, abbot, sentinel, purger, yang_tokens, yangs, yang_gates, percentage_covered, price_change
):
    troves = (TROVE_1, TROVE_2, TROVE_3)
    liquidated_trove = TROVE_1
    other_troves = tuple([t for t in troves if t is not liquidated_trove])

    # Fund absorber with a percentage of the debt of trove 1
    liquidated_trove_debt = (await shrine.get_trove_info(liquidated_trove).execute()).result.debt
    absorber_forge_amt_wad = int(percentage_covered * liquidated_trove_debt)
    steth_yang = yangs[0]
    await abbot.open_trove(absorber_forge_amt_wad, [steth_yang.contract_address], [MOCK_ABSORBER_STETH_WAD]).execute(
        caller_address=MOCK_ABSORBER
    )

    await advance_yang_prices_by_percentage(starknet, shrine, yangs, price_change)

    # Assert trove is not healthy
    is_healthy = (await shrine.is_healthy(liquidated_trove).execute()).result.healthy
    assert is_healthy == FALSE

    # Get info of all troves
    before_troves_info = {}
    for trove in troves:
        before_trove_info = (await shrine.get_trove_info(trove).execute()).result
        before_trove_value = from_wad(before_trove_info.value)
        before_trove_threshold = from_ray(before_trove_info.threshold)
        before_trove_debt = from_wad(before_trove_info.debt)
        before_trove_ltv = from_ray(before_trove_info.ltv)

        before_troves_info[trove] = {
            "before_trove_value": before_trove_value,
            "before_trove_threshold": before_trove_threshold,
            "before_trove_debt": before_trove_debt,
            "before_trove_ltv": before_trove_ltv,
        }

        if trove != liquidated_trove:
            # starting value to calculate expected debt and value below
            before_troves_info[trove]["expected_trove_debt"] = before_trove_debt
            before_troves_info[trove]["expected_trove_value"] = before_trove_value

    # Check purge penalty
    has_penalty = before_troves_info[liquidated_trove]["before_trove_ltv"] < Decimal("1")
    penalty = from_ray((await purger.get_penalty(liquidated_trove).execute()).result.penalty)
    if has_penalty is True:
        expected_penalty = get_penalty(
            before_troves_info[liquidated_trove]["before_trove_threshold"],
            before_troves_info[liquidated_trove]["before_trove_ltv"],
            before_troves_info[liquidated_trove]["before_trove_value"],
            before_troves_info[liquidated_trove]["before_trove_debt"],
        )
        assert_equalish(penalty, expected_penalty)

    # Sanity check: absorber has insufficient yin
    absorber_yin_balance = (await shrine.balanceOf(MOCK_ABSORBER).execute()).result.balance
    assert from_wad(from_uint(absorber_yin_balance)) < liquidated_trove_debt

    freed_percentage = get_freed_percentage(
        before_troves_info[liquidated_trove]["before_trove_threshold"],
        before_troves_info[liquidated_trove]["before_trove_ltv"],
        before_troves_info[liquidated_trove]["before_trove_value"],
        before_troves_info[liquidated_trove]["before_trove_debt"],
        from_wad(absorber_forge_amt_wad),
    )

    yangs_info = {}

    for token, yang, gate in zip(yang_tokens, yangs, yang_gates):
        # Get yang token balance of searcher
        adjusted_bal = from_fixed_point(
            from_uint((await token.balanceOf(SEARCHER).execute()).result.balance), yang.decimals
        )

        # Get yang balance of trove and calculate amount expected to be freed
        before_trove_yang_wad = (
            await shrine.get_deposit(token.contract_address, liquidated_trove).execute()
        ).result.balance
        before_trove_asset_bal = (
            await sentinel.preview_exit(yang.contract_address, before_trove_yang_wad).execute()
        ).result.asset_amt

        expected_freed_asset = (
            (freed_percentage * from_fixed_point(before_trove_asset_bal, yang.decimals))
            if freed_percentage > Decimal("0")
            else Decimal("0")
        )

        before_gate_yang = from_wad((await shrine.get_yang(yang.contract_address).execute()).result.yang.total)
        before_gate_asset_bal = from_fixed_point(
            from_uint((await token.balanceOf(yang.gate_address).execute()).result.balance), yang.decimals
        )

        yang_price = from_wad((await shrine.get_current_yang_price(yang.contract_address).execute()).result.price)
        yang_perc_value = (from_wad(before_trove_yang_wad) * yang_price) / before_troves_info[liquidated_trove][
            "before_trove_value"
        ]

        yangs_info[yang.contract_address] = {
            "price": yang_price,
            "before_absorber_bal": adjusted_bal,
            "before_trove_yang_wad": before_trove_yang_wad,
            "expected_freed_asset": expected_freed_asset,
            "before_gate_yang": before_gate_yang,
            "before_gate_asset_bal": before_gate_asset_bal,
            "yang_perc_value": yang_perc_value,
        }

    # Call liquidate
    partial_absorb = await purger.absorb(liquidated_trove).execute(caller_address=SEARCHER)

    # Check return data
    expected_yang_addresses = [yang.contract_address for yang in yangs]
    assert partial_absorb.result.yangs == expected_yang_addresses

    actual_freed_assets = partial_absorb.result.freed_assets_amt
    for actual, yang in zip(actual_freed_assets, yangs):
        error_margin = custom_error_margin(yang.decimals)
        expected = yangs_info[yang.contract_address]["expected_freed_asset"]
        assert_equalish(from_fixed_point(actual, yang.decimals), expected, error_margin)

    # Check events
    assert_event_emitted(
        partial_absorb,
        purger.contract_address,
        "Purged",
        lambda d: d[:4] == [liquidated_trove, absorber_forge_amt_wad, MOCK_ABSORBER, MOCK_ABSORBER]
        and d[5:] == [len(yangs), *expected_yang_addresses, len(yangs), *actual_freed_assets],
    )

    expected_redistribution_id = 1
    expected_redistributed_debt_wad = (
        to_wad(before_troves_info[liquidated_trove]["before_trove_debt"]) - absorber_forge_amt_wad
    )
    assert_event_emitted(
        partial_absorb,
        shrine.contract_address,
        "TroveRedistributed",
        [expected_redistribution_id, liquidated_trove, expected_redistributed_debt_wad],
    )
=======

        # Get yang balance of trove
        after_trove_yang = from_wad(
            (await shrine.get_deposit(token.contract_address, TROVE_1).execute()).result.balance
        )
        assert after_trove_yang == 0
>>>>>>> a2a720f0

    assert (await shrine.get_redistribution_count().execute()).result.count == expected_redistribution_id

    # Check that debt is zero, collateral has been redistributed and LTV is 0
    after_troves_info = {}
    for trove in troves:
        after_trove_info = (await shrine.get_trove_info(trove).execute()).result
        after_trove_value = from_wad(after_trove_info.value)
        after_trove_threshold = from_ray(after_trove_info.threshold)
        after_trove_debt = from_wad(after_trove_info.debt)
        after_trove_ltv = from_ray(after_trove_info.ltv)

        after_troves_info[trove] = {
            "after_trove_value": after_trove_value,
            "after_trove_threshold": after_trove_threshold,
            "after_trove_debt": after_trove_debt,
            "after_trove_ltv": after_trove_ltv,
        }

    assert after_troves_info[liquidated_trove]["after_trove_ltv"] == 0
    assert after_troves_info[liquidated_trove]["after_trove_value"] == 0
    assert after_troves_info[liquidated_trove]["after_trove_debt"] == 0

    for token, yang, gate in zip(yang_tokens, yangs, yang_gates):
        # Relax the error margin by one decimal point due to python calculations in decimal
        # vs cumulative rounding errors from fixed point calculations in Cairo
        error_margin = custom_error_margin(yang.decimals - 1)

        # Token: Check collateral tokens balance of absorber
        after_searcher_bal = from_fixed_point(
            from_uint((await token.balanceOf(MOCK_ABSORBER).execute()).result.balance), yang.decimals
        )
        before_absorber_bal = yangs_info[yang.contract_address]["before_absorber_bal"]
        expected_freed_asset = yangs_info[yang.contract_address]["expected_freed_asset"]
        assert_equalish(after_searcher_bal, before_absorber_bal + expected_freed_asset, error_margin)

        # Shrine: Yang balance of trove should be zero
        after_trove_yang = from_wad(
            (await shrine.get_deposit(token.contract_address, liquidated_trove).execute()).result.balance
        )
        assert after_trove_yang == 0

        # Gate/Token: Asset balance should be decremented by the amount freed to the absorber
        before_gate_asset_bal = yangs_info[yang.contract_address]["before_gate_asset_bal"]
        freed_asset_bal = yangs_info[yang.contract_address]["expected_freed_asset"]
        expected_gate_asset_bal = before_gate_asset_bal - freed_asset_bal

        after_gate_asset_bal = from_fixed_point(
            from_uint((await token.balanceOf(yang.gate_address).execute()).result.balance), yang.decimals
        )
        assert_equalish(after_gate_asset_bal, expected_gate_asset_bal, error_margin)

        # Shrine: Yang total should be decremented by trove's balance pre-absorb
        before_gate_yang = yangs_info[yang.contract_address]["before_gate_yang"]
        before_trove_yang = from_wad(yangs_info[yang.contract_address]["before_trove_yang_wad"])
        expected_yang = before_gate_yang - before_trove_yang

        after_gate_yang = from_wad((await shrine.get_yang(yang.contract_address).execute()).result.yang.total)
        assert_equalish(after_gate_yang, expected_yang)

        # Gate: Ratio of asset to yang should be updated
        after_gate_asset_amt_per_yang = from_wad((await gate.get_asset_amt_per_yang().execute()).result.amt)
        expected_gate_asset_amt_per_yang = expected_gate_asset_bal / expected_yang
        assert_equalish(after_gate_asset_amt_per_yang, expected_gate_asset_amt_per_yang, error_margin)

        # Shrine: Check redistribution in Shrine
        percentage_debt_redistributed = yangs_info[yang.contract_address]["yang_perc_value"]
        yang_debt_redistributed = percentage_debt_redistributed * from_wad(expected_redistributed_debt_wad)
        expected_debt_per_yang = yang_debt_redistributed / expected_yang

        actual_debt_per_yang = from_wad(
            (
                await shrine.get_redistributed_debt_per_yang(
                    yang.contract_address, expected_redistribution_id
                ).execute()
            ).result.debt_per_yang
        )
        assert_equalish(actual_debt_per_yang, expected_debt_per_yang)

        # Shrine: Calculate the expected debt for troves that received the distribution
        for trove in other_troves:
            deposited_yang = from_wad((await shrine.get_deposit(yang.contract_address, trove).execute()).result.balance)
            debt_increment = deposited_yang * actual_debt_per_yang
            before_troves_info[trove]["expected_trove_debt"] += debt_increment

    # Check troves that received the redistribution
    for trove in other_troves:
        after_trove_debt = after_troves_info[trove]["after_trove_debt"]
        expected_debt = before_troves_info[trove]["expected_trove_debt"]
        assert_equalish(after_trove_debt, expected_debt)


@pytest.mark.parametrize("price_change", [Decimal("-0.05"), Decimal("-0.1")])
<<<<<<< HEAD
@pytest.mark.usefixtures("sentinel_with_yangs", "forged_trove_1", "funded_absorber")
=======
@pytest.mark.usefixtures("sentinel_with_yangs", "funded_trove1_owner", "forged_trove_1", "funded_absorber")
>>>>>>> a2a720f0
@pytest.mark.asyncio
async def test_absorb_fail_ltv_too_low(starknet, shrine, purger, yangs, price_change):
    """
    Failing tests for `absorb` when threshold <= LTV <= max penalty LTV
    """
    await advance_yang_prices_by_percentage(starknet, shrine, yangs, price_change)

    # Assert trove is not healthy
    is_healthy = (await shrine.is_healthy(TROVE_1).execute()).result.healthy
    assert is_healthy == FALSE

    # Get LTV
    before_ltv = from_ray((await shrine.get_trove_info(TROVE_1).execute()).result.ltv)
    assert before_ltv <= MAX_PENALTY_LTV

    with pytest.raises(StarkException, match=f"Purger: Trove {TROVE_1} is not absorbable"):
        await purger.absorb(TROVE_1).execute(caller_address=SEARCHER)<|MERGE_RESOLUTION|>--- conflicted
+++ resolved
@@ -174,7 +174,6 @@
 
 
 @pytest.fixture
-<<<<<<< HEAD
 async def forged_trove_1(shrine, shrine_feeds, abbot, sentinel_with_yangs, yangs, funded_trove_owners) -> int:
     prices = []
 
@@ -204,11 +203,6 @@
 async def forged_trove_2(shrine, shrine_feeds, abbot, sentinel_with_yangs, yangs, funded_trove_owners) -> int:
     prices = []
 
-=======
-async def forged_trove_1(shrine, shrine_feeds, abbot, sentinel_with_yangs, yangs) -> int:
-    prices = []
-
->>>>>>> a2a720f0
     for yang in yangs:
         price = from_wad((await shrine.get_current_yang_price(yang.contract_address).execute()).result.price)
         prices.append(price)
@@ -259,11 +253,7 @@
 
 @pytest.fixture
 async def funded_searcher(shrine, shrine_feeds, abbot, sentinel_with_yangs, steth_token, steth_yang: YangConfig):
-<<<<<<< HEAD
     # fund the searcher with bags
-=======
-    # fund the user with bags
->>>>>>> a2a720f0
     await steth_token.mint(SEARCHER, to_uint(SEARCHER_STETH_WAD)).execute(caller_address=SEARCHER)
 
     # Searcher approves Aura gates to spend bags
@@ -275,13 +265,8 @@
 
 
 @pytest.fixture
-<<<<<<< HEAD
 async def prefunded_absorber(steth_token, steth_yang: YangConfig):
     # fund the absorber with bags
-=======
-async def funded_absorber(shrine, shrine_feeds, abbot, sentinel_with_yangs, steth_token, steth_yang: YangConfig):
-    # fund the user with bags
->>>>>>> a2a720f0
     await steth_token.mint(MOCK_ABSORBER, to_uint(MOCK_ABSORBER_STETH_WAD)).execute(caller_address=MOCK_ABSORBER)
 
     # Absorber approves the Aura gates to spend bags
@@ -429,11 +414,7 @@
 @pytest.mark.parametrize(
     "max_close_multiplier", [Decimal("0.001"), Decimal("0.01"), Decimal("0.1"), Decimal("1"), Decimal("1.01")]
 )
-<<<<<<< HEAD
 @pytest.mark.usefixtures("sentinel_with_yangs", "forged_trove_1", "funded_searcher")
-=======
-@pytest.mark.usefixtures("sentinel_with_yangs", "funded_trove1_owner", "forged_trove_1", "funded_searcher")
->>>>>>> a2a720f0
 @pytest.mark.asyncio
 async def test_liquidate_pass(
     starknet,
@@ -495,19 +476,11 @@
 
         # Get yang balance of trove and calculate amount expected to be freed
         before_trove_yang_wad = (await shrine.get_deposit(token.contract_address, TROVE_1).execute()).result.balance
-<<<<<<< HEAD
-        before_trove_asset_bal = (
-            await sentinel.preview_exit(yang.contract_address, before_trove_yang_wad).execute()
-        ).result.asset_amt
-        expected_freed_yang = freed_percentage * from_wad(before_trove_yang_wad)
-        expected_freed_asset = freed_percentage * from_fixed_point(before_trove_asset_bal, yang.decimals)
-=======
         before_trove_asset_bal_wad = (
             await sentinel.preview_exit(yang.contract_address, before_trove_yang_wad).execute()
         ).result.asset_amt
         expected_freed_yang = freed_percentage * from_wad(before_trove_yang_wad)
         expected_freed_asset = freed_percentage * from_fixed_point(before_trove_asset_bal_wad, yang.decimals)
->>>>>>> a2a720f0
 
         yangs_info[yang.contract_address] = {
             "before_searcher_bal": adjusted_bal,
@@ -583,11 +556,7 @@
 
 
 @pytest.mark.parametrize("fn", ["liquidate", "absorb"])
-<<<<<<< HEAD
 @pytest.mark.usefixtures("sentinel_with_yangs", "forged_trove_1", "funded_searcher")
-=======
-@pytest.mark.usefixtures("sentinel_with_yangs", "funded_trove1_owner", "forged_trove_1", "funded_searcher")
->>>>>>> a2a720f0
 @pytest.mark.asyncio
 async def test_liquidate_purge_fail_trove_healthy(shrine, purger, fn):
     """
@@ -622,11 +591,7 @@
         await purger.liquidate(TROVE_1, liquidate_amt, SEARCHER).execute(caller_address=SEARCHER)
 
 
-<<<<<<< HEAD
 @pytest.mark.usefixtures("sentinel_with_yangs", "forged_trove_1")
-=======
-@pytest.mark.usefixtures("sentinel_with_yangs", "funded_trove1_owner", "forged_trove_1")
->>>>>>> a2a720f0
 @pytest.mark.asyncio
 async def test_liquidate_fail_insufficient_yin(starknet, shrine, purger, yangs):
     # SEARCHER is not funded because `funded_searcher` fixture was omitted
@@ -642,11 +607,7 @@
 
 
 @pytest.mark.parametrize("price_change", [Decimal("-0.2"), Decimal("-0.5"), Decimal("-0.9")])
-<<<<<<< HEAD
 @pytest.mark.usefixtures("sentinel_with_yangs", "forged_trove_1", "funded_absorber")
-=======
-@pytest.mark.usefixtures("sentinel_with_yangs", "funded_trove1_owner", "forged_trove_1", "funded_absorber")
->>>>>>> a2a720f0
 @pytest.mark.asyncio
 async def test_full_absorb_pass(starknet, shrine, sentinel, purger, yang_tokens, yangs, price_change):
     await advance_yang_prices_by_percentage(starknet, shrine, yangs, price_change)
@@ -730,7 +691,6 @@
         before_absorber_bal = yangs_info[yang.contract_address]["before_absorber_bal"]
         expected_freed_asset = yangs_info[yang.contract_address]["expected_freed_asset"]
         assert_equalish(after_absorber_bal, before_absorber_bal + expected_freed_asset, error_margin)
-<<<<<<< HEAD
 
         # Get yang balance of trove
         after_trove_yang = from_wad(
@@ -888,14 +848,6 @@
         "TroveRedistributed",
         [expected_redistribution_id, liquidated_trove, expected_redistributed_debt_wad],
     )
-=======
-
-        # Get yang balance of trove
-        after_trove_yang = from_wad(
-            (await shrine.get_deposit(token.contract_address, TROVE_1).execute()).result.balance
-        )
-        assert after_trove_yang == 0
->>>>>>> a2a720f0
 
     assert (await shrine.get_redistribution_count().execute()).result.count == expected_redistribution_id
 
@@ -989,11 +941,7 @@
 
 
 @pytest.mark.parametrize("price_change", [Decimal("-0.05"), Decimal("-0.1")])
-<<<<<<< HEAD
 @pytest.mark.usefixtures("sentinel_with_yangs", "forged_trove_1", "funded_absorber")
-=======
-@pytest.mark.usefixtures("sentinel_with_yangs", "funded_trove1_owner", "forged_trove_1", "funded_absorber")
->>>>>>> a2a720f0
 @pytest.mark.asyncio
 async def test_absorb_fail_ltv_too_low(starknet, shrine, purger, yangs, price_change):
     """
