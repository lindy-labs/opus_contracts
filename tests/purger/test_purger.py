--- conflicted
+++ resolved
@@ -857,10 +857,7 @@
     actual_freed_assets = partial_absorb.result.freed_assets_amt
     for actual, yang in zip(actual_freed_assets, yangs):
         # Relax error margin by half due to loss of precision from fixed point arithmetic
-<<<<<<< HEAD
-=======
         # as a result of the minimum initial deposit in `Sentinel.add_yang`
->>>>>>> 186f65d2
         error_margin = custom_error_margin(yang.decimals // 2)
         expected = yangs_info[yang.contract_address]["expected_freed_asset"]
         assert_equalish(from_fixed_point(actual, yang.decimals), expected, error_margin)
@@ -1020,15 +1017,6 @@
         before_trove_ltv = before_troves_info[trove]["before_trove_ltv"]
         after_trove_ltv = after_troves_info[trove]["after_trove_ltv"]
 
-<<<<<<< HEAD
-        # If liquidated trove is undercollateralized, LTV of other troves must be same or worse off after redistribution
-        # Otherwise, LTV could be slightly better/worse off or remain the same.
-        if is_undercollateralized:
-            assert after_trove_ltv >= before_trove_ltv
-        else:
-            ltv_error_margin = RAY_DECIMALS // 2
-            assert_equalish(after_trove_ltv, before_trove_ltv, ltv_error_margin)
-=======
         # If liquidated trove is undercollateralized, LTV of other troves must be worse off after redistribution
         # because the debt increment > trove value increment.
         # Otherwise, given 88.88% < LTV of liquidated trove <= 100%, the LTV of other troves
@@ -1044,7 +1032,6 @@
             ltv_error_margin = RAY_DECIMALS // 2
             assert_equalish(after_trove_ltv, before_trove_ltv, ltv_error_margin)
             assert yang_value_increment >= debt_increment
->>>>>>> 186f65d2
 
     assert (await shrine.get_trove_redistribution_id(TROVE_2).execute()).result.redistribution_id == 0
     await shrine.melt(TROVE2_OWNER, TROVE_2, 0).execute(caller_address=SHRINE_OWNER)
