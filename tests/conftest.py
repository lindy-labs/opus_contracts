import asyncio
<<<<<<< HEAD
from collections import namedtuple
from decimal import getcontext
from typing import Awaitable, Callable

from account import Account
from utils import (
    Uint256,
    compile_contract,
    str_to_felt,
    create_feed,
    set_block_timestamp,
    WAD_SCALE,
)

from cache import AsyncLRU
from functools import cache

=======
import decimal
from collections import namedtuple
from typing import Awaitable, Callable

>>>>>>> c45aad64
import pytest
from cache import AsyncLRU
from starkware.starknet.testing.starknet import Starknet, StarknetContract

<<<<<<< HEAD
from shrine.constants import (
    GAGES,
    FEED_LEN,
    MAX_PRICE_CHANGE,
    MULTIPLIER_FEED,
    SECONDS_PER_MINUTE,
    DEBT_CEILING,
    LIQUIDATION_THRESHOLD,
)

=======
from tests.account import Account
from tests.utils import Uint256, compile_contract, str_to_felt
>>>>>>> c45aad64

MRACParameters = namedtuple(
    "MRACParameters",
    ["u", "r", "y", "theta", "theta_underline", "theta_bar", "gamma", "T"],
)


DEFAULT_MRAC_PARAMETERS = MRACParameters(*[int(i * WAD_SCALE) for i in (0, 1.5, 0, 0, 0, 2, 0.1, 1)])

#
# General fixtures
#


@pytest.fixture(autouse=True, scope="session")
def setup():
    getcontext().prec = 18


@pytest.fixture(scope="session")
def event_loop():
    return asyncio.new_event_loop()


@pytest.fixture(scope="session")
async def starknet() -> Starknet:
    starknet = await Starknet.empty()
    return starknet


# TODO: figure out a good way how not to use magic string constants for common users
@pytest.fixture(scope="session")
def users(starknet: Starknet) -> Callable[[str], Awaitable[Account]]:
    """
    A factory fixture that creates users.

    The returned factory function takes a single string as an argument,
    which it uses as an identifier of the user and also to generates their
    private key. The fixture is session-scoped and has an internal cache,
    so the same argument (user name) will return the same result.

    The return value is an instance of Account, useful for sending
    signed transactions, assigning ownership, etc.
    """

    @AsyncLRU()
    async def create_user(name):
        account = Account(name)
        await account.deploy(starknet)
        return account

    return create_user


@pytest.fixture(scope="session")
def tokens(
    starknet: Starknet,
) -> Callable[[str, str, int, Uint256, int], Awaitable[StarknetContract]]:
    """
    A factory fixture that creates a mock ERC20 token.

    The returned factory function requires 5 input arguments to deploy
    a new token: name (str), symbol (str), decimals (int),
    initial supply (Uint256) and recipient (int). It returns an instance
    of StarknetContract.
    """
    contract = compile_contract("tests/mocks/ERC20.cairo")

    async def create_token(
        name: str,
        symbol: str,
        decimals: int,
        initial_supply: tuple[int, int],
        recipient: int,
    ):
        name = str_to_felt(name)
        symbol = str_to_felt(symbol)
        token = await starknet.deploy(
            contract_class=contract,
            constructor_calldata=[name, symbol, decimals, *initial_supply, recipient],
        )
        return token

    return create_token


@pytest.fixture
async def usda(starknet, users) -> StarknetContract:
    owner = await users("usda owner")
    contract = compile_contract("contracts/USDa/USDa.cairo")
    return await starknet.deploy(contract_class=contract, constructor_calldata=[owner.address])


@pytest.fixture
async def mrac_controller(starknet) -> StarknetContract:
    contract = compile_contract("contracts/MRAC/controller.cairo")
    return await starknet.deploy(contract_class=contract, constructor_calldata=[*DEFAULT_MRAC_PARAMETERS])


#
# Shrine fixtures
#

# Returns the deployed shrine module
@cache
@pytest.fixture
async def shrine_deploy(starknet, users) -> StarknetContract:

    shrine_owner = await users("shrine owner")
    shrine_contract = compile_contract("contracts/shrine/shrine.cairo")

    shrine = await starknet.deploy(contract_class=shrine_contract, constructor_calldata=[shrine_owner.address])

    return shrine


# Same as above but also comes with ready-to-use gages and price feeds
@cache
@pytest.fixture
async def shrine(starknet, users, shrine_deploy) -> StarknetContract:
    shrine = shrine_deploy
    shrine_owner = await users("shrine owner")

    # Set liquidation threshold
    await shrine_owner.send_tx(shrine.contract_address, "set_threshold", [LIQUIDATION_THRESHOLD])

    # Set debt ceiling
    await shrine_owner.send_tx(shrine.contract_address, "set_ceiling", [DEBT_CEILING])

    # Creating the gages
    for g in GAGES:
        await shrine_owner.send_tx(shrine.contract_address, "add_gage", [g["ceiling"]])

    # Creating the price feeds
    feeds = [create_feed(g["start_price"], FEED_LEN, MAX_PRICE_CHANGE) for g in GAGES]

    # Putting the price feeds in the `series` storage variable
    for i in range(FEED_LEN):
        timestamp = i * 30 * SECONDS_PER_MINUTE
        set_block_timestamp(starknet.state, timestamp)
        for j in range(len(GAGES)):
            await shrine_owner.send_tx(shrine.contract_address, "advance", [j, feeds[j][i], timestamp])

        await shrine_owner.send_tx(
            shrine.contract_address,
            "update_multiplier",
            [MULTIPLIER_FEED[i], timestamp],
        )

    return shrine<|MERGE_RESOLUTION|>--- conflicted
+++ resolved
@@ -1,47 +1,24 @@
 import asyncio
-<<<<<<< HEAD
 from collections import namedtuple
 from decimal import getcontext
+from functools import cache
 from typing import Awaitable, Callable
 
-from account import Account
-from utils import (
-    Uint256,
-    compile_contract,
-    str_to_felt,
-    create_feed,
-    set_block_timestamp,
-    WAD_SCALE,
-)
-
-from cache import AsyncLRU
-from functools import cache
-
-=======
-import decimal
-from collections import namedtuple
-from typing import Awaitable, Callable
-
->>>>>>> c45aad64
 import pytest
 from cache import AsyncLRU
 from starkware.starknet.testing.starknet import Starknet, StarknetContract
 
-<<<<<<< HEAD
-from shrine.constants import (
+from tests.account import Account
+from tests.shrine.constants import (
+    DEBT_CEILING,
+    FEED_LEN,
     GAGES,
-    FEED_LEN,
+    LIQUIDATION_THRESHOLD,
     MAX_PRICE_CHANGE,
     MULTIPLIER_FEED,
     SECONDS_PER_MINUTE,
-    DEBT_CEILING,
-    LIQUIDATION_THRESHOLD,
 )
-
-=======
-from tests.account import Account
-from tests.utils import Uint256, compile_contract, str_to_felt
->>>>>>> c45aad64
+from tests.utils import WAD_SCALE, Uint256, compile_contract, create_feed, set_block_timestamp, str_to_felt
 
 MRACParameters = namedtuple(
     "MRACParameters",
