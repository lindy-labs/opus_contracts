--- conflicted
+++ resolved
@@ -231,7 +231,12 @@
             [MULTIPLIER_FEED[i]],
         )
 
-<<<<<<< HEAD
+    return shrine, feeds
+
+
+@pytest.fixture
+async def shrine(shrine_with_feeds) -> StarknetContract:
+    shrine, feeds = shrine_with_feeds
     return shrine
 
 
@@ -258,13 +263,4 @@
             tax_collector.address,
         ],
     )
-    yield underlying, gate
-=======
-    return shrine, feeds
-
-
-@pytest.fixture
-async def shrine(shrine_with_feeds) -> StarknetContract:
-    shrine, feeds = shrine_with_feeds
-    return shrine
->>>>>>> b2e2f5c3
+    yield underlying, gate