import asyncio
from collections import namedtuple
from decimal import getcontext
from functools import cache
from typing import Awaitable, Callable

import pytest
from cache import AsyncLRU
from starkware.starknet.testing.starknet import Starknet, StarknetContract

from tests.account import Account
from tests.shrine.constants import (
    DEBT_CEILING,
    FEED_LEN,
    LIQUIDATION_THRESHOLD,
    MAX_PRICE_CHANGE,
    MULTIPLIER_FEED,
    SECONDS_PER_MINUTE,
    YANGS,
)
from tests.utils import WAD_SCALE, Uint256, compile_contract, create_feed, set_block_timestamp, str_to_felt

MRACParameters = namedtuple(
    "MRACParameters",
    ["u", "r", "y", "theta", "theta_underline", "theta_bar", "gamma", "T"],
)


DEFAULT_MRAC_PARAMETERS = MRACParameters(*[int(i * WAD_SCALE) for i in (0, 1.5, 0, 0, 0, 2, 0.1, 1)])

#
# General fixtures
#


@pytest.fixture(autouse=True, scope="session")
def setup():
    getcontext().prec = 18


@pytest.fixture(scope="session")
def event_loop():
    return asyncio.new_event_loop()


@pytest.fixture(scope="session")
async def starknet() -> Starknet:
    starknet = await Starknet.empty()
    return starknet


# TODO: figure out a good way how not to use magic string constants for common users
@pytest.fixture(scope="session")
def users(starknet: Starknet) -> Callable[[str], Awaitable[Account]]:
    """
    A factory fixture that creates users.

    The returned factory function takes a single string as an argument,
    which it uses as an identifier of the user and also to generates their
    private key. The fixture is session-scoped and has an internal cache,
    so the same argument (user name) will return the same result.

    The return value is an instance of Account, useful for sending
    signed transactions, assigning ownership, etc.
    """

    @AsyncLRU()
    async def create_user(name):
        account = Account(name)
        await account.deploy(starknet)
        return account

    return create_user


@pytest.fixture(scope="session")
def tokens(
    starknet: Starknet,
) -> Callable[[str, str, int, Uint256, int], Awaitable[StarknetContract]]:
    """
    A factory fixture that creates a mock ERC20 token.

    The returned factory function requires 5 input arguments to deploy
    a new token: name (str), symbol (str), decimals (int),
    initial supply (Uint256) and recipient (int). It returns an instance
    of StarknetContract.
    """
    contract = compile_contract("tests/mocks/ERC20.cairo")

    async def create_token(
        name: str,
        symbol: str,
        decimals: int,
        initial_supply: tuple[int, int],
        recipient: int,
    ):
        name = str_to_felt(name)
        symbol = str_to_felt(symbol)
        token = await starknet.deploy(
            contract_class=contract,
            constructor_calldata=[name, symbol, decimals, *initial_supply, recipient],
        )
        return token

    return create_token


@pytest.fixture
async def usda(starknet, users) -> StarknetContract:
    owner = await users("usda owner")
    contract = compile_contract("contracts/USDa/USDa.cairo")
    return await starknet.deploy(contract_class=contract, constructor_calldata=[owner.address])


@pytest.fixture
async def mrac_controller(starknet) -> StarknetContract:
    contract = compile_contract("contracts/MRAC/controller.cairo")
    return await starknet.deploy(contract_class=contract, constructor_calldata=[*DEFAULT_MRAC_PARAMETERS])


#
# Shrine fixtures
#

# Returns the deployed shrine module
@cache
@pytest.fixture
async def shrine_deploy(starknet, users) -> StarknetContract:

    shrine_owner = await users("shrine owner")
    shrine_contract = compile_contract("contracts/shrine/shrine.cairo")

    shrine = await starknet.deploy(contract_class=shrine_contract, constructor_calldata=[shrine_owner.address])

    return shrine


# Same as above but also comes with ready-to-use yangs and price feeds
@cache
@pytest.fixture
async def shrine(starknet, users, shrine_deploy) -> StarknetContract:
    shrine = shrine_deploy
    shrine_owner = await users("shrine owner")


    # Set debt ceiling
    await shrine_owner.send_tx(shrine.contract_address, "set_ceiling", [DEBT_CEILING])

<<<<<<< HEAD
    # Creating the gages
    for i in range(len(GAGES)):
        await shrine_owner.send_tx(shrine.contract_address, "add_gage", [GAGES[i]["ceiling"]]) # Add gage
        await shrine_owner.send_tx(shrine.contract_address, "set_threshold", [i, GAGES[i]["threshold"]]) # Adding the gage's threshold
        
=======
    # Creating the yangs
    for y in YANGS:
        await shrine_owner.send_tx(shrine.contract_address, "add_yang", [y["address"], y["ceiling"]])
>>>>>>> c8f19895

    # Creating the price feeds
    feeds = [create_feed(g["start_price"], FEED_LEN, MAX_PRICE_CHANGE) for g in YANGS]

    # Putting the price feeds in the `series` storage variable
    for i in range(FEED_LEN):
        timestamp = i * 30 * SECONDS_PER_MINUTE
        set_block_timestamp(starknet.state, timestamp)
        for j in range(len(YANGS)):
            await shrine_owner.send_tx(
                shrine.contract_address,
                "advance",
                [YANGS[j]["address"], feeds[j][i], timestamp],
            )

        await shrine_owner.send_tx(
            shrine.contract_address,
            "update_multiplier",
            [MULTIPLIER_FEED[i], timestamp],
        )

    return shrine<|MERGE_RESOLUTION|>--- conflicted
+++ resolved
@@ -146,18 +146,11 @@
     # Set debt ceiling
     await shrine_owner.send_tx(shrine.contract_address, "set_ceiling", [DEBT_CEILING])
 
-<<<<<<< HEAD
     # Creating the gages
-    for i in range(len(GAGES)):
-        await shrine_owner.send_tx(shrine.contract_address, "add_gage", [GAGES[i]["ceiling"]]) # Add gage
-        await shrine_owner.send_tx(shrine.contract_address, "set_threshold", [i, GAGES[i]["threshold"]]) # Adding the gage's threshold
+    for i in range(len(YANGS)):
+        await shrine_owner.send_tx(shrine.contract_address, "add_yang", [YANGS[i]["address"], YANGS[i]["ceiling"]]) # Add gage
+        await shrine_owner.send_tx(shrine.contract_address, "set_threshold", [i, YANGS[i]["threshold"]]) # Adding the gage's threshold
         
-=======
-    # Creating the yangs
-    for y in YANGS:
-        await shrine_owner.send_tx(shrine.contract_address, "add_yang", [y["address"], y["ceiling"]])
->>>>>>> c8f19895
-
     # Creating the price feeds
     feeds = [create_feed(g["start_price"], FEED_LEN, MAX_PRICE_CHANGE) for g in YANGS]
 
