--- conflicted
+++ resolved
@@ -290,19 +290,11 @@
             // if the minimal time delay between the last update and now has passed
             // but the caller can have a specialized role in which case they can
             // force an update to happen immediatelly
-<<<<<<< HEAD
             let can_update: bool = self.probe_task();
-            let can_force_update: bool = AccessControl::has_role(
-                PragmaRoles::UPDATE_PRICES, get_caller_address()
-            );
+            let can_force_update: bool = self
+                .access_control
+                .has_role(pragma_roles::UPDATE_PRICES, get_caller_address());
             assert(can_update || can_force_update, 'PGM: Too soon to update prices');
-=======
-            let mut can_update: bool = self.probe_task();
-            if !can_update {
-                can_update = self.has_role(pragma_roles::UPDATE_PRICES, get_caller_address());
-            }
-            assert(can_update, 'PGM: Too soon to update prices');
->>>>>>> ff3cf757
 
             let block_timestamp: u64 = get_block_timestamp();
             let mut idx: u32 = LOOP_START;
