// NOTE: make sure the data feed coming from the oracle is denominated in the same
//       asset as the synthetic in Shrine; typically, feeds are in USD, but if the
//       synth is denominated in something else than USD and there's no feed for it,
//       this module cannot be used as-is, since the price coming from the oracle
//       would need to be divided by the synthetic's USD denominated peg price in
//       order to get ASSET/SYN

#[contract]
mod Pragma {
    use array::ArrayTrait;
    use box::BoxTrait;
    use option::OptionTrait;
    use starknet::{ContractAddress, get_block_timestamp, get_caller_address};
    use traits::TryInto;
    use zeroable::Zeroable;

    use aura::core::roles::PragmaRoles;

    use aura::interfaces::external::{IPragmaOracleDispatcher, IPragmaOracleDispatcherTrait};
    use aura::interfaces::IShrine::{IShrineDispatcher, IShrineDispatcherTrait};
    use aura::interfaces::ISentinel::{ISentinelDispatcher, ISentinelDispatcherTrait};
    use aura::utils::access_control::{AccessControl, IAccessControl};
    use aura::utils::storage_access;
    use aura::utils::types::Pragma::{
        DataType, PricesResponse, PriceValidityThresholds, YangSettings
    };
    use aura::utils::u256_conversions::{U256TryIntoU8, U256TryIntoU64, U256TryIntoU128};
    use aura::utils::wadray::{fixed_point_to_wad, Wad};

    // Helper constant to set the starting index for iterating over the yangs
    // in the order they were added
    const LOOP_START: u32 = 1;

    // there are sanity bounds for settable values, i.e. they can never
    // be set outside of this hardcoded range
    // the range is [lower, upper]
    const LOWER_FRESHNESS_BOUND: u64 = 60; // 1 minute
    const UPPER_FRESHNESS_BOUND: u64 = 14400; // 60 * 60 * 4 = 4 hours
    const LOWER_SOURCES_BOUND: u64 = 3;
    const UPPER_SOURCES_BOUND: u64 = 13;
    const LOWER_UPDATE_FREQUENCY_BOUND: u64 = 15; // seconds (approx. Starknet block prod goal)
    const UPPER_UPDATE_FREQUENCY_BOUND: u64 = 14400; // 60 * 60 * 4 = 4 hours

    struct Storage {
        // interface to the Pragma oracle contract
        oracle: IPragmaOracleDispatcher,
        // Shrine associated with this module
        // this is where a valid price update is posted to
        shrine: IShrineDispatcher,
        // Sentinel associated with this module
        // a Sentinel module is necessary to verify a price update
        sentinel: ISentinelDispatcher,
        // the minimal time difference in seconds of how often we
        // want to fetch from the oracle
        update_frequency: u64,
        // block timestamp of when the prices were last updated
        last_price_update_timestamp: u64,
        // values used to determine if we consider a price update fresh or stale:
        // `freshness` is the maximum number of seconds between block timestamp and
        // the last update timestamp (as reported by Pragma) for which we consider a
        // price update valid
        // `sources` is the minimum number of data publishers used to aggregate the
        // price value
        price_validity_thresholds: PriceValidityThresholds,
        // number of yangs in `yang_settings` "array"
        yangs_count: u32,
        // a 1-based "array" of values used to get the Yang prices from Pragma
        yang_settings: LegacyMap::<u32, YangSettings>
    }

    //
    // Events
    //

    #[event]
    fn InvalidPriceUpdate(
        yang: ContractAddress,
        price: Wad,
        pragma_last_updated_ts: u256,
        pragma_num_sources: u256,
        asset_amt_per_yang: Wad
    ) {}

    #[event]
    fn OracleAddressUpdated(old_address: ContractAddress, new_address: ContractAddress) {}

    #[event]
    fn PricesUpdated(timestamp: u64, caller: ContractAddress) {}

    #[event]
    fn PriceValidityThresholdsUpdated(
        old_thresholds: PriceValidityThresholds, new_thresholds: PriceValidityThresholds
    ) {}

    #[event]
    fn UpdateFrequencyUpdated(old_frequency: u64, new_frequency: u64) {}

    #[event]
    fn YangAdded(index: u32, settings: YangSettings) {}

    //
    // Constructor
    //

    #[constructor]
    fn constructor(
        admin: ContractAddress,
        oracle: ContractAddress,
        shrine: ContractAddress,
        sentinel: ContractAddress,
        update_frequency: u64,
        freshness_threshold: u64,
        sources_threshold: u64
    ) {
        AccessControl::initializer(admin);
        AccessControl::grant_role_internal(PragmaRoles::default_admin_role(), admin);

        // init storage
        oracle::write(IPragmaOracleDispatcher { contract_address: oracle });
        shrine::write(IShrineDispatcher { contract_address: shrine });
        sentinel::write(ISentinelDispatcher { contract_address: sentinel });
        update_frequency::write(update_frequency);
        let pvt = PriceValidityThresholds {
            freshness: freshness_threshold, sources: sources_threshold
        };
        price_validity_thresholds::write(pvt);

        // emit events
        OracleAddressUpdated(Zeroable::zero(), oracle);
        UpdateFrequencyUpdated(0, update_frequency);
        PriceValidityThresholdsUpdated(PriceValidityThresholds { freshness: 0, sources: 0 }, pvt);
    }

    //
    // External functions
    //

    #[external]
    fn set_oracle(new_oracle: ContractAddress) {
        AccessControl::assert_has_role(PragmaRoles::SET_ORACLE_ADDRESS);
        assert(new_oracle.is_non_zero(), 'PGM: Address cannot be zero');

        let old_oracle: IPragmaOracleDispatcher = oracle::read();
        oracle::write(IPragmaOracleDispatcher { contract_address: new_oracle });

        OracleAddressUpdated(old_oracle.contract_address, new_oracle);
    }

    #[external]
    fn set_price_validity_thresholds(freshness: u64, sources: u64) {
        AccessControl::assert_has_role(PragmaRoles::SET_PRICE_VALIDITY_THRESHOLDS);
        assert(
            LOWER_FRESHNESS_BOUND <= freshness & freshness <= UPPER_FRESHNESS_BOUND,
            'PGM: Freshness out of bounds'
        );
        assert(
            LOWER_SOURCES_BOUND <= sources & sources <= UPPER_SOURCES_BOUND,
            'PGM: Sources out of bounds'
        );

        let old_pvt: PriceValidityThresholds = price_validity_thresholds::read();
        let new_pvt = PriceValidityThresholds { freshness, sources };
        price_validity_thresholds::write(new_pvt);

        PriceValidityThresholdsUpdated(old_pvt, new_pvt);
    }

    #[external]
    fn set_update_frequency(new_frequency: u64) {
        AccessControl::assert_has_role(PragmaRoles::SET_UPDATE_FREQUENCY);
        assert(
            LOWER_UPDATE_FREQUENCY_BOUND <= new_frequency
                & new_frequency <= UPPER_UPDATE_FREQUENCY_BOUND,
            'PGM: Frequency out of bounds'
        );

        let old_frequency: u64 = update_frequency::read();
        update_frequency::write(new_frequency);
        UpdateFrequencyUpdated(old_frequency, new_frequency);
    }

    #[external]
    fn add_yang(pair_id: u256, yang: ContractAddress) {
        AccessControl::assert_has_role(PragmaRoles::ADD_YANG);
        assert(pair_id != 0, 'PGM: Invalid pair ID');
        assert(yang.is_non_zero(), 'PGM: Invalid yang address');
        assert_new_yang(pair_id, yang);

        // doing a sanity check if Pragma actually offers a price feed
        // of the requested asset and if it's suitable for our needs
        let response: PricesResponse = oracle::read().get_data_median(DataType::Spot(pair_id));
        // Pragma returns 0 decimals for an unknown pair ID
        assert(response.decimals != 0, 'PGM: Unknown pair ID');
        assert(response.decimals <= 18_u256, 'PGM: Too many decimals');

        let index: u32 = yangs_count::read() + 1;
        let settings = YangSettings { pair_id, yang };
        yang_settings::write(index, settings);
        yangs_count::write(index);

        YangAdded(index, settings);
    }

    #[external]
    fn update_prices() {
        // check first if an update can happen - under normal circumstances, it means
        // if the minimal time delay between the last update and now has passed
        // but the caller can have a specialized role in which case they can
        // force an update to happen immediatelly
        let mut can_update: bool = probe_task();
        if !can_update {
            can_update = AccessControl::has_role(PragmaRoles::UPDATE_PRICES, get_caller_address());
        }
        assert(can_update, 'PGM: Too soon to update prices');

        let block_timestamp: u64 = get_block_timestamp();
        let mut idx: u32 = LOOP_START;
        let yangs_count: u32 = yangs_count::read();

        loop {
            if idx == yangs_count + LOOP_START {
                break;
            }

            let settings: YangSettings = yang_settings::read(idx);
            let response: PricesResponse = oracle::read()
                .get_data_median(DataType::Spot(settings.pair_id));

            // convert price value to Wad
            // this will revert if the decimals is greater than 18 (wad)
            let price: Wad = fixed_point_to_wad(
                response.price.try_into().unwrap(), response.decimals.try_into().unwrap()
            );
            let asset_amt_per_yang: Wad = sentinel::read().get_asset_amt_per_yang(settings.yang);

            // if we receive what we consider a valid price from the oracle, record it in the Shrine,
            // otherwise emit an event about the update being invalid
            if is_valid_price_update(response, asset_amt_per_yang) {
                shrine::read().advance(settings.yang, price * asset_amt_per_yang);
            } else {
                InvalidPriceUpdate(
                    settings.yang,
                    price,
                    response.last_updated_timestamp,
                    response.num_sources_aggregated,
                    asset_amt_per_yang
                );
            }

            idx += 1;
        };

        // record and emit the latest prices update timestamp
        last_price_update_timestamp::write(block_timestamp);
        PricesUpdated(block_timestamp, get_caller_address());
    }

    //
    // Yagi keepers
    // TODO: check their Cairo 1 API
    //

    #[external]
    #[inline(always)]
    fn probe_task() -> bool {
        let seconds_since_last_update: u64 = get_block_timestamp()
            - last_price_update_timestamp::read();
        update_frequency::read() <= seconds_since_last_update
    }

    #[external]
    fn execute_task() {
        update_prices();
    }

    //
    // Internal functions
    //

<<<<<<< HEAD
    fn assert_new_yang(yang: ContractAddress) {
        let mut idx: u32 = LOOP_START;
=======
    fn assert_new_yang(pair_id: u256, yang: ContractAddress) {
        let mut idx: u32 = 0;
>>>>>>> 778d0738
        let yangs_count: u32 = yangs_count::read();

        loop {
            if idx == yangs_count + LOOP_START {
                break;
            }

            let settings: YangSettings = yang_settings::read(idx);
            assert(settings.yang != yang, 'PGM: Yang already present');
            assert(settings.pair_id != pair_id, 'PGM: Pair ID already present');
            idx += 1;
        };
    }

    fn is_valid_price_update(update: PricesResponse, asset_amt_per_yang: Wad) -> bool {
        if asset_amt_per_yang.is_zero() {
            // can happen when e.g. the yang is invalid or gate is not added to sentinel
            return false;
        }

        let required: PriceValidityThresholds = price_validity_thresholds::read();

        // check if the update is from enough sources
        let has_enough_sources = required
            .sources <= update
            .num_sources_aggregated
            .try_into()
            .unwrap();

        // it is possible that the last_updated_ts is greater than the block_timestamp (in other words,
        // it is from the future from the chain's perspective), because the update timestamp is coming
        // from a data publisher while the block timestamp from the sequencer, they can be out of sync
        //
        // in such a case, we base the whole validity check only on the number of sources and we trust
        // Pragma with regards to data freshness - they have a check in place where they discard
        // updates that are too far in the future
        //
        // we considered having our own "too far in the future" check but that could lead to us
        // discarding updates in cases where just a single publisher would push updates with future
        // timestamp; that could be disastrous as we would have stale prices
        let block_timestamp = get_block_timestamp();
        let last_updated_timestamp: u64 = update.last_updated_timestamp.try_into().unwrap();

        let is_from_future = block_timestamp <= last_updated_timestamp;
        if is_from_future {
            return has_enough_sources;
        }

        // the result of the first argument `block_timestamp - last_updated_ts` can never be negative if the code reaches here
        let is_fresh = (block_timestamp - last_updated_timestamp) <= required.freshness;

        has_enough_sources & is_fresh
    }

    //
    // Public AccessControl functions
    //

    #[view]
    fn get_roles(account: ContractAddress) -> u128 {
        AccessControl::get_roles(account)
    }

    #[view]
    fn has_role(role: u128, account: ContractAddress) -> bool {
        AccessControl::has_role(role, account)
    }

    #[view]
    fn get_admin() -> ContractAddress {
        AccessControl::get_admin()
    }

    #[view]
    fn get_pending_admin() -> ContractAddress {
        AccessControl::get_pending_admin()
    }

    #[external]
    fn grant_role(role: u128, account: ContractAddress) {
        AccessControl::grant_role(role, account);
    }

    #[external]
    fn revoke_role(role: u128, account: ContractAddress) {
        AccessControl::revoke_role(role, account);
    }

    #[external]
    fn renounce_role(role: u128) {
        AccessControl::renounce_role(role);
    }

    #[external]
    fn set_pending_admin(new_admin: ContractAddress) {
        AccessControl::set_pending_admin(new_admin);
    }

    #[external]
    fn accept_admin() {
        AccessControl::accept_admin();
    }
}<|MERGE_RESOLUTION|>--- conflicted
+++ resolved
@@ -277,13 +277,8 @@
     // Internal functions
     //
 
-<<<<<<< HEAD
     fn assert_new_yang(yang: ContractAddress) {
         let mut idx: u32 = LOOP_START;
-=======
-    fn assert_new_yang(pair_id: u256, yang: ContractAddress) {
-        let mut idx: u32 = 0;
->>>>>>> 778d0738
         let yangs_count: u32 = yangs_count::read();
 
         loop {
