// NOTE: make sure the data feed coming from the oracle is denominated in the same
//       asset as the synthetic in Shrine; typically, feeds are in USD, but if the
//       synth is denominated in something else than USD and there's no feed for it,
//       this module cannot be used as-is, since the price coming from the oracle
//       would need to be divided by the synthetic's USD denominated peg price in
//       order to get ASSET/SYN

#[contract]
mod Pragma {
    use array::ArrayTrait;
    use box::BoxTrait;
    use option::OptionTrait;
    use starknet::{ContractAddress, get_block_timestamp, get_caller_address};
    use traits::TryInto;
    use zeroable::Zeroable;

    use aura::core::roles::PragmaRoles;

    use aura::interfaces::external::{IPragmaOracleDispatcher, IPragmaOracleDispatcherTrait};
    use aura::interfaces::IShrine::{IShrineDispatcher, IShrineDispatcherTrait};
    use aura::interfaces::ISentinel::{ISentinelDispatcher, ISentinelDispatcherTrait};
    use aura::utils::access_control::{AccessControl, IAccessControl};
    use aura::utils::storage_access;
    use aura::utils::types::Pragma::{
        DataType, PricesResponse, PriceValidityThresholds, YangSettings
    };
    use aura::utils::u256_conversions::{U256TryIntoU8, U256TryIntoU64, U256TryIntoU128};
    use aura::utils::wadray::{fixed_point_to_wad, Wad};

    // Helper constant to set the starting index for iterating over the yangs
    // in the order they were added
    const LOOP_START: u32 = 1;

    // there are sanity bounds for settable values, i.e. they can never
    // be set outside of this hardcoded range
    // the range is [lower, upper]
    const LOWER_FRESHNESS_BOUND: u64 = 60; // 1 minute
    const UPPER_FRESHNESS_BOUND: u64 = 14400; // 60 * 60 * 4 = 4 hours
    const LOWER_SOURCES_BOUND: u64 = 3;
    const UPPER_SOURCES_BOUND: u64 = 13;
    const LOWER_UPDATE_FREQUENCY_BOUND: u64 = 15; // seconds (approx. Starknet block prod goal)
    const UPPER_UPDATE_FREQUENCY_BOUND: u64 = 14400; // 60 * 60 * 4 = 4 hours

    struct Storage {
        // interface to the Pragma oracle contract
        oracle: IPragmaOracleDispatcher,
        // Shrine associated with this module
        // this is where a valid price update is posted to
        shrine: IShrineDispatcher,
        // Sentinel associated with this module
        // a Sentinel module is necessary to verify a price update
        sentinel: ISentinelDispatcher,
        // the minimal time difference in seconds of how often we
        // want to fetch from the oracle
        update_frequency: u64,
        // block timestamp of the last `update_prices` call
        last_update_prices_call_timestamp: u64,
        // values used to determine if we consider a price update fresh or stale:
        // `freshness` is the maximum number of seconds between block timestamp and
        // the last update timestamp (as reported by Pragma) for which we consider a
        // price update valid
        // `sources` is the minimum number of data publishers used to aggregate the
        // price value
        price_validity_thresholds: PriceValidityThresholds,
        // number of yangs in `yang_settings` "array"
        yangs_count: u32,
        // a 1-based "array" of values used to get the Yang prices from Pragma
        yang_settings: LegacyMap::<u32, YangSettings>
    }

    //
    // Events
    //

    #[event]
    fn InvalidPriceUpdate(
        yang: ContractAddress,
        price: Wad,
        pragma_last_updated_ts: u256,
        pragma_num_sources: u256,
        asset_amt_per_yang: Wad
    ) {}

    #[event]
    fn OracleAddressUpdated(old_address: ContractAddress, new_address: ContractAddress) {}

    #[event]
    fn PricesUpdated(timestamp: u64, caller: ContractAddress) {}

    #[event]
    fn PriceValidityThresholdsUpdated(
        old_thresholds: PriceValidityThresholds, new_thresholds: PriceValidityThresholds
    ) {}

    #[event]
    fn UpdateFrequencyUpdated(old_frequency: u64, new_frequency: u64) {}

    #[event]
    fn YangAdded(index: u32, settings: YangSettings) {}

    //
    // Constructor
    //

    #[constructor]
    fn constructor(
        admin: ContractAddress,
        oracle: ContractAddress,
        shrine: ContractAddress,
        sentinel: ContractAddress,
        update_frequency: u64,
        freshness_threshold: u64,
        sources_threshold: u64
    ) {
        AccessControl::initializer(admin);
        AccessControl::grant_role_internal(PragmaRoles::default_admin_role(), admin);

        // init storage
        oracle::write(IPragmaOracleDispatcher { contract_address: oracle });
        shrine::write(IShrineDispatcher { contract_address: shrine });
        sentinel::write(ISentinelDispatcher { contract_address: sentinel });
        update_frequency::write(update_frequency);
        let pvt = PriceValidityThresholds {
            freshness: freshness_threshold, sources: sources_threshold
        };
        price_validity_thresholds::write(pvt);

        // emit events
        OracleAddressUpdated(Zeroable::zero(), oracle);
        UpdateFrequencyUpdated(0, update_frequency);
        PriceValidityThresholdsUpdated(PriceValidityThresholds { freshness: 0, sources: 0 }, pvt);
    }

    //
    // External functions
    //

    #[external]
    fn set_oracle(new_oracle: ContractAddress) {
        AccessControl::assert_has_role(PragmaRoles::SET_ORACLE_ADDRESS);
        assert(new_oracle.is_non_zero(), 'PGM: Address cannot be zero');

        let old_oracle: IPragmaOracleDispatcher = oracle::read();
        oracle::write(IPragmaOracleDispatcher { contract_address: new_oracle });

        OracleAddressUpdated(old_oracle.contract_address, new_oracle);
    }

    #[external]
    fn set_price_validity_thresholds(freshness: u64, sources: u64) {
        AccessControl::assert_has_role(PragmaRoles::SET_PRICE_VALIDITY_THRESHOLDS);
        assert(
            LOWER_FRESHNESS_BOUND <= freshness & freshness <= UPPER_FRESHNESS_BOUND,
            'PGM: Freshness out of bounds'
        );
        assert(
            LOWER_SOURCES_BOUND <= sources & sources <= UPPER_SOURCES_BOUND,
            'PGM: Sources out of bounds'
        );

        let old_pvt: PriceValidityThresholds = price_validity_thresholds::read();
        let new_pvt = PriceValidityThresholds { freshness, sources };
        price_validity_thresholds::write(new_pvt);

        PriceValidityThresholdsUpdated(old_pvt, new_pvt);
    }

    #[external]
    fn set_update_frequency(new_frequency: u64) {
        AccessControl::assert_has_role(PragmaRoles::SET_UPDATE_FREQUENCY);
        assert(
            LOWER_UPDATE_FREQUENCY_BOUND <= new_frequency
                & new_frequency <= UPPER_UPDATE_FREQUENCY_BOUND,
            'PGM: Frequency out of bounds'
        );

        let old_frequency: u64 = update_frequency::read();
        update_frequency::write(new_frequency);
        UpdateFrequencyUpdated(old_frequency, new_frequency);
    }

    #[external]
    fn add_yang(pair_id: u256, yang: ContractAddress) {
        AccessControl::assert_has_role(PragmaRoles::ADD_YANG);
        assert(pair_id != 0, 'PGM: Invalid pair ID');
        assert(yang.is_non_zero(), 'PGM: Invalid yang address');
        assert_new_yang(pair_id, yang);

        // doing a sanity check if Pragma actually offers a price feed
        // of the requested asset and if it's suitable for our needs
        let response: PricesResponse = oracle::read().get_data_median(DataType::Spot(pair_id));
        // Pragma returns 0 decimals for an unknown pair ID
        assert(response.decimals != 0, 'PGM: Unknown pair ID');
        assert(response.decimals <= 18_u256, 'PGM: Too many decimals');

        let index: u32 = yangs_count::read() + 1;
        let settings = YangSettings { pair_id, yang };
        yang_settings::write(index, settings);
        yangs_count::write(index);

        YangAdded(index, settings);
    }

    #[external]
    fn update_prices() {
        // check first if an update can happen - under normal circumstances, it means
        // if the minimal time delay between the last update and now has passed
        // but the caller can have a specialized role in which case they can
        // force an update to happen immediatelly
        let mut can_update: bool = probe_task();
        if !can_update {
            can_update = AccessControl::has_role(PragmaRoles::UPDATE_PRICES, get_caller_address());
        }
        assert(can_update, 'PGM: Too soon to update prices');

        let block_timestamp: u64 = get_block_timestamp();
<<<<<<< HEAD
        let mut idx: u32 = LOOP_START;
=======
        let mut has_valid_update: bool = false;

        let mut idx: u32 = 0;
>>>>>>> 76549048
        let yangs_count: u32 = yangs_count::read();

        loop {
            if idx == yangs_count + LOOP_START {
                break;
            }

            let settings: YangSettings = yang_settings::read(idx);
            let response: PricesResponse = oracle::read()
                .get_data_median(DataType::Spot(settings.pair_id));

            // convert price value to Wad
            // this will revert if the decimals is greater than 18 (wad)
            let price: Wad = fixed_point_to_wad(
                response.price.try_into().unwrap(), response.decimals.try_into().unwrap()
            );
            let asset_amt_per_yang: Wad = sentinel::read().get_asset_amt_per_yang(settings.yang);

            // if we receive what we consider a valid price from the oracle, record it in the Shrine,
            // otherwise emit an event about the update being invalid
            if is_valid_price_update(response, asset_amt_per_yang) {
                has_valid_update = true;
                shrine::read().advance(settings.yang, price * asset_amt_per_yang);
            } else {
                InvalidPriceUpdate(
                    settings.yang,
                    price,
                    response.last_updated_timestamp,
                    response.num_sources_aggregated,
                    asset_amt_per_yang
                );
            }

            idx += 1;
        };

        // Record the timestamp for the last `update_prices` call 
        last_update_prices_call_timestamp::write(block_timestamp);
        // Emit the event only if at least one price update is valid
        if has_valid_update {
            PricesUpdated(block_timestamp, get_caller_address());
        }
    }

    //
    // Yagi keepers
    // TODO: check their Cairo 1 API
    //

    #[external]
    #[inline(always)]
    fn probe_task() -> bool {
        let seconds_since_last_update: u64 = get_block_timestamp()
            - last_update_prices_call_timestamp::read();
        update_frequency::read() <= seconds_since_last_update
    }

    #[external]
    fn execute_task() {
        update_prices();
    }

    //
    // Internal functions
    //

    fn assert_new_yang(pair_id: u256, yang: ContractAddress) {
        let mut idx: u32 = LOOP_START;
        let yangs_count: u32 = yangs_count::read();

        loop {
            if idx == yangs_count + LOOP_START {
                break;
            }

            let settings: YangSettings = yang_settings::read(idx);
            assert(settings.yang != yang, 'PGM: Yang already present');
            assert(settings.pair_id != pair_id, 'PGM: Pair ID already present');
            idx += 1;
        };
    }

    fn is_valid_price_update(update: PricesResponse, asset_amt_per_yang: Wad) -> bool {
        if asset_amt_per_yang.is_zero() {
            // can happen when e.g. the yang is invalid or gate is not added to sentinel
            return false;
        }

        let required: PriceValidityThresholds = price_validity_thresholds::read();

        // check if the update is from enough sources
        let has_enough_sources = required
            .sources <= update
            .num_sources_aggregated
            .try_into()
            .unwrap();

        // it is possible that the last_updated_ts is greater than the block_timestamp (in other words,
        // it is from the future from the chain's perspective), because the update timestamp is coming
        // from a data publisher while the block timestamp from the sequencer, they can be out of sync
        //
        // in such a case, we base the whole validity check only on the number of sources and we trust
        // Pragma with regards to data freshness - they have a check in place where they discard
        // updates that are too far in the future
        //
        // we considered having our own "too far in the future" check but that could lead to us
        // discarding updates in cases where just a single publisher would push updates with future
        // timestamp; that could be disastrous as we would have stale prices
        let block_timestamp = get_block_timestamp();
        let last_updated_timestamp: u64 = update.last_updated_timestamp.try_into().unwrap();

        let is_from_future = block_timestamp <= last_updated_timestamp;
        if is_from_future {
            return has_enough_sources;
        }

        // the result of the first argument `block_timestamp - last_updated_ts` can never be negative if the code reaches here
        let is_fresh = (block_timestamp - last_updated_timestamp) <= required.freshness;

        has_enough_sources & is_fresh
    }

    //
    // Public AccessControl functions
    //

    #[view]
    fn get_roles(account: ContractAddress) -> u128 {
        AccessControl::get_roles(account)
    }

    #[view]
    fn has_role(role: u128, account: ContractAddress) -> bool {
        AccessControl::has_role(role, account)
    }

    #[view]
    fn get_admin() -> ContractAddress {
        AccessControl::get_admin()
    }

    #[view]
    fn get_pending_admin() -> ContractAddress {
        AccessControl::get_pending_admin()
    }

    #[external]
    fn grant_role(role: u128, account: ContractAddress) {
        AccessControl::grant_role(role, account);
    }

    #[external]
    fn revoke_role(role: u128, account: ContractAddress) {
        AccessControl::revoke_role(role, account);
    }

    #[external]
    fn renounce_role(role: u128) {
        AccessControl::renounce_role(role);
    }

    #[external]
    fn set_pending_admin(new_admin: ContractAddress) {
        AccessControl::set_pending_admin(new_admin);
    }

    #[external]
    fn accept_admin() {
        AccessControl::accept_admin();
    }
}<|MERGE_RESOLUTION|>--- conflicted
+++ resolved
@@ -214,13 +214,9 @@
         assert(can_update, 'PGM: Too soon to update prices');
 
         let block_timestamp: u64 = get_block_timestamp();
-<<<<<<< HEAD
         let mut idx: u32 = LOOP_START;
-=======
         let mut has_valid_update: bool = false;
 
-        let mut idx: u32 = 0;
->>>>>>> 76549048
         let yangs_count: u32 = yangs_count::read();
 
         loop {
