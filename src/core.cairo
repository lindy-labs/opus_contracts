--- conflicted
+++ resolved
@@ -1,6 +1,3 @@
-<<<<<<< HEAD
 mod flashmint;
-=======
 mod roles;
->>>>>>> b00e6dc0
 mod shrine;