<<<<<<< HEAD
mod allocator;
mod equalizer;
mod gate;
=======
>>>>>>> 8747c7dd
mod shrine;<|MERGE_RESOLUTION|>--- conflicted
+++ resolved
@@ -1,7 +1,3 @@
-<<<<<<< HEAD
 mod allocator;
 mod equalizer;
-mod gate;
-=======
->>>>>>> 8747c7dd
 mod shrine;