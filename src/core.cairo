<<<<<<< HEAD
mod absorber;
=======
mod allocator;
mod equalizer;
>>>>>>> 4547c804
mod flashmint;
mod gate;
mod roles;
mod sentinel;
mod shrine;<|MERGE_RESOLUTION|>--- conflicted
+++ resolved
@@ -1,9 +1,6 @@
-<<<<<<< HEAD
 mod absorber;
-=======
 mod allocator;
 mod equalizer;
->>>>>>> 4547c804
 mod flashmint;
 mod gate;
 mod roles;
