<<<<<<< HEAD
mod caretaker;
=======
mod allocator;
mod equalizer;
>>>>>>> f9dca175
mod flashmint;
mod gate;
mod roles;
mod sentinel;
mod shrine;<|MERGE_RESOLUTION|>--- conflicted
+++ resolved
@@ -1,9 +1,6 @@
-<<<<<<< HEAD
+mod allocator;
 mod caretaker;
-=======
-mod allocator;
 mod equalizer;
->>>>>>> f9dca175
 mod flashmint;
 mod gate;
 mod roles;
