--- conflicted
+++ resolved
@@ -1,8 +1,5 @@
-<<<<<<< HEAD
 mod allocator;
 mod equalizer;
-=======
 mod gate;
->>>>>>> 51dad6bc
 mod roles;
 mod shrine;