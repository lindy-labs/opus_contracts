--- conflicted
+++ resolved
@@ -1,8 +1,5 @@
-<<<<<<< HEAD
 mod caretaker;
-=======
 mod flashmint;
 mod gate;
 mod roles;
->>>>>>> a1db21d6
 mod shrine;