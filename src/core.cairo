--- conflicted
+++ resolved
@@ -1,6 +1,3 @@
-<<<<<<< HEAD
 mod gate;
-=======
 mod roles;
->>>>>>> 25f1efd7
 mod shrine;