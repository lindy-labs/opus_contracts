<<<<<<< HEAD
mod absorber;
=======
mod flashmint;
>>>>>>> 47c24204
mod roles;
mod shrine;<|MERGE_RESOLUTION|>--- conflicted
+++ resolved
@@ -1,7 +1,4 @@
-<<<<<<< HEAD
 mod absorber;
-=======
 mod flashmint;
->>>>>>> 47c24204
 mod roles;
 mod shrine;