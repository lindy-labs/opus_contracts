<<<<<<< HEAD
mod gate;
=======
mod flashmint;
>>>>>>> 48bcd986
mod roles;
mod shrine;<|MERGE_RESOLUTION|>--- conflicted
+++ resolved
@@ -1,7 +1,4 @@
-<<<<<<< HEAD
+mod flashmint;
 mod gate;
-=======
-mod flashmint;
->>>>>>> 48bcd986
 mod roles;
 mod shrine;