use core::cmp::min;
use core::fmt::{Debug, Display, Error, Formatter};
use core::traits::DivRem;
use opus::interfaces::IAbsorber::IBlesserDispatcher;
use starknet::ContractAddress;
use starknet::storage_access::StorePacking;
use wadray::{Ray, Wad};

const TWO_POW_32: felt252 = 0x100000000;
const TWO_POW_64: felt252 = 0x10000000000000000;
const TWO_POW_123: felt252 = 0x8000000000000000000000000000000;
const TWO_POW_128: felt252 = 0x100000000000000000000000000000000;

pub impl DislayUsingDebug<T, impl TDebug: Debug<T>> of Display<T> {
    fn fmt(self: @T, ref f: Formatter) -> Result<(), Error> {
        TDebug::fmt(self, ref f)
    }
}

#[derive(Copy, Drop, PartialEq, Serde)]
pub enum YangSuspensionStatus {
    None,
    Temporary,
    Permanent
}

#[derive(Copy, Debug, Drop, Serde)]
pub struct Health {
    // In the case of a trove, either:
    // 1. the base threshold at which the trove can be liquidated in normal mode; or
    // 2. the threshold at which the trove can be liquidated based on current on-chain
    //    conditions.
    //
    // In the case of Shrine, the base threshold for calculating recovery mode status
    pub threshold: Ray,
    // Debt as a percentage of value
    pub ltv: Ray,
    // Total value of collateral
    pub value: Wad,
    // Total amount of debt
    pub debt: Wad,
}

#[generate_trait]
pub impl HealthImpl of HealthTrait {
    fn is_healthy(self: @Health) -> bool {
        (*self.ltv) <= (*self.threshold)
    }
}

#[derive(Copy, Debug, Drop, Serde)]
pub struct YangBalance {
    pub yang_id: u32, //  ID of yang in Shrine
    pub amount: Wad, // Amount of yang in Wad
}

#[derive(Copy, Drop, PartialEq, Serde)]
pub struct AssetBalance {
    pub address: ContractAddress, // Address of the ERC-20 asset
    pub amount: u128, // Amount of the asset in the asset's decimals
}

#[derive(Copy, Debug, Drop, PartialEq, Serde)]
pub struct Trove {
    pub charge_from: u64, // Time ID (timestamp // TIME_ID_INTERVAL) for start of next accumulated interest calculation
    pub last_rate_era: u64,
    pub debt: Wad, // Normalized debt
}

impl TroveStorePacking of StorePacking<Trove, u256> {
    fn pack(value: Trove) -> u256 {
        (value.charge_from.into()
            + (value.last_rate_era.into() * TWO_POW_64.into())
            + (value.debt.into() * TWO_POW_128.into()))
    }

    fn unpack(value: u256) -> Trove {
        let shift: u256 = TWO_POW_64.into();
        let shift: NonZero<u256> = shift.try_into().unwrap();
        let (rest, charge_from) = DivRem::div_rem(value, shift);
        let (debt, last_rate_era) = DivRem::div_rem(rest, shift);

        Trove {
            charge_from: charge_from.try_into().unwrap(),
            last_rate_era: last_rate_era.try_into().unwrap(),
            debt: debt.try_into().unwrap(),
        }
    }
}

//
// Absorber
//

// For blessings, the `asset_amt_per_share` is a cumulative value that is updated until the given epoch ends
#[derive(Copy, Debug, Drop, PartialEq, Serde)]
pub struct DistributionInfo {
    // Amount of asset in its decimal precision per share wad
    // This is packed into bits 0 to 127.
    pub asset_amt_per_share: u128,
    // Error to be added to next distribution of rewards
    // This is packed into bits 128 to 251.
    // Note that the error should never approach close to 2 ** 123, but it is capped to this value anyway
    // to prevent redistributions from failing in this unlikely scenario, at the expense of providers
    // losing out on some rewards.
    pub error: u128,
}

// 2 ** 123 - 1
const MAX_DISTRIBUTION_INFO_ERROR: u128 = 0x7ffffffffffffffffffffffffffffff;

impl DistributionInfoStorePacking of StorePacking<DistributionInfo, felt252> {
    fn pack(value: DistributionInfo) -> felt252 {
        let capped_error: u128 = min(value.error, MAX_DISTRIBUTION_INFO_ERROR);
        value.asset_amt_per_share.into() + (capped_error.into() * TWO_POW_128)
    }

    fn unpack(value: felt252) -> DistributionInfo {
        let value: u256 = value.into();
        let shift: u256 = TWO_POW_128.into();
        let shift: NonZero<u256> = shift.try_into().unwrap();
        let (error, asset_amt_per_share) = DivRem::div_rem(value, shift);

        DistributionInfo {
            asset_amt_per_share: asset_amt_per_share.try_into().unwrap(), error: error.try_into().unwrap()
        }
    }
}

#[derive(Copy, Drop, Serde, starknet::Store)]
pub struct Reward {
    pub asset: ContractAddress, // ERC20 address of token
    pub blesser: IBlesserDispatcher, // Address of contract implementing `IBlesser` for distributing the token to the absorber
    pub is_active: bool, // Whether the blesser (vesting contract) should be called
}

#[derive(Copy, Debug, Drop, PartialEq, Serde)]
pub struct Provision {
    pub epoch: u32, // Epoch in which shares are issued
    pub shares: Wad, // Amount of shares for provider in the above epoch
}

impl ProvisionStorePacking of StorePacking<Provision, felt252> {
    fn pack(value: Provision) -> felt252 {
        value.epoch.into() + (value.shares.into() * TWO_POW_32)
    }

    fn unpack(value: felt252) -> Provision {
        let value: u256 = value.into();
        let shift: u256 = TWO_POW_32.into();
        let shift: NonZero<u256> = shift.try_into().unwrap();
        let (shares, epoch) = DivRem::div_rem(value, shift);

        Provision { epoch: epoch.try_into().unwrap(), shares: shares.try_into().unwrap() }
    }
}

#[derive(Copy, Debug, Drop, PartialEq, Serde)]
pub struct Request {
    pub timestamp: u64, // Timestamp of request
    pub timelock: u64, // Amount of time that needs to elapse after the timestamp before removal
    pub is_valid: bool, // Whether the request is still valid i.e. provider has not called `remove` or `provide`
}

impl RequestStorePacking of StorePacking<Request, felt252> {
    fn pack(value: Request) -> felt252 {
        value.timestamp.into() + (value.timelock.into() * TWO_POW_64) + (value.is_valid.into() * TWO_POW_128)
    }

    fn unpack(value: felt252) -> Request {
        let value: u256 = value.into();
        let shift: u256 = TWO_POW_64.into();
        let shift: NonZero<u256> = shift.try_into().unwrap();
        let (rest, timestamp) = DivRem::div_rem(value, shift);
        let (is_valid, timelock) = DivRem::div_rem(rest, shift);

        Request {
            timestamp: timestamp.try_into().unwrap(), timelock: timelock.try_into().unwrap(), is_valid: is_valid == 1
        }
    }
}

//
// Receptor
//

#[derive(Copy, Debug, Drop, PartialEq, Serde, starknet::Store)]
pub struct QuoteTokenInfo {
    pub address: ContractAddress,
    pub decimals: u8,
}

//
// Pragma
//

pub mod pragma {
    #[derive(Copy, Drop, PartialEq, Serde, starknet::Store)]
    pub enum AggregationMode {
        #[default]
        Median,
        Mean,
        ConversionRate,
        Error
    }

    #[derive(Copy, Drop, Serde)]
    pub enum DataType {
        SpotEntry: felt252,
        FutureEntry: (felt252, u64),
        GenericEntry: felt252,
    }

    #[derive(Copy, Drop, Serde)]
    pub struct PragmaPricesResponse {
        pub price: u128,
        pub decimals: u32,
        pub last_updated_timestamp: u64,
        pub num_sources_aggregated: u32,
        pub expiration_timestamp: Option<u64>,
    }

    #[derive(Copy, Drop, PartialEq, Serde, starknet::Store)]
    pub struct PriceValidityThresholds {
        // the maximum number of seconds between block timestamp and
        // the last update timestamp (as reported by Pragma) for which
        // we consider a price update valid
        pub freshness: u64,
        // the minimum number of data publishers used to aggregate the
        // price value
        pub sources: u32,
    }
<<<<<<< HEAD
}

//
// Seer v2
//

#[derive(Copy, Drop, PartialEq, Serde, starknet::Store)]
pub struct ConversionRateInfo {
    pub asset: ContractAddress,
    // Scale that must be multiplied with the conversion rate to assets
    // to get wad precision. 
    pub conversion_rate_scale: u128
}

#[derive(Copy, Default, Drop, PartialEq, Serde, starknet::Store)]
pub enum PriceConversion {
    #[default]
    None,
    // For ERC-4626 assets, the contract address here is that of the
    // underlying asset.
    Vault: ConversionRateInfo
=======

    #[derive(Copy, Drop, PartialEq, Serde, starknet::Store)]
    pub struct PairSettings {
        pub pair_id: felt252,
        pub aggregation_mode: AggregationMode,
    }
>>>>>>> 0b0e81a1
}<|MERGE_RESOLUTION|>--- conflicted
+++ resolved
@@ -230,7 +230,12 @@
         // price value
         pub sources: u32,
     }
-<<<<<<< HEAD
+
+    #[derive(Copy, Drop, PartialEq, Serde, starknet::Store)]
+    pub struct PairSettings {
+        pub pair_id: felt252,
+        pub aggregation_mode: AggregationMode,
+    }
 }
 
 //
@@ -252,12 +257,4 @@
     // For ERC-4626 assets, the contract address here is that of the
     // underlying asset.
     Vault: ConversionRateInfo
-=======
-
-    #[derive(Copy, Drop, PartialEq, Serde, starknet::Store)]
-    pub struct PairSettings {
-        pub pair_id: felt252,
-        pub aggregation_mode: AggregationMode,
-    }
->>>>>>> 0b0e81a1
 }