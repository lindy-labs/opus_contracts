mod test_wadray {
    use opus::utils::wadray::{
<<<<<<< HEAD
        DIFF, fixed_point_to_wad, MAX_CONVERTIBLE_WAD, Ray, RAY_ONE, rdiv_wr, rmul_rw, rmul_wr, Wad,
        WAD_ONE, WAD_DECIMALS, WAD_SCALE, WadZeroable, wad_to_fixed_point, wdiv_rw, rdiv_ww,
        wmul_rw, wmul_wr
=======
        DIFF, fixed_point_to_wad, MAX_CONVERTIBLE_WAD, Ray, RAY_ONE, rdiv_wr, rmul_rw, rmul_wr, Wad, WAD_ONE,
        WAD_DECIMALS, WAD_SCALE, wdiv_rw, rdiv_ww, wmul_rw, wmul_wr
>>>>>>> b66641f6
    };
    use opus::utils::wadray;

    #[test]
    fn test_add() {
        // 0 + 0 = 0
        assert(Wad { val: 0 } + Wad { val: 0 } == Wad { val: 0 }, 'Incorrect addition #1');

        // 1 + 1 = 2
        assert(Wad { val: 1 } + Wad { val: 1 } == Wad { val: 2 }, 'Incorrect addition #2');

        // 123456789101112 + 121110987654321 = 244567776755433
        assert(
            Wad { val: 123456789101112 } + Wad { val: 121110987654321 } == Wad { val: 244567776755433 },
            'Incorrect addition #3'
        );

        // 0 + 0 = 0
        assert(Ray { val: 0 } + Ray { val: 0 } == Ray { val: 0 }, 'Incorrect addition #4');

        // 1 + 1 = 2
        assert(Ray { val: 1 } + Ray { val: 1 } == Ray { val: 2 }, 'Incorrect addition #5');

        // 123456789101112 + 121110987654321 = 244567776755433
        assert(
            Ray { val: 123456789101112 } + Ray { val: 121110987654321 } == Ray { val: 244567776755433 },
            'Incorrect addition #6'
        );
    }

    #[test]
    fn test_add_eq() {
        let mut a1 = Wad { val: 5 };
        let a2 = Wad { val: 5 };
        let b = Wad { val: 3 };

        a1 += b;
        assert(a1 == a2 + b, 'Incorrect AddEq #1');
    }


    #[test]
    fn test_sub() {
        // 0 - 0 = 0
        assert(Wad { val: 0 } - Wad { val: 0 } == Wad { val: 0 }, 'Incorrect subtraction #1');

        // 2 - 1 = 1
        assert(Wad { val: 2 } - Wad { val: 1 } == Wad { val: 1 }, 'Incorrect subtraction #2');

        // 244567776755433 - 121110987654321 = 123456789101112
        assert(
            Wad { val: 244567776755433 } - Wad { val: 121110987654321 } == Wad { val: 123456789101112 },
            'Incorrect subtraction #3'
        );

        // 0 - 0 = 0
        assert(Ray { val: 0 } - Ray { val: 0 } == Ray { val: 0 }, 'Incorrect subtraction #4');

        // 2 - 1 = 1
        assert(Ray { val: 2 } - Ray { val: 1 } == Ray { val: 1 }, 'Incorrect subtraction #5');

        // 244567776755433 - 121110987654321 = 123456789101112
        assert(
            Ray { val: 244567776755433 } - Ray { val: 121110987654321 } == Ray { val: 123456789101112 },
            'Incorrect subtraction #6'
        );
    }

    #[test]
    fn test_sub_eq() {
        let mut a1 = Wad { val: 5 };
        let a2 = Wad { val: 5 };
        let b = Wad { val: 3 };

        a1 -= b;
        assert(a1 == a2 - b, 'Incorrect SubEq #1');
    }


    #[test]
    fn test_mul() {
        // 0 * 69 = 0
        assert(Wad { val: 0 } * Wad { val: 69 } == Wad { val: 0 }, 'Incorrect Multiplication # 1');

        // 1 * 1 = 0 (truncated)
        assert(
            Wad { val: 1 } * Wad { val: 1 } == Wad { val: 0 }, 'Incorrect multiplication #2'
        ); // Result should be truncated

        // 1 (wad) * 1 (wad) = 1 (wad)
        assert(Wad { val: WAD_ONE } * Wad { val: WAD_ONE } == Wad { val: WAD_ONE }, 'Incorrect multiplication #3');

        // 121110987654321531059 * 1234567891011125475893 = 149519736606670187008926
        assert(
            Wad { val: 121110987654321531059 }
                * Wad { val: 1234567891011125475893 } == Wad { val: 149519736606670187008926 },
            'Incorrect multiplication #4'
        );

        // 0 * 69 = 0
        assert(Ray { val: 0 } * Ray { val: 69 } == Ray { val: 0 }, 'Incorrect Multiplication #5');

        // 1 * 1 = 0 (truncated)
        assert(
            Ray { val: 1 } * Ray { val: 1 } == Ray { val: 0 }, 'Incorrect multiplication #6'
        ); // Result should be truncated

        // 1 (ray) * 1 (ray) = 1 (ray)
        assert(Ray { val: RAY_ONE } * Ray { val: RAY_ONE } == Ray { val: RAY_ONE }, 'Incorrect multiplication #7');

        // 121110987654321531059 * 1234567891011125475893 = 149519736606670 (truncated)
        assert(
            Ray { val: 121110987654321531059 } * Ray { val: 1234567891011125475893 } == Ray { val: 149519736606670 },
            'Incorrect multiplication #8'
        );

        // wmul(ray, wad) -> ray
        assert(
            wmul_rw(Ray { val: RAY_ONE }, Wad { val: WAD_ONE }) == Ray { val: RAY_ONE }, 'Incorrect multiplication #9'
        );

        // wmul(wad, ray) -> ray
        assert(
            wmul_wr(Wad { val: WAD_ONE }, Ray { val: RAY_ONE }) == Ray { val: RAY_ONE }, 'Incorrect multiplication #10'
        );

        // rmul(ray, wad) -> wad
        assert(
            rmul_rw(Ray { val: RAY_ONE }, Wad { val: WAD_ONE }) == Wad { val: WAD_ONE }, 'Incorrect multiplication #11'
        );

        // rmul(wad, ray) -> wad
        assert(
            rmul_wr(Wad { val: WAD_ONE }, Ray { val: RAY_ONE }) == Wad { val: WAD_ONE }, 'Incorrect multiplication #12'
        );
    }

    #[test]
    fn test_mul_eq() {
        let mut a1 = Wad { val: 5 };
        let a2 = Wad { val: 5 };
        let b = Wad { val: 3 };

        a1 *= b;
        assert(a1 == a2 * b, 'Incorrect MulEq #1');
    }


    #[test]
    fn test_div() {
        // 2 / (1 / 2) = 4 (wad)
        assert(
            Wad { val: 2 * WAD_ONE } / Wad { val: WAD_ONE / 2 } == Wad { val: 4 * WAD_ONE }, 'Incorrect division #1'
        );

        // 2 / (1 / 2) = 4 (ray)
        assert(
            Ray { val: 2 * RAY_ONE } / Ray { val: RAY_ONE / 2 } == Ray { val: 4 * RAY_ONE }, 'Incorrect division #2'
        );

        // wdiv(ray, wad) -> ray
        assert(wdiv_rw(Ray { val: RAY_ONE }, Wad { val: WAD_ONE }) == Ray { val: RAY_ONE }, 'Incorrect division #3');

        // rdiv(wad, ray) -> wad
        assert(rdiv_wr(Wad { val: WAD_ONE }, Ray { val: RAY_ONE }) == Wad { val: WAD_ONE }, 'Incorrect division #4');
    }

    #[test]
    fn test_div_eq() {
        let mut a1 = Wad { val: 15 };
        let a2 = Wad { val: 15 };
        let b = Wad { val: 3 };

        a1 /= b;
        assert(a1 == a2 / b, 'Incorrect DivEq #1');
    }

    #[test]
    fn test_div_of_0() {
        let w = Wad { val: 42 };
        let r = Ray { val: 42 };
        let w0 = Wad { val: 0 };
        let r0 = Ray { val: 0 };

        assert(w0 / w == w0, 'w0 / w');
        assert(r0 / r == r0, 'r0 / r');
        assert(wdiv_rw(r0, w) == r0, 'wdiv_rw');
        assert(rdiv_wr(w0, r) == w0, 'rdiv_wr');
        assert(rdiv_ww(w0, w) == r0, 'rdiv_ww');
    }

    #[test]
    #[should_panic(expected: ('u256 is 0',))]
    fn test_div_wad_fail() {
        let _: Wad = Wad { val: WAD_ONE } / Wad { val: 0 };
    }

    #[test]
    #[should_panic(expected: ('u256 is 0',))]
    fn test_div_ray_fail() {
        let _: Ray = Ray { val: RAY_ONE } / Ray { val: 0 };
    }

    #[test]
    fn test_conversions() {
        // Test conversion from Wad to Ray
        let a: Ray = Wad { val: WAD_ONE }.try_into().unwrap();
        assert(a.val == RAY_ONE, 'Incorrect wad->ray conversion');

        let a: Ray = Wad { val: MAX_CONVERTIBLE_WAD }.try_into().unwrap();
        assert(a.val == MAX_CONVERTIBLE_WAD * DIFF, 'Incorrect wad->ray conversion');

        let a: Option::<Ray> = Wad { val: MAX_CONVERTIBLE_WAD + 1 }.try_into();
        assert(a.is_none(), 'Incorrect wad->ray conversion');

        // Test conversion from Ray to Wad
        let a: Wad = Ray { val: RAY_ONE }.into();
        assert(a.val == WAD_ONE, 'Incorrect ray->wad conversion');
    }

    #[test]
    fn test_conversions_from_primitive_types() {
        assert(Wad { val: 1 } == 1_u8.into(), 'Wad u8');
        assert(Wad { val: 1 } == 1_u16.into(), 'Wad u16');
        assert(Wad { val: 1 } == 1_u32.into(), 'Wad u32');
        assert(Wad { val: 1 } == 1_u64.into(), 'Wad u64');
        assert(Wad { val: 1 } == 1_u128.into(), 'Wad u128');

        assert(Ray { val: 1 } == 1_u8.into(), 'Ray u8');
        assert(Ray { val: 1 } == 1_u16.into(), 'Ray u16');
        assert(Ray { val: 1 } == 1_u32.into(), 'Ray u32');
        assert(Ray { val: 1 } == 1_u64.into(), 'Ray u64');
        assert(Ray { val: 1 } == 1_u128.into(), 'Ray u128');
    }

    #[test]
    fn test_bounded() {
        let max_u128 = 0xffffffffffffffffffffffffffffffff;

        assert(wadray::BoundedWad::min() == Wad { val: 0 }, 'Wad min');
        assert(wadray::BoundedWad::max() == Wad { val: max_u128 }, 'Wad max');

        assert(wadray::BoundedRay::min() == Ray { val: 0 }, 'Ray min');
        assert(wadray::BoundedRay::max() == Ray { val: max_u128 }, 'Ray max');
    }

    #[test]
    fn test_wadray_into_u256() {
        // Test WadIntoU256
        assert(Wad { val: 5 }.into() == 5_u256, 'Incorrect Wad->u256 conversion')
    }

    #[test]
    fn test_u256_try_into_wadray() {
        // Test U256TryIntoWad
        assert(Wad { val: 5 } == 5_u256.try_into().unwrap(), 'Incorrect u256->Wad conversion');
    }

    #[test]
    #[should_panic(expected: ('Option::unwrap failed.',))]
    fn test_conversions_fail2() {
        let _: Ray = Wad { val: MAX_CONVERTIBLE_WAD + 1 }.try_into().unwrap();
    }

    // comparison tests are split into 2 fns to overcome a test runner bug
    #[test]
    fn test_comparisons1() {
        // Test Wad type comparison operators: <, >, <=, >=
        assert(Wad { val: WAD_ONE } < Wad { val: WAD_ONE + 1 }, 'Incorrect < comparison #1');
        assert(Wad { val: WAD_ONE + 1 } > Wad { val: WAD_ONE }, 'Incorrect > comparison #2');
        assert(Wad { val: WAD_ONE } <= Wad { val: WAD_ONE }, 'Incorrect <= comparison #3');
        assert(Wad { val: WAD_ONE + 1 } >= Wad { val: WAD_ONE + 1 }, 'Incorrect >= comparison #4');

        // Test Ray type comparison operators: <, >, <=, >=
        assert(Ray { val: RAY_ONE } < Ray { val: RAY_ONE + 1 }, 'Incorrect < comparison #5');
        assert(Ray { val: RAY_ONE + 1 } > Ray { val: RAY_ONE }, 'Incorrect > comparison #6');
        assert(Ray { val: RAY_ONE } <= Ray { val: RAY_ONE }, 'Incorrect <= comparison #7');
        assert(Ray { val: RAY_ONE + 1 } >= Ray { val: RAY_ONE + 1 }, 'Incorrect >= comparison #8');

        // Test Ray type opposite comparisons: !(<), !(>), !(<=), !(>=)
        assert(!(Ray { val: RAY_ONE } < Ray { val: RAY_ONE }), 'Incorrect < comparison #9');
        assert(!(Ray { val: RAY_ONE } > Ray { val: RAY_ONE }), 'Incorrect > comparison #10');
        assert(!(Ray { val: RAY_ONE + 1 } <= Ray { val: RAY_ONE }), 'Incorrect <= comparison #11');
        assert(!(Ray { val: RAY_ONE } >= Ray { val: RAY_ONE + 1 }), 'Incorrect >= comparison #12');

        // Test Wad type opposite comparisons: !(<), !(>), !(<=), !(>=)
        assert(!(Wad { val: WAD_ONE } < Wad { val: WAD_ONE }), 'Incorrect < comparison #13');
        assert(!(Wad { val: WAD_ONE } > Wad { val: WAD_ONE }), 'Incorrect > comparison #14');
        assert(!(Wad { val: WAD_ONE + 1 } <= Wad { val: WAD_ONE }), 'Incorrect <= comparison #15');
        assert(!(Wad { val: WAD_ONE } >= Wad { val: WAD_ONE + 1 }), 'Incorrect >= comparison #16');
    }

    #[test]
    fn test_comparisons2() {
        // Test Wad type != operator
        assert(Wad { val: WAD_ONE } != Wad { val: WAD_ONE + 1 }, 'Incorrect != comparison #17');
        assert(!(Wad { val: WAD_ONE } != Wad { val: WAD_ONE }), 'Incorrect != comparison #18');

        // Test Ray type != operator
        assert(Ray { val: RAY_ONE } != Ray { val: RAY_ONE + 1 }, 'Incorrect != comparison #19');
        assert(!(Ray { val: RAY_ONE } != Ray { val: RAY_ONE }), 'Incorrect != comparison #20');
    }

    #[test]
    fn test_zeroable() {
        // Test zero
        let wad_zero = Wad { val: 0 };
        assert(wad_zero.val == 0, 'Value should be 0 #1');

        // Test is_zero
        let wad_one = Wad { val: 1 };
        assert(wad_zero.is_zero(), 'Value should be 0 #2');
        assert(!wad_one.is_zero(), 'Value should not be 0 #3');

        // Test is_non_zero
        assert(!wad_zero.is_non_zero(), 'Value should be 0 #4');
        assert(wad_one.is_non_zero(), 'Value should not be 0 #5');

        let ray_zero = Ray { val: 0 };
        assert(ray_zero.val == 0, 'Value should be 0 #6');

        // Test is_zero
        let ray_one = Ray { val: 1 };
        assert(ray_zero.is_zero(), 'Value should be 0 #7');
        assert(!ray_one.is_zero(), 'Value should not be 0 #8');

        // Test is_non_zero
        assert(!ray_zero.is_non_zero(), 'Value should be 0 #9');
        assert(ray_one.is_non_zero(), 'Value should not be 0 #10');
    }

    #[test]
    fn test_fixed_point_to_wad_zero() {
        // Test zero amount with varying decimals
        assert(fixed_point_to_wad(0, 0) == 0_u128.into(), 'Incorrect fp>wad conversion #1');
        assert(fixed_point_to_wad(0, 6) == 0_u128.into(), 'Incorrect fp>wad conversion #2');
        assert(fixed_point_to_wad(0, 18) == 0_u128.into(), 'Incorrect fp>wad conversion #3');
    }

    #[test]
    fn test_fixed_point_to_wad_non_zero() {
        // Test non-zero amount with varying decimals
        assert(fixed_point_to_wad(1, 0) == WAD_SCALE.into(), 'Incorrect fp>wad conversion #4');
        assert(fixed_point_to_wad(1, 6) == 1000000000000_u128.into(), 'Incorrect fp>wad conversion #5');
        assert(fixed_point_to_wad(1, 18) == 1_u128.into(), 'Incorrect fp>wad conversion #6');
    }

    #[test]
    #[should_panic(expected: ('More than 18 decimals',))]
    fn test_fixed_point_to_wad_fail() {
        let _: Wad = fixed_point_to_wad(1, WAD_DECIMALS + 1);
    }

    #[test]
    #[available_gas(2000000)]
    fn test_wad_to_fixed_point_zero() {
        // Test zero amount with varying decimals
        assert(
            wad_to_fixed_point(WadZeroable::zero(), 0) == 0_u128.into(),
            'Incorrect wad>fp conversion #1'
        );
        assert(
            wad_to_fixed_point(WadZeroable::zero(), 6) == 0_u128.into(),
            'Incorrect wad>fp conversion #2'
        );
        assert(
            wad_to_fixed_point(WadZeroable::zero(), 18) == 0_u128.into(),
            'Incorrect wad>fp conversion #3'
        );
    }

    #[test]
    #[available_gas(2000000)]
    fn test_wad_to_fixed_point_non_zero() {
        // Test non-zero amount with varying decimals
        assert(wad_to_fixed_point(WAD_ONE.into(), 0) == 1_u128, 'Incorrect wad>fp conversion #4');
        assert(
            wad_to_fixed_point(WAD_ONE.into(), 6) == 1000000_u128, 'Incorrect wad>fp conversion #5'
        );
        assert(wad_to_fixed_point(WAD_ONE.into(), 18) == WAD_ONE, 'Incorrect wad>fp conversion #6');
    }

    #[test]
    #[should_panic(expected: ('More than 18 decimals',))]
    fn test_wad_to_fixed_point_fail() {
        let _: u128 = wad_to_fixed_point(1_u128.into(), WAD_DECIMALS + 1);
    }
}<|MERGE_RESOLUTION|>--- conflicted
+++ resolved
@@ -1,13 +1,7 @@
 mod test_wadray {
     use opus::utils::wadray::{
-<<<<<<< HEAD
-        DIFF, fixed_point_to_wad, MAX_CONVERTIBLE_WAD, Ray, RAY_ONE, rdiv_wr, rmul_rw, rmul_wr, Wad,
-        WAD_ONE, WAD_DECIMALS, WAD_SCALE, WadZeroable, wad_to_fixed_point, wdiv_rw, rdiv_ww,
-        wmul_rw, wmul_wr
-=======
-        DIFF, fixed_point_to_wad, MAX_CONVERTIBLE_WAD, Ray, RAY_ONE, rdiv_wr, rmul_rw, rmul_wr, Wad, WAD_ONE,
-        WAD_DECIMALS, WAD_SCALE, wdiv_rw, rdiv_ww, wmul_rw, wmul_wr
->>>>>>> b66641f6
+        DIFF, fixed_point_to_wad, MAX_CONVERTIBLE_WAD, Ray, RAY_ONE, rdiv_wr, rmul_rw, rmul_wr, wad_to_fixed_point, Wad,
+        WadZeroable, WAD_ONE, WAD_DECIMALS, WAD_SCALE, wdiv_rw, rdiv_ww, wmul_rw, wmul_wr
     };
     use opus::utils::wadray;
 
@@ -365,18 +359,9 @@
     #[available_gas(2000000)]
     fn test_wad_to_fixed_point_zero() {
         // Test zero amount with varying decimals
-        assert(
-            wad_to_fixed_point(WadZeroable::zero(), 0) == 0_u128.into(),
-            'Incorrect wad>fp conversion #1'
-        );
-        assert(
-            wad_to_fixed_point(WadZeroable::zero(), 6) == 0_u128.into(),
-            'Incorrect wad>fp conversion #2'
-        );
-        assert(
-            wad_to_fixed_point(WadZeroable::zero(), 18) == 0_u128.into(),
-            'Incorrect wad>fp conversion #3'
-        );
+        assert(wad_to_fixed_point(WadZeroable::zero(), 0) == 0_u128.into(), 'Incorrect wad>fp conversion #1');
+        assert(wad_to_fixed_point(WadZeroable::zero(), 6) == 0_u128.into(), 'Incorrect wad>fp conversion #2');
+        assert(wad_to_fixed_point(WadZeroable::zero(), 18) == 0_u128.into(), 'Incorrect wad>fp conversion #3');
     }
 
     #[test]
@@ -384,9 +369,7 @@
     fn test_wad_to_fixed_point_non_zero() {
         // Test non-zero amount with varying decimals
         assert(wad_to_fixed_point(WAD_ONE.into(), 0) == 1_u128, 'Incorrect wad>fp conversion #4');
-        assert(
-            wad_to_fixed_point(WAD_ONE.into(), 6) == 1000000_u128, 'Incorrect wad>fp conversion #5'
-        );
+        assert(wad_to_fixed_point(WAD_ONE.into(), 6) == 1000000_u128, 'Incorrect wad>fp conversion #5');
         assert(wad_to_fixed_point(WAD_ONE.into(), 18) == WAD_ONE, 'Incorrect wad>fp conversion #6');
     }
 
