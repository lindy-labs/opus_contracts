--- conflicted
+++ resolved
@@ -1,16 +1,6 @@
 mod test_wadray_signed {
     use debug::PrintTrait;
     use math::Oneable;
-<<<<<<< HEAD
-
-    use opus::utils::wadray_signed;
-    use opus::utils::wadray_signed::{
-        SignedRay, SignedRayOneable, SignedRayZeroable, SignedWad, SignedWadOneable,
-        SignedWadZeroable
-    };
-    use opus::utils::wadray;
-=======
->>>>>>> fbbb895c
     use opus::utils::wadray::{Ray, RAY_ONE, Wad, WAD_ONE};
     use opus::utils::wadray;
     use opus::utils::wadray_signed::{
