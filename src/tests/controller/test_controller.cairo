mod test_controller {
    use debug::PrintTrait;
    use opus::core::controller::controller as controller_contract;
    use opus::interfaces::IController::{IControllerDispatcher, IControllerDispatcherTrait};
    use opus::interfaces::IShrine::{IShrineDispatcher, IShrineDispatcherTrait};
    use opus::tests::common::{assert_equalish, badguy};
    use opus::tests::common;
    use opus::tests::controller::utils::controller_utils;
    use opus::tests::shrine::utils::shrine_utils;
<<<<<<< HEAD

    use snforge_std::{start_prank, CheatTarget, spy_events, SpyOn, EventSpy, EventAssertions};
    use wadray::{Ray, Wad};

    use wadray::{SignedRay, SignedRayZeroable};
=======
    use snforge_std::{start_prank, CheatTarget, spy_events, SpyOn, EventSpy, EventAssertions};
    use wadray::{Ray, SignedRay, SignedRayZeroable, Wad};
>>>>>>> 1bed1976

    const YIN_PRICE1: u128 = 999942800000000000; // wad
    const YIN_PRICE2: u128 = 999879000000000000; // wad

    const ERROR_MARGIN: u128 = 1000000000000000; // 10^-12 (ray)

    #[test]
    fn test_deploy_controller() {
        let mut spy = spy_events(SpyOn::All);
        let (controller, _) = controller_utils::deploy_controller();

        let ((p_gain, i_gain), (alpha_p, beta_p, alpha_i, beta_i)) = controller.get_parameters();
        assert(p_gain == controller_utils::P_GAIN.into(), 'wrong p gain');
        assert(i_gain == controller_utils::I_GAIN.into(), 'wrong i gain');
        assert(alpha_p == controller_utils::ALPHA_P, 'wrong alpha_p');
        assert(alpha_i == controller_utils::ALPHA_I, 'wrong alpha_i');
        assert(beta_p == controller_utils::BETA_P, 'wrong beta_p');
        assert(beta_i == controller_utils::BETA_I, 'wrong beta_i');
        let expected_events = array![
            (
                controller.contract_address,
                controller_contract::Event::GainUpdated(
                    controller_contract::GainUpdated { name: 'p_gain', value: controller_utils::P_GAIN.into() }
                )
            ),
            (
                controller.contract_address,
                controller_contract::Event::GainUpdated(
                    controller_contract::GainUpdated { name: 'i_gain', value: controller_utils::I_GAIN.into() }
                )
            ),
            (
                controller.contract_address,
                controller_contract::Event::ParameterUpdated(
                    controller_contract::ParameterUpdated { name: 'alpha_p', value: controller_utils::ALPHA_P }
                )
            ),
            (
                controller.contract_address,
                controller_contract::Event::ParameterUpdated(
                    controller_contract::ParameterUpdated { name: 'alpha_i', value: controller_utils::ALPHA_I }
                )
            ),
            (
                controller.contract_address,
                controller_contract::Event::ParameterUpdated(
                    controller_contract::ParameterUpdated { name: 'beta_p', value: controller_utils::BETA_P }
                )
            ),
            (
                controller.contract_address,
                controller_contract::Event::ParameterUpdated(
                    controller_contract::ParameterUpdated { name: 'beta_i', value: controller_utils::BETA_I }
                )
            ),
        ];
        spy.assert_emitted(@expected_events);
    }

    #[test]
    fn test_setters() {
        let (controller, _) = controller_utils::deploy_controller();
        let mut spy = spy_events(SpyOn::One(controller.contract_address));

        start_prank(CheatTarget::One(controller.contract_address), controller_utils::admin());

        let new_p_gain: Ray = 1_u128.into();
        let new_i_gain: Ray = 2_u128.into();
        let new_alpha_p: u8 = 3;
        let new_alpha_i: u8 = 5;
        let new_beta_p: u8 = 8;
        let new_beta_i: u8 = 4;

        controller.set_p_gain(new_p_gain);
        controller.set_i_gain(new_i_gain);
        controller.set_alpha_p(new_alpha_p);
        controller.set_alpha_i(new_alpha_i);
        controller.set_beta_p(new_beta_p);
        controller.set_beta_i(new_beta_i);

        let ((p_gain, i_gain), (alpha_p, beta_p, alpha_i, beta_i)) = controller.get_parameters();
        assert(p_gain == new_p_gain.into(), 'wrong p gain');
        assert(i_gain == new_i_gain.into(), 'wrong i gain');
        assert(alpha_p == new_alpha_p, 'wrong alpha_p');
        assert(alpha_i == new_alpha_i, 'wrong alpha_i');
        assert(beta_p == new_beta_p, 'wrong beta_p');
        assert(beta_i == new_beta_i, 'wrong beta_i');
        let expected_events = array![
            (
                controller.contract_address,
                controller_contract::Event::GainUpdated(
                    controller_contract::GainUpdated { name: 'p_gain', value: new_p_gain.into() }
                )
            ),
            (
                controller.contract_address,
                controller_contract::Event::GainUpdated(
                    controller_contract::GainUpdated { name: 'i_gain', value: new_i_gain.into() }
                )
            ),
            (
                controller.contract_address,
                controller_contract::Event::ParameterUpdated(
                    controller_contract::ParameterUpdated { name: 'alpha_p', value: new_alpha_p }
                )
            ),
            (
                controller.contract_address,
                controller_contract::Event::ParameterUpdated(
                    controller_contract::ParameterUpdated { name: 'alpha_i', value: new_alpha_i }
                )
            ),
            (
                controller.contract_address,
                controller_contract::Event::ParameterUpdated(
                    controller_contract::ParameterUpdated { name: 'beta_p', value: new_beta_p }
                )
            ),
            (
                controller.contract_address,
                controller_contract::Event::ParameterUpdated(
                    controller_contract::ParameterUpdated { name: 'beta_i', value: new_beta_i }
                )
            ),
        ];
        spy.assert_emitted(@expected_events);
    }

    // Testing unauthorized calls of setters

    #[test]
    #[should_panic(expected: ('Caller missing role',))]
    fn test_set_p_gain_unauthorized() {
        let (controller, _) = controller_utils::deploy_controller();
        start_prank(CheatTarget::All, badguy());
        controller.set_p_gain(1_u128.into());
    }

    #[test]
    #[should_panic(expected: ('Caller missing role',))]
    fn test_set_i_gain_unauthorized() {
        let (controller, _) = controller_utils::deploy_controller();
        start_prank(CheatTarget::All, badguy());
        controller.set_i_gain(1_u128.into());
    }

    #[test]
    #[should_panic(expected: ('Caller missing role',))]
    fn test_set_alpha_p_unauthorized() {
        let (controller, _) = controller_utils::deploy_controller();
        start_prank(CheatTarget::All, badguy());
        controller.set_alpha_p(1);
    }

    #[test]
    #[should_panic(expected: ('Caller missing role',))]
    fn test_set_alpha_i_unauthorized() {
        let (controller, _) = controller_utils::deploy_controller();
        start_prank(CheatTarget::All, badguy());
        controller.set_alpha_i(1);
    }

    #[test]
    #[should_panic(expected: ('Caller missing role',))]
    fn test_set_beta_p_unauthorized() {
        let (controller, _) = controller_utils::deploy_controller();
        start_prank(CheatTarget::All, badguy());
        controller.set_beta_p(1);
    }

    #[test]
    #[should_panic(expected: ('Caller missing role',))]
    fn test_set_beta_i_unauthorized() {
        let (controller, _) = controller_utils::deploy_controller();
        start_prank(CheatTarget::All, badguy());
        controller.set_beta_i(1);
    }

    #[test]
    fn test_against_ground_truth() {
        let (controller, shrine) = controller_utils::deploy_controller();

        start_prank(CheatTarget::One(controller.contract_address), controller_utils::admin());

        // Updating `i_gain` to match the ground truth simulation
        controller.set_i_gain(100000000000000000000000_u128.into());

        assert(controller.get_p_term() == SignedRayZeroable::zero(), 'Wrong p term #1');
        assert(controller.get_i_term() == SignedRayZeroable::zero(), 'Wrong i term #1');

        controller_utils::fast_forward_1_hour();
        controller_utils::set_yin_spot_price(shrine, YIN_PRICE1.into());
        controller.update_multiplier();

        assert_equalish(controller.get_p_term(), 18715000000000000_u128.into(), ERROR_MARGIN.into(), 'Wrong p term #2');

        assert_equalish(controller.get_i_term(), SignedRayZeroable::zero(), ERROR_MARGIN.into(), 'Wrong i term #2');

        controller_utils::fast_forward_1_hour();
        controller_utils::set_yin_spot_price(shrine, YIN_PRICE2.into());
        controller.update_multiplier();

        assert_equalish(
            controller.get_p_term(), 177156100000000000_u128.into(), ERROR_MARGIN.into(), 'Wrong p term #3'
        );
        assert_equalish(
            controller.get_i_term(), 5720000000000000000_u128.into(), ERROR_MARGIN.into(), 'Wrong i term #3'
        );
    }

    #[test]
    fn test_against_ground_truth2() {
        let (controller, shrine) = controller_utils::deploy_controller();

        start_prank(CheatTarget::One(controller.contract_address), controller_utils::admin());

        // Updating `i_gain` to match the ground truth simulation
        controller.set_i_gain(100000000000000000000000000_u128.into()); // 0.1 (ray)
        controller.set_p_gain((1000000_u128 * wadray::RAY_ONE).into()); // 1,000,000 (ray)

        // Loading our ground truth into arrays for comparison
        let mut prices: Array<Wad> = array![
            990099009900990000_u128.into(),
            990366354678218000_u128.into(),
            990633735544555000_u128.into(),
            991196767996938000_u128.into(),
            991739556883818000_u128.into(),
            992242243614704000_u128.into(),
            992706195040200000_u128.into(),
            993142884628952000_u128.into(),
            993559692099288000_u128.into(),
            993955814200459000_u128.into(),
            994335056474406000_u128.into(),
            994700440013533000_u128.into(),
            995054185977344000_u128.into(),
            995399740716883000_u128.into(),
            995734834696816000_u128.into(),
            996062810539847000_u128.into(),
            996387925979872000_u128.into(),
            996705233546627000_u128.into(),
            997020242930630000_u128.into(),
            997330674543210000_u128.into(),
            997643112355959000_u128.into(),
            997949115908752000_u128.into(),
            998251035541544000_u128.into(),
            998558656038350000_u128.into(),
            998864120192415000_u128.into(),
            999166007648390000_u128.into(),
            999469499623981000_u128.into(),
            999772517479079000_u128.into(),
            1000076906317690000_u128.into(),
            999783572518900000_u128.into(),
            1000082233643610000_u128.into(),
            999782291432283000_u128.into(),
            1000084418040440000_u128.into(),
            999774651681536000_u128.into(),
            1000076306582700000_u128.into(),
            999765562823952000_u128.into(),
            1000067478586280000_u128.into(),
            999773019374451000_u128.into(),
            1000075753295850000_u128.into(),
            999771699502100000_u128.into(),
            1000074531257950000_u128.into(),
            999772965087390000_u128.into(),
            1000072685712120000_u128.into(),
            999769822334539000_u128.into(),
            1000073416183750000_u128.into(),
            999773295592982000_u128.into(),
            1000074746794400000_u128.into(),
            999770911209658000_u128.into(),
            1000070231385980000_u128.into(),
            999765417689028000_u128.into(),
            1000069974303700000_u128.into()
        ];

        let mut gt_p_terms: Array<SignedRay> = array![
            SignedRay { val: 970590147927647000000000000, sign: false },
            SignedRay { val: 894070898474206000000000000, sign: false },
            SignedRay { val: 821673437507969000000000000, sign: false },
            SignedRay { val: 682223134755347000000000000, sign: false },
            SignedRay { val: 563650679126526000000000000, sign: false },
            SignedRay { val: 466883377897327000000000000, sign: false },
            SignedRay { val: 388027439175095000000000000, sign: false },
            SignedRay { val: 322421778769981000000000000, sign: false },
            SignedRay { val: 267128295084547000000000000, sign: false },
            SignedRay { val: 220807295545965000000000000, sign: false },
            SignedRay { val: 181797017511202000000000000, sign: false },
            SignedRay { val: 148839923137893000000000000, sign: false },
            SignedRay { val: 120979934404742000000000000, sign: false },
            SignedRay { val: 97352460220021900000000000, sign: false },
            SignedRay { val: 77590330680972000000000000, sign: false },
            SignedRay { val: 61032188256437500000000000, sign: false },
            SignedRay { val: 47127014107944500000000000, sign: false },
            SignedRay { val: 35766291049440400000000000, sign: false },
            SignedRay { val: 26457120564074500000000000, sign: false },
            SignedRay { val: 19019740391049200000000000, sign: false },
            SignedRay { val: 13092320818861100000000000, sign: false },
            SignedRay { val: 8626275988050790000000000, sign: false },
            SignedRay { val: 5349866590771690000000000, sign: false },
            SignedRay { val: 2994352321987200000000000, sign: false },
            SignedRay { val: 1465538181737340000000000, sign: false },
            SignedRay { val: 580077744495169000000000, sign: false },
            SignedRay { val: 149299065094387000000000, sign: false },
            SignedRay { val: 11771833128707600000000, sign: false },
            SignedRay { val: 454868699248396000000, sign: true },
            SignedRay { val: 10137648168357900000000, sign: false },
            SignedRay { val: 556094500531630000000, sign: true },
            SignedRay { val: 10318737437779200000000, sign: false },
            SignedRay { val: 601597192010593000000, sign: true },
            SignedRay { val: 11443607803844600000000, sign: false },
            SignedRay { val: 444309924306484000000, sign: true },
            SignedRay { val: 12884852286933400000000, sign: false },
            SignedRay { val: 307254269093854000000, sign: true },
            SignedRay { val: 11694088217335100000000, sign: false },
            SignedRay { val: 434714972188474000000, sign: true },
            SignedRay { val: 11899277040162700000000, sign: false },
            SignedRay { val: 414014311714013000000, sign: true },
            SignedRay { val: 11702480865715000000000, sign: false },
            SignedRay { val: 384014080725509000000, sign: true },
            SignedRay { val: 12195217294212000000000, sign: false },
            SignedRay { val: 395708534480748000000, sign: true },
            SignedRay { val: 11651447644416500000000, sign: false },
            SignedRay { val: 417616564726968000000, sign: true },
            SignedRay { val: 12022963179828800000000, sign: false },
            SignedRay { val: 346412629605555000000, sign: true },
            SignedRay { val: 12908797294705800000000, sign: false },
            SignedRay { val: 342622403010459000000, sign: true }
        ];

        let mut gt_i_terms: Array<SignedRay> = array![
            SignedRay { val: 0, sign: false },
            SignedRay { val: 990050483961299000000000, sign: false },
            SignedRay { val: 1953370315705950000000000, sign: false },
            SignedRay { val: 2889955680281540000000000, sign: false },
            SignedRay { val: 3770244771413480000000000, sign: false },
            SignedRay { val: 4596260901939910000000000, sign: false },
            SignedRay { val: 5372013197354250000000000, sign: false },
            SignedRay { val: 6101374292736350000000000, sign: false },
            SignedRay { val: 6787069709320670000000000, sign: false },
            SignedRay { val: 7431087143392610000000000, sign: false },
            SignedRay { val: 8035494683284410000000000, sign: false },
            SignedRay { val: 8601979946211740000000000, sign: false },
            SignedRay { val: 9131928503019010000000000, sign: false },
            SignedRay { val: 9626503856398830000000000, sign: false },
            SignedRay { val: 10086524917164800000000000, sign: false },
            SignedRay { val: 10513037568019600000000000, sign: false },
            SignedRay { val: 10906753462460900000000000, sign: false },
            SignedRay { val: 11267958508146100000000000, sign: false },
            SignedRay { val: 11597433365183300000000000, sign: false },
            SignedRay { val: 11895407749273100000000000, sign: false },
            SignedRay { val: 12162339343970200000000000, sign: false },
            SignedRay { val: 12398027453761000000000000, sign: false },
            SignedRay { val: 12603115431573400000000000, sign: false },
            SignedRay { val: 12778011609926200000000000, sign: false },
            SignedRay { val: 12922145856373900000000000, sign: false },
            SignedRay { val: 13035733763855500000000000, sign: false },
            SignedRay { val: 13119132970012600000000000, sign: false },
            SignedRay { val: 13172183000149500000000000, sign: false },
            SignedRay { val: 13194931251653000000000000, sign: false },
            SignedRay { val: 13187240619906900000000000, sign: false },
            SignedRay { val: 13208883367510000000000000, sign: false },
            SignedRay { val: 13200660003177300000000000, sign: false },
            SignedRay { val: 13222430859433100000000000, sign: false },
            SignedRay { val: 13213989055419400000000000, sign: false },
            SignedRay { val: 13236523886693600000000000, sign: false },
            SignedRay { val: 13228893228445400000000000, sign: false },
            SignedRay { val: 13252336945406000000000000, sign: false },
            SignedRay { val: 13245589086793100000000000, sign: false },
            SignedRay { val: 13268287148763300000000000, sign: false },
            SignedRay { val: 13260711819200200000000000, sign: false },
            SignedRay { val: 13283541868395200000000000, sign: false },
            SignedRay { val: 13276088742621000000000000, sign: false },
            SignedRay { val: 13298792233296800000000000, sign: false },
            SignedRay { val: 13291523662104200000000000, sign: false },
            SignedRay { val: 13314541428040600000000000, sign: false },
            SignedRay { val: 13307199809685200000000000, sign: false },
            SignedRay { val: 13329870249804400000000000, sign: false },
            SignedRay { val: 13322395570385200000000000, sign: false },
            SignedRay { val: 13345304448818300000000000, sign: false },
            SignedRay { val: 13338281310237400000000000, sign: false },
            SignedRay { val: 13361739540689300000000000, sign: false }
        ];

        let mut gt_multipliers: Array<Ray> = array![
            1970590147927650000000000000_u128.into(),
            1895060948958170000000000000_u128.into(),
            1823626807823680000000000000_u128.into(),
            1685113090435630000000000000_u128.into(),
            1567420923897940000000000000_u128.into(),
            1471479638799270000000000000_u128.into(),
            1393399452372450000000000000_u128.into(),
            1328523153062720000000000000_u128.into(),
            1273915364793870000000000000_u128.into(),
            1228238382689360000000000000_u128.into(),
            1189832512194490000000000000_u128.into(),
            1157441903084100000000000000_u128.into(),
            1130111862907760000000000000_u128.into(),
            1106978964076420000000000000_u128.into(),
            1087676855598140000000000000_u128.into(),
            1071545225824460000000000000_u128.into(),
            1058033767570410000000000000_u128.into(),
            1047034249557590000000000000_u128.into(),
            1038054553929260000000000000_u128.into(),
            1030915148140320000000000000_u128.into(),
            1025254660162830000000000000_u128.into(),
            1021024303441810000000000000_u128.into(),
            1017952982022350000000000000_u128.into(),
            1015772363931910000000000000_u128.into(),
            1014387684038110000000000000_u128.into(),
            1013615811508350000000000000_u128.into(),
            1013268432035110000000000000_u128.into(),
            1013183954833280000000000000_u128.into(),
            1013194476382950000000000000_u128.into(),
            1013197378268080000000000000_u128.into(),
            1013208327273010000000000000_u128.into(),
            1013210978740620000000000000_u128.into(),
            1013221829262240000000000000_u128.into(),
            1013225432663220000000000000_u128.into(),
            1013236079576770000000000000_u128.into(),
            1013241778080730000000000000_u128.into(),
            1013252029691140000000000000_u128.into(),
            1013257283175010000000000000_u128.into(),
            1013267852433790000000000000_u128.into(),
            1013272611096240000000000000_u128.into(),
            1013283127854080000000000000_u128.into(),
            1013287791223490000000000000_u128.into(),
            1013298408219220000000000000_u128.into(),
            1013303718879400000000000000_u128.into(),
            1013314145719510000000000000_u128.into(),
            1013318851257330000000000000_u128.into(),
            1013329452633240000000000000_u128.into(),
            1013334418533570000000000000_u128.into(),
            1013344958036190000000000000_u128.into(),
            1013351190107530000000000000_u128.into(),
            1013361396918290000000000000_u128.into()
        ];

        loop {
            match prices.pop_front() {
                Option::Some(price) => {
                    controller_utils::set_yin_spot_price(shrine, price);
                    controller.update_multiplier();

                    assert_equalish(
                        controller.get_p_term(), gt_p_terms.pop_front().unwrap(), ERROR_MARGIN.into(), 'Wrong p term'
                    );

                    assert_equalish(
                        controller.get_i_term(), gt_i_terms.pop_front().unwrap(), ERROR_MARGIN.into(), 'Wrong i term'
                    );

                    assert_equalish(
                        controller.get_current_multiplier(),
                        gt_multipliers.pop_front().unwrap(),
                        ERROR_MARGIN.into(),
                        'Wrong multiplier'
                    );

                    controller_utils::fast_forward_1_hour();
                },
                Option::None => { break; }
            };
        };
    }

    // In previous simulations, the time between updates was consistently 1 hour.
    // This test is to ensure that the controller is still working as expected
    // when the time between updates is variable.
    #[test]
    fn test_against_ground_truth3() {
        let (controller, shrine) = controller_utils::deploy_controller();

        start_prank(CheatTarget::All, controller_utils::admin());

        // Updating `i_gain` to match the ground truth simulation
        controller.set_i_gain(100000000000000000000000000_u128.into()); // 0.1 (ray)
        controller.set_p_gain((1000000_u128 * wadray::RAY_ONE).into()); // 1,000,000 (ray)

        // Loading our ground truth into arrays for comparison
        let mut prices: Array<Wad> = array![
            999000000000000000_u128.into(),
            998000000000000000_u128.into(),
            997000000000000000_u128.into(),
            996000000000000000_u128.into(),
            995000000000000000_u128.into()
        ];
        let mut gt_p_terms: Array<SignedRay> = array![
            SignedRay { val: 1000000000000000000000000, sign: false },
            SignedRay { val: 1000000000000000000000000, sign: false },
            SignedRay { val: 1000000000000000000000000, sign: false },
            SignedRay { val: 8000000000000000000000000, sign: false },
            SignedRay { val: 8000000000000000000000000, sign: false },
            SignedRay { val: 27000000000000000000000000, sign: false },
            SignedRay { val: 64000000000000000000000000, sign: false },
            SignedRay { val: 64000000000000000000000000, sign: false },
            SignedRay { val: 125000000000000000000000000, sign: false },
            SignedRay { val: 125000000000000000000000000, sign: false }
        ];
        let mut gt_i_terms: Array<SignedRay> = array![
            SignedRay { val: 0, sign: false },
            SignedRay { val: 99999950000037500000000, sign: false },
            SignedRay { val: 199999900000075000000000, sign: false },
            SignedRay { val: 299999850000113000000000, sign: false },
            SignedRay { val: 499999450001313000000000, sign: false },
            SignedRay { val: 699999050002513000000000, sign: false },
            SignedRay { val: 999997700011625000000000, sign: false },
            SignedRay { val: 1399994500050020000000000, sign: false },
            SignedRay { val: 1799991300088420000000000, sign: false },
            SignedRay { val: 2299985050205610000000000, sign: false }
        ];
        let mut gt_multipliers: Array<Ray> = array![
            1001000000000000000000000000_u128.into(),
            1001099999950000000000000000_u128.into(),
            1001199999900000000000000000_u128.into(),
            1008299999850000000000000000_u128.into(),
            1008499999450000000000000000_u128.into(),
            1027699999050000000000000000_u128.into(),
            1064999997700010000000000000_u128.into(),
            1065399994500050000000000000_u128.into(),
            1126799991300090000000000000_u128.into(),
            1127299985050210000000000000_u128.into()
        ];
        let mut gt_update_intervals: Array<u64> = array![1, 4, 6, 7, 9];

        let mut current_interval: u64 = 1;
        let end_interval: u64 = 10;

        loop {
            if current_interval > end_interval {
                break;
            }

            if gt_update_intervals.len() > 0 {
                if current_interval == *gt_update_intervals.at(0) {
                    let _ = gt_update_intervals.pop_front();
                    let price: Wad = prices.pop_front().unwrap();
                    controller_utils::set_yin_spot_price(shrine, price);
                    controller.update_multiplier();
                }
            }

            assert_equalish(
                controller.get_p_term(), gt_p_terms.pop_front().unwrap(), ERROR_MARGIN.into(), 'Wrong p term'
            );

            assert_equalish(
                controller.get_i_term(), gt_i_terms.pop_front().unwrap(), ERROR_MARGIN.into(), 'Wrong i term'
            );

            assert_equalish(
                controller.get_current_multiplier(),
                gt_multipliers.pop_front().unwrap(),
                ERROR_MARGIN.into(),
                'Wrong multiplier'
            );

            controller_utils::fast_forward_1_hour();
            current_interval += 1;
        }
    }

    #[test]
    fn test_against_ground_truth4() {
        let (controller, shrine) = controller_utils::deploy_controller();

        start_prank(CheatTarget::One(controller.contract_address), controller_utils::admin());

        // Updating `i_gain` to match the ground truth simulation
        controller.set_i_gain(100000000000000000000000000_u128.into()); // 0.1 (ray)
        controller.set_p_gain((1000000_u128 * wadray::RAY_ONE).into()); // 1,000,000 (ray)

        // Loading our ground truth into arrays for comparison
        let mut prices: Array<Wad> = array![
            1010000000000000000_u128.into(),
            1009070214084160000_u128.into(),
            1008140856336630000_u128.into(),
            1007913464870420000_u128.into(),
            1007501969998440000_u128.into(),
            1007052728821550000_u128.into(),
            1006534504840420000_u128.into(),
            1005954136457240000_u128.into(),
            1005313382507510000_u128.into(),
            1004610965226620000_u128.into(),
            1003853817920420000_u128.into(),
            1003050483282290000_u128.into(),
            1002211038229070000_u128.into(),
            1001347832590710000_u128.into(),
            1000467142052610000_u128.into(),
            999579268159293000_u128.into(),
            999876291246443000_u128.into(),
            1000170338496500000_u128.into(),
            999281991878406000_u128.into(),
            999576275080028000_u128.into(),
            999875348924666000_u128.into()
        ];

        let mut gt_p_terms: Array<SignedRay> = array![
            SignedRay { val: 1000000000000000000000000000, sign: true },
            SignedRay { val: 746195479082780000000000000, sign: true },
            SignedRay { val: 539523383476549000000000000, sign: true },
            SignedRay { val: 495564327004449000000000000, sign: true },
            SignedRay { val: 422207524565069000000000000, sign: true },
            SignedRay { val: 350809670272340000000000000, sign: true },
            SignedRay { val: 279021745992780000000000000, sign: true },
            SignedRay { val: 211084503271797000000000000, sign: true },
            SignedRay { val: 150007593859640000000000000, sign: true },
            SignedRay { val: 98033733163599700000000000, sign: true },
            SignedRay { val: 57236566790630100000000000, sign: true },
            SignedRay { val: 28386114337654400000000000, sign: true },
            SignedRay { val: 10809080591591700000000000, sign: true },
            SignedRay { val: 2448543705069680000000000, sign: true },
            SignedRay { val: 101940531609356000000000, sign: true },
            SignedRay { val: 74475965338374500000000, sign: false },
            SignedRay { val: 1893220914100550000000, sign: false },
            SignedRay { val: 4942406121262390000000, sign: true },
            SignedRay { val: 370158792771361000000000, sign: false },
            SignedRay { val: 76076761869019800000000, sign: false },
            SignedRay { val: 1936814769447970000000, sign: false }
        ];

        let mut gt_i_terms: Array<SignedRay> = array![
            SignedRay { val: 0, sign: false },
            SignedRay { val: 999950003749688000000000, sign: true },
            SignedRay { val: 1906934104693500000000000, sign: true },
            SignedRay { val: 2720992763528470000000000, sign: true },
            SignedRay { val: 3512314473517650000000000, sign: true },
            SignedRay { val: 4262490363876780000000000, sign: true },
            SignedRay { val: 4967745706202580000000000, sign: true },
            SignedRay { val: 5621182239604350000000000, sign: true },
            SignedRay { val: 6216585331384020000000000, sign: true },
            SignedRay { val: 6747916081914270000000000, sign: true },
            SignedRay { val: 7209007702967550000000000, sign: true },
            SignedRay { val: 7594386633212950000000000, sign: true },
            SignedRay { val: 7899433542145930000000000, sign: true },
            SignedRay { val: 8120536824601320000000000, sign: true },
            SignedRay { val: 8255319961245460000000000, sign: true },
            SignedRay { val: 8302034161409560000000000, sign: true },
            SignedRay { val: 8259960981062700000000000, sign: true },
            SignedRay { val: 8247590105801630000000000, sign: true },
            SignedRay { val: 8264623955204720000000000, sign: true },
            SignedRay { val: 8192823161553290000000000, sign: true },
            SignedRay { val: 8150450673359900000000000, sign: true }
        ];

        let mut gt_multipliers: Array<Ray> = array![
            200000000000000000000000000_u128.into(),
            252804570913471000000000000_u128.into(),
            458569682418758000000000000_u128.into(),
            501714680232022000000000000_u128.into(),
            574280160961414000000000000_u128.into(),
            644927839363783000000000000_u128.into(),
            716010508301017000000000000_u128.into(),
            783294314488599000000000000_u128.into(),
            843775820808976000000000000_u128.into(),
            895218350754486000000000000_u128.into(),
            935554425506402000000000000_u128.into(),
            964019499029133000000000000_u128.into(),
            981291485866262000000000000_u128.into(),
            989430919470329000000000000_u128.into(),
            991642739507145000000000000_u128.into(),
            991772441803929000000000000_u128.into(),
            991741932239851000000000000_u128.into(),
            991747467488077000000000000_u128.into(),
            992105534837567000000000000_u128.into(),
            991883253600316000000000000_u128.into(),
            991851486141410000000000000_u128.into()
        ];

        loop {
            match prices.pop_front() {
                Option::Some(price) => {
                    controller_utils::set_yin_spot_price(shrine, price);
                    controller.update_multiplier();

                    assert_equalish(
                        controller.get_p_term(), gt_p_terms.pop_front().unwrap(), ERROR_MARGIN.into(), 'Wrong p term'
                    );
                    assert_equalish(
                        controller.get_i_term(), gt_i_terms.pop_front().unwrap(), ERROR_MARGIN.into(), 'Wrong i term'
                    );
                    assert_equalish(
                        controller.get_current_multiplier(),
                        gt_multipliers.pop_front().unwrap(),
                        ERROR_MARGIN.into(),
                        'Wrong multiplier'
                    );

                    controller_utils::fast_forward_1_hour();
                },
                Option::None => { break; }
            };
        };
    }

    #[test]
    fn test_frequent_updates() {
        let (controller, shrine) = controller_utils::deploy_controller();
        start_prank(CheatTarget::One(controller.contract_address), controller_utils::admin());
        controller.set_i_gain(100000000000000000000000_u128.into()); // Ensuring the integral gain is non-zero

        controller_utils::set_yin_spot_price(shrine, YIN_PRICE1.into());
        controller.update_multiplier();

        // Standard flow, updating the multiplier every hour
        let prev_multiplier: Ray = controller.get_current_multiplier();
        controller_utils::fast_forward_1_hour();
        controller.update_multiplier();
        let current_multiplier: Ray = controller.get_current_multiplier();
        assert(current_multiplier > prev_multiplier, 'Multiplier should increase');

        // Suddenly the multiplier is updated multiple times within the same block.
        // The multiplier should not change.
        controller.update_multiplier();
        controller.update_multiplier();
        controller.update_multiplier();

        assert(current_multiplier == controller.get_current_multiplier(), 'Multiplier should not change');
    }
}<|MERGE_RESOLUTION|>--- conflicted
+++ resolved
@@ -7,16 +7,8 @@
     use opus::tests::common;
     use opus::tests::controller::utils::controller_utils;
     use opus::tests::shrine::utils::shrine_utils;
-<<<<<<< HEAD
-
-    use snforge_std::{start_prank, CheatTarget, spy_events, SpyOn, EventSpy, EventAssertions};
-    use wadray::{Ray, Wad};
-
-    use wadray::{SignedRay, SignedRayZeroable};
-=======
     use snforge_std::{start_prank, CheatTarget, spy_events, SpyOn, EventSpy, EventAssertions};
     use wadray::{Ray, SignedRay, SignedRayZeroable, Wad};
->>>>>>> 1bed1976
 
     const YIN_PRICE1: u128 = 999942800000000000; // wad
     const YIN_PRICE2: u128 = 999879000000000000; // wad
