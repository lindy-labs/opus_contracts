--- conflicted
+++ resolved
@@ -122,78 +122,48 @@
     #[test]
     #[should_panic(expected: ('Caller missing role',))]
     fn test_set_p_gain_unauthorized() {
-<<<<<<< HEAD
-        let (controller, shrine) = controller_utils::deploy_controller();
+        let (controller, _) = controller_utils::deploy_controller();
         start_prank(CheatTarget::All, badguy());
-=======
-        let (controller, _) = controller_utils::deploy_controller();
-        set_contract_address(badguy());
->>>>>>> eea074b8
         controller.set_p_gain(1_u128.into());
     }
 
     #[test]
     #[should_panic(expected: ('Caller missing role',))]
     fn test_set_i_gain_unauthorized() {
-<<<<<<< HEAD
-        let (controller, shrine) = controller_utils::deploy_controller();
+        let (controller, _) = controller_utils::deploy_controller();
         start_prank(CheatTarget::All, badguy());
-=======
-        let (controller, _) = controller_utils::deploy_controller();
-        set_contract_address(badguy());
->>>>>>> eea074b8
         controller.set_i_gain(1_u128.into());
     }
 
     #[test]
     #[should_panic(expected: ('Caller missing role',))]
     fn test_set_alpha_p_unauthorized() {
-<<<<<<< HEAD
-        let (controller, shrine) = controller_utils::deploy_controller();
+        let (controller, _) = controller_utils::deploy_controller();
         start_prank(CheatTarget::All, badguy());
-=======
-        let (controller, _) = controller_utils::deploy_controller();
-        set_contract_address(badguy());
->>>>>>> eea074b8
         controller.set_alpha_p(1);
     }
 
     #[test]
     #[should_panic(expected: ('Caller missing role',))]
     fn test_set_alpha_i_unauthorized() {
-<<<<<<< HEAD
-        let (controller, shrine) = controller_utils::deploy_controller();
+        let (controller, _) = controller_utils::deploy_controller();
         start_prank(CheatTarget::All, badguy());
-=======
-        let (controller, _) = controller_utils::deploy_controller();
-        set_contract_address(badguy());
->>>>>>> eea074b8
         controller.set_alpha_i(1);
     }
 
     #[test]
     #[should_panic(expected: ('Caller missing role',))]
     fn test_set_beta_p_unauthorized() {
-<<<<<<< HEAD
-        let (controller, shrine) = controller_utils::deploy_controller();
+        let (controller, _) = controller_utils::deploy_controller();
         start_prank(CheatTarget::All, badguy());
-=======
-        let (controller, _) = controller_utils::deploy_controller();
-        set_contract_address(badguy());
->>>>>>> eea074b8
         controller.set_beta_p(1);
     }
 
     #[test]
     #[should_panic(expected: ('Caller missing role',))]
     fn test_set_beta_i_unauthorized() {
-<<<<<<< HEAD
-        let (controller, shrine) = controller_utils::deploy_controller();
+        let (controller, _) = controller_utils::deploy_controller();
         start_prank(CheatTarget::All, badguy());
-=======
-        let (controller, _) = controller_utils::deploy_controller();
-        set_contract_address(badguy());
->>>>>>> eea074b8
         controller.set_beta_i(1);
     }
 
