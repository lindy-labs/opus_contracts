mod test_sentinel {
    use opus::core::roles::sentinel_roles;
    use opus::core::sentinel::sentinel as sentinel_contract;
    use opus::interfaces::IERC20::{IERC20Dispatcher, IERC20DispatcherTrait};
    use opus::interfaces::IGate::{IGateDispatcher, IGateDispatcherTrait};
    use opus::interfaces::ISentinel::{ISentinelDispatcher, ISentinelDispatcherTrait};
    use opus::interfaces::IShrine::{IShrineDispatcher, IShrineDispatcherTrait};
    use opus::tests::common;
    use opus::tests::sentinel::utils::sentinel_utils;
    use opus::tests::shrine::utils::shrine_utils;
    use opus::types::YangSuspensionStatus;
    use opus::utils::access_control::{IAccessControlDispatcher, IAccessControlDispatcherTrait};
    use opus::utils::wadray::{Ray, Wad, WAD_ONE};
    use opus::utils::wadray;

    use snforge_std::{declare, ContractClass, start_prank, start_warp, CheatTarget, PrintTrait};
    use starknet::ContractAddress;
    use starknet::contract_address::ContractAddressZeroable;

    #[test]
    fn test_deploy_sentinel_and_add_yang() {
        let (sentinel, shrine, assets, gates) = sentinel_utils::deploy_sentinel_with_gates(
            Option::None, Option::None, Option::None, Option::None
        );

        // Checking that sentinel was set up correctly

        let eth_gate = *gates.at(0);
        let wbtc_gate = *gates.at(1);

        let eth = *assets.at(0);
        let wbtc = *assets.at(1);

        assert(
            sentinel.get_gate_address(*assets.at(0)) == eth_gate.contract_address,
            'Wrong gate address #1'
        );
        assert(
            sentinel.get_gate_address(*assets.at(1)) == wbtc_gate.contract_address,
            'Wrong gate address #2'
        );

        assert(sentinel.get_gate_live(*assets.at(0)), 'Gate not live #1');
        assert(sentinel.get_gate_live(*assets.at(1)), 'Gate not live #2');

        let given_yang_addresses = sentinel.get_yang_addresses();
        assert(
            *given_yang_addresses.at(0) == *assets.at(0)
                && *given_yang_addresses.at(1) == *assets.at(1),
            'Wrong yang addresses'
        );

        assert(sentinel.get_yang(0) == ContractAddressZeroable::zero(), 'Should be zero address');
        assert(sentinel.get_yang(1) == *assets.at(0), 'Wrong yang #1');
        assert(sentinel.get_yang(2) == *assets.at(1), 'Wrong yang #2');

        assert(
            sentinel.get_yang_asset_max(eth) == sentinel_utils::ETH_ASSET_MAX, 'Wrong asset max #1'
        );
        assert(
            sentinel.get_yang_asset_max(wbtc) == sentinel_utils::WBTC_ASSET_MAX,
            'Wrong asset max #2'
        );

        assert(sentinel.get_yang_addresses_count() == 2, 'Wrong yang addresses count');

        let sentinel_ac = IAccessControlDispatcher { contract_address: sentinel.contract_address };
        assert(sentinel_ac.get_admin() == sentinel_utils::admin(), 'Wrong admin');
        assert(
            sentinel_ac.get_roles(sentinel_utils::admin()) == sentinel_roles::default_admin_role(),
            'Wrong roles for admin'
        );

        // Checking that the gates were set up correctly

        assert((eth_gate).get_sentinel() == sentinel.contract_address, 'Wrong sentinel #1');
        assert((wbtc_gate).get_sentinel() == sentinel.contract_address, 'Wrong sentinel #2');

        // Checking that shrine was set up correctly

        let (eth_price, _, _) = shrine.get_current_yang_price(eth);
        let (wbtc_price, _, _) = shrine.get_current_yang_price(wbtc);

        assert(eth_price == shrine_utils::YANG1_START_PRICE.into(), 'Wrong yang price #1');
        assert(wbtc_price == shrine_utils::YANG2_START_PRICE.into(), 'Wrong yang price #2');

        let (eth_threshold, _) = shrine.get_yang_threshold(eth);
        assert(eth_threshold == shrine_utils::YANG1_THRESHOLD.into(), 'Wrong yang threshold #1');

        let (wbtc_threshold, _) = shrine.get_yang_threshold(wbtc);
        assert(wbtc_threshold == shrine_utils::YANG2_THRESHOLD.into(), 'Wrong yang threshold #2');

        let expected_era: u64 = 1;
        assert(
            shrine.get_yang_rate(eth, expected_era) == shrine_utils::YANG1_BASE_RATE.into(),
            'Wrong yang rate #1'
        );
        assert(
            shrine.get_yang_rate(wbtc, expected_era) == shrine_utils::YANG2_BASE_RATE.into(),
            'Wrong yang rate #2'
        );

        assert(
            shrine.get_yang_total(eth) == sentinel_contract::INITIAL_DEPOSIT_AMT.into(),
            'Wrong yang total #1'
        );
        assert(
            shrine
                .get_yang_total(
                    wbtc
                ) == wadray::fixed_point_to_wad(sentinel_contract::INITIAL_DEPOSIT_AMT, 8),
            'Wrong yang total #2'
        );

        let mut expected_events: Span<sentinel_contract::Event> = array![
            sentinel_contract::Event::YangAdded(
                sentinel_contract::YangAdded { yang: eth, gate: eth_gate.contract_address, }
            ),
            sentinel_contract::Event::YangAdded(
                sentinel_contract::YangAdded { yang: wbtc, gate: wbtc_gate.contract_address, }
            ),
        ]
            .span();
    //common::assert_events_emitted(sentinel.contract_address, expected_events, Option::None);
    }

    #[test]
    #[should_panic(expected: ('Caller missing role',))]
    fn test_add_yang_unauthorized() {
        let (sentinel, _) = sentinel_utils::deploy_sentinel(Option::None, Option::None);

        sentinel
            .add_yang(
                sentinel_utils::dummy_yang_addr(),
                sentinel_utils::ETH_ASSET_MAX,
                shrine_utils::YANG1_THRESHOLD.into(),
                shrine_utils::YANG1_START_PRICE.into(),
                shrine_utils::YANG1_BASE_RATE.into(),
                sentinel_utils::dummy_yang_gate_addr()
            );
    }

    #[test]
    #[should_panic(expected: ('SE: Yang cannot be zero address',))]
    fn test_add_yang_yang_zero_addr() {
        let (sentinel, _) = sentinel_utils::deploy_sentinel(Option::None, Option::None);
        start_prank(CheatTarget::One(sentinel.contract_address), sentinel_utils::admin());
        sentinel
            .add_yang(
                ContractAddressZeroable::zero(),
                sentinel_utils::ETH_ASSET_MAX,
                shrine_utils::YANG1_THRESHOLD.into(),
                shrine_utils::YANG1_START_PRICE.into(),
                shrine_utils::YANG1_BASE_RATE.into(),
                sentinel_utils::dummy_yang_gate_addr()
            );
    }

    #[test]
    #[should_panic(expected: ('SE: Gate cannot be zero address',))]
    fn test_add_yang_gate_zero_addr() {
        let (sentinel, _) = sentinel_utils::deploy_sentinel(Option::None, Option::None);
        start_prank(CheatTarget::One(sentinel.contract_address), sentinel_utils::admin());
        sentinel
            .add_yang(
                sentinel_utils::dummy_yang_addr(),
                sentinel_utils::ETH_ASSET_MAX,
                shrine_utils::YANG1_THRESHOLD.into(),
                shrine_utils::YANG1_START_PRICE.into(),
                shrine_utils::YANG1_BASE_RATE.into(),
                ContractAddressZeroable::zero()
            );
    }

    #[test]
    #[should_panic(expected: ('SE: Yang already added',))]
    fn test_add_yang_yang_already_added() {
        let (sentinel, _, eth, eth_gate) = sentinel_utils::deploy_sentinel_with_eth_gate(
            Option::None
        );

        start_prank(CheatTarget::All, sentinel_utils::admin());
        sentinel
            .add_yang(
                eth,
                sentinel_utils::ETH_ASSET_MAX,
                shrine_utils::YANG1_THRESHOLD.into(),
                shrine_utils::YANG1_START_PRICE.into(),
                shrine_utils::YANG1_BASE_RATE.into(),
                eth_gate.contract_address
            );
    }

    #[test]
    #[should_panic(expected: ('SE: Asset of gate is not yang',))]
    fn test_add_yang_gate_yang_mismatch() {
<<<<<<< HEAD
        let token_class = declare('erc20_mintable');
        let (sentinel, _, _, eth_gate) = sentinel_utils::deploy_sentinel_with_eth_gate(
            Option::Some(token_class)
        );
        let wbtc: ContractAddress = gate_utils::wbtc_token_deploy(Option::Some(token_class));
=======
        let (sentinel, _, _, eth_gate) = sentinel_utils::deploy_sentinel_with_eth_gate();
        let wbtc: ContractAddress = common::wbtc_token_deploy();
>>>>>>> 026f6957

        start_prank(CheatTarget::All, sentinel_utils::admin());
        sentinel
            .add_yang(
                wbtc,
                sentinel_utils::WBTC_ASSET_MAX,
                shrine_utils::YANG2_THRESHOLD.into(),
                shrine_utils::YANG2_START_PRICE.into(),
                shrine_utils::YANG2_BASE_RATE.into(),
                eth_gate.contract_address
            );
    }

    #[test]
    fn test_set_yang_asset_max() {
        let (sentinel, _, eth, _) = sentinel_utils::deploy_sentinel_with_eth_gate(Option::None);

        let new_asset_max = sentinel_utils::ETH_ASSET_MAX * 2;

        start_prank(CheatTarget::All, sentinel_utils::admin());

        // Test increasing the max
        sentinel.set_yang_asset_max(eth, new_asset_max);
        assert(sentinel.get_yang_asset_max(eth) == new_asset_max, 'Wrong asset max');

        // Test decreasing the max
        sentinel.set_yang_asset_max(eth, new_asset_max - 1);
        assert(sentinel.get_yang_asset_max(eth) == new_asset_max - 1, 'Wrong asset max');

        // Test decreasing the max to below the current yang total
        sentinel.set_yang_asset_max(eth, sentinel_contract::INITIAL_DEPOSIT_AMT - 1);
        assert(
            sentinel.get_yang_asset_max(eth) == sentinel_contract::INITIAL_DEPOSIT_AMT - 1,
            'Wrong asset max'
        );

        let mut expected_events: Span<sentinel_contract::Event> = array![
            sentinel_contract::Event::YangAssetMaxUpdated(
                sentinel_contract::YangAssetMaxUpdated {
                    yang: eth, old_max: sentinel_utils::ETH_ASSET_MAX, new_max: new_asset_max,
                }
            ),
            sentinel_contract::Event::YangAssetMaxUpdated(
                sentinel_contract::YangAssetMaxUpdated {
                    yang: eth, old_max: new_asset_max, new_max: new_asset_max - 1,
                }
            ),
            sentinel_contract::Event::YangAssetMaxUpdated(
                sentinel_contract::YangAssetMaxUpdated {
                    yang: eth,
                    old_max: new_asset_max - 1,
                    new_max: sentinel_contract::INITIAL_DEPOSIT_AMT - 1,
                }
            ),
        ]
            .span();
    //common::assert_events_emitted(sentinel.contract_address, expected_events, Option::None);
    }

    #[test]
    #[should_panic(expected: ('SE: Yang not added',))]
    fn test_set_yang_asset_max_non_existent_yang() {
        let (sentinel, _, _, _) = sentinel_utils::deploy_sentinel_with_eth_gate(Option::None);

        start_prank(CheatTarget::All, sentinel_utils::admin());
        sentinel
            .set_yang_asset_max(sentinel_utils::dummy_yang_addr(), sentinel_utils::ETH_ASSET_MAX);
    }

    #[test]
    #[should_panic(expected: ('Caller missing role',))]
    fn test_set_yang_asset_max_unauthed() {
        let (sentinel, _, eth, _) = sentinel_utils::deploy_sentinel_with_eth_gate(Option::None);
        start_prank(CheatTarget::One(sentinel.contract_address), common::badguy());
        sentinel.set_yang_asset_max(eth, sentinel_utils::ETH_ASSET_MAX);
    }

    #[test]
    fn test_enter_exit() {
        let (sentinel, shrine, eth, eth_gate) = sentinel_utils::deploy_sentinel_with_eth_gate(
            Option::None
        );

        let eth_erc20 = IERC20Dispatcher { contract_address: eth };
        let user: ContractAddress = common::eth_hoarder();

        sentinel_utils::approve_max(eth_gate, eth, user);

        let deposit_amt: Wad = (2 * WAD_ONE).into();

        start_prank(
            CheatTarget::Multiple(array![sentinel.contract_address, shrine.contract_address]),
            sentinel_utils::mock_abbot()
        );

        let preview_yang_amt: Wad = sentinel.convert_to_yang(eth, deposit_amt.val);
        let yang_amt: Wad = sentinel.enter(eth, user, common::TROVE_1, deposit_amt.val);
        shrine.deposit(eth, common::TROVE_1, yang_amt);

        assert(preview_yang_amt == yang_amt, 'Wrong preview enter yang amt');
        assert(yang_amt == deposit_amt, 'Wrong yang bal after enter');
        assert(
            eth_erc20
                .balance_of(
                    eth_gate.contract_address
                ) == (sentinel_contract::INITIAL_DEPOSIT_AMT + deposit_amt.val)
                .into(),
            'Wrong eth bal after enter'
        );
        assert(shrine.get_deposit(eth, common::TROVE_1) == yang_amt, 'Wrong yang bal in shrine');

        let preview_eth_amt: u128 = sentinel.convert_to_assets(eth, WAD_ONE.into());
        let eth_amt: u128 = sentinel.exit(eth, user, common::TROVE_1, WAD_ONE.into());
        shrine.withdraw(eth, common::TROVE_1, WAD_ONE.into());

        assert(preview_eth_amt == eth_amt, 'Wrong preview exit eth amt');
        assert(eth_amt == WAD_ONE, 'Wrong yang bal after exit');
        assert(
            eth_erc20
                .balance_of(
                    eth_gate.contract_address
                ) == (sentinel_contract::INITIAL_DEPOSIT_AMT + deposit_amt.val - WAD_ONE)
                .into(),
            'Wrong eth bal after exit'
        );
        assert(
            shrine.get_deposit(eth, common::TROVE_1) == yang_amt - WAD_ONE.into(),
            'Wrong yang bal in shrine'
        );
    }

    #[test]
    #[should_panic(expected: ('u256_sub Overflow',))]
    fn test_enter_insufficient_balance() {
        let (sentinel, _, eth, _) = sentinel_utils::deploy_sentinel_with_eth_gate(Option::None);

        let eth_erc20 = IERC20Dispatcher { contract_address: eth };
        let user: ContractAddress = common::eth_hoarder();

        let deposit_amt: Wad = (2 * WAD_ONE).into();

        // Reduce user's balance to below the deposit amount
        start_prank(CheatTarget::One(eth), user);
        eth_erc20
            .transfer(
                common::non_zero_address(),
                eth_erc20.balance_of(user) - (deposit_amt.val - 1).into()
            );

        start_prank(CheatTarget::One(sentinel.contract_address), sentinel_utils::mock_abbot());

        sentinel.enter(eth, user, common::TROVE_1, deposit_amt.val);
    }

    #[test]
    #[should_panic(expected: ('SE: Yang not added',))]
    fn test_enter_yang_not_added() {
        let (sentinel, _) = sentinel_utils::deploy_sentinel(Option::None, Option::None);

        let user: ContractAddress = common::eth_hoarder();
        let deposit_amt: Wad = (2 * WAD_ONE).into();

        start_prank(CheatTarget::One(sentinel.contract_address), sentinel_utils::mock_abbot());

        sentinel.enter(sentinel_utils::dummy_yang_addr(), user, common::TROVE_1, deposit_amt.val);
    }

    #[test]
    #[should_panic(expected: ('SE: Exceeds max amount allowed',))]
    fn test_enter_exceeds_max_deposit() {
        let (sentinel, _, eth, _) = sentinel_utils::deploy_sentinel_with_eth_gate(Option::None);

        let user: ContractAddress = common::eth_hoarder();
        let deposit_amt: Wad = (sentinel_utils::ETH_ASSET_MAX + 1)
            .into(); // Deposit amount exceeds max deposit

        start_prank(CheatTarget::One(sentinel.contract_address), sentinel_utils::mock_abbot());

        sentinel.enter(eth, user, common::TROVE_1, deposit_amt.val);
    }

    #[test]
    #[should_panic(expected: ('SE: Yang not added',))]
    fn test_exit_yang_not_added() {
        let (sentinel, _) = sentinel_utils::deploy_sentinel(Option::None, Option::None);

        let user: ContractAddress = common::eth_hoarder();

        start_prank(CheatTarget::One(sentinel.contract_address), sentinel_utils::mock_abbot());

        sentinel.exit(sentinel_utils::dummy_yang_addr(), user, common::TROVE_1, WAD_ONE.into());
    }

    #[test]
    #[should_panic(expected: ('u256_sub Overflow',))]
    fn test_exit_insufficient_balance() {
        let (sentinel, _, eth, _) = sentinel_utils::deploy_sentinel_with_eth_gate(Option::None);

        let user: ContractAddress = common::eth_hoarder();

        start_prank(CheatTarget::One(sentinel.contract_address), sentinel_utils::mock_abbot());

        sentinel
            .exit(
                eth, user, common::TROVE_1, WAD_ONE.into()
            ); // User does not have any yang to exit
    }

    #[test]
    #[should_panic(expected: ('Caller missing role',))]
    fn test_enter_unauthorized() {
        let (sentinel, _, eth, _) = sentinel_utils::deploy_sentinel_with_eth_gate(Option::None);

        let user: ContractAddress = common::eth_hoarder();

        let deposit_amt: Wad = (2 * WAD_ONE).into();

        start_prank(CheatTarget::One(sentinel.contract_address), common::badguy());
        sentinel.enter(eth, user, common::TROVE_1, deposit_amt.val);
    }

    #[test]
    #[should_panic(expected: ('Caller missing role',))]
    fn test_exit_unauthorized() {
        let (sentinel, _, eth, _) = sentinel_utils::deploy_sentinel_with_eth_gate(Option::None);

        let user: ContractAddress = common::eth_hoarder();

        start_prank(CheatTarget::One(sentinel.contract_address), common::badguy());
        sentinel.exit(eth, user, common::TROVE_1, WAD_ONE.into());
    }


    #[test]
    #[should_panic(expected: ('SE: Gate is not live',))]
    fn test_kill_gate_and_enter() {
<<<<<<< HEAD
        let (sentinel, _, eth, _) = sentinel_utils::deploy_sentinel_with_eth_gate(Option::None);
        let user: ContractAddress = gate_utils::eth_hoarder();
=======
        let (sentinel, _, eth, _) = sentinel_utils::deploy_sentinel_with_eth_gate();
        let user: ContractAddress = common::eth_hoarder();
>>>>>>> 026f6957
        let deposit_amt: Wad = (2 * WAD_ONE).into();

        // Kill the gate
        start_prank(CheatTarget::All, sentinel_utils::admin());
        sentinel.kill_gate(eth);

        assert(!sentinel.get_gate_live(eth), 'Gate should be killed');

        // Attempt to enter a killed gate should fail
        start_prank(CheatTarget::One(sentinel.contract_address), sentinel_utils::mock_abbot());
        sentinel.enter(eth, user, common::TROVE_1, deposit_amt.val);
    }

    #[test]
    fn test_kill_gate_and_exit() {
        let (sentinel, shrine, eth, eth_gate) = sentinel_utils::deploy_sentinel_with_eth_gate(
            Option::None
        );

        // Making a regular deposit
        let user: ContractAddress = common::eth_hoarder();

        sentinel_utils::approve_max(eth_gate, eth, user);

        let deposit_amt: Wad = (2 * WAD_ONE).into();

        start_prank(
            CheatTarget::Multiple(array![sentinel.contract_address, shrine.contract_address]),
            sentinel_utils::mock_abbot()
        );

        let yang_amt: Wad = sentinel.enter(eth, user, common::TROVE_1, deposit_amt.val);
        shrine.deposit(eth, common::TROVE_1, yang_amt);

        // Killing the gate
        start_prank(CheatTarget::One(sentinel.contract_address), sentinel_utils::admin());
        sentinel.kill_gate(eth);

        // Exiting
        start_prank(CheatTarget::One(sentinel.contract_address), sentinel_utils::mock_abbot());
        sentinel.exit(eth, user, common::TROVE_1, yang_amt);

        let mut expected_events: Span<sentinel_contract::Event> = array![
            sentinel_contract::Event::GateKilled(
                sentinel_contract::GateKilled { yang: eth, gate: eth_gate.contract_address }
            ),
        ]
            .span();
    //common::assert_events_emitted(sentinel.contract_address, expected_events, Option::None);
    }

    #[test]
    #[should_panic(expected: ('SE: Gate is not live',))]
    fn test_kill_gate_and_preview_enter() {
        let (sentinel, _, eth, _) = sentinel_utils::deploy_sentinel_with_eth_gate(Option::None);

        let deposit_amt: Wad = (2 * WAD_ONE).into();

        // Kill the gate
        start_prank(CheatTarget::One(sentinel.contract_address), sentinel_utils::admin());
        sentinel.kill_gate(eth);

        // Attempt to enter a killed gate should fail
        start_prank(CheatTarget::One(sentinel.contract_address), sentinel_utils::mock_abbot());
        sentinel.convert_to_yang(eth, deposit_amt.val);
    }

    #[test]
    fn test_suspend_unsuspend_yang() {
        let (sentinel, shrine, eth, _) = sentinel_utils::deploy_sentinel_with_eth_gate(
            Option::None
        );
        start_prank(CheatTarget::One(sentinel.contract_address), sentinel_utils::admin());
        start_warp(CheatTarget::All, shrine_utils::DEPLOYMENT_TIMESTAMP);

        let status = shrine.get_yang_suspension_status(eth);
        assert(status == YangSuspensionStatus::None, 'status 1');

        sentinel.suspend_yang(eth);
        let status = shrine.get_yang_suspension_status(eth);
        assert(status == YangSuspensionStatus::Temporary, 'status 2');

        // move time forward by 1 day
        start_warp(CheatTarget::All, shrine_utils::DEPLOYMENT_TIMESTAMP + 86400);

        sentinel.unsuspend_yang(eth);
        let status = shrine.get_yang_suspension_status(eth);
        assert(status == YangSuspensionStatus::None, 'status 3');
    }

    #[test]
    #[should_panic(expected: ('SE: Yang suspended',))]
    fn test_try_enter_when_yang_suspended() {
        let (sentinel, _, eth, _) = sentinel_utils::deploy_sentinel_with_eth_gate(Option::None);
        start_prank(CheatTarget::One(sentinel.contract_address), sentinel_utils::admin());
        sentinel.suspend_yang(eth);

        let user: ContractAddress = common::eth_hoarder();
        let deposit_amt: Wad = (2 * WAD_ONE).into();

        start_prank(CheatTarget::One(sentinel.contract_address), sentinel_utils::mock_abbot());
        sentinel.enter(eth, user, common::TROVE_1, deposit_amt.val);
    }

    #[test]
    #[should_panic(expected: ('Caller missing role',))]
    fn test_try_suspending_yang_unauthorized() {
        let (sentinel, _, eth, _) = sentinel_utils::deploy_sentinel_with_eth_gate(Option::None);
        start_prank(CheatTarget::One(sentinel.contract_address), common::badguy());
        sentinel.suspend_yang(eth);
    }

    #[test]
    #[should_panic(expected: ('Caller missing role',))]
    fn test_try_unsuspending_yang_unauthorized() {
        let (sentinel, _, eth, _) = sentinel_utils::deploy_sentinel_with_eth_gate(Option::None);
        start_prank(CheatTarget::One(sentinel.contract_address), common::badguy());
        sentinel.unsuspend_yang(eth);
    }
}<|MERGE_RESOLUTION|>--- conflicted
+++ resolved
@@ -194,16 +194,11 @@
     #[test]
     #[should_panic(expected: ('SE: Asset of gate is not yang',))]
     fn test_add_yang_gate_yang_mismatch() {
-<<<<<<< HEAD
         let token_class = declare('erc20_mintable');
         let (sentinel, _, _, eth_gate) = sentinel_utils::deploy_sentinel_with_eth_gate(
             Option::Some(token_class)
         );
-        let wbtc: ContractAddress = gate_utils::wbtc_token_deploy(Option::Some(token_class));
-=======
-        let (sentinel, _, _, eth_gate) = sentinel_utils::deploy_sentinel_with_eth_gate();
-        let wbtc: ContractAddress = common::wbtc_token_deploy();
->>>>>>> 026f6957
+        let wbtc: ContractAddress = common::wbtc_token_deploy(Option::Some(token_class));
 
         start_prank(CheatTarget::All, sentinel_utils::admin());
         sentinel
@@ -440,13 +435,9 @@
     #[test]
     #[should_panic(expected: ('SE: Gate is not live',))]
     fn test_kill_gate_and_enter() {
-<<<<<<< HEAD
-        let (sentinel, _, eth, _) = sentinel_utils::deploy_sentinel_with_eth_gate(Option::None);
-        let user: ContractAddress = gate_utils::eth_hoarder();
-=======
-        let (sentinel, _, eth, _) = sentinel_utils::deploy_sentinel_with_eth_gate();
-        let user: ContractAddress = common::eth_hoarder();
->>>>>>> 026f6957
+        let (sentinel, _, eth, _) = sentinel_utils::deploy_sentinel_with_eth_gate(Option::None);
+        let user: ContractAddress = common::eth_hoarder();
+
         let deposit_amt: Wad = (2 * WAD_ONE).into();
 
         // Kill the gate
