--- conflicted
+++ resolved
@@ -128,11 +128,7 @@
     #[test]
     #[should_panic(expected: ('Caller missing role',))]
     fn test_add_yang_unauthorized() {
-<<<<<<< HEAD
-        let (sentinel, shrine_addr) = sentinel_utils::deploy_sentinel(Option::None, Option::None);
-=======
-        let (sentinel, _) = sentinel_utils::deploy_sentinel(Option::None);
->>>>>>> eea074b8
+        let (sentinel, _) = sentinel_utils::deploy_sentinel(Option::None, Option::None);
 
         sentinel
             .add_yang(
@@ -148,13 +144,8 @@
     #[test]
     #[should_panic(expected: ('SE: Yang cannot be zero address',))]
     fn test_add_yang_yang_zero_addr() {
-<<<<<<< HEAD
-        let (sentinel, shrine_addr) = sentinel_utils::deploy_sentinel(Option::None, Option::None);
-        start_prank(CheatTarget::All, sentinel_utils::admin());
-=======
-        let (sentinel, _) = sentinel_utils::deploy_sentinel(Option::None);
-        set_contract_address(sentinel_utils::admin());
->>>>>>> eea074b8
+        let (sentinel, _) = sentinel_utils::deploy_sentinel(Option::None, Option::None);
+        start_prank(CheatTarget::One(sentinel.contract_address), sentinel_utils::admin());
         sentinel
             .add_yang(
                 ContractAddressZeroable::zero(),
@@ -169,13 +160,8 @@
     #[test]
     #[should_panic(expected: ('SE: Gate cannot be zero address',))]
     fn test_add_yang_gate_zero_addr() {
-<<<<<<< HEAD
-        let (sentinel, shrine_addr) = sentinel_utils::deploy_sentinel(Option::None, Option::None);
-        start_prank(CheatTarget::All, sentinel_utils::admin());
-=======
-        let (sentinel, _) = sentinel_utils::deploy_sentinel(Option::None);
-        set_contract_address(sentinel_utils::admin());
->>>>>>> eea074b8
+        let (sentinel, _) = sentinel_utils::deploy_sentinel(Option::None, Option::None);
+        start_prank(CheatTarget::One(sentinel.contract_address), sentinel_utils::admin());
         sentinel
             .add_yang(
                 sentinel_utils::dummy_yang_addr(),
@@ -190,13 +176,9 @@
     #[test]
     #[should_panic(expected: ('SE: Yang already added',))]
     fn test_add_yang_yang_already_added() {
-<<<<<<< HEAD
-        let (sentinel, shrine, eth, eth_gate) = sentinel_utils::deploy_sentinel_with_eth_gate(
+        let (sentinel, _, eth, eth_gate) = sentinel_utils::deploy_sentinel_with_eth_gate(
             Option::None
         );
-=======
-        let (sentinel, _, eth, eth_gate) = sentinel_utils::deploy_sentinel_with_eth_gate();
->>>>>>> eea074b8
 
         start_prank(CheatTarget::All, sentinel_utils::admin());
         sentinel
@@ -213,16 +195,11 @@
     #[test]
     #[should_panic(expected: ('SE: Asset of gate is not yang',))]
     fn test_add_yang_gate_yang_mismatch() {
-<<<<<<< HEAD
         let token_class = declare('erc20_mintable');
-        let (sentinel, shrine, eth, eth_gate) = sentinel_utils::deploy_sentinel_with_eth_gate(
+        let (sentinel, _, _, eth_gate) = sentinel_utils::deploy_sentinel_with_eth_gate(
             Option::Some(token_class)
         );
         let wbtc: ContractAddress = gate_utils::wbtc_token_deploy(Option::Some(token_class));
-=======
-        let (sentinel, _, _, eth_gate) = sentinel_utils::deploy_sentinel_with_eth_gate();
-        let wbtc: ContractAddress = gate_utils::wbtc_token_deploy();
->>>>>>> eea074b8
 
         start_prank(CheatTarget::All, sentinel_utils::admin());
         sentinel
@@ -238,13 +215,7 @@
 
     #[test]
     fn test_set_yang_asset_max() {
-<<<<<<< HEAD
-        let (sentinel, shrine, eth, eth_gate) = sentinel_utils::deploy_sentinel_with_eth_gate(
-            Option::None
-        );
-=======
-        let (sentinel, _, eth, _) = sentinel_utils::deploy_sentinel_with_eth_gate();
->>>>>>> eea074b8
+        let (sentinel, _, eth, _) = sentinel_utils::deploy_sentinel_with_eth_gate(Option::None);
 
         let new_asset_max = sentinel_utils::ETH_ASSET_MAX * 2;
 
@@ -291,13 +262,7 @@
     #[test]
     #[should_panic(expected: ('SE: Yang not added',))]
     fn test_set_yang_asset_max_non_existent_yang() {
-<<<<<<< HEAD
-        let (sentinel, shrine, eth, eth_gate) = sentinel_utils::deploy_sentinel_with_eth_gate(
-            Option::None
-        );
-=======
-        let (sentinel, _, _, _) = sentinel_utils::deploy_sentinel_with_eth_gate();
->>>>>>> eea074b8
+        let (sentinel, _, _, _) = sentinel_utils::deploy_sentinel_with_eth_gate(Option::None);
 
         start_prank(CheatTarget::All, sentinel_utils::admin());
         sentinel
@@ -307,15 +272,8 @@
     #[test]
     #[should_panic(expected: ('Caller missing role',))]
     fn test_set_yang_asset_max_unauthed() {
-<<<<<<< HEAD
-        let (sentinel, shrine, eth, eth_gate) = sentinel_utils::deploy_sentinel_with_eth_gate(
-            Option::None
-        );
-        start_prank(CheatTarget::All, common::badguy());
-=======
-        let (sentinel, _, eth, _) = sentinel_utils::deploy_sentinel_with_eth_gate();
-        set_contract_address(common::badguy());
->>>>>>> eea074b8
+        let (sentinel, _, eth, _) = sentinel_utils::deploy_sentinel_with_eth_gate(Option::None);
+        start_prank(CheatTarget::One(sentinel.contract_address), common::badguy());
         sentinel.set_yang_asset_max(eth, sentinel_utils::ETH_ASSET_MAX);
     }
 
@@ -376,13 +334,7 @@
     #[test]
     #[should_panic(expected: ('u256_sub Overflow',))]
     fn test_enter_insufficient_balance() {
-<<<<<<< HEAD
-        let (sentinel, shrine, eth, eth_gate) = sentinel_utils::deploy_sentinel_with_eth_gate(
-            Option::None
-        );
-=======
-        let (sentinel, _, eth, _) = sentinel_utils::deploy_sentinel_with_eth_gate();
->>>>>>> eea074b8
+        let (sentinel, _, eth, _) = sentinel_utils::deploy_sentinel_with_eth_gate(Option::None);
 
         let eth_erc20 = IERC20Dispatcher { contract_address: eth };
         let user: ContractAddress = gate_utils::eth_hoarder();
@@ -405,11 +357,7 @@
     #[test]
     #[should_panic(expected: ('SE: Yang not added',))]
     fn test_enter_yang_not_added() {
-<<<<<<< HEAD
-        let (sentinel, shrine_addr) = sentinel_utils::deploy_sentinel(Option::None, Option::None);
-=======
-        let (sentinel, _) = sentinel_utils::deploy_sentinel(Option::None);
->>>>>>> eea074b8
+        let (sentinel, _) = sentinel_utils::deploy_sentinel(Option::None, Option::None);
 
         let user: ContractAddress = gate_utils::eth_hoarder();
         let deposit_amt: Wad = (2 * WAD_ONE).into();
@@ -422,13 +370,7 @@
     #[test]
     #[should_panic(expected: ('SE: Exceeds max amount allowed',))]
     fn test_enter_exceeds_max_deposit() {
-<<<<<<< HEAD
-        let (sentinel, shrine, eth, eth_gate) = sentinel_utils::deploy_sentinel_with_eth_gate(
-            Option::None
-        );
-=======
-        let (sentinel, _, eth, _) = sentinel_utils::deploy_sentinel_with_eth_gate();
->>>>>>> eea074b8
+        let (sentinel, _, eth, _) = sentinel_utils::deploy_sentinel_with_eth_gate(Option::None);
 
         let user: ContractAddress = gate_utils::eth_hoarder();
         let deposit_amt: Wad = (sentinel_utils::ETH_ASSET_MAX + 1)
@@ -442,11 +384,7 @@
     #[test]
     #[should_panic(expected: ('SE: Yang not added',))]
     fn test_exit_yang_not_added() {
-<<<<<<< HEAD
-        let (sentinel, shrine_addr) = sentinel_utils::deploy_sentinel(Option::None, Option::None);
-=======
-        let (sentinel, _) = sentinel_utils::deploy_sentinel(Option::None);
->>>>>>> eea074b8
+        let (sentinel, _) = sentinel_utils::deploy_sentinel(Option::None, Option::None);
 
         let user: ContractAddress = gate_utils::eth_hoarder();
 
@@ -458,13 +396,7 @@
     #[test]
     #[should_panic(expected: ('u256_sub Overflow',))]
     fn test_exit_insufficient_balance() {
-<<<<<<< HEAD
-        let (sentinel, shrine, eth, eth_gate) = sentinel_utils::deploy_sentinel_with_eth_gate(
-            Option::None
-        );
-=======
-        let (sentinel, _, eth, _) = sentinel_utils::deploy_sentinel_with_eth_gate();
->>>>>>> eea074b8
+        let (sentinel, _, eth, _) = sentinel_utils::deploy_sentinel_with_eth_gate(Option::None);
 
         let user: ContractAddress = gate_utils::eth_hoarder();
 
@@ -479,60 +411,32 @@
     #[test]
     #[should_panic(expected: ('Caller missing role',))]
     fn test_enter_unauthorized() {
-<<<<<<< HEAD
-        let (sentinel, shrine, eth, eth_gate) = sentinel_utils::deploy_sentinel_with_eth_gate(
-            Option::None
-        );
-=======
-        let (sentinel, _, eth, _) = sentinel_utils::deploy_sentinel_with_eth_gate();
->>>>>>> eea074b8
-
-        let user: ContractAddress = gate_utils::eth_hoarder();
-
-        let deposit_amt: Wad = (2 * WAD_ONE).into();
-
-<<<<<<< HEAD
+        let (sentinel, _, eth, _) = sentinel_utils::deploy_sentinel_with_eth_gate(Option::None);
+
+        let user: ContractAddress = gate_utils::eth_hoarder();
+
+        let deposit_amt: Wad = (2 * WAD_ONE).into();
+
         start_prank(CheatTarget::One(sentinel.contract_address), common::badguy());
-        let yang_amt: Wad = sentinel.enter(eth, user, common::TROVE_1, deposit_amt.val);
-=======
-        set_contract_address(common::badguy());
         sentinel.enter(eth, user, common::TROVE_1, deposit_amt.val);
->>>>>>> eea074b8
     }
 
     #[test]
     #[should_panic(expected: ('Caller missing role',))]
     fn test_exit_unauthorized() {
-<<<<<<< HEAD
-        let (sentinel, shrine, eth, eth_gate) = sentinel_utils::deploy_sentinel_with_eth_gate(
-            Option::None
-        );
+        let (sentinel, _, eth, _) = sentinel_utils::deploy_sentinel_with_eth_gate(Option::None);
 
         let user: ContractAddress = gate_utils::eth_hoarder();
 
         start_prank(CheatTarget::One(sentinel.contract_address), common::badguy());
-        let eth_amt: u128 = sentinel.exit(eth, user, common::TROVE_1, WAD_ONE.into());
-=======
-        let (sentinel, _, eth, _) = sentinel_utils::deploy_sentinel_with_eth_gate();
-
-        let user: ContractAddress = gate_utils::eth_hoarder();
-
-        set_contract_address(common::badguy());
         sentinel.exit(eth, user, common::TROVE_1, WAD_ONE.into());
->>>>>>> eea074b8
     }
 
 
     #[test]
     #[should_panic(expected: ('SE: Gate is not live',))]
     fn test_kill_gate_and_enter() {
-<<<<<<< HEAD
-        let (sentinel, shrine, eth, eth_gate) = sentinel_utils::deploy_sentinel_with_eth_gate(
-            Option::None
-        );
-=======
-        let (sentinel, _, eth, _) = sentinel_utils::deploy_sentinel_with_eth_gate();
->>>>>>> eea074b8
+        let (sentinel, _, eth, _) = sentinel_utils::deploy_sentinel_with_eth_gate(Option::None);
         let user: ContractAddress = gate_utils::eth_hoarder();
         let deposit_amt: Wad = (2 * WAD_ONE).into();
 
@@ -588,14 +492,8 @@
     #[test]
     #[should_panic(expected: ('SE: Gate is not live',))]
     fn test_kill_gate_and_preview_enter() {
-<<<<<<< HEAD
-        let (sentinel, shrine, eth, eth_gate) = sentinel_utils::deploy_sentinel_with_eth_gate(
-            Option::None
-        );
-        let user: ContractAddress = gate_utils::eth_hoarder();
-=======
-        let (sentinel, _, eth, _) = sentinel_utils::deploy_sentinel_with_eth_gate();
->>>>>>> eea074b8
+        let (sentinel, _, eth, _) = sentinel_utils::deploy_sentinel_with_eth_gate(Option::None);
+
         let deposit_amt: Wad = (2 * WAD_ONE).into();
 
         // Kill the gate
@@ -633,15 +531,8 @@
     #[test]
     #[should_panic(expected: ('SE: Yang suspended',))]
     fn test_try_enter_when_yang_suspended() {
-<<<<<<< HEAD
-        let (sentinel, shrine, eth, _) = sentinel_utils::deploy_sentinel_with_eth_gate(
-            Option::None
-        );
+        let (sentinel, _, eth, _) = sentinel_utils::deploy_sentinel_with_eth_gate(Option::None);
         start_prank(CheatTarget::One(sentinel.contract_address), sentinel_utils::admin());
-=======
-        let (sentinel, _, eth, _) = sentinel_utils::deploy_sentinel_with_eth_gate();
-        set_contract_address(sentinel_utils::admin());
->>>>>>> eea074b8
         sentinel.suspend_yang(eth);
 
         let user: ContractAddress = gate_utils::eth_hoarder();
