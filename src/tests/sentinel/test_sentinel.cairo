#[cfg(test)]
mod TestSentinel {
    use array::SpanTrait;
    use debug::PrintTrait;
    use option::OptionTrait;
    use starknet::{contract_address_const, ContractAddress};
    use starknet::contract_address::ContractAddressZeroable;
    use starknet::testing::set_contract_address;
    use traits::Into;

    use aura::core::sentinel::Sentinel;
    use aura::core::roles::SentinelRoles;

    use aura::interfaces::IERC20::{IERC20Dispatcher, IERC20DispatcherTrait};
    use aura::interfaces::IGate::{IGateDispatcher, IGateDispatcherTrait};
    use aura::interfaces::ISentinel::{ISentinelDispatcher, ISentinelDispatcherTrait};
    use aura::interfaces::IShrine::{IShrineDispatcher, IShrineDispatcherTrait};
    use aura::utils::access_control::{IAccessControlDispatcher, IAccessControlDispatcherTrait};
    use aura::utils::wadray;
    use aura::utils::wadray::{Ray, Wad, WAD_ONE};

    use aura::tests::gate::utils::GateUtils;
    use aura::tests::sentinel::utils::SentinelUtils;
    use aura::tests::shrine::utils::ShrineUtils;
<<<<<<< HEAD
    use aura::tests::test_utils;
=======
    use aura::tests::common;
>>>>>>> 62ffdc43

    #[test]
    #[available_gas(10000000000)]
    fn test_deploy_sentinel_and_add_yang() {
        let (sentinel, shrine, assets, gates) = SentinelUtils::deploy_sentinel_with_gates();

        // Checking that sentinel was set up correctly 

        let eth_gate = *gates.at(0);
        let wbtc_gate = *gates.at(1);

        let eth = *assets.at(0);
        let wbtc = *assets.at(1);

        assert(
            sentinel.get_gate_address(*assets.at(0)) == eth_gate.contract_address,
            'Wrong gate address #1'
        );
        assert(
            sentinel.get_gate_address(*assets.at(1)) == wbtc_gate.contract_address,
            'Wrong gate address #2'
        );

        assert(sentinel.get_gate_live(*assets.at(0)), 'Gate not live #1');
        assert(sentinel.get_gate_live(*assets.at(1)), 'Gate not live #2');

        let given_yang_addresses = sentinel.get_yang_addresses();
        assert(
            *given_yang_addresses.at(0) == *assets.at(0)
                & *given_yang_addresses.at(1) == *assets.at(1),
            'Wrong yang addresses'
        );

        assert(sentinel.get_yang(0) == *assets.at(0), 'Wrong yang #1');
        assert(sentinel.get_yang(1) == *assets.at(1), 'Wrong yang #2');

        assert(
            sentinel.get_yang_asset_max(eth) == SentinelUtils::ETH_ASSET_MAX, 'Wrong asset max #1'
        );
        assert(
            sentinel.get_yang_asset_max(wbtc) == SentinelUtils::WBTC_ASSET_MAX, 'Wrong asset max #2'
        );

        assert(sentinel.get_yang_addresses_count() == 2, 'Wrong yang addresses count');

        let sentinel_ac = IAccessControlDispatcher { contract_address: sentinel.contract_address };
        assert(sentinel_ac.get_admin() == SentinelUtils::admin(), 'Wrong admin');
        assert(
            sentinel_ac.get_roles(SentinelUtils::admin()) == SentinelRoles::default_admin_role(),
            'Wrong roles for admin'
        );

        // Checking that the gates were set up correctly 

        assert((eth_gate).get_sentinel() == sentinel.contract_address, 'Wrong sentinel #1');
        assert((wbtc_gate).get_sentinel() == sentinel.contract_address, 'Wrong sentinel #2');

        // Checking that shrine was set up correctly

        let (eth_price, _, _) = shrine.get_current_yang_price(eth);
        let (wbtc_price, _, _) = shrine.get_current_yang_price(wbtc);

        assert(eth_price == ShrineUtils::YANG1_START_PRICE.into(), 'Wrong yang price #1');
        assert(wbtc_price == ShrineUtils::YANG2_START_PRICE.into(), 'Wrong yang price #2');

        assert(
            shrine.get_yang_threshold(eth) == ShrineUtils::YANG1_THRESHOLD.into(),
            'Wrong yang threshold #1'
        );
        assert(
            shrine.get_yang_threshold(wbtc) == ShrineUtils::YANG2_THRESHOLD.into(),
            'Wrong yang threshold #2'
        );

        assert(
            shrine.get_yang_rate(eth, 0) == ShrineUtils::YANG1_BASE_RATE.into(),
            'Wrong yang rate #1'
        );
        assert(
            shrine.get_yang_rate(wbtc, 0) == ShrineUtils::YANG2_BASE_RATE.into(),
            'Wrong yang rate #2'
        );

        assert(
            shrine.get_yang_total(eth) == Sentinel::INITIAL_DEPOSIT_AMT.into(),
            'Wrong yang total #1'
        );
        assert(
            shrine
                .get_yang_total(
                    wbtc
                ) == wadray::fixed_point_to_wad(Sentinel::INITIAL_DEPOSIT_AMT, 8),
            'Wrong yang total #2'
        );
    }

    #[test]
    #[available_gas(10000000000)]
    #[should_panic(expected: ('Caller missing role', 'ENTRYPOINT_FAILED'))]
    fn test_add_yang_unauthorized() {
        let (sentinel, shrine_addr) = SentinelUtils::deploy_sentinel();

        sentinel
            .add_yang(
                contract_address_const::<0xf00>(),
                SentinelUtils::ETH_ASSET_MAX,
                ShrineUtils::YANG1_THRESHOLD.into(),
                ShrineUtils::YANG1_START_PRICE.into(),
                ShrineUtils::YANG1_BASE_RATE.into(),
                contract_address_const::<0xf00d>()
            );
    }

    #[test]
    #[available_gas(10000000000)]
    #[should_panic(expected: ('SE: Yang cannot be zero address', 'ENTRYPOINT_FAILED'))]
    fn test_add_yang_yang_zero_addr() {
        let (sentinel, shrine_addr) = SentinelUtils::deploy_sentinel();
        set_contract_address(SentinelUtils::admin());
        sentinel
            .add_yang(
                ContractAddressZeroable::zero(),
                SentinelUtils::ETH_ASSET_MAX,
                ShrineUtils::YANG1_THRESHOLD.into(),
                ShrineUtils::YANG1_START_PRICE.into(),
                ShrineUtils::YANG1_BASE_RATE.into(),
                contract_address_const::<0xf00d>()
            );
    }

    #[test]
    #[available_gas(10000000000)]
    #[should_panic(expected: ('SE: Gate cannot be zero address', 'ENTRYPOINT_FAILED'))]
    fn test_add_yang_gate_zero_addr() {
        let (sentinel, shrine_addr) = SentinelUtils::deploy_sentinel();
        set_contract_address(SentinelUtils::admin());
        sentinel
            .add_yang(
                contract_address_const::<0xf00>(),
                SentinelUtils::ETH_ASSET_MAX,
                ShrineUtils::YANG1_THRESHOLD.into(),
                ShrineUtils::YANG1_START_PRICE.into(),
                ShrineUtils::YANG1_BASE_RATE.into(),
                ContractAddressZeroable::zero()
            );
    }

    #[test]
    #[available_gas(10000000000)]
    #[should_panic(expected: ('SE: Yang already added', 'ENTRYPOINT_FAILED'))]
    fn test_add_yang_yang_already_added() {
        let (sentinel, shrine, eth, eth_gate) = SentinelUtils::deploy_sentinel_with_eth_gate();

        set_contract_address(SentinelUtils::admin());
        sentinel
            .add_yang(
                eth,
                SentinelUtils::ETH_ASSET_MAX,
                ShrineUtils::YANG1_THRESHOLD.into(),
                ShrineUtils::YANG1_START_PRICE.into(),
                ShrineUtils::YANG1_BASE_RATE.into(),
                eth_gate.contract_address
            );
    }

    #[test]
    #[available_gas(10000000000)]
    #[should_panic(expected: ('SE: Asset of gate is not yang', 'ENTRYPOINT_FAILED'))]
    fn test_add_yang_gate_yang_mismatch() {
        let (sentinel, shrine, eth, eth_gate) = SentinelUtils::deploy_sentinel_with_eth_gate();
        let wbtc: ContractAddress = GateUtils::wbtc_token_deploy();

        set_contract_address(SentinelUtils::admin());
        sentinel
            .add_yang(
                wbtc,
                SentinelUtils::WBTC_ASSET_MAX,
                ShrineUtils::YANG2_THRESHOLD.into(),
                ShrineUtils::YANG2_START_PRICE.into(),
                ShrineUtils::YANG2_BASE_RATE.into(),
                eth_gate.contract_address
            );
    }

    #[test]
    #[available_gas(10000000000)]
    fn test_set_yang_asset_max() {
        let (sentinel, shrine, eth, eth_gate) = SentinelUtils::deploy_sentinel_with_eth_gate();

        let new_asset_max = SentinelUtils::ETH_ASSET_MAX * 2;

        set_contract_address(SentinelUtils::admin());

        // Test increasing the max 
        sentinel.set_yang_asset_max(eth, new_asset_max);
        assert(sentinel.get_yang_asset_max(eth) == new_asset_max, 'Wrong asset max');

        // Test decreasing the max 
        sentinel.set_yang_asset_max(eth, new_asset_max - 1);
        assert(sentinel.get_yang_asset_max(eth) == new_asset_max - 1, 'Wrong asset max');

        // Test decreasing the max to below the current yang total
        sentinel.set_yang_asset_max(eth, Sentinel::INITIAL_DEPOSIT_AMT - 1);
        assert(
            sentinel.get_yang_asset_max(eth) == Sentinel::INITIAL_DEPOSIT_AMT - 1, 'Wrong asset max'
        );
    }

    #[test]
    #[available_gas(10000000000)]
    #[should_panic(expected: ('SE: Yang not added', 'ENTRYPOINT_FAILED'))]
    fn test_set_yang_asset_max_non_existent_yang() {
        let (sentinel, shrine, eth, eth_gate) = SentinelUtils::deploy_sentinel_with_eth_gate();

        set_contract_address(SentinelUtils::admin());
        sentinel
            .set_yang_asset_max(SentinelUtils::invalid_yang_addr(), SentinelUtils::ETH_ASSET_MAX);
    }

    #[test]
    #[available_gas(10000000000)]
    #[should_panic(expected: ('Caller missing role', 'ENTRYPOINT_FAILED'))]
    fn test_set_yang_asset_max_unauthed() {
        let (sentinel, shrine, eth, eth_gate) = SentinelUtils::deploy_sentinel_with_eth_gate();
<<<<<<< HEAD
        set_contract_address(test_utils::badguy());
=======
        set_contract_address(common::badguy());
>>>>>>> 62ffdc43
        sentinel.set_yang_asset_max(eth, SentinelUtils::ETH_ASSET_MAX);
    }

    #[test]
    #[available_gas(10000000000)]
    fn test_enter_exit() {
        let (sentinel, shrine, eth, eth_gate) = SentinelUtils::deploy_sentinel_with_eth_gate();

        let eth_erc20 = IERC20Dispatcher { contract_address: eth };
        let user: ContractAddress = GateUtils::eth_hoarder();

        SentinelUtils::approve_max(eth_gate, eth, user);

        let deposit_amt: Wad = (2 * WAD_ONE).into();

        set_contract_address(SentinelUtils::mock_abbot());

        let preview_yang_amt: Wad = sentinel.preview_enter(eth, deposit_amt.val);
<<<<<<< HEAD
        let yang_amt: Wad = sentinel.enter(eth, user, test_utils::TROVE_1, deposit_amt.val);
        shrine.deposit(eth, test_utils::TROVE_1, yang_amt);
=======
        let yang_amt: Wad = sentinel.enter(eth, user, common::TROVE_1, deposit_amt.val);
        shrine.deposit(eth, common::TROVE_1, yang_amt);
>>>>>>> 62ffdc43

        assert(preview_yang_amt == yang_amt, 'Wrong preview enter yang amt');
        assert(yang_amt == deposit_amt, 'Wrong yang bal after enter');
        assert(
            eth_erc20
                .balance_of(
                    eth_gate.contract_address
                ) == (Sentinel::INITIAL_DEPOSIT_AMT + deposit_amt.val)
                .into(),
            'Wrong eth bal after enter'
        );
        assert(
<<<<<<< HEAD
            shrine.get_deposit(eth, test_utils::TROVE_1) == yang_amt, 'Wrong yang bal in shrine'
        );

        let preview_eth_amt: u128 = sentinel.preview_exit(eth, WAD_ONE.into());
        let eth_amt: u128 = sentinel.exit(eth, user, test_utils::TROVE_1, WAD_ONE.into());
        shrine.withdraw(eth, test_utils::TROVE_1, WAD_ONE.into());
=======
            shrine.get_deposit(eth, common::TROVE_1) == yang_amt, 'Wrong yang bal in shrine'
        );

        let preview_eth_amt: u128 = sentinel.preview_exit(eth, WAD_ONE.into());
        let eth_amt: u128 = sentinel.exit(eth, user, common::TROVE_1, WAD_ONE.into());
        shrine.withdraw(eth, common::TROVE_1, WAD_ONE.into());
>>>>>>> 62ffdc43

        assert(preview_eth_amt == eth_amt, 'Wrong preview exit eth amt');
        assert(eth_amt == WAD_ONE, 'Wrong yang bal after exit');
        assert(
            eth_erc20
                .balance_of(
                    eth_gate.contract_address
                ) == (Sentinel::INITIAL_DEPOSIT_AMT + deposit_amt.val - WAD_ONE)
                .into(),
            'Wrong eth bal after exit'
        );
        assert(
<<<<<<< HEAD
            shrine.get_deposit(eth, test_utils::TROVE_1) == yang_amt - WAD_ONE.into(),
=======
            shrine.get_deposit(eth, common::TROVE_1) == yang_amt - WAD_ONE.into(),
>>>>>>> 62ffdc43
            'Wrong yang bal in shrine'
        );
    }

    #[test]
    #[available_gas(10000000000)]
    #[should_panic(
        expected: (
            'u256_sub Overflow', 'ENTRYPOINT_FAILED', 'ENTRYPOINT_FAILED', 'ENTRYPOINT_FAILED'
        )
    )]
    fn test_enter_insufficient_balance() {
        let (sentinel, shrine, eth, eth_gate) = SentinelUtils::deploy_sentinel_with_eth_gate();

        let eth_erc20 = IERC20Dispatcher { contract_address: eth };
        let user: ContractAddress = GateUtils::eth_hoarder();

        let deposit_amt: Wad = (2 * WAD_ONE).into();

        // Reduce user's balance to below the deposit amount
        set_contract_address(user);
        eth_erc20
            .transfer(
                contract_address_const::<0xf00>(),
                eth_erc20.balance_of(user) - (deposit_amt.val - 1).into()
            );

        set_contract_address(SentinelUtils::mock_abbot());

<<<<<<< HEAD
        sentinel.enter(eth, user, test_utils::TROVE_1, deposit_amt.val);
=======
        sentinel.enter(eth, user, common::TROVE_1, deposit_amt.val);
>>>>>>> 62ffdc43
    }

    #[test]
    #[available_gas(10000000000)]
    #[should_panic(expected: ('SE: Yang not added', 'ENTRYPOINT_FAILED'))]
    fn test_enter_yang_not_added() {
        let (sentinel, shrine_addr) = SentinelUtils::deploy_sentinel();

        let user: ContractAddress = GateUtils::eth_hoarder();
        let deposit_amt: Wad = (2 * WAD_ONE).into();

        set_contract_address(SentinelUtils::mock_abbot());

        sentinel
<<<<<<< HEAD
            .enter(contract_address_const::<0xf00>(), user, test_utils::TROVE_1, deposit_amt.val);
=======
            .enter(contract_address_const::<0xf00>(), user, common::TROVE_1, deposit_amt.val);
>>>>>>> 62ffdc43
    }

    #[test]
    #[available_gas(10000000000)]
    #[should_panic(expected: ('SE: Exceeds max amount allowed', 'ENTRYPOINT_FAILED'))]
    fn test_enter_exceeds_max_deposit() {
        let (sentinel, shrine, eth, eth_gate) = SentinelUtils::deploy_sentinel_with_eth_gate();

        let user: ContractAddress = GateUtils::eth_hoarder();
        let deposit_amt: Wad = (SentinelUtils::ETH_ASSET_MAX + 1)
            .into(); // Deposit amount exceeds max deposit

        set_contract_address(SentinelUtils::mock_abbot());

<<<<<<< HEAD
        sentinel.enter(eth, user, test_utils::TROVE_1, deposit_amt.val);
=======
        sentinel.enter(eth, user, common::TROVE_1, deposit_amt.val);
>>>>>>> 62ffdc43
    }

    #[test]
    #[available_gas(10000000000)]
    #[should_panic(expected: ('SE: Yang not added', 'ENTRYPOINT_FAILED'))]
    fn test_exit_yang_not_added() {
        let (sentinel, shrine_addr) = SentinelUtils::deploy_sentinel();

        let user: ContractAddress = GateUtils::eth_hoarder();

        set_contract_address(SentinelUtils::mock_abbot());

        sentinel
<<<<<<< HEAD
            .exit(contract_address_const::<0xf00>(), user, test_utils::TROVE_1, WAD_ONE.into());
=======
            .exit(contract_address_const::<0xf00>(), user, common::TROVE_1, WAD_ONE.into());
>>>>>>> 62ffdc43
    }

    #[test]
    #[available_gas(10000000000)]
    #[should_panic(
        expected: (
            'u256_sub Overflow', 'ENTRYPOINT_FAILED', 'ENTRYPOINT_FAILED', 'ENTRYPOINT_FAILED'
        )
    )]
    fn test_exit_insufficient_balance() {
        let (sentinel, shrine, eth, eth_gate) = SentinelUtils::deploy_sentinel_with_eth_gate();

        let user: ContractAddress = GateUtils::eth_hoarder();

        set_contract_address(SentinelUtils::mock_abbot());

        sentinel
            .exit(
<<<<<<< HEAD
                eth, user, test_utils::TROVE_1, WAD_ONE.into()
=======
                eth, user, common::TROVE_1, WAD_ONE.into()
>>>>>>> 62ffdc43
            ); // User does not have any yang to exit
    }

    #[test]
    #[available_gas(10000000000)]
    #[should_panic(expected: ('Caller missing role', 'ENTRYPOINT_FAILED'))]
    fn test_enter_unauthorized() {
        let (sentinel, shrine, eth, eth_gate) = SentinelUtils::deploy_sentinel_with_eth_gate();

        let user: ContractAddress = GateUtils::eth_hoarder();

        let deposit_amt: Wad = (2 * WAD_ONE).into();

<<<<<<< HEAD
        set_contract_address(test_utils::badguy());
        let yang_amt: Wad = sentinel.enter(eth, user, test_utils::TROVE_1, deposit_amt.val);
=======
        set_contract_address(common::badguy());
        let yang_amt: Wad = sentinel.enter(eth, user, common::TROVE_1, deposit_amt.val);
>>>>>>> 62ffdc43
    }

    #[test]
    #[available_gas(10000000000)]
    #[should_panic(expected: ('Caller missing role', 'ENTRYPOINT_FAILED'))]
    fn test_exit_unauthorized() {
        let (sentinel, shrine, eth, eth_gate) = SentinelUtils::deploy_sentinel_with_eth_gate();

        let user: ContractAddress = GateUtils::eth_hoarder();

<<<<<<< HEAD
        set_contract_address(test_utils::badguy());
        let eth_amt: u128 = sentinel.exit(eth, user, test_utils::TROVE_1, WAD_ONE.into());
=======
        set_contract_address(common::badguy());
        let eth_amt: u128 = sentinel.exit(eth, user, common::TROVE_1, WAD_ONE.into());
>>>>>>> 62ffdc43
    }


    #[test]
    #[available_gas(10000000000)]
    #[should_panic(expected: ('SE: Gate is not live', 'ENTRYPOINT_FAILED'))]
    fn test_kill_gate_and_enter() {
        let (sentinel, shrine, eth, eth_gate) = SentinelUtils::deploy_sentinel_with_eth_gate();
        let user: ContractAddress = GateUtils::eth_hoarder();
        let deposit_amt: Wad = (2 * WAD_ONE).into();

        // Kill the gate
        set_contract_address(SentinelUtils::admin());
        sentinel.kill_gate(eth);

        assert(!sentinel.get_gate_live(eth), 'Gate should be killed');

        // Attempt to enter a killed gate should fail
        set_contract_address(SentinelUtils::mock_abbot());
<<<<<<< HEAD
        sentinel.enter(eth, user, test_utils::TROVE_1, deposit_amt.val);
=======
        sentinel.enter(eth, user, common::TROVE_1, deposit_amt.val);
>>>>>>> 62ffdc43
    }

    #[test]
    #[available_gas(10000000000)]
    fn test_kill_gate_and_exit() {
        let (sentinel, shrine, eth, eth_gate) = SentinelUtils::deploy_sentinel_with_eth_gate();

        // Making a regular deposit 
        let eth_erc20 = IERC20Dispatcher { contract_address: eth };
        let user: ContractAddress = GateUtils::eth_hoarder();

        SentinelUtils::approve_max(eth_gate, eth, user);

        let deposit_amt: Wad = (2 * WAD_ONE).into();

        set_contract_address(SentinelUtils::mock_abbot());

<<<<<<< HEAD
        let yang_amt: Wad = sentinel.enter(eth, user, test_utils::TROVE_1, deposit_amt.val);
        shrine.deposit(eth, test_utils::TROVE_1, yang_amt);
=======
        let yang_amt: Wad = sentinel.enter(eth, user, common::TROVE_1, deposit_amt.val);
        shrine.deposit(eth, common::TROVE_1, yang_amt);
>>>>>>> 62ffdc43

        // Killing the gate 
        set_contract_address(SentinelUtils::admin());
        sentinel.kill_gate(eth);

        // Exiting
        set_contract_address(SentinelUtils::mock_abbot());
<<<<<<< HEAD
        sentinel.exit(eth, user, test_utils::TROVE_1, yang_amt);
=======
        sentinel.exit(eth, user, common::TROVE_1, yang_amt);
>>>>>>> 62ffdc43
    }

    #[test]
    #[available_gas(10000000000)]
    #[should_panic(expected: ('SE: Gate is not live', 'ENTRYPOINT_FAILED'))]
    fn test_kill_gate_and_preview_enter() {
        let (sentinel, shrine, eth, eth_gate) = SentinelUtils::deploy_sentinel_with_eth_gate();
        let user: ContractAddress = GateUtils::eth_hoarder();
        let deposit_amt: Wad = (2 * WAD_ONE).into();

        // Kill the gate
        set_contract_address(SentinelUtils::admin());
        sentinel.kill_gate(eth);

        // Attempt to enter a killed gate should fail
        set_contract_address(SentinelUtils::mock_abbot());
        sentinel.preview_enter(eth, deposit_amt.val);
    }
}<|MERGE_RESOLUTION|>--- conflicted
+++ resolved
@@ -22,11 +22,7 @@
     use aura::tests::gate::utils::GateUtils;
     use aura::tests::sentinel::utils::SentinelUtils;
     use aura::tests::shrine::utils::ShrineUtils;
-<<<<<<< HEAD
-    use aura::tests::test_utils;
-=======
     use aura::tests::common;
->>>>>>> 62ffdc43
 
     #[test]
     #[available_gas(10000000000)]
@@ -251,11 +247,7 @@
     #[should_panic(expected: ('Caller missing role', 'ENTRYPOINT_FAILED'))]
     fn test_set_yang_asset_max_unauthed() {
         let (sentinel, shrine, eth, eth_gate) = SentinelUtils::deploy_sentinel_with_eth_gate();
-<<<<<<< HEAD
-        set_contract_address(test_utils::badguy());
-=======
         set_contract_address(common::badguy());
->>>>>>> 62ffdc43
         sentinel.set_yang_asset_max(eth, SentinelUtils::ETH_ASSET_MAX);
     }
 
@@ -274,13 +266,8 @@
         set_contract_address(SentinelUtils::mock_abbot());
 
         let preview_yang_amt: Wad = sentinel.preview_enter(eth, deposit_amt.val);
-<<<<<<< HEAD
-        let yang_amt: Wad = sentinel.enter(eth, user, test_utils::TROVE_1, deposit_amt.val);
-        shrine.deposit(eth, test_utils::TROVE_1, yang_amt);
-=======
         let yang_amt: Wad = sentinel.enter(eth, user, common::TROVE_1, deposit_amt.val);
         shrine.deposit(eth, common::TROVE_1, yang_amt);
->>>>>>> 62ffdc43
 
         assert(preview_yang_amt == yang_amt, 'Wrong preview enter yang amt');
         assert(yang_amt == deposit_amt, 'Wrong yang bal after enter');
@@ -293,21 +280,12 @@
             'Wrong eth bal after enter'
         );
         assert(
-<<<<<<< HEAD
-            shrine.get_deposit(eth, test_utils::TROVE_1) == yang_amt, 'Wrong yang bal in shrine'
-        );
-
-        let preview_eth_amt: u128 = sentinel.preview_exit(eth, WAD_ONE.into());
-        let eth_amt: u128 = sentinel.exit(eth, user, test_utils::TROVE_1, WAD_ONE.into());
-        shrine.withdraw(eth, test_utils::TROVE_1, WAD_ONE.into());
-=======
             shrine.get_deposit(eth, common::TROVE_1) == yang_amt, 'Wrong yang bal in shrine'
         );
 
         let preview_eth_amt: u128 = sentinel.preview_exit(eth, WAD_ONE.into());
         let eth_amt: u128 = sentinel.exit(eth, user, common::TROVE_1, WAD_ONE.into());
         shrine.withdraw(eth, common::TROVE_1, WAD_ONE.into());
->>>>>>> 62ffdc43
 
         assert(preview_eth_amt == eth_amt, 'Wrong preview exit eth amt');
         assert(eth_amt == WAD_ONE, 'Wrong yang bal after exit');
@@ -320,11 +298,7 @@
             'Wrong eth bal after exit'
         );
         assert(
-<<<<<<< HEAD
-            shrine.get_deposit(eth, test_utils::TROVE_1) == yang_amt - WAD_ONE.into(),
-=======
             shrine.get_deposit(eth, common::TROVE_1) == yang_amt - WAD_ONE.into(),
->>>>>>> 62ffdc43
             'Wrong yang bal in shrine'
         );
     }
@@ -354,11 +328,7 @@
 
         set_contract_address(SentinelUtils::mock_abbot());
 
-<<<<<<< HEAD
-        sentinel.enter(eth, user, test_utils::TROVE_1, deposit_amt.val);
-=======
         sentinel.enter(eth, user, common::TROVE_1, deposit_amt.val);
->>>>>>> 62ffdc43
     }
 
     #[test]
@@ -373,11 +343,7 @@
         set_contract_address(SentinelUtils::mock_abbot());
 
         sentinel
-<<<<<<< HEAD
-            .enter(contract_address_const::<0xf00>(), user, test_utils::TROVE_1, deposit_amt.val);
-=======
             .enter(contract_address_const::<0xf00>(), user, common::TROVE_1, deposit_amt.val);
->>>>>>> 62ffdc43
     }
 
     #[test]
@@ -392,11 +358,7 @@
 
         set_contract_address(SentinelUtils::mock_abbot());
 
-<<<<<<< HEAD
-        sentinel.enter(eth, user, test_utils::TROVE_1, deposit_amt.val);
-=======
         sentinel.enter(eth, user, common::TROVE_1, deposit_amt.val);
->>>>>>> 62ffdc43
     }
 
     #[test]
@@ -410,11 +372,7 @@
         set_contract_address(SentinelUtils::mock_abbot());
 
         sentinel
-<<<<<<< HEAD
-            .exit(contract_address_const::<0xf00>(), user, test_utils::TROVE_1, WAD_ONE.into());
-=======
             .exit(contract_address_const::<0xf00>(), user, common::TROVE_1, WAD_ONE.into());
->>>>>>> 62ffdc43
     }
 
     #[test]
@@ -433,11 +391,7 @@
 
         sentinel
             .exit(
-<<<<<<< HEAD
-                eth, user, test_utils::TROVE_1, WAD_ONE.into()
-=======
                 eth, user, common::TROVE_1, WAD_ONE.into()
->>>>>>> 62ffdc43
             ); // User does not have any yang to exit
     }
 
@@ -451,13 +405,8 @@
 
         let deposit_amt: Wad = (2 * WAD_ONE).into();
 
-<<<<<<< HEAD
-        set_contract_address(test_utils::badguy());
-        let yang_amt: Wad = sentinel.enter(eth, user, test_utils::TROVE_1, deposit_amt.val);
-=======
         set_contract_address(common::badguy());
         let yang_amt: Wad = sentinel.enter(eth, user, common::TROVE_1, deposit_amt.val);
->>>>>>> 62ffdc43
     }
 
     #[test]
@@ -468,13 +417,8 @@
 
         let user: ContractAddress = GateUtils::eth_hoarder();
 
-<<<<<<< HEAD
-        set_contract_address(test_utils::badguy());
-        let eth_amt: u128 = sentinel.exit(eth, user, test_utils::TROVE_1, WAD_ONE.into());
-=======
         set_contract_address(common::badguy());
         let eth_amt: u128 = sentinel.exit(eth, user, common::TROVE_1, WAD_ONE.into());
->>>>>>> 62ffdc43
     }
 
 
@@ -494,11 +438,7 @@
 
         // Attempt to enter a killed gate should fail
         set_contract_address(SentinelUtils::mock_abbot());
-<<<<<<< HEAD
-        sentinel.enter(eth, user, test_utils::TROVE_1, deposit_amt.val);
-=======
         sentinel.enter(eth, user, common::TROVE_1, deposit_amt.val);
->>>>>>> 62ffdc43
     }
 
     #[test]
@@ -516,13 +456,8 @@
 
         set_contract_address(SentinelUtils::mock_abbot());
 
-<<<<<<< HEAD
-        let yang_amt: Wad = sentinel.enter(eth, user, test_utils::TROVE_1, deposit_amt.val);
-        shrine.deposit(eth, test_utils::TROVE_1, yang_amt);
-=======
         let yang_amt: Wad = sentinel.enter(eth, user, common::TROVE_1, deposit_amt.val);
         shrine.deposit(eth, common::TROVE_1, yang_amt);
->>>>>>> 62ffdc43
 
         // Killing the gate 
         set_contract_address(SentinelUtils::admin());
@@ -530,11 +465,7 @@
 
         // Exiting
         set_contract_address(SentinelUtils::mock_abbot());
-<<<<<<< HEAD
-        sentinel.exit(eth, user, test_utils::TROVE_1, yang_amt);
-=======
         sentinel.exit(eth, user, common::TROVE_1, yang_amt);
->>>>>>> 62ffdc43
     }
 
     #[test]
