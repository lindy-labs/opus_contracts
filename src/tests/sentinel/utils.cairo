--- conflicted
+++ resolved
@@ -127,11 +127,8 @@
         token_class: Option<ContractClass>,
         gate_class: Option<ContractClass>,
     ) -> (ContractAddress, IGateDispatcher) {
-<<<<<<< HEAD
-        let eth: ContractAddress = gate_utils::eth_token_deploy(token_class);
-=======
-        let eth: ContractAddress = common::eth_token_deploy();
->>>>>>> 026f6957
+        let eth: ContractAddress = common::eth_token_deploy(token_class);
+
         let eth_gate: ContractAddress = gate_utils::gate_deploy(
             eth, shrine_addr, sentinel.contract_address, gate_class
         );
@@ -139,11 +136,7 @@
         let eth_erc20 = IERC20Dispatcher { contract_address: eth };
 
         // Transferring the initial deposit amounts to `admin()`
-<<<<<<< HEAD
-        start_prank(CheatTarget::One(eth), gate_utils::eth_hoarder());
-=======
-        set_contract_address(common::eth_hoarder());
->>>>>>> 026f6957
+        start_prank(CheatTarget::One(eth), common::eth_hoarder());
         eth_erc20.transfer(admin(), sentinel_contract::INITIAL_DEPOSIT_AMT.into());
         start_prank(CheatTarget::One(eth), admin());
         eth_erc20.approve(sentinel.contract_address, sentinel_contract::INITIAL_DEPOSIT_AMT.into());
@@ -172,11 +165,7 @@
         token_class: Option<ContractClass>,
         gate_class: Option<ContractClass>,
     ) -> (ContractAddress, IGateDispatcher) {
-<<<<<<< HEAD
-        let wbtc: ContractAddress = gate_utils::wbtc_token_deploy(token_class);
-=======
-        let wbtc: ContractAddress = common::wbtc_token_deploy();
->>>>>>> 026f6957
+        let wbtc: ContractAddress = common::wbtc_token_deploy(token_class);
         let wbtc_gate: ContractAddress = gate_utils::gate_deploy(
             wbtc, shrine_addr, sentinel.contract_address, gate_class
         );
@@ -184,11 +173,7 @@
         let wbtc_erc20 = IERC20Dispatcher { contract_address: wbtc };
 
         // Transferring the initial deposit amounts to `admin()`
-<<<<<<< HEAD
-        start_prank(CheatTarget::One(wbtc), gate_utils::wbtc_hoarder());
-=======
-        set_contract_address(common::wbtc_hoarder());
->>>>>>> 026f6957
+        start_prank(CheatTarget::One(wbtc), common::wbtc_hoarder());
         wbtc_erc20.transfer(admin(), sentinel_contract::INITIAL_DEPOSIT_AMT.into());
         start_prank(CheatTarget::One(wbtc), admin());
         wbtc_erc20
