mod pragma_utils {
    use debug::PrintTrait;
    use opus::core::roles::{pragma_roles, shrine_roles};
    use opus::external::pragma::pragma as pragma_contract;
    use opus::interfaces::IERC20::{IERC20Dispatcher, IERC20DispatcherTrait};
    use opus::interfaces::IGate::{IGateDispatcher, IGateDispatcherTrait};
    use opus::interfaces::IOracle::{IOracleDispatcher, IOracleDispatcherTrait};
    use opus::interfaces::IPragma::{IPragmaDispatcher, IPragmaDispatcherTrait};
    use opus::interfaces::IShrine::{IShrineDispatcher, IShrineDispatcherTrait};
    use opus::interfaces::external::{IPragmaOracleDispatcher, IPragmaOracleDispatcherTrait};
<<<<<<< HEAD
    use opus::mock::mock_pragma::{IMockPragmaDispatcher, IMockPragmaDispatcherTrait};
    use opus::tests::sentinel::utils::sentinel_utils;
    use opus::tests::shrine::utils::shrine_utils;
=======
    use opus::tests::external::mock_pragma::mock_pragma as mock_pragma_contract;
    use opus::tests::external::mock_pragma::{IMockPragmaDispatcher, IMockPragmaDispatcherTrait};
    use opus::tests::seer::utils::seer_utils::{ETH_INIT_PRICE, WBTC_INIT_PRICE};
>>>>>>> 026f6957
    use opus::types::pragma::PricesResponse;
    use opus::utils::access_control::{IAccessControlDispatcher, IAccessControlDispatcherTrait};
    use opus::utils::math::pow;
    use opus::utils::wadray::{Wad, WAD_DECIMALS, WAD_SCALE};
    use opus::utils::wadray;

    use snforge_std::{
        declare, ContractClass, ContractClassTrait, start_prank, stop_prank, CheatTarget
    };
    use starknet::contract_address::ContractAddressZeroable;
    use starknet::{
        ContractAddress, contract_address_to_felt252, contract_address_try_from_felt252,
        get_block_timestamp,
    };

    //
    // Constants
    //

    const FRESHNESS_THRESHOLD: u64 = consteval_int!(30 * 60); // 30 minutes * 60 seconds
    const SOURCES_THRESHOLD: u64 = 3;
    const UPDATE_FREQUENCY: u64 = consteval_int!(10 * 60); // 10 minutes * 60 seconds
    const DEFAULT_NUM_SOURCES: u256 = 5;
    const ETH_USD_PAIR_ID: u256 = 'ETH/USD';
    const WBTC_USD_PAIR_ID: u256 = 'BTC/USD';
    const PEPE_USD_PAIR_ID: u256 = 'PEPE/USD';
    const PRAGMA_DECIMALS: u8 = 8;

    //
    // Constant addresses
    //

    #[inline(always)]
    fn admin() -> ContractAddress {
        contract_address_try_from_felt252('pragma owner').unwrap()
    }

    //
    // Test setup helpers
    //

    fn mock_pragma_deploy(mock_pragma_class: Option<ContractClass>) -> IMockPragmaDispatcher {
        let mut calldata: Array<felt252> = ArrayTrait::new();

        let mock_pragma_class = match mock_pragma_class {
            Option::Some(class) => class,
            Option::None => declare('mock_pragma'),
        };

        let mock_pragma_addr = mock_pragma_class.deploy(@calldata).expect('failed deploy pragma');

        IMockPragmaDispatcher { contract_address: mock_pragma_addr }
    }

<<<<<<< HEAD
    fn pragma_deploy(
        pragma_class: Option<ContractClass>, mock_pragma_class: Option<ContractClass>
    ) -> (IShrineDispatcher, IPragmaDispatcher, ISentinelDispatcher, IMockPragmaDispatcher,) {
        let (sentinel, shrine_addr) = sentinel_utils::deploy_sentinel(Option::None, Option::None);
        pragma_deploy_with_shrine(sentinel, shrine_addr, pragma_class, mock_pragma_class)
    }

    fn pragma_deploy_with_shrine(
        sentinel: ISentinelDispatcher,
        shrine_addr: ContractAddress,
        pragma_class: Option<ContractClass>,
        mock_pragma_class: Option<ContractClass>
    ) -> (IShrineDispatcher, IPragmaDispatcher, ISentinelDispatcher, IMockPragmaDispatcher,) {
        let mock_pragma: IMockPragmaDispatcher = mock_pragma_deploy(mock_pragma_class);

        let admin: ContractAddress = admin();

        let calldata: Array<felt252> = array![
            contract_address_to_felt252(admin),
=======
    fn pragma_deploy() -> (IPragmaDispatcher, IMockPragmaDispatcher) {
        let mock_pragma: IMockPragmaDispatcher = mock_pragma_deploy();
        let mut calldata: Array<felt252> = array![
            contract_address_to_felt252(admin()),
>>>>>>> 026f6957
            contract_address_to_felt252(mock_pragma.contract_address),
            FRESHNESS_THRESHOLD.into(),
            SOURCES_THRESHOLD.into(),
        ];

        let pragma_class = match pragma_class {
            Option::Some(class) => class,
            Option::None => declare('pragma'),
        };

        let pragma_addr = pragma_class.deploy(@calldata).expect('failed deploy pragma');

<<<<<<< HEAD
        // Grant necessary roles
        let shrine_ac = IAccessControlDispatcher { contract_address: shrine_addr };
        start_prank(CheatTarget::One(shrine_addr), shrine_utils::admin());
        shrine_ac.grant_role(shrine_roles::oracle(), pragma_addr);
        stop_prank(CheatTarget::One(shrine_addr));

        let shrine = IShrineDispatcher { contract_address: shrine_addr };
        let pragma = IPragmaDispatcher { contract_address: pragma_addr };

        (shrine, pragma, sentinel, mock_pragma)
    }

    fn pragma_with_yangs(
        token_class: Option<ContractClass>,
        pragma_class: Option<ContractClass>,
        mock_pragma_class: Option<ContractClass>,
    ) -> (
        IShrineDispatcher,
        IPragmaDispatcher,
        ISentinelDispatcher,
        IMockPragmaDispatcher,
        Span<ContractAddress>, // yang addresses
        Span<IGateDispatcher>
    ) {
        let (shrine, pragma, sentinel, mock_pragma) = pragma_deploy(
            pragma_class, mock_pragma_class
        );

        let gate_class = declare('gate');

        let (eth_token_addr, eth_gate) = sentinel_utils::add_eth_yang(
            sentinel, shrine.contract_address, token_class, Option::Some(gate_class)
        );
        let (wbtc_token_addr, wbtc_gate) = sentinel_utils::add_wbtc_yang(
            sentinel, shrine.contract_address, token_class, Option::Some(gate_class)
        );

        let mut yangs: Array<ContractAddress> = array![eth_token_addr, wbtc_token_addr];
        let mut gates: Array<IGateDispatcher> = array![eth_gate, wbtc_gate];

        add_yangs_to_pragma(pragma, yangs.span());

        (shrine, pragma, sentinel, mock_pragma, yangs.span(), gates.span())
    }

    fn add_yangs_to_pragma(pragma: IPragmaDispatcher, yangs: Span<ContractAddress>) {
        start_prank(CheatTarget::One(pragma.contract_address), admin());
=======
        let pragma = IPragmaDispatcher { contract_address: pragma_addr };

        set_contract_address(ContractAddressZeroable::zero());
        (pragma, mock_pragma)
    }

    fn add_yangs_to_pragma(pragma: IPragmaDispatcher, yangs: Span<ContractAddress>) {
        let eth_yang = *yangs.at(0);
        let wbtc_yang = *yangs.at(1);

        // add_yang does an assert on the response decimals, so we
        // need to provide a valid mock response for it to pass
        let oracle = IOracleDispatcher { contract_address: pragma.contract_address };
        let mock_pragma = IMockPragmaDispatcher { contract_address: oracle.get_oracle() };
        mock_valid_price_update(
            mock_pragma, eth_yang, ETH_INIT_PRICE.into(), get_block_timestamp()
        );
        mock_valid_price_update(
            mock_pragma, wbtc_yang, WBTC_INIT_PRICE.into(), get_block_timestamp()
        );

        set_contract_address(admin());
>>>>>>> 026f6957

        // Add yangs to Pragma
        pragma.set_yang_pair_id(eth_yang, ETH_USD_PAIR_ID);
        pragma.set_yang_pair_id(wbtc_yang, WBTC_USD_PAIR_ID);

        stop_prank(CheatTarget::One(pragma.contract_address));
    }

    //
    // Helpers
    //

    fn convert_price_to_pragma_scale(price: Wad) -> u128 {
        let scale: u128 = pow(10_u128, WAD_DECIMALS - PRAGMA_DECIMALS);
        price.val / scale
    }

    fn get_pair_id_for_yang(yang: ContractAddress) -> u256 {
        let erc20 = IERC20Dispatcher { contract_address: yang };
        let symbol: felt252 = erc20.symbol();

        if symbol == 'ETH' {
            ETH_USD_PAIR_ID
        } else if symbol == 'WBTC' {
            WBTC_USD_PAIR_ID
        } else if symbol == 'PEPE' {
            PEPE_USD_PAIR_ID
        } else {
            0
        }
    }

    // Helper function to add a valid price update to the mock Pragma oracle
    // using default values for decimals and number of sources.
    fn mock_valid_price_update(
        mock_pragma: IMockPragmaDispatcher, yang: ContractAddress, price: Wad, timestamp: u64
    ) {
        let response = PricesResponse {
            price: convert_price_to_pragma_scale(price).into(),
            decimals: PRAGMA_DECIMALS.into(),
            last_updated_timestamp: timestamp.into(),
            num_sources_aggregated: DEFAULT_NUM_SOURCES,
        };
        let pair_id: u256 = get_pair_id_for_yang(yang);
        mock_pragma.next_get_data_median(pair_id, response);
    }
}<|MERGE_RESOLUTION|>--- conflicted
+++ resolved
@@ -8,15 +8,12 @@
     use opus::interfaces::IPragma::{IPragmaDispatcher, IPragmaDispatcherTrait};
     use opus::interfaces::IShrine::{IShrineDispatcher, IShrineDispatcherTrait};
     use opus::interfaces::external::{IPragmaOracleDispatcher, IPragmaOracleDispatcherTrait};
-<<<<<<< HEAD
-    use opus::mock::mock_pragma::{IMockPragmaDispatcher, IMockPragmaDispatcherTrait};
+    use opus::mock::mock_pragma::{
+        mock_pragma as mock_pragma_contract, IMockPragmaDispatcher, IMockPragmaDispatcherTrait
+    };
+    use opus::tests::seer::utils::seer_utils::{ETH_INIT_PRICE, WBTC_INIT_PRICE};
     use opus::tests::sentinel::utils::sentinel_utils;
     use opus::tests::shrine::utils::shrine_utils;
-=======
-    use opus::tests::external::mock_pragma::mock_pragma as mock_pragma_contract;
-    use opus::tests::external::mock_pragma::{IMockPragmaDispatcher, IMockPragmaDispatcherTrait};
-    use opus::tests::seer::utils::seer_utils::{ETH_INIT_PRICE, WBTC_INIT_PRICE};
->>>>>>> 026f6957
     use opus::types::pragma::PricesResponse;
     use opus::utils::access_control::{IAccessControlDispatcher, IAccessControlDispatcherTrait};
     use opus::utils::math::pow;
@@ -71,32 +68,12 @@
         IMockPragmaDispatcher { contract_address: mock_pragma_addr }
     }
 
-<<<<<<< HEAD
     fn pragma_deploy(
         pragma_class: Option<ContractClass>, mock_pragma_class: Option<ContractClass>
-    ) -> (IShrineDispatcher, IPragmaDispatcher, ISentinelDispatcher, IMockPragmaDispatcher,) {
-        let (sentinel, shrine_addr) = sentinel_utils::deploy_sentinel(Option::None, Option::None);
-        pragma_deploy_with_shrine(sentinel, shrine_addr, pragma_class, mock_pragma_class)
-    }
-
-    fn pragma_deploy_with_shrine(
-        sentinel: ISentinelDispatcher,
-        shrine_addr: ContractAddress,
-        pragma_class: Option<ContractClass>,
-        mock_pragma_class: Option<ContractClass>
-    ) -> (IShrineDispatcher, IPragmaDispatcher, ISentinelDispatcher, IMockPragmaDispatcher,) {
+    ) -> (IPragmaDispatcher, IMockPragmaDispatcher) {
         let mock_pragma: IMockPragmaDispatcher = mock_pragma_deploy(mock_pragma_class);
-
-        let admin: ContractAddress = admin();
-
-        let calldata: Array<felt252> = array![
-            contract_address_to_felt252(admin),
-=======
-    fn pragma_deploy() -> (IPragmaDispatcher, IMockPragmaDispatcher) {
-        let mock_pragma: IMockPragmaDispatcher = mock_pragma_deploy();
         let mut calldata: Array<felt252> = array![
             contract_address_to_felt252(admin()),
->>>>>>> 026f6957
             contract_address_to_felt252(mock_pragma.contract_address),
             FRESHNESS_THRESHOLD.into(),
             SOURCES_THRESHOLD.into(),
@@ -109,58 +86,8 @@
 
         let pragma_addr = pragma_class.deploy(@calldata).expect('failed deploy pragma');
 
-<<<<<<< HEAD
-        // Grant necessary roles
-        let shrine_ac = IAccessControlDispatcher { contract_address: shrine_addr };
-        start_prank(CheatTarget::One(shrine_addr), shrine_utils::admin());
-        shrine_ac.grant_role(shrine_roles::oracle(), pragma_addr);
-        stop_prank(CheatTarget::One(shrine_addr));
-
-        let shrine = IShrineDispatcher { contract_address: shrine_addr };
         let pragma = IPragmaDispatcher { contract_address: pragma_addr };
 
-        (shrine, pragma, sentinel, mock_pragma)
-    }
-
-    fn pragma_with_yangs(
-        token_class: Option<ContractClass>,
-        pragma_class: Option<ContractClass>,
-        mock_pragma_class: Option<ContractClass>,
-    ) -> (
-        IShrineDispatcher,
-        IPragmaDispatcher,
-        ISentinelDispatcher,
-        IMockPragmaDispatcher,
-        Span<ContractAddress>, // yang addresses
-        Span<IGateDispatcher>
-    ) {
-        let (shrine, pragma, sentinel, mock_pragma) = pragma_deploy(
-            pragma_class, mock_pragma_class
-        );
-
-        let gate_class = declare('gate');
-
-        let (eth_token_addr, eth_gate) = sentinel_utils::add_eth_yang(
-            sentinel, shrine.contract_address, token_class, Option::Some(gate_class)
-        );
-        let (wbtc_token_addr, wbtc_gate) = sentinel_utils::add_wbtc_yang(
-            sentinel, shrine.contract_address, token_class, Option::Some(gate_class)
-        );
-
-        let mut yangs: Array<ContractAddress> = array![eth_token_addr, wbtc_token_addr];
-        let mut gates: Array<IGateDispatcher> = array![eth_gate, wbtc_gate];
-
-        add_yangs_to_pragma(pragma, yangs.span());
-
-        (shrine, pragma, sentinel, mock_pragma, yangs.span(), gates.span())
-    }
-
-    fn add_yangs_to_pragma(pragma: IPragmaDispatcher, yangs: Span<ContractAddress>) {
-        start_prank(CheatTarget::One(pragma.contract_address), admin());
-=======
-        let pragma = IPragmaDispatcher { contract_address: pragma_addr };
-
-        set_contract_address(ContractAddressZeroable::zero());
         (pragma, mock_pragma)
     }
 
@@ -179,13 +106,10 @@
             mock_pragma, wbtc_yang, WBTC_INIT_PRICE.into(), get_block_timestamp()
         );
 
-        set_contract_address(admin());
->>>>>>> 026f6957
-
         // Add yangs to Pragma
+        start_prank(CheatTarget::One(pragma.contract_address), admin());
         pragma.set_yang_pair_id(eth_yang, ETH_USD_PAIR_ID);
         pragma.set_yang_pair_id(wbtc_yang, WBTC_USD_PAIR_ID);
-
         stop_prank(CheatTarget::One(pragma.contract_address));
     }
 
