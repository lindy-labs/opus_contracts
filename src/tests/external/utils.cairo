--- conflicted
+++ resolved
@@ -12,13 +12,9 @@
         mock_pragma as mock_pragma_contract, IMockPragmaDispatcher, IMockPragmaDispatcherTrait
     };
     use opus::tests::seer::utils::seer_utils::{ETH_INIT_PRICE, WBTC_INIT_PRICE};
-<<<<<<< HEAD
-    use opus::types::pragma::PragmaPricesResponse;
-=======
     use opus::tests::sentinel::utils::sentinel_utils;
     use opus::tests::shrine::utils::shrine_utils;
-    use opus::types::pragma::PricesResponse;
->>>>>>> b6f97994
+    use opus::types::pragma::PragmaPricesResponse;
     use opus::utils::access_control::{IAccessControlDispatcher, IAccessControlDispatcherTrait};
     use opus::utils::math::pow;
     use opus::utils::wadray::{Wad, WAD_DECIMALS, WAD_SCALE};
