mod test_equalizer {
    use cmp::min;
    use debug::PrintTrait;
    use integer::BoundedU128;
    use opus::core::equalizer::equalizer as equalizer_contract;
    use opus::core::roles::equalizer_roles;
    use opus::core::shrine::shrine;
    use opus::interfaces::IAllocator::{IAllocatorDispatcher, IAllocatorDispatcherTrait};
    use opus::interfaces::IEqualizer::{IEqualizerDispatcher, IEqualizerDispatcherTrait};
    use opus::interfaces::IShrine::{IShrineDispatcher, IShrineDispatcherTrait};
    use opus::tests::common;
    use opus::tests::equalizer::utils::equalizer_utils;
    use opus::tests::shrine::utils::shrine_utils;
    use opus::utils::access_control::{IAccessControlDispatcher, IAccessControlDispatcherTrait};
    use opus::utils::wadray::{Ray, Wad, WadZeroable, WAD_ONE};
    use opus::utils::wadray;
    use opus::utils::wadray_signed::SignedWad;
    use opus::utils::wadray_signed;

    use snforge_std::{declare, start_prank, stop_prank, CheatTarget};
    use starknet::testing::{set_block_timestamp};
    use starknet::{ContractAddress, get_block_timestamp};

    #[test]
    fn test_equalizer_deploy() {
<<<<<<< HEAD
        let (shrine, equalizer, allocator) = equalizer_utils::equalizer_deploy(Option::None);
=======
        let (_, equalizer, allocator) = equalizer_utils::equalizer_deploy();
>>>>>>> eea074b8

        assert(equalizer.get_allocator() == allocator.contract_address, 'wrong allocator address');

        let equalizer_ac = IAccessControlDispatcher {
            contract_address: equalizer.contract_address
        };
        let admin = shrine_utils::admin();
        assert(equalizer_ac.get_admin() == admin, 'wrong admin');
        assert(
            equalizer_ac.get_roles(admin) == equalizer_roles::default_admin_role(), 'wrong role'
        );
        assert(equalizer_ac.has_role(equalizer_roles::SET_ALLOCATOR, admin), 'role not granted');
    }

    #[test]
    fn test_equalize_pass() {
<<<<<<< HEAD
        let (shrine, equalizer, allocator) = equalizer_utils::equalizer_deploy(Option::None);
=======
        let (shrine, equalizer, _) = equalizer_utils::equalizer_deploy();
>>>>>>> eea074b8

        let surplus: Wad = (500 * WAD_ONE).into();
        start_prank(CheatTarget::One(shrine.contract_address), shrine_utils::admin());
        shrine.adjust_budget(surplus.into());
        assert(shrine.get_budget() == surplus.into(), 'sanity check');

        let before_total_yin = shrine.get_total_yin();
        let before_equalizer_yin: Wad = shrine.get_yin(equalizer.contract_address);

        let minted_surplus: Wad = equalizer.equalize();
        assert(surplus == minted_surplus, 'surplus mismatch');

        let after_equalizer_yin: Wad = shrine.get_yin(equalizer.contract_address);
        assert(after_equalizer_yin == before_equalizer_yin + surplus, 'surplus not received');

        // Check remaining surplus
        assert(shrine.get_budget().is_zero(), 'surplus should be zeroed');

        assert(shrine.get_total_yin() == before_total_yin + minted_surplus, 'wrong total yin');

        let mut expected_events: Span<equalizer_contract::Event> = array![
            equalizer_contract::Event::Equalize(
                equalizer_contract::Equalize { yin_amt: surplus.into() }
            ),
        ]
            .span();
        //common::assert_events_emitted(equalizer.contract_address, expected_events, Option::None);

        // Assert that calling equalize again passes when budget is zero
        assert(equalizer.equalize().is_zero(), 'minted surplus should be zero');

        // Create a deficit
        let deficit = SignedWad { val: (500 * WAD_ONE), sign: true };
        shrine.adjust_budget(deficit);

        assert(equalizer.equalize().is_zero(), 'minted surplus should be zero');
    }

    #[test]
    fn test_allocate_pass() {
<<<<<<< HEAD
        let (shrine, equalizer, allocator) = equalizer_utils::equalizer_deploy(Option::None);
=======
        let (shrine, equalizer, _) = equalizer_utils::equalizer_deploy();
>>>>>>> eea074b8

        // Simulate minted surplus by injecting to Equalizer directly
        start_prank(CheatTarget::Multiple(array![shrine.contract_address]), shrine_utils::admin());
        let surplus: Wad = (1000 * WAD_ONE + 123).into();
        shrine.inject(equalizer.contract_address, surplus);

        let recipients = equalizer_utils::initial_recipients();
        let percentages = equalizer_utils::initial_percentages();

        let mut tokens: Array<ContractAddress> = array![shrine.contract_address];
        let mut before_balances = common::get_token_balances(tokens.span(), recipients);
        let mut before_yin_balances = *before_balances.pop_front().unwrap();

        stop_prank(CheatTarget::One(shrine.contract_address));

        equalizer.allocate();

        let mut after_balances = common::get_token_balances(tokens.span(), recipients);
        let mut after_yin_balances = *after_balances.pop_front().unwrap();

        let mut allocated = WadZeroable::zero();
        let mut percentages_copy = percentages;
        loop {
            match percentages_copy.pop_front() {
                Option::Some(percentage) => {
                    let expected_increment = wadray::rmul_rw(*percentage, surplus);
                    // sanity check
                    assert(expected_increment.is_non_zero(), 'increment is zero');

                    let before_yin_bal = *before_yin_balances.pop_front().unwrap();
                    let after_yin_bal = *after_yin_balances.pop_front().unwrap();
                    assert(
                        after_yin_bal == before_yin_bal + expected_increment.val,
                        'wrong recipient balance'
                    );

                    allocated += expected_increment;
                },
                Option::None => { break; }
            };
        };
        assert(
            surplus == allocated + shrine.get_yin(equalizer.contract_address), 'allocated mismatch'
        );

        let mut expected_events: Span<equalizer_contract::Event> = array![
            equalizer_contract::Event::Allocate(
                equalizer_contract::Allocate { recipients, percentages, amount: allocated }
            ),
        ]
            .span();
    //common::assert_events_emitted(equalizer.contract_address, expected_events, Option::None);
    }

    #[test]
    fn test_allocate_zero_amount_pass() {
        let (shrine, equalizer, _) = equalizer_utils::equalizer_deploy(Option::None);

        assert(shrine.get_yin(equalizer.contract_address).is_zero(), 'sanity check');

        equalizer.allocate();
    }

    #[test]
    fn test_normalize_pass() {
        let (shrine, equalizer, _) = equalizer_utils::equalizer_deploy(Option::None);

        let inject_amt: Wad = (5000 * WAD_ONE).into();
        let mut normalize_amts: Span<Wad> = array![
            WadZeroable::zero(),
            (inject_amt.val - 1).into(),
            inject_amt,
            (inject_amt.val + 1).into(), // exceeds deficit, but should be capped in `normalize`
        ]
            .span();

        let admin: ContractAddress = shrine_utils::admin();
        start_prank(
            CheatTarget::Multiple(array![shrine.contract_address, equalizer.contract_address]),
            admin
        );

        loop {
            match normalize_amts.pop_front() {
                Option::Some(normalize_amt) => {
                    // Create the deficit
                    let deficit = SignedWad { val: inject_amt.val, sign: true };
                    shrine.adjust_budget(deficit);
                    assert(shrine.get_budget() == deficit, 'sanity check #1');

                    // Mint the deficit amount to the admin
                    shrine.inject(admin, inject_amt);

                    //common::drop_all_events(equalizer.contract_address);

                    let normalized_amt: Wad = equalizer.normalize(*normalize_amt);

                    let expected_normalized_amt: Wad = min(deficit.val.into(), *normalize_amt);
                    assert(normalized_amt == expected_normalized_amt, 'wrong normalized amt');
                    assert(
                        shrine.get_budget() == deficit + expected_normalized_amt.into(),
                        'wrong remaining deficit'
                    );

                    // Event is emitted only if non-zero amount of deficit was wiped
                    if expected_normalized_amt.is_non_zero() {
                        let mut expected_events: Span<equalizer_contract::Event> = array![
                            equalizer_contract::Event::Normalize(
                                equalizer_contract::Normalize {
                                    caller: admin, yin_amt: expected_normalized_amt
                                }
                            ),
                        ]
                            .span();
                    // common::assert_events_emitted(
                    //     equalizer.contract_address, expected_events, Option::None
                    // );
                    }

                    // Reset by normalizing all remaining deficit
                    equalizer.normalize(BoundedU128::max().into());

                    assert(shrine.get_budget().is_zero(), 'sanity check #2');

                    // Assert nothing happens if we try to normalize again
                    equalizer.normalize(BoundedU128::max().into());

                    assert(shrine.get_budget().is_zero(), 'sanity check #3');
                },
                Option::None => { break; }
            };
        };
    }

    #[test]
    fn test_set_allocator_pass() {
<<<<<<< HEAD
        let allocator_class = Option::Some(declare('allocator'));
        let (shrine, equalizer, allocator) = equalizer_utils::equalizer_deploy(allocator_class);
=======
        let (_, equalizer, allocator) = equalizer_utils::equalizer_deploy();
>>>>>>> eea074b8
        let new_recipients = equalizer_utils::new_recipients();
        let mut new_percentages = equalizer_utils::new_percentages();
        let new_allocator = equalizer_utils::allocator_deploy(
            new_recipients, new_percentages, allocator_class
        );

        start_prank(CheatTarget::One(equalizer.contract_address), shrine_utils::admin());
        equalizer.set_allocator(new_allocator.contract_address);

        // Check allocator is updated
        assert(
            equalizer.get_allocator() == new_allocator.contract_address, 'allocator not updated'
        );

        let mut expected_events: Span<equalizer_contract::Event> = array![
            equalizer_contract::Event::AllocatorUpdated(
                equalizer_contract::AllocatorUpdated {
                    old_address: allocator.contract_address,
                    new_address: new_allocator.contract_address
                }
            ),
        ]
            .span();
    //common::assert_events_emitted(equalizer.contract_address, expected_events, Option::None);
    }

    #[test]
    #[should_panic(expected: ('Caller missing role',))]
    fn test_set_allocator_fail() {
        let allocator_class = Option::Some(declare('allocator'));
        let (_, equalizer, _) = equalizer_utils::equalizer_deploy(allocator_class);
        let new_allocator = equalizer_utils::allocator_deploy(
            equalizer_utils::new_recipients(), equalizer_utils::new_percentages(), allocator_class
        );

        start_prank(CheatTarget::One(equalizer.contract_address), common::badguy());
        equalizer.set_allocator(new_allocator.contract_address);
    }
}<|MERGE_RESOLUTION|>--- conflicted
+++ resolved
@@ -23,11 +23,7 @@
 
     #[test]
     fn test_equalizer_deploy() {
-<<<<<<< HEAD
-        let (shrine, equalizer, allocator) = equalizer_utils::equalizer_deploy(Option::None);
-=======
-        let (_, equalizer, allocator) = equalizer_utils::equalizer_deploy();
->>>>>>> eea074b8
+        let (_, equalizer, allocator) = equalizer_utils::equalizer_deploy(Option::None);
 
         assert(equalizer.get_allocator() == allocator.contract_address, 'wrong allocator address');
 
@@ -44,11 +40,7 @@
 
     #[test]
     fn test_equalize_pass() {
-<<<<<<< HEAD
-        let (shrine, equalizer, allocator) = equalizer_utils::equalizer_deploy(Option::None);
-=======
-        let (shrine, equalizer, _) = equalizer_utils::equalizer_deploy();
->>>>>>> eea074b8
+        let (shrine, equalizer, _) = equalizer_utils::equalizer_deploy(Option::None);
 
         let surplus: Wad = (500 * WAD_ONE).into();
         start_prank(CheatTarget::One(shrine.contract_address), shrine_utils::admin());
@@ -89,11 +81,7 @@
 
     #[test]
     fn test_allocate_pass() {
-<<<<<<< HEAD
-        let (shrine, equalizer, allocator) = equalizer_utils::equalizer_deploy(Option::None);
-=======
-        let (shrine, equalizer, _) = equalizer_utils::equalizer_deploy();
->>>>>>> eea074b8
+        let (shrine, equalizer, _) = equalizer_utils::equalizer_deploy(Option::None);
 
         // Simulate minted surplus by injecting to Equalizer directly
         start_prank(CheatTarget::Multiple(array![shrine.contract_address]), shrine_utils::admin());
@@ -230,12 +218,9 @@
 
     #[test]
     fn test_set_allocator_pass() {
-<<<<<<< HEAD
         let allocator_class = Option::Some(declare('allocator'));
-        let (shrine, equalizer, allocator) = equalizer_utils::equalizer_deploy(allocator_class);
-=======
-        let (_, equalizer, allocator) = equalizer_utils::equalizer_deploy();
->>>>>>> eea074b8
+        let (_, equalizer, allocator) = equalizer_utils::equalizer_deploy(allocator_class);
+
         let new_recipients = equalizer_utils::new_recipients();
         let mut new_percentages = equalizer_utils::new_percentages();
         let new_allocator = equalizer_utils::allocator_deploy(
