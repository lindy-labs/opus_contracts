mod test_equalizer {
    use cmp::min;
    use debug::PrintTrait;
    use integer::BoundedU128;
    use starknet::{ContractAddress, get_block_timestamp};
    use starknet::testing::{set_block_timestamp, set_contract_address};

    use opus::core::equalizer::equalizer as equalizer_contract;
    use opus::core::roles::equalizer_roles;
    use opus::core::shrine::shrine;

    use opus::interfaces::IAllocator::{IAllocatorDispatcher, IAllocatorDispatcherTrait};
    use opus::interfaces::IEqualizer::{IEqualizerDispatcher, IEqualizerDispatcherTrait};
    use opus::interfaces::IShrine::{IShrineDispatcher, IShrineDispatcherTrait};
    use opus::utils::access_control::{IAccessControlDispatcher, IAccessControlDispatcherTrait};
    use opus::utils::wadray;
    use opus::utils::wadray::{Ray, Wad, WadZeroable, WAD_ONE};
    use opus::utils::wadray_signed;
    use opus::utils::wadray_signed::SignedWad;

    use opus::tests::equalizer::utils::equalizer_utils;
    use opus::tests::shrine::utils::shrine_utils;
    use opus::tests::common;

    #[test]
    #[available_gas(20000000000)]
    fn test_equalizer_deploy() {
        let (shrine, equalizer, allocator) = equalizer_utils::equalizer_deploy();

        assert(equalizer.get_allocator() == allocator.contract_address, 'wrong allocator address');

        let equalizer_ac = IAccessControlDispatcher {
            contract_address: equalizer.contract_address
        };
        let admin = shrine_utils::admin();
        assert(equalizer_ac.get_admin() == admin, 'wrong admin');
        assert(
            equalizer_ac.get_roles(admin) == equalizer_roles::default_admin_role(), 'wrong role'
        );
        assert(equalizer_ac.has_role(equalizer_roles::SET_ALLOCATOR, admin), 'role not granted');
    }

    #[test]
    #[available_gas(20000000000)]
    fn test_equalize_pass() {
        let (shrine, equalizer, allocator) = equalizer_utils::equalizer_deploy();

        let surplus: Wad = (500 * WAD_ONE).into();
        set_contract_address(shrine_utils::admin());
        shrine.adjust_budget(surplus.into());
        assert(shrine.get_budget() == surplus.into(), 'sanity check');

<<<<<<< HEAD
        let before_total_yin = shrine.get_total_yin_supply();
=======
        let before_total_yin = shrine.get_total_yin();
        let before_equalizer_yin: Wad = shrine.get_yin(equalizer.contract_address);
>>>>>>> 6f370ae2

        let minted_surplus: Wad = equalizer.equalize();
        assert(surplus == minted_surplus, 'surplus mismatch');

        let after_equalizer_yin: Wad = shrine.get_yin(equalizer.contract_address);
        assert(after_equalizer_yin == before_equalizer_yin + surplus, 'surplus not received');

        // Check remaining surplus
        assert(shrine.get_budget().is_zero(), 'surplus should be zeroed');

        assert(shrine.get_total_yin() == before_total_yin + minted_surplus, 'wrong total yin');

        let mut expected_events: Span<equalizer_contract::Event> = array![
            equalizer_contract::Event::Equalize(
                equalizer_contract::Equalize { yin_amt: surplus.into() }
            ),
        ]
            .span();
        common::assert_events_emitted(equalizer.contract_address, expected_events, Option::None);

        // Assert that calling equalize again passes when budget is zero
        assert(equalizer.equalize().is_zero(), 'minted surplus should be zero');

        // Create a deficit
        let deficit = SignedWad { val: (500 * WAD_ONE), sign: true };
        shrine.adjust_budget(deficit);

        assert(equalizer.equalize().is_zero(), 'minted surplus should be zero');
    }

    #[test]
    #[available_gas(20000000000)]
    fn test_allocate_pass() {
        let (shrine, equalizer, allocator) = equalizer_utils::equalizer_deploy();

        // Simulate minted surplus by injecting to Equalizer directly
        set_contract_address(shrine_utils::admin());
        let surplus: Wad = (1000 * WAD_ONE + 123).into();
        shrine.inject(equalizer.contract_address, surplus);

        let recipients = equalizer_utils::initial_recipients();
        let percentages = equalizer_utils::initial_percentages();

        let mut tokens: Array<ContractAddress> = array![shrine.contract_address];
        let mut before_balances = common::get_token_balances(tokens.span(), recipients);
        let mut before_yin_balances = *before_balances.pop_front().unwrap();

        equalizer.allocate();

        let mut after_balances = common::get_token_balances(tokens.span(), recipients);
        let mut after_yin_balances = *after_balances.pop_front().unwrap();

        let mut allocated = WadZeroable::zero();
        let mut percentages_copy = percentages;
        loop {
            match percentages_copy.pop_front() {
                Option::Some(percentage) => {
                    let expected_increment = wadray::rmul_rw(*percentage, surplus);
                    // sanity check
                    assert(expected_increment.is_non_zero(), 'increment is zero');

                    let before_yin_bal = *before_yin_balances.pop_front().unwrap();
                    let after_yin_bal = *after_yin_balances.pop_front().unwrap();
                    assert(
                        after_yin_bal == before_yin_bal + expected_increment.val,
                        'wrong recipient balance'
                    );

                    allocated += expected_increment;
                },
                Option::None => { break; }
            };
        };
<<<<<<< HEAD
        assert(minted_surplus == tmp_minted_surplus, 'surplus mismatch');

        // Check remaining surplus due to precision loss
        let remaining_surplus = surplus - minted_surplus;
        assert(equalizer.get_surplus() == remaining_surplus, 'wrong remaining surplus');

        assert(
            shrine.get_total_yin_supply() == before_total_yin + minted_surplus, 'wrong total yin'
        );

        let yangs: Span<ContractAddress> = shrine_utils::three_yang_addrs();
        shrine_utils::assert_total_debt_invariant(shrine, yangs, 1);
=======
        assert(
            surplus == allocated + shrine.get_yin(equalizer.contract_address), 'allocated mismatch'
        );
>>>>>>> 6f370ae2

        let mut expected_events: Span<equalizer_contract::Event> = array![
            equalizer_contract::Event::Allocate(
                equalizer_contract::Allocate { recipients, percentages, amount: allocated }
            ),
        ]
            .span();
        common::assert_events_emitted(equalizer.contract_address, expected_events, Option::None);
    }

    #[test]
    #[available_gas(20000000000)]
    fn test_allocate_zero_amount_pass() {
        let (shrine, equalizer, _) = equalizer_utils::equalizer_deploy();

        assert(shrine.get_yin(equalizer.contract_address).is_zero(), 'sanity check');

        equalizer.allocate();
    }

    #[test]
    #[available_gas(20000000000)]
    fn test_normalize_pass() {
        let (shrine, equalizer, _) = equalizer_utils::equalizer_deploy();

        let inject_amt: Wad = (5000 * WAD_ONE).into();
        let mut normalize_amts: Span<Wad> = array![
            WadZeroable::zero(),
            (inject_amt.val - 1).into(),
            inject_amt,
            (inject_amt.val + 1).into(), // exceeds deficit, but should be capped in `normalize`
        ]
            .span();

        let admin: ContractAddress = shrine_utils::admin();
        set_contract_address(admin);

        loop {
            match normalize_amts.pop_front() {
                Option::Some(normalize_amt) => {
                    // Create the deficit
                    let deficit = SignedWad { val: inject_amt.val, sign: true };
                    shrine.adjust_budget(deficit);
                    assert(shrine.get_budget() == deficit, 'sanity check #1');

                    // Mint the deficit amount to the admin
                    shrine.inject(admin, inject_amt);

                    common::drop_all_events(equalizer.contract_address);

                    equalizer.normalize(*normalize_amt);

                    let expected_normalized_amt: Wad = min(deficit.val.into(), *normalize_amt);
                    assert(
                        shrine.get_budget() == deficit + expected_normalized_amt.into(),
                        'wrong remaining deficit'
                    );

                    // Event is emitted only if non-zero amount of deficit was wiped
                    if expected_normalized_amt.is_non_zero() {
                        let mut expected_events: Span<equalizer_contract::Event> = array![
                            equalizer_contract::Event::Normalize(
                                equalizer_contract::Normalize {
                                    caller: admin, yin_amt: expected_normalized_amt
                                }
                            ),
                        ]
                            .span();
                        common::assert_events_emitted(
                            equalizer.contract_address, expected_events, Option::None
                        );
                    }

                    // Reset by normalizing all remaining deficit
                    equalizer.normalize(BoundedU128::max().into());

                    assert(shrine.get_budget().is_zero(), 'sanity check #2');

                    // Assert nothing happens if we try to normalize again
                    equalizer.normalize(BoundedU128::max().into());

                    assert(shrine.get_budget().is_zero(), 'sanity check #3');
                },
                Option::None => { break; }
            };
        };
    }

    #[test]
    #[available_gas(20000000000)]
    fn test_set_allocator_pass() {
        let (shrine, equalizer, allocator) = equalizer_utils::equalizer_deploy();
        let new_recipients = equalizer_utils::new_recipients();
        let mut new_percentages = equalizer_utils::new_percentages();
        let new_allocator = equalizer_utils::allocator_deploy(new_recipients, new_percentages);

        set_contract_address(shrine_utils::admin());
        equalizer.set_allocator(new_allocator.contract_address);

        // Check allocator is updated
        assert(
            equalizer.get_allocator() == new_allocator.contract_address, 'allocator not updated'
        );

        let mut expected_events: Span<equalizer_contract::Event> = array![
            equalizer_contract::Event::AllocatorUpdated(
                equalizer_contract::AllocatorUpdated {
                    old_address: allocator.contract_address,
                    new_address: new_allocator.contract_address
                }
            ),
        ]
            .span();
        common::assert_events_emitted(equalizer.contract_address, expected_events, Option::None);
    }

    #[test]
    #[available_gas(20000000000)]
    #[should_panic(expected: ('Caller missing role', 'ENTRYPOINT_FAILED'))]
    fn test_set_allocator_fail() {
        let (_, equalizer, _) = equalizer_utils::equalizer_deploy();
        let new_allocator = equalizer_utils::allocator_deploy(
            equalizer_utils::new_recipients(), equalizer_utils::new_percentages()
        );

        set_contract_address(common::badguy());
        equalizer.set_allocator(new_allocator.contract_address);
    }
}<|MERGE_RESOLUTION|>--- conflicted
+++ resolved
@@ -50,12 +50,8 @@
         shrine.adjust_budget(surplus.into());
         assert(shrine.get_budget() == surplus.into(), 'sanity check');
 
-<<<<<<< HEAD
-        let before_total_yin = shrine.get_total_yin_supply();
-=======
         let before_total_yin = shrine.get_total_yin();
         let before_equalizer_yin: Wad = shrine.get_yin(equalizer.contract_address);
->>>>>>> 6f370ae2
 
         let minted_surplus: Wad = equalizer.equalize();
         assert(surplus == minted_surplus, 'surplus mismatch');
@@ -129,24 +125,9 @@
                 Option::None => { break; }
             };
         };
-<<<<<<< HEAD
-        assert(minted_surplus == tmp_minted_surplus, 'surplus mismatch');
-
-        // Check remaining surplus due to precision loss
-        let remaining_surplus = surplus - minted_surplus;
-        assert(equalizer.get_surplus() == remaining_surplus, 'wrong remaining surplus');
-
-        assert(
-            shrine.get_total_yin_supply() == before_total_yin + minted_surplus, 'wrong total yin'
-        );
-
-        let yangs: Span<ContractAddress> = shrine_utils::three_yang_addrs();
-        shrine_utils::assert_total_debt_invariant(shrine, yangs, 1);
-=======
         assert(
             surplus == allocated + shrine.get_yin(equalizer.contract_address), 'allocated mismatch'
         );
->>>>>>> 6f370ae2
 
         let mut expected_events: Span<equalizer_contract::Event> = array![
             equalizer_contract::Event::Allocate(
