--- conflicted
+++ resolved
@@ -144,11 +144,7 @@
             EqualizerUtils::initial_recipients(), EqualizerUtils::initial_percentages()
         );
 
-<<<<<<< HEAD
-        set_contract_address(test_utils::badguy());
-=======
         set_contract_address(common::badguy());
->>>>>>> 62ffdc43
         allocator
             .set_allocation(EqualizerUtils::new_recipients(), EqualizerUtils::new_percentages());
     }
