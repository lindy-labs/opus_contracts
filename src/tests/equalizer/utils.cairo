mod equalizer_utils {
    use opus::core::allocator::allocator as allocator_contract;
    use opus::core::equalizer::equalizer as equalizer_contract;
<<<<<<< HEAD
    use opus::core::roles::{equalizer_roles, shrine_roles};

=======
    use opus::core::roles::shrine_roles;
>>>>>>> 345185fc
    use opus::interfaces::IAllocator::{IAllocatorDispatcher, IAllocatorDispatcherTrait};
    use opus::interfaces::IEqualizer::{IEqualizerDispatcher, IEqualizerDispatcherTrait};
    use opus::interfaces::IShrine::{IShrineDispatcher, IShrineDispatcherTrait};
    use opus::tests::shrine::utils::shrine_utils;
    use opus::utils::access_control::{IAccessControlDispatcher, IAccessControlDispatcherTrait};
    use opus::utils::wadray::Ray;
    use starknet::contract_address::ContractAddressZeroable;
    use starknet::testing::set_contract_address;
    use starknet::{
        deploy_syscall, ClassHash, class_hash_try_from_felt252, ContractAddress,
        contract_address_to_felt252, contract_address_try_from_felt252, SyscallResultTrait
    };

    //
    // Convenience helpers
    //

    fn initial_recipients() -> Span<ContractAddress> {
        let mut recipients: Array<ContractAddress> = array![
            contract_address_try_from_felt252('recipient 1').unwrap(),
            contract_address_try_from_felt252('recipient 2').unwrap(),
            contract_address_try_from_felt252('recipient 3').unwrap(),
        ];
        recipients.span()
    }

    fn new_recipients() -> Span<ContractAddress> {
        let mut recipients: Array<ContractAddress> = array![
            contract_address_try_from_felt252('new recipient 1').unwrap(),
            contract_address_try_from_felt252('new recipient 2').unwrap(),
            contract_address_try_from_felt252('new recipient 3').unwrap(),
            contract_address_try_from_felt252('new recipient 4').unwrap(),
        ];
        recipients.span()
    }

    fn initial_percentages() -> Span<Ray> {
        let mut percentages: Array<Ray> = array![
            150000000000000000000000000_u128.into(), // 15% (Ray)
            500000000000000000000000000_u128.into(), // 50% (Ray)
            350000000000000000000000000_u128.into(), // 35% (Ray)
        ];
        percentages.span()
    }

    fn new_percentages() -> Span<Ray> {
        let mut percentages: Array<Ray> = array![
            125000000000000000000000000_u128.into(), // 12.5% (Ray)
            372500000000000000000000000_u128.into(), // 37.25% (Ray)
            216350000000000000000000000_u128.into(), // 21.635% (Ray)
            286150000000000000000000000_u128.into(), // 28.615% (Ray)
        ];
        percentages.span()
    }

    // Percentages do not add to 1
    fn invalid_percentages() -> Span<Ray> {
        let mut percentages: Array<Ray> = array![
            150000000000000000000000000_u128.into(), // 15% (Ray)
            500000000000000000000000000_u128.into(), // 50% (Ray)
            350000000000000000000000001_u128.into(), // (35 + 1E-27)% (Ray)
        ];
        percentages.span()
    }

    //
    // Test setup helpers
    //

    fn allocator_deploy(
        mut recipients: Span<ContractAddress>, mut percentages: Span<Ray>
    ) -> IAllocatorDispatcher {
        let mut calldata: Array<felt252> = array![
            contract_address_to_felt252(shrine_utils::admin()), recipients.len().into(),
        ];

        loop {
            match recipients.pop_front() {
                Option::Some(recipient) => {
                    calldata.append(contract_address_to_felt252(*recipient));
                },
                Option::None => { break; }
            };
        };

        calldata.append(percentages.len().into());
        loop {
            match percentages.pop_front() {
                Option::Some(percentage) => {
                    let val: felt252 = (*percentage.val).into();
                    calldata.append(val);
                },
                Option::None => { break; }
            };
        };

        let allocator_class_hash: ClassHash = class_hash_try_from_felt252(
            allocator_contract::TEST_CLASS_HASH
        )
            .unwrap();
        let (allocator_addr, _) = deploy_syscall(allocator_class_hash, 0, calldata.span(), false)
            .unwrap_syscall();

        IAllocatorDispatcher { contract_address: allocator_addr }
    }

    fn equalizer_deploy() -> (IShrineDispatcher, IEqualizerDispatcher, IAllocatorDispatcher) {
        let shrine: IShrineDispatcher = shrine_utils::shrine_setup_with_feed();
        equalizer_deploy_with_shrine(shrine.contract_address)
    }

    fn equalizer_deploy_with_shrine(
        shrine: ContractAddress
    ) -> (IShrineDispatcher, IEqualizerDispatcher, IAllocatorDispatcher) {
        let allocator: IAllocatorDispatcher = allocator_deploy(
            initial_recipients(), initial_percentages()
        );
        let admin = shrine_utils::admin();

        let mut calldata: Array<felt252> = array![
            contract_address_to_felt252(admin),
            contract_address_to_felt252(shrine),
            contract_address_to_felt252(allocator.contract_address),
        ];

        let equalizer_class_hash: ClassHash = class_hash_try_from_felt252(
            equalizer_contract::TEST_CLASS_HASH
        )
            .unwrap();
        let (equalizer_addr, _) = deploy_syscall(equalizer_class_hash, 0, calldata.span(), false)
            .unwrap_syscall();
        let equalizer_ac: IAccessControlDispatcher = IAccessControlDispatcher {
            contract_address: equalizer_addr
        };
        set_contract_address(admin);
        equalizer_ac.grant_role(equalizer_roles::default_admin_role(), admin);

        let shrine_ac: IAccessControlDispatcher = IAccessControlDispatcher {
            contract_address: shrine
        };
        shrine_ac.grant_role(shrine_roles::equalizer(), equalizer_addr);

        set_contract_address(ContractAddressZeroable::zero());

        (
            IShrineDispatcher { contract_address: shrine },
            IEqualizerDispatcher { contract_address: equalizer_addr },
            allocator
        )
    }
}<|MERGE_RESOLUTION|>--- conflicted
+++ resolved
@@ -1,12 +1,7 @@
 mod equalizer_utils {
     use opus::core::allocator::allocator as allocator_contract;
     use opus::core::equalizer::equalizer as equalizer_contract;
-<<<<<<< HEAD
     use opus::core::roles::{equalizer_roles, shrine_roles};
-
-=======
-    use opus::core::roles::shrine_roles;
->>>>>>> 345185fc
     use opus::interfaces::IAllocator::{IAllocatorDispatcher, IAllocatorDispatcherTrait};
     use opus::interfaces::IEqualizer::{IEqualizerDispatcher, IEqualizerDispatcherTrait};
     use opus::interfaces::IShrine::{IShrineDispatcher, IShrineDispatcherTrait};
