mod equalizer_utils {
    use opus::core::allocator::allocator as allocator_contract;
    use opus::core::equalizer::equalizer as equalizer_contract;
    use opus::core::roles::{equalizer_roles, shrine_roles};
<<<<<<< HEAD

=======
>>>>>>> fbbb895c
    use opus::interfaces::IAllocator::{IAllocatorDispatcher, IAllocatorDispatcherTrait};
    use opus::interfaces::IEqualizer::{IEqualizerDispatcher, IEqualizerDispatcherTrait};
    use opus::interfaces::IShrine::{IShrineDispatcher, IShrineDispatcherTrait};
    use opus::tests::shrine::utils::shrine_utils;
    use opus::utils::access_control::{IAccessControlDispatcher, IAccessControlDispatcherTrait};
    use opus::utils::wadray::Ray;
    use starknet::contract_address::ContractAddressZeroable;
    use starknet::testing::set_contract_address;
    use starknet::{
        deploy_syscall, ClassHash, class_hash_try_from_felt252, ContractAddress,
        contract_address_to_felt252, contract_address_try_from_felt252, SyscallResultTrait
    };

    //
    // Convenience helpers
    //

    fn initial_recipients() -> Span<ContractAddress> {
        let mut recipients: Array<ContractAddress> = array![
            contract_address_try_from_felt252('recipient 1').unwrap(),
            contract_address_try_from_felt252('recipient 2').unwrap(),
            contract_address_try_from_felt252('recipient 3').unwrap(),
        ];
        recipients.span()
    }

    fn new_recipients() -> Span<ContractAddress> {
        let mut recipients: Array<ContractAddress> = array![
            contract_address_try_from_felt252('new recipient 1').unwrap(),
            contract_address_try_from_felt252('new recipient 2').unwrap(),
            contract_address_try_from_felt252('new recipient 3').unwrap(),
            contract_address_try_from_felt252('new recipient 4').unwrap(),
        ];
        recipients.span()
    }

    fn initial_percentages() -> Span<Ray> {
        let mut percentages: Array<Ray> = array![
            150000000000000000000000000_u128.into(), // 15% (Ray)
            500000000000000000000000000_u128.into(), // 50% (Ray)
            350000000000000000000000000_u128.into(), // 35% (Ray)
        ];
        percentages.span()
    }

    fn new_percentages() -> Span<Ray> {
        let mut percentages: Array<Ray> = array![
            125000000000000000000000000_u128.into(), // 12.5% (Ray)
            372500000000000000000000000_u128.into(), // 37.25% (Ray)
            216350000000000000000000000_u128.into(), // 21.635% (Ray)
            286150000000000000000000000_u128.into(), // 28.615% (Ray)
        ];
        percentages.span()
    }

    // Percentages do not add to 1
    fn invalid_percentages() -> Span<Ray> {
        let mut percentages: Array<Ray> = array![
            150000000000000000000000000_u128.into(), // 15% (Ray)
            500000000000000000000000000_u128.into(), // 50% (Ray)
            350000000000000000000000001_u128.into(), // (35 + 1E-27)% (Ray)
        ];
        percentages.span()
    }

    //
    // Test setup helpers
    //

    fn allocator_deploy(
        mut recipients: Span<ContractAddress>, mut percentages: Span<Ray>
    ) -> IAllocatorDispatcher {
        let mut calldata: Array<felt252> = array![
            contract_address_to_felt252(shrine_utils::admin()), recipients.len().into(),
        ];

        loop {
            match recipients.pop_front() {
                Option::Some(recipient) => {
                    calldata.append(contract_address_to_felt252(*recipient));
                },
                Option::None => { break; }
            };
        };

        calldata.append(percentages.len().into());
        loop {
            match percentages.pop_front() {
                Option::Some(percentage) => {
                    let val: felt252 = (*percentage.val).into();
                    calldata.append(val);
                },
                Option::None => { break; }
            };
        };

        let allocator_class_hash: ClassHash = class_hash_try_from_felt252(
            allocator_contract::TEST_CLASS_HASH
        )
            .unwrap();
        let (allocator_addr, _) = deploy_syscall(allocator_class_hash, 0, calldata.span(), false)
            .unwrap_syscall();

        IAllocatorDispatcher { contract_address: allocator_addr }
    }

    fn equalizer_deploy() -> (IShrineDispatcher, IEqualizerDispatcher, IAllocatorDispatcher) {
        let shrine: IShrineDispatcher = shrine_utils::shrine_setup_with_feed(Option::None);
        equalizer_deploy_with_shrine(shrine.contract_address)
    }

    fn equalizer_deploy_with_shrine(
        shrine: ContractAddress
    ) -> (IShrineDispatcher, IEqualizerDispatcher, IAllocatorDispatcher) {
        let allocator: IAllocatorDispatcher = allocator_deploy(
            initial_recipients(), initial_percentages()
        );
        let admin = shrine_utils::admin();

        let mut calldata: Array<felt252> = array![
            contract_address_to_felt252(admin),
            contract_address_to_felt252(shrine),
            contract_address_to_felt252(allocator.contract_address),
        ];

        let equalizer_class_hash: ClassHash = class_hash_try_from_felt252(
            equalizer_contract::TEST_CLASS_HASH
        )
            .unwrap();
        let (equalizer_addr, _) = deploy_syscall(equalizer_class_hash, 0, calldata.span(), false)
            .unwrap_syscall();
        let equalizer_ac: IAccessControlDispatcher = IAccessControlDispatcher {
            contract_address: equalizer_addr
        };
        set_contract_address(admin);
<<<<<<< HEAD
=======
        equalizer_ac.grant_role(equalizer_roles::default_admin_role(), admin);
>>>>>>> fbbb895c

        let shrine_ac: IAccessControlDispatcher = IAccessControlDispatcher {
            contract_address: shrine
        };
        shrine_ac.grant_role(shrine_roles::equalizer(), equalizer_addr);

        set_contract_address(ContractAddressZeroable::zero());

        (
            IShrineDispatcher { contract_address: shrine },
            IEqualizerDispatcher { contract_address: equalizer_addr },
            allocator
        )
    }
}<|MERGE_RESOLUTION|>--- conflicted
+++ resolved
@@ -2,10 +2,6 @@
     use opus::core::allocator::allocator as allocator_contract;
     use opus::core::equalizer::equalizer as equalizer_contract;
     use opus::core::roles::{equalizer_roles, shrine_roles};
-<<<<<<< HEAD
-
-=======
->>>>>>> fbbb895c
     use opus::interfaces::IAllocator::{IAllocatorDispatcher, IAllocatorDispatcherTrait};
     use opus::interfaces::IEqualizer::{IEqualizerDispatcher, IEqualizerDispatcherTrait};
     use opus::interfaces::IShrine::{IShrineDispatcher, IShrineDispatcherTrait};
@@ -141,10 +137,7 @@
             contract_address: equalizer_addr
         };
         set_contract_address(admin);
-<<<<<<< HEAD
-=======
         equalizer_ac.grant_role(equalizer_roles::default_admin_role(), admin);
->>>>>>> fbbb895c
 
         let shrine_ac: IAccessControlDispatcher = IAccessControlDispatcher {
             contract_address: shrine
