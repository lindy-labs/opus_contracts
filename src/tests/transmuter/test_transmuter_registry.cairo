mod test_transmuter_registry {
    use access_control::{IAccessControlDispatcher, IAccessControlDispatcherTrait};
    use opus::core::roles::transmuter_registry_roles;
    use opus::interfaces::IERC20::{IERC20Dispatcher, IERC20DispatcherTrait};
    use opus::interfaces::IShrine::{IShrineDispatcher, IShrineDispatcherTrait};
<<<<<<< HEAD
    use opus::interfaces::ITransmuter::{
        ITransmuterDispatcher, ITransmuterDispatcherTrait, ITransmuterRegistryDispatcher,
        ITransmuterRegistryDispatcherTrait
    };
    use opus::tests::common;
=======
    use opus::interfaces::ITransmuter::{ITransmuterRegistryDispatcher, ITransmuterRegistryDispatcherTrait};
>>>>>>> a07e1720
    use opus::tests::shrine::utils::shrine_utils;
    use opus::tests::transmuter::utils::transmuter_utils;
    use snforge_std::{declare, CheatTarget, ContractClass, ContractClassTrait, start_prank, stop_prank};
    use starknet::ContractAddress;

    //
    // Tests - Deployment 
    //

    // Check constructor function
    #[test]
    fn test_transmuter_registry_deploy() {
        let registry = transmuter_utils::transmuter_registry_deploy();

        assert(registry.get_transmuters() == array![].span(), 'should be empty');

        let registry_ac: IAccessControlDispatcher = IAccessControlDispatcher {
            contract_address: registry.contract_address
        };
        let admin: ContractAddress = transmuter_utils::admin();
        assert(registry_ac.get_admin() == admin, 'wrong admin');
        assert(registry_ac.get_roles(admin) == transmuter_registry_roles::default_admin_role(), 'wrong admin roles');
    }

    //
    // Tests - Add and remove transmuters
    //

    #[test]
    fn test_add_and_remove_transmuters() {
        let transmuter_class: ContractClass = transmuter_utils::declare_transmuter();
        let token_class = declare("erc20_mintable").unwrap();

        let registry = transmuter_utils::transmuter_registry_deploy();

        let transmuter_utils::TransmuterTestConfig { shrine, transmuter, .. } =
            transmuter_utils::shrine_with_wad_usd_stable_transmuter(
            Option::Some(transmuter_class), Option::Some(token_class)
        );
        let first_transmuter = transmuter;
        let nonwad_usd_stable = common::usdc_token_deploy(Option::Some(token_class));
        let second_transmuter = transmuter_utils::transmuter_deploy(
            Option::Some(transmuter_class), shrine.contract_address, nonwad_usd_stable, transmuter_utils::receiver()
        );

        start_prank(CheatTarget::One(registry.contract_address), transmuter_utils::admin());
        registry.add_transmuter(first_transmuter.contract_address);

        assert(registry.get_transmuters() == array![first_transmuter.contract_address].span(), 'wrong transmuters #1');

        registry.add_transmuter(second_transmuter.contract_address);

        assert(
            registry
                .get_transmuters() == array![first_transmuter.contract_address, second_transmuter.contract_address]
                .span(),
            'wrong transmuters #2'
        );

        registry.remove_transmuter(first_transmuter.contract_address);

        assert(registry.get_transmuters() == array![second_transmuter.contract_address].span(), 'wrong transmuters #3');

        registry.add_transmuter(first_transmuter.contract_address);

        assert(
            registry
                .get_transmuters() == array![second_transmuter.contract_address, first_transmuter.contract_address]
                .span(),
            'wrong transmuters #4'
        );

        registry.remove_transmuter(first_transmuter.contract_address);

        assert(registry.get_transmuters() == array![second_transmuter.contract_address].span(), 'wrong transmuters #5');
    }

    #[test]
    #[should_panic(expected: ('TRR: Transmuter already exists',))]
    fn test_add_duplicate_transmuter_fail() {
        let registry = transmuter_utils::transmuter_registry_deploy();

        let transmuter_utils::TransmuterTestConfig { transmuter, .. } =
            transmuter_utils::shrine_with_wad_usd_stable_transmuter(
            Option::None, Option::None
        );

        start_prank(CheatTarget::One(registry.contract_address), transmuter_utils::admin());
        registry.add_transmuter(transmuter.contract_address);
        registry.add_transmuter(transmuter.contract_address);
    }

    #[test]
    #[should_panic(expected: ('TRR: Transmuter does not exist',))]
    fn test_remove_nonexistent_transmuter_fail() {
        let registry = transmuter_utils::transmuter_registry_deploy();

        let transmuter_utils::TransmuterTestConfig { transmuter, .. } =
            transmuter_utils::shrine_with_wad_usd_stable_transmuter(
            Option::None, Option::None
        );

        start_prank(CheatTarget::One(registry.contract_address), transmuter_utils::admin());
        registry.remove_transmuter(transmuter.contract_address);
    }
}<|MERGE_RESOLUTION|>--- conflicted
+++ resolved
@@ -3,15 +3,8 @@
     use opus::core::roles::transmuter_registry_roles;
     use opus::interfaces::IERC20::{IERC20Dispatcher, IERC20DispatcherTrait};
     use opus::interfaces::IShrine::{IShrineDispatcher, IShrineDispatcherTrait};
-<<<<<<< HEAD
-    use opus::interfaces::ITransmuter::{
-        ITransmuterDispatcher, ITransmuterDispatcherTrait, ITransmuterRegistryDispatcher,
-        ITransmuterRegistryDispatcherTrait
-    };
+    use opus::interfaces::ITransmuter::{ITransmuterRegistryDispatcher, ITransmuterRegistryDispatcherTrait};
     use opus::tests::common;
-=======
-    use opus::interfaces::ITransmuter::{ITransmuterRegistryDispatcher, ITransmuterRegistryDispatcherTrait};
->>>>>>> a07e1720
     use opus::tests::shrine::utils::shrine_utils;
     use opus::tests::transmuter::utils::transmuter_utils;
     use snforge_std::{declare, CheatTarget, ContractClass, ContractClassTrait, start_prank, stop_prank};
