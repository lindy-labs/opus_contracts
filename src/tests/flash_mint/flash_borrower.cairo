--- conflicted
+++ resolved
@@ -36,17 +36,6 @@
     }
 
     #[abi(embed_v0)]
-<<<<<<< HEAD
-    fn on_flash_loan(
-        ref self: ContractState,
-        initiator: ContractAddress,
-        token: ContractAddress,
-        amount: u256,
-        fee: u256,
-        mut call_data: Span<felt252>
-    ) -> u256 {
-        let call_data_copy = call_data;
-=======
     impl IFlashBorrowerImpl of IFlashBorrower<ContractState> {
         fn on_flash_loan(
             ref self: ContractState,
@@ -57,7 +46,6 @@
             mut call_data: Span<felt252>
         ) -> u256 {
             let call_data_copy = call_data;
->>>>>>> eea074b8
 
             let should_return_correct: bool = *call_data.pop_front().unwrap() != 0;
             let action: felt252 = *call_data.pop_front().unwrap();
