--- conflicted
+++ resolved
@@ -1820,16 +1820,7 @@
         set_contract_address(shrine_utils::admin());
         shrine.advance(eth_addr, new_eth_yang_price);
 
-<<<<<<< HEAD
-        let (threshold, value) = shrine.get_shrine_threshold_and_value();
-        let debt: Wad = shrine.get_total_troves_debt();
-        let ltv: Ray = wadray::rdiv_ww(debt, value);
-        let (recovery_mode_threshold, _) = shrine.get_recovery_mode_threshold();
-
-        assert(ltv > recovery_mode_threshold, 'sanity check for RM threshold');
-=======
         assert(shrine.is_recovery_mode(), 'sanity check for RM threshold');
->>>>>>> 4364c356
 
         set_contract_address(provider);
         absorber.request();
