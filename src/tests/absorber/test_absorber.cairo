#[cfg(test)]
mod TestAbsorber {
    use array::{ArrayTrait, SpanTrait};
    use cmp::min;
    use integer::BoundedU256;
    use option::OptionTrait;
    use starknet::{
        ContractAddress, contract_address_try_from_felt252, get_block_timestamp, SyscallResultTrait
    };
    use starknet::contract_address::ContractAddressZeroable;
    use starknet::testing::{set_block_timestamp, set_contract_address};
    use traits::{Default, Into};
    use zeroable::Zeroable;

    use aura::core::absorber::Absorber;
    use aura::core::roles::AbsorberRoles;

    use aura::interfaces::IAbbot::{IAbbotDispatcher, IAbbotDispatcherTrait};
    use aura::interfaces::IAbsorber::{
        IAbsorberDispatcher, IAbsorberDispatcherTrait, IBlesserDispatcher, IBlesserDispatcherTrait
    };
    use aura::interfaces::IERC20::{IERC20Dispatcher, IERC20DispatcherTrait};
    use aura::interfaces::IShrine::{IShrineDispatcher, IShrineDispatcherTrait};
    use aura::utils::access_control::{IAccessControlDispatcher, IAccessControlDispatcherTrait};
    use aura::utils::types::{AssetBalance, DistributionInfo, Provision, Request, Reward};
    use aura::utils::wadray;
    use aura::utils::wadray::{
        BoundedWad, Ray, RAY_ONE, RAY_PERCENT, RAY_SCALE, Wad, WadZeroable, WAD_ONE, WAD_SCALE
    };

    use aura::tests::absorber::utils::AbsorberUtils;
    use aura::tests::common;
    use aura::tests::shrine::utils::ShrineUtils;

    use debug::PrintTrait;

    //
    // Tests - Setup
    //

    #[test]
    #[available_gas(20000000000)]
    fn test_absorber_setup() {
        let (_, _, _, absorber, _, _) = AbsorberUtils::absorber_deploy();

        assert(
            absorber.get_total_shares_for_current_epoch().is_zero(),
            'total shares should be 0'
        );
        assert(absorber.get_current_epoch() == Absorber::FIRST_EPOCH, 'epoch should be 1');
        assert(absorber.get_absorptions_count() == 0, 'absorptions count should be 0');
        assert(absorber.get_rewards_count() == 0, 'rewards should be 0');
        assert(absorber.get_removal_limit() == AbsorberUtils::REMOVAL_LIMIT.into(), 'wrong limit');
        assert(absorber.get_live(), 'should be live');
        assert(!absorber.is_operational(), 'should not be operational');

        let absorber_ac = IAccessControlDispatcher { contract_address: absorber.contract_address };
        assert(
            absorber_ac.get_roles(AbsorberUtils::admin()) == AbsorberRoles::default_admin_role(),
            'wrong role for admin'
        );
    }

    //
    // Tests - Setters
    //

    #[test]
    #[available_gas(20000000000)]
    fn test_set_removal_limit_pass() {
        let (_, _, _, absorber, _, _) = AbsorberUtils::absorber_deploy();

        set_contract_address(AbsorberUtils::admin());

        let new_limit: Ray = (75 * RAY_PERCENT).into();
        absorber.set_removal_limit(new_limit);

        assert(absorber.get_removal_limit() == new_limit, 'limit not updated');
    }

    #[test]
    #[available_gas(20000000000)]
    #[should_panic(expected: ('ABS: Limit is too low', 'ENTRYPOINT_FAILED'))]
    fn test_set_removal_limit_too_low_fail() {
        let (_, _, _, absorber, _, _) = AbsorberUtils::absorber_deploy();

        set_contract_address(AbsorberUtils::admin());

        let invalid_limit: Ray = (Absorber::MIN_LIMIT - 1).into();
        absorber.set_removal_limit(invalid_limit);
    }

    #[test]
    #[available_gas(20000000000)]
    #[should_panic(expected: ('Caller missing role', 'ENTRYPOINT_FAILED'))]
    fn test_set_removal_limit_unauthorized_fail() {
        let (_, _, _, absorber, _, _) = AbsorberUtils::absorber_deploy();

        set_contract_address(common::badguy());

        let new_limit: Ray = (75 * RAY_PERCENT).into();
        absorber.set_removal_limit(new_limit);
    }

    #[test]
    #[available_gas(20000000000)]
    fn test_set_reward_pass() {
        let (_, _, _, absorber, _, _) = AbsorberUtils::absorber_deploy();

        let aura_token: ContractAddress = AbsorberUtils::aura_token_deploy();
        let aura_blesser: ContractAddress = AbsorberUtils::deploy_blesser_for_reward(
            absorber, aura_token, AbsorberUtils::AURA_BLESS_AMT, true
        );

        let veaura_token: ContractAddress = AbsorberUtils::veaura_token_deploy();
        let veaura_blesser: ContractAddress = AbsorberUtils::deploy_blesser_for_reward(
            absorber, veaura_token, AbsorberUtils::VEAURA_BLESS_AMT, true
        );

        set_contract_address(AbsorberUtils::admin());
        absorber.set_reward(aura_token, aura_blesser, true);

        assert(absorber.get_rewards_count() == 1, 'rewards count not updated');

        let mut aura_reward = Reward {
            asset: aura_token, blesser: IBlesserDispatcher {
                contract_address: aura_blesser
            }, is_active: true
        };
        let mut expected_rewards: Array<Reward> = Default::default();
        expected_rewards.append(aura_reward);

        assert(absorber.get_rewards() == expected_rewards.span(), 'rewards not equal');

        // Add another reward

        absorber.set_reward(veaura_token, veaura_blesser, true);

        assert(absorber.get_rewards_count() == 2, 'rewards count not updated');

        let veaura_reward = Reward {
            asset: veaura_token, blesser: IBlesserDispatcher {
                contract_address: veaura_blesser
            }, is_active: true
        };
        expected_rewards.append(veaura_reward);

        assert(absorber.get_rewards() == expected_rewards.span(), 'rewards not equal');

        // Update existing reward
        let new_aura_blesser: ContractAddress = contract_address_try_from_felt252(
            'new aura blesser'
        )
            .unwrap();
        aura_reward.is_active = false;
        aura_reward.blesser = IBlesserDispatcher { contract_address: new_aura_blesser };
        absorber.set_reward(aura_token, new_aura_blesser, false);

        let mut expected_rewards: Array<Reward> = Default::default();
        expected_rewards.append(aura_reward);
        expected_rewards.append(veaura_reward);

        assert(absorber.get_rewards() == expected_rewards.span(), 'rewards not equal');
    }

    #[test]
    #[available_gas(20000000000)]
    #[should_panic(expected: ('ABS: Address cannot be 0', 'ENTRYPOINT_FAILED'))]
    fn test_set_reward_blesser_zero_address_fail() {
        let (_, _, _, absorber, _, _) = AbsorberUtils::absorber_deploy();

        let valid_address = common::non_zero_address();
        let invalid_address = ContractAddressZeroable::zero();

        set_contract_address(AbsorberUtils::admin());
        absorber.set_reward(valid_address, invalid_address, true);
    }

    #[test]
    #[available_gas(20000000000)]
    #[should_panic(expected: ('ABS: Address cannot be 0', 'ENTRYPOINT_FAILED'))]
    fn test_set_reward_token_zero_address_fail() {
        let (_, _, _, absorber, _, _) = AbsorberUtils::absorber_deploy();

        let valid_address = common::non_zero_address();
        let invalid_address = ContractAddressZeroable::zero();

        set_contract_address(AbsorberUtils::admin());
        absorber.set_reward(invalid_address, valid_address, true);
    }

    //
    // Tests - Kill
    //

    #[test]
    #[available_gas(20000000000)]
    fn test_kill_and_remove_pass() {
        let (shrine, _, absorber, _, _, _, _, _, provider, provided_amt) =
            AbsorberUtils::absorber_with_rewards_and_first_provider();

        set_contract_address(AbsorberUtils::admin());
        absorber.kill();

        assert(!absorber.get_live(), 'should be killed');

        // Check provider can remove
        let before_provider_yin_bal: Wad = shrine.get_yin(provider);
        set_contract_address(provider);
        absorber.request();
        set_block_timestamp(get_block_timestamp() + Absorber::REQUEST_BASE_TIMELOCK);
        absorber.remove(BoundedWad::max());

        // Loss of precision
        let error_margin: Wad = 1000_u128.into();
        common::assert_equalish(
            shrine.get_yin(provider),
            before_provider_yin_bal + provided_amt,
            error_margin,
            'wrong yin amount'
        );
    }

    #[test]
    #[available_gas(20000000000)]
    #[should_panic(expected: ('Caller missing role', 'ENTRYPOINT_FAILED'))]
    fn test_kill_unauthorized_fail() {
        let (_, _, _, absorber, _, _) = AbsorberUtils::absorber_deploy();

        set_contract_address(common::badguy());
        absorber.kill();
    }

    #[test]
    #[available_gas(20000000000)]
    #[should_panic(expected: ('ABS: Not live', 'ENTRYPOINT_FAILED'))]
    fn test_provide_after_kill_fail() {
        let (shrine, _, _, absorber, _, _) = AbsorberUtils::absorber_deploy();

        set_contract_address(AbsorberUtils::admin());
        absorber.kill();
        absorber.provide(1_u128.into());
    }

    //
    // Tests - Update
    //

    #[test]
    #[available_gas(20000000000)]
    fn test_update_and_subsequent_provider_action() {
        // Parametrization so that the second provider action is performed
        // for each percentage
        let mut percentages_to_drain: Array<Ray> = Default::default();
        percentages_to_drain.append(21745231600000000000000000_u128.into()); // 2.17452316% (Ray)
        percentages_to_drain.append(439210000000000000000000000_u128.into()); // 43.291% (Ray)
        percentages_to_drain.append(RAY_ONE.into()); // 100% (Ray)

        percentages_to_drain.append(RAY_ONE.into()); // 100% (Ray)
        percentages_to_drain.append(21745231600000000000000000_u128.into()); // 2.17452316% (Ray)
        percentages_to_drain.append(439210000000000000000000000_u128.into()); // 43.291% (Ray)

        percentages_to_drain.append(439210000000000000000000000_u128.into()); // 43.291% (Ray)
        percentages_to_drain.append(RAY_ONE.into()); // 100% (Ray)
        percentages_to_drain.append(21745231600000000000000000_u128.into()); // 2.17452316% (Ray)

        let mut percentages_to_drain = percentages_to_drain.span();

        loop {
            match percentages_to_drain.pop_front() {
                Option::Some(percentage_to_drain) => {
                    let (
                        shrine,
                        abbot,
                        absorber,
                        yangs,
                        gates,
                        reward_tokens,
                        _,
                        reward_amts_per_blessing,
                        provider,
                        first_provided_amt
                    ) =
                        AbsorberUtils::absorber_with_rewards_and_first_provider();
                    assert(absorber.is_operational(), 'should be operational');

                    // Simulate absorption
                    let first_update_assets: Span<u128> = AbsorberUtils::first_update_assets();
                    AbsorberUtils::simulate_update_with_pct_to_drain(
                        shrine, absorber, yangs, first_update_assets, *percentage_to_drain
                    );

                    let is_fully_absorbed = *percentage_to_drain == RAY_SCALE.into();

                    let expected_epoch = if is_fully_absorbed {
                        Absorber::FIRST_EPOCH + 1
                    } else {
                        Absorber::FIRST_EPOCH
                    };
                    let expected_total_shares: Wad = if is_fully_absorbed {
                        WadZeroable::zero()
                    } else {
                        first_provided_amt // total shares is equal to amount provided
                    };
                    let expected_absorption_id = 1;
                    assert(
                        absorber.get_absorptions_count() == expected_absorption_id,
                        'wrong absorption id'
                    );

                    // total shares is equal to amount provided
                    let before_total_shares: Wad = first_provided_amt;
                    AbsorberUtils::assert_update_is_correct(
                        absorber,
                        expected_absorption_id,
                        before_total_shares,
                        yangs,
                        first_update_assets,
                    );

                    let expected_blessings_multiplier: Ray = RAY_SCALE.into();
                    let absorption_epoch = Absorber::FIRST_EPOCH;
                    AbsorberUtils::assert_reward_cumulative_updated(
                        absorber,
                        before_total_shares,
                        absorption_epoch,
                        reward_tokens,
                        reward_amts_per_blessing,
                        expected_blessings_multiplier,
                    );

                    assert(
                        absorber.get_total_shares_for_current_epoch() == expected_total_shares,
                        'wrong total shares'
                    );
                    assert(absorber.get_current_epoch() == expected_epoch, 'wrong epoch');

                    let before_absorbed_bals = common::get_token_balances(yangs, provider.into());
                    let before_reward_bals = common::get_token_balances(
                        reward_tokens, provider.into()
                    );
                    let before_last_absorption = absorber.get_provider_last_absorption(provider);
                    let before_provider_yin_bal: Wad = shrine.get_yin(provider);

                    // Perform three different actions
                    // (in the following order if the number of test cases is a multiple of 3):
                    // 1. `provide`
                    // 2. `request` and `remove`
                    // 3. `reap`
                    // and check that the provider receives rewards and absorbed assets

                    let (preview_absorbed_assets, preview_reward_assets) = absorber
                        .preview_reap(provider);

                    let mut remove_as_second_action: bool = false;
                    let mut provide_as_second_action: bool = false;
                    set_contract_address(provider);
                    if percentages_to_drain.len() % 3 == 2 {
                        absorber.provide(WAD_SCALE.into());
                        provide_as_second_action = true;
                    } else if percentages_to_drain.len() % 3 == 1 {
                        absorber.request();
                        set_block_timestamp(
                            get_block_timestamp() + Absorber::REQUEST_BASE_TIMELOCK
                        );
                        absorber.remove(BoundedWad::max());
                        remove_as_second_action = true;
                    } else {
                        absorber.reap();
                    }

                    // One distribution from `update` and another distribution from
                    // `reap`/`remove`/`provide` if not fully absorbed
                    let expected_blessings_multiplier = if is_fully_absorbed {
                        RAY_SCALE.into()
                    } else {
                        (RAY_SCALE * 2).into()
                    };

                    // Check rewards
                    // Custom error margin is used due to loss of precision and initial minimum shares
                    let error_margin: u128 = 500;

                    AbsorberUtils::assert_provider_received_absorbed_assets(
                        absorber,
                        provider,
                        first_update_assets,
                        before_absorbed_bals,
                        preview_absorbed_assets,
                        error_margin,
                    );

                    AbsorberUtils::assert_provider_received_rewards(
                        absorber,
                        provider,
                        reward_amts_per_blessing,
                        before_reward_bals,
                        preview_reward_assets,
                        expected_blessings_multiplier,
                        error_margin,
                    );
                    AbsorberUtils::assert_provider_reward_cumulatives_updated(
                        absorber, provider, reward_tokens
                    );

<<<<<<< HEAD
                    let (_, _, _, after_preview_reward_amts) = absorber.preview_reap(provider);
                    if is_fully_absorbed {
                        if provide_as_second_action {
                            // Updated preview amount should increase because of addition of error
                            // from previous redistribution
                            assert(
                                *after_preview_reward_amts.at(0) > *preview_reward_amts.at(0),
                                'preview amount should decrease'
                            );
                            assert(absorber.is_operational(), 'should be operational');
                        } else {
                            assert(
                                after_preview_reward_amts.len().is_zero(), 'should not have rewards'
                            );
                            AbsorberUtils::assert_reward_errors_propagated_to_next_epoch(
                                absorber, expected_epoch - 1, reward_tokens
                            );
                            assert(!absorber.is_operational(), 'should not be operational');
                        }
                    } else if after_preview_reward_amts.len().is_non_zero() {
=======
                    let (_, after_preview_reward_assets) = absorber.preview_reap(provider);
                    if is_fully_absorbed & !provide_as_second_action {
                        assert(
                            after_preview_reward_assets.len().is_zero(), 'should not have rewards'
                        );
                        AbsorberUtils::assert_reward_errors_propagated_to_next_epoch(
                            absorber, expected_epoch - 1, reward_tokens
                        );
                    } else if after_preview_reward_assets.len().is_non_zero() {
>>>>>>> 2ac15cf2
                        // Sanity check that updated preview reward amount is lower than before
                        assert(
                            (*after_preview_reward_assets.at(0))
                                .amount < (*preview_reward_assets.at(0))
                                .amount,
                            'preview amount should decrease'
                        );
                    }

                    // If the second action was `remove`, check that the yin balances of absorber
                    // and provider are updated.
                    if remove_as_second_action {
                        let expected_removed_amt: Wad = wadray::rmul_wr(
                            first_provided_amt, (RAY_SCALE.into() - *percentage_to_drain)
                        );
                        let error_margin: Wad = 1000_u128.into();
                        common::assert_equalish(
                            shrine.get_yin(provider),
                            before_provider_yin_bal + expected_removed_amt,
                            error_margin,
                            'wrong provider yin balance'
                        );
                        common::assert_equalish(
                            shrine.get_yin(absorber.contract_address),
                            WadZeroable::zero(),
                            error_margin,
                            'wrong absorber yin balance'
                        );

                        // Check `request` is used
                        assert(
                            absorber.get_provider_request(provider).has_removed,
                            'request should be fulfilled'
                        );
                    }
                },
                Option::None(_) => {
                    break;
                },
            };
        };
    }

    #[test]
    #[available_gas(20000000000)]
    #[should_panic(expected: ('Caller missing role', 'ENTRYPOINT_FAILED'))]
    fn test_update_unauthorized_fail() {
        let (_, _, absorber, yangs, _, _, _, _, _, _) =
            AbsorberUtils::absorber_with_rewards_and_first_provider();

        set_contract_address(common::badguy());
        let first_update_assets: Span<AssetBalance> = common::combine_assets_and_amts(
            yangs, AbsorberUtils::first_update_assets()
        );
        absorber.update(first_update_assets);
    }

    //
    // Tests - Provider functions (provide, request, remove, reap)
    //

    #[test]
    #[available_gas(20000000000)]
    fn test_provide_first_epoch() {
        let (
            shrine,
            abbot,
            absorber,
            yangs,
            gates,
            reward_tokens,
            _,
            reward_amts_per_blessing,
            provider,
            first_provided_amt
        ) =
            AbsorberUtils::absorber_with_rewards_and_first_provider();
        let yin = IERC20Dispatcher { contract_address: shrine.contract_address };

        let before_provider_info: Provision = absorber.get_provision(provider);
        let before_last_absorption_id: u32 = absorber.get_provider_last_absorption(provider);
        let before_total_shares: Wad = absorber.get_total_shares_for_current_epoch();
        let before_absorber_yin_bal: u256 = yin.balance_of(absorber.contract_address);

        let before_reward_bals: Span<Span<u128>> = common::get_token_balances(
            reward_tokens, provider.into()
        );

        assert(
            before_provider_info.shares + Absorber::INITIAL_SHARES.into() == before_total_shares,
            'wrong total shares #1'
        );
        assert(before_total_shares == first_provided_amt, 'wrong total shares #2');
        assert(before_absorber_yin_bal == first_provided_amt.into(), 'wrong yin balance');

        // Get preview amounts to check expected rewards
        let (_, preview_reward_assets) = absorber.preview_reap(provider);

        // Test subsequent deposit
        let second_provided_amt: Wad = (400 * WAD_ONE).into();
        AbsorberUtils::provide_to_absorber(
            shrine,
            abbot,
            absorber,
            provider,
            yangs,
            AbsorberUtils::provider_asset_amts(),
            gates,
            second_provided_amt
        );

        let after_provider_info: Provision = absorber.get_provision(provider);
        let after_last_absorption_id: u32 = absorber.get_provider_last_absorption(provider);
        let after_total_shares: Wad = absorber.get_total_shares_for_current_epoch();
        let after_absorber_yin_bal: u256 = yin.balance_of(absorber.contract_address);

        // amount of new shares should be equal to amount of yin provided because amount of yin per share is 1 : 1
        assert(
            before_provider_info.shares
                + Absorber::INITIAL_SHARES.into()
                + second_provided_amt == after_total_shares,
            'wrong total shares #1'
        );
        assert(
            after_total_shares == before_total_shares + second_provided_amt, 'wrong total shares #2'
        );
        assert(
            after_absorber_yin_bal == (first_provided_amt + second_provided_amt).into(),
            'wrong yin balance'
        );
        assert(
            before_last_absorption_id == after_last_absorption_id, 'absorption id should not change'
        );

        let expected_blessings_multiplier: Ray = RAY_SCALE.into();
        let expected_epoch: u32 = 1;
        AbsorberUtils::assert_reward_cumulative_updated(
            absorber,
            before_total_shares,
            expected_epoch,
            reward_tokens,
            reward_amts_per_blessing,
            expected_blessings_multiplier
        );

        // Check rewards
        let error_margin: u128 = 1000;
        AbsorberUtils::assert_provider_received_rewards(
            absorber,
            provider,
            reward_amts_per_blessing,
            before_reward_bals,
            preview_reward_assets,
            expected_blessings_multiplier,
            error_margin,
        );
        AbsorberUtils::assert_provider_reward_cumulatives_updated(
            absorber, provider, reward_tokens
        );
    }

    // Sequence of events
    // 1. Provider 1 provides.
    // 2. Full absorption occurs. Provider 1 receives 1 round of rewards.
    // 3. Provider 2 provides.
    // 4. Full absorption occurs. Provider 2 receives 1 round of rewards.
    // 5. Provider 1 reaps.
    // 6. Provider 2 reaps.
    #[test]
    #[available_gas(20000000000)]
    fn test_reap_different_epochs() {
        // Setup
        let (
            shrine,
            abbot,
            absorber,
            yangs,
            gates,
            reward_tokens,
            _,
            reward_amts_per_blessing,
            first_provider,
            first_provided_amt
        ) =
            AbsorberUtils::absorber_with_rewards_and_first_provider();

        let first_epoch_total_shares: Wad = absorber.get_total_shares_for_current_epoch();

        // Step 2
        let first_update_assets: Span<u128> = AbsorberUtils::first_update_assets();
        AbsorberUtils::simulate_update_with_pct_to_drain(
            shrine, absorber, yangs, first_update_assets, RAY_SCALE.into()
        );

        // Second epoch starts here
        // Step 3
        let second_provider = AbsorberUtils::provider_2();
        let second_provided_amt: Wad = (5000 * WAD_ONE).into();
        AbsorberUtils::provide_to_absorber(
            shrine,
            abbot,
            absorber,
            second_provider,
            yangs,
            AbsorberUtils::provider_asset_amts(),
            gates,
            second_provided_amt
        );

        // Check provision in new epoch
        let second_provider_info: Provision = absorber.get_provision(second_provider);
        assert(
            absorber.get_total_shares_for_current_epoch() == second_provided_amt,
            'wrong total shares'
        );
        assert(
            second_provider_info.shares + Absorber::INITIAL_SHARES.into() == second_provided_amt,
            'wrong provider shares'
        );

        let expected_current_epoch: u32 = Absorber::FIRST_EPOCH + 1;
        assert(second_provider_info.epoch == expected_current_epoch, 'wrong provider epoch');

        let second_epoch_total_shares: Wad = absorber.get_total_shares_for_current_epoch();

        // Step 4
        let second_update_assets: Span<u128> = AbsorberUtils::second_update_assets();
        AbsorberUtils::simulate_update_with_pct_to_drain(
            shrine, absorber, yangs, second_update_assets, RAY_SCALE.into()
        );

        // Step 5
        let first_provider_before_reward_bals = common::get_token_balances(
            reward_tokens, first_provider.into()
        );
        let first_provider_before_absorbed_bals = common::get_token_balances(
            yangs, first_provider.into()
        );

        set_contract_address(first_provider);
        let (preview_absorbed_assets, preview_reward_assets) = absorber
            .preview_reap(first_provider);

        absorber.reap();

        assert(absorber.get_provider_last_absorption(first_provider) == 2, 'wrong last absorption');

        let error_margin: u128 = 1000;
        AbsorberUtils::assert_provider_received_absorbed_assets(
            absorber,
            first_provider,
            first_update_assets,
            first_provider_before_absorbed_bals,
            preview_absorbed_assets,
            error_margin,
        );

        let expected_blessings_multiplier: Ray = RAY_SCALE.into();
        AbsorberUtils::assert_reward_cumulative_updated(
            absorber,
            first_epoch_total_shares,
            Absorber::FIRST_EPOCH,
            reward_tokens,
            reward_amts_per_blessing,
            expected_blessings_multiplier
        );

        // Check rewards
        AbsorberUtils::assert_provider_received_rewards(
            absorber,
            first_provider,
            reward_amts_per_blessing,
            first_provider_before_reward_bals,
            preview_reward_assets,
            expected_blessings_multiplier,
            error_margin,
        );
        AbsorberUtils::assert_provider_reward_cumulatives_updated(
            absorber, first_provider, reward_tokens
        );

        // Step 6
        let second_provider_before_reward_bals = common::get_token_balances(
            reward_tokens, second_provider.into()
        );
        let second_provider_before_absorbed_bals = common::get_token_balances(
            yangs, second_provider.into()
        );

        set_contract_address(second_provider);
        let (preview_absorbed_assets, preview_reward_assets) = absorber
            .preview_reap(second_provider);

        absorber.reap();

        assert(
            absorber.get_provider_last_absorption(second_provider) == 2, 'wrong last absorption'
        );

        let error_margin: u128 = 1000;
        AbsorberUtils::assert_provider_received_absorbed_assets(
            absorber,
            second_provider,
            second_update_assets,
            second_provider_before_absorbed_bals,
            preview_absorbed_assets,
            error_margin,
        );

        let expected_blessings_multiplier: Ray = RAY_SCALE.into();
        AbsorberUtils::assert_reward_cumulative_updated(
            absorber,
            second_epoch_total_shares,
            expected_current_epoch,
            reward_tokens,
            reward_amts_per_blessing,
            expected_blessings_multiplier
        );

        // Check rewards
        AbsorberUtils::assert_provider_received_rewards(
            absorber,
            second_provider,
            reward_amts_per_blessing,
            second_provider_before_reward_bals,
            preview_reward_assets,
            expected_blessings_multiplier,
            error_margin,
        );
        AbsorberUtils::assert_provider_reward_cumulatives_updated(
            absorber, second_provider, reward_tokens
        );
    }


    // Sequence of events:
    // 1. Provider 1 provides
    // 2. Absorption occurs; yin per share falls below threshold, and yin amount is
    //    greater than the minimum initial shares. Provider 1 receives 1 round of rewards.
    // 3. Provider 2 provides, provider 1 receives 1 round of rewards.
    // 4. Provider 1 withdraws, both providers share 1 round of rewards.
    #[test]
    #[available_gas(20000000000)]
    fn test_provide_after_threshold_absorption_above_minimum() {
        let (
            shrine,
            abbot,
            absorber,
            yangs,
            gates,
            reward_tokens,
            _,
            reward_amts_per_blessing,
            first_provider,
            first_provided_amt
        ) =
            AbsorberUtils::absorber_with_rewards_and_first_provider();
        assert(absorber.is_operational(), 'should be operational');

        let first_epoch_total_shares: Wad = absorber.get_total_shares_for_current_epoch();

        // Step 2
        let first_update_assets: Span<u128> = AbsorberUtils::first_update_assets();
        // Amount of yin remaining needs to be sufficiently significant to account for loss of precision
        // from conversion of shares across epochs, after discounting initial shares.
        let above_min_shares: Wad = Absorber::MINIMUM_SHARES.into();
        let burn_amt: Wad = first_provided_amt - above_min_shares;
        AbsorberUtils::simulate_update_with_amt_to_drain(
            shrine, absorber, yangs, first_update_assets, burn_amt
        );

        assert(absorber.is_operational(), 'should be operational');

        // Check epoch and total shares after threshold absorption
        let expected_current_epoch: u32 = Absorber::FIRST_EPOCH + 1;
        assert(absorber.get_current_epoch() == expected_current_epoch, 'wrong epoch');
        assert(
            absorber.get_total_shares_for_current_epoch() == above_min_shares, 'wrong total shares'
        );

        AbsorberUtils::assert_reward_errors_propagated_to_next_epoch(
            absorber, Absorber::FIRST_EPOCH, reward_tokens
        );

        // Second epoch starts here
        // Step 3
        let second_provider = AbsorberUtils::provider_2();
        let second_provided_amt: Wad = (5000 * WAD_ONE).into();
        AbsorberUtils::provide_to_absorber(
            shrine,
            abbot,
            absorber,
            second_provider,
            yangs,
            AbsorberUtils::provider_asset_amts(),
            gates,
            second_provided_amt
        );

        assert(absorber.is_operational(), 'should be operational');

        let second_provider_info: Provision = absorber.get_provision(second_provider);
        assert(second_provider_info.shares == second_provided_amt, 'wrong provider shares');
        assert(second_provider_info.epoch == expected_current_epoch, 'wrong provider epoch');

        let error_margin: Wad = 1000_u128.into();
        common::assert_equalish(
            absorber.preview_remove(second_provider),
            second_provided_amt,
            error_margin,
            'wrong preview remove amount'
        );

        // Step 4
        let first_provider_before_yin_bal: Wad = shrine.get_yin(first_provider);
        let first_provider_before_reward_bals = common::get_token_balances(
            reward_tokens, first_provider.into()
        );
        let first_provider_before_absorbed_bals = common::get_token_balances(
            yangs, first_provider.into()
        );

        set_contract_address(first_provider);
        let (preview_absorbed_assets, preview_reward_assets) = absorber
            .preview_reap(first_provider);

        absorber.request();
        set_block_timestamp(get_block_timestamp() + Absorber::REQUEST_BASE_TIMELOCK);
        absorber.remove(BoundedWad::max());

        assert(absorber.is_operational(), 'should be operational');

        // Check that first provider receives some amount of yin from the converted 
        // epoch shares.
        assert(
            shrine.get_yin(first_provider) > first_provider_before_yin_bal,
            'yin balance should be higher'
        );

        let first_provider_info: Provision = absorber.get_provision(first_provider);
        assert(first_provider_info.shares.is_zero(), 'wrong provider shares');
        assert(first_provider_info.epoch == expected_current_epoch, 'wrong provider epoch');

        let request: Request = absorber.get_provider_request(first_provider);
        assert(request.has_removed, 'request should be fulfilled');

        let error_margin: u128 = 1000;
        AbsorberUtils::assert_provider_received_absorbed_assets(
            absorber,
            first_provider,
            first_update_assets,
            first_provider_before_absorbed_bals,
            preview_absorbed_assets,
            error_margin,
        );

        // Check rewards
        let expected_first_epoch_blessings_multiplier: Ray = RAY_SCALE.into();
        AbsorberUtils::assert_reward_cumulative_updated(
            absorber,
            first_epoch_total_shares,
            Absorber::FIRST_EPOCH,
            reward_tokens,
            reward_amts_per_blessing,
            expected_first_epoch_blessings_multiplier
        );

        let expected_first_provider_blessings_multiplier = (2 * RAY_SCALE).into();
        // Loosen error margin due to loss of precision from epoch share conversion
        let error_margin: u128 = WAD_SCALE;
        AbsorberUtils::assert_provider_received_rewards(
            absorber,
            first_provider,
            reward_amts_per_blessing,
            first_provider_before_reward_bals,
            preview_reward_assets,
            expected_first_provider_blessings_multiplier,
            error_margin,
        );
        AbsorberUtils::assert_provider_reward_cumulatives_updated(
            absorber, first_provider, reward_tokens
        );
    }

    // Test 1 wei above initial shares remaining after absorption.
    // Sequence of events:
    // 1. Provider 1 provides
    // 2. Absorption occurs; yin per share falls below threshold, and yin amount is 
    //    exactly 1 wei greater than the minimum initial shares. 
    // 3. Provider 1 should have zero shares due to loss of precision
    #[test]
    #[available_gas(20000000000)]
    fn test_remove_after_threshold_absorption_with_minimum_shares() {
        let (
            shrine,
            abbot,
            absorber,
            yangs,
            gates,
            reward_tokens,
            _,
            reward_amts_per_blessing,
            first_provider,
            first_provided_amt
        ) =
            AbsorberUtils::absorber_with_rewards_and_first_provider();

        let first_epoch_total_shares: Wad = absorber.get_total_shares_for_current_epoch();

        // Step 2
        let first_update_assets: Span<u128> = AbsorberUtils::first_update_assets();
        // Amount of yin remaining needs to be sufficiently significant to account for loss of precision
        // from conversion of shares across epochs, after discounting initial shares.
        let excess_above_minimum: Wad = 1_u128.into();
        let above_min_shares: Wad = Absorber::INITIAL_SHARES.into() + excess_above_minimum;
        let burn_amt: Wad = first_provided_amt - above_min_shares;
        AbsorberUtils::simulate_update_with_amt_to_drain(
            shrine, absorber, yangs, first_update_assets, burn_amt
        );

        // Check epoch and total shares after threshold absorption
        let expected_epoch: u32 = Absorber::FIRST_EPOCH + 1;
        assert(absorber.get_current_epoch() == expected_epoch, 'wrong epoch');
        assert(
            absorber.get_total_shares_for_current_epoch() == above_min_shares, 'wrong total shares #1'
        );
        assert(!absorber.is_operational(), 'should not be operational');

        AbsorberUtils::assert_reward_errors_propagated_to_next_epoch(
            absorber, expected_epoch - 1, reward_tokens
        );

        // Step 3
        let first_provider_before_yin_bal: Wad = shrine.get_yin(first_provider);

        set_contract_address(first_provider);
        let (preview_absorbed_assets, preview_reward_assets) = absorber
            .preview_reap(first_provider);

        // Trigger an update of the provider's Provision
        absorber.provide(WadZeroable::zero());
        let first_provider_info: Provision = absorber.get_provision(first_provider);
        // FIrst provider has zero shares due to loss of precision
        assert(first_provider_info.shares.is_zero(), 'wrong provider shares');
        assert(first_provider_info.epoch == expected_epoch, 'wrong provider epoch');
        assert(
            absorber.get_total_shares_for_current_epoch() == above_min_shares, 'wrong total shares #2'
        );
    }

    // Sequence of events:
    // 1. Provider 1 provides
    // 2. Absorption occurs; yin per share falls below threshold, and yin amount is 
    //    below the initial shares so total shares in new epoch starts from 0. 
    //    No rewards are distributed because total shares is zeroed.
    // 3. Provider 2 provides, provider 1 receives 1 round of rewards.
    // 4. Provider 1 withdraws, both providers share 1 round of rewards.
    #[test]
    #[available_gas(20000000000)]
    fn test_provide_after_threshold_absorption_below_initial_shares() {
        let (
            shrine,
            abbot,
            absorber,
            yangs,
            gates,
            reward_tokens,
            _,
            reward_amts_per_blessing,
            first_provider,
            first_provided_amt
        ) =
            AbsorberUtils::absorber_with_rewards_and_first_provider();

        let first_epoch_total_shares: Wad = absorber.get_total_shares_for_current_epoch();

        // Step 2
        let first_update_assets: Span<u128> = AbsorberUtils::first_update_assets();
        let burn_amt: Wad = first_provided_amt - Absorber::INITIAL_SHARES.into();
        AbsorberUtils::simulate_update_with_amt_to_drain(
            shrine, absorber, yangs, first_update_assets, burn_amt
        );

        // Check epoch and total shares after threshold absorption
        let expected_current_epoch: u32 = Absorber::FIRST_EPOCH + 1;
        assert(absorber.get_current_epoch() == expected_current_epoch, 'wrong epoch');
        assert(
            absorber.get_total_shares_for_current_epoch().is_zero(),
            'wrong total shares #1'
        );

        AbsorberUtils::assert_reward_errors_propagated_to_next_epoch(
            absorber, Absorber::FIRST_EPOCH, reward_tokens
        );

        assert(!absorber.is_operational(), 'should not be operational');

        // Second epoch starts here
        // Step 3
        let second_provider = AbsorberUtils::provider_2();
        let second_provided_amt: Wad = (5000 * WAD_ONE).into();
        AbsorberUtils::provide_to_absorber(
            shrine,
            abbot,
            absorber,
            second_provider,
            yangs,
            AbsorberUtils::provider_asset_amts(),
            gates,
            second_provided_amt
        );

        assert(absorber.is_operational(), 'should be operational');

        let second_provider_info: Provision = absorber.get_provision(second_provider);
        assert(
            absorber.get_total_shares_for_current_epoch() == second_provided_amt,
            'wrong total shares #2'
        );
        assert(
            second_provider_info.shares == second_provided_amt - Absorber::INITIAL_SHARES.into(),
            'wrong provider shares'
        );
        assert(second_provider_info.epoch == expected_current_epoch, 'wrong provider epoch');

        let error_margin: Wad = 1000_u128.into(); // equal to initial minimum shares
        common::assert_equalish(
            absorber.preview_remove(second_provider),
            second_provided_amt,
            error_margin,
            'wrong preview remove amount'
        );

        // Step 4
        let first_provider_before_yin_bal: Wad = shrine.get_yin(first_provider);
        let first_provider_before_reward_bals = common::get_token_balances(
            reward_tokens, first_provider.into()
        );
        let first_provider_before_absorbed_bals = common::get_token_balances(
            yangs, first_provider.into()
        );

        set_contract_address(first_provider);
        let (preview_absorbed_assets, preview_reward_assets) = absorber
            .preview_reap(first_provider);

        absorber.request();
        set_block_timestamp(get_block_timestamp() + Absorber::REQUEST_BASE_TIMELOCK);
        absorber.remove(BoundedWad::max());

        assert(absorber.is_operational(), 'should be operational');

        // First provider should not receive any yin
        assert(
            shrine.get_yin(first_provider) == first_provider_before_yin_bal,
            'yin balance should not change'
        );

        let first_provider_info: Provision = absorber.get_provision(first_provider);
        assert(first_provider_info.shares.is_zero(), 'wrong provider shares');
        assert(first_provider_info.epoch == expected_current_epoch, 'wrong provider epoch');

        let request: Request = absorber.get_provider_request(first_provider);
        assert(request.has_removed, 'request should be fulfilled');

        let error_margin: u128 = 1000;
        AbsorberUtils::assert_provider_received_absorbed_assets(
            absorber,
            first_provider,
            first_update_assets,
            first_provider_before_absorbed_bals,
            preview_absorbed_assets,
            error_margin,
        );

        // Check rewards
        let expected_first_epoch_blessings_multiplier: Ray = RAY_SCALE.into();
        AbsorberUtils::assert_reward_cumulative_updated(
            absorber,
            first_epoch_total_shares,
            Absorber::FIRST_EPOCH,
            reward_tokens,
            reward_amts_per_blessing,
            expected_first_epoch_blessings_multiplier
        );

        // First provider receives only 1 round of rewards from the full absorption.
        let expected_first_provider_blessings_multiplier =
            expected_first_epoch_blessings_multiplier;
        AbsorberUtils::assert_provider_received_rewards(
            absorber,
            first_provider,
            reward_amts_per_blessing,
            first_provider_before_reward_bals,
            preview_reward_assets,
            expected_first_provider_blessings_multiplier,
            error_margin,
        );
        AbsorberUtils::assert_provider_reward_cumulatives_updated(
            absorber, first_provider, reward_tokens
        );
    }

    // Test amount of yin remaining after absorption is above initial shares but below 
    // minimum shares
    // Sequence of events:
    // 1. Provider 1 provides
    // 2. Absorption occurs; yin per share falls below threshold, and yin amount is 
    //    above initial shares but below minimum shares
    // 3. Provider 1 withdraws, no rewards should be distributed.
    #[test]
    #[available_gas(20000000000)]
    fn test_after_threshold_absorption_between_initial_and_minimum_shares() {
        let mut remaining_yin_amts: Array<Wad> = Default::default();
        // lower bound for remaining yin without total shares being zeroed
        remaining_yin_amts.append((Absorber::INITIAL_SHARES + 1).into());
        // upper bound for remaining yin before rewards are distributed
        remaining_yin_amts.append((Absorber::MINIMUM_SHARES - 1).into());
        let mut remaining_yin_amts = remaining_yin_amts.span();

        loop {
            match remaining_yin_amts.pop_front() {
                Option::Some(remaining_yin_amt) => {
                    let (
                        shrine,
                        abbot,
                        absorber,
                        yangs,
                        gates,
                        reward_tokens,
                        _,
                        reward_amts_per_blessing,
                        first_provider,
                        first_provided_amt
                    ) =
                        AbsorberUtils::absorber_with_rewards_and_first_provider();

                    let first_epoch_total_shares: Wad = absorber
                        .get_total_shares_for_current_epoch();

                    // Step 2
                    let first_update_assets: Span<u128> = AbsorberUtils::first_update_assets();
                    let burn_amt: Wad = first_provided_amt - *remaining_yin_amt;
                    AbsorberUtils::simulate_update_with_amt_to_drain(
                        shrine, absorber, yangs, first_update_assets, burn_amt
                    );

                    assert(!absorber.is_operational(), 'should not be operational');

                    // Check epoch and total shares after threshold absorption
                    let expected_epoch: u32 = Absorber::FIRST_EPOCH + 1;
                    assert(absorber.get_current_epoch() == expected_epoch, 'wrong epoch');
                    // New total shares should be equivalent to remaining yin in Absorber
                    assert(
                        absorber.get_total_shares_for_current_epoch() == *remaining_yin_amt,
                        'wrong total shares'
                    );

                    AbsorberUtils::assert_reward_errors_propagated_to_next_epoch(
                        absorber, expected_epoch - 1, reward_tokens
                    );

                    // Step 3
                    let first_provider_before_reward_bals = common::get_token_balances(
                        reward_tokens, first_provider.into()
                    );

                    set_contract_address(first_provider);
                    let (_, _, _, preview_reward_amts) = absorber.preview_reap(first_provider);

                    // Trigger an update of the provider's Provision
                    absorber.provide(WadZeroable::zero());
                    let first_provider_info: Provision = absorber.get_provision(first_provider);
                    let expected_provider_shares: Wad = *remaining_yin_amt
                        - Absorber::INITIAL_SHARES.into();
                    common::assert_equalish(
                        first_provider_info.shares, 
                        expected_provider_shares, 
                        1_u128.into(), // error margin for loss of precision from rounding down
                        'wrong provider shares'
                    );
                    assert(first_provider_info.epoch == expected_epoch, 'wrong provider epoch');

                    let expected_first_provider_blessings_multiplier = RAY_SCALE.into();
                    let error_margin: Wad = 1000_u128.into();
                    AbsorberUtils::assert_provider_received_rewards(
                        absorber,
                        first_provider,
                        reward_tokens,
                        reward_amts_per_blessing,
                        first_provider_before_reward_bals,
                        preview_reward_amts,
                        expected_first_provider_blessings_multiplier,
                        error_margin,
                    );

                    let (_, _, _, mut preview_reward_amts) = absorber.preview_reap(first_provider);
                    loop {
                        match preview_reward_amts.pop_front() {
                            Option::Some(reward_amt) => {
                                assert((*reward_amt).is_zero(), 'expected rewards should be 0');
                            },
                            Option::None(_) => {
                                break;
                            }
                        };
                    };
                },
                Option::None(_) => {
                    break;
                }
            };
        };
    }

    // Sequence of events:
    // 1. Provider 1 provides.
    // 2. Partial absorption happens, provider 1 receives 1 round of rewards.
    // 3. Provider 2 provides, provider 1 receives 1 round of rewards.
    // 4. Partial absorption happens, providers share 1 round of rewards.
    // 5. Provider 1 reaps, providers share 1 round of rewards
    // 6. Provider 2 reaps, providers share 1 round of rewards
    #[test]
    #[available_gas(20000000000)]
    fn test_multi_user_reap_same_epoch_multi_absorptions() {
        let (
            shrine,
            abbot,
            absorber,
            yangs,
            gates,
            reward_tokens,
            _,
            reward_amts_per_blessing,
            first_provider,
            first_provided_amt
        ) =
            AbsorberUtils::absorber_with_rewards_and_first_provider();

        let first_epoch_total_shares: Wad = absorber.get_total_shares_for_current_epoch();

        // Step 2
        let first_update_assets: Span<u128> = AbsorberUtils::first_update_assets();
        let burn_pct: Ray = 266700000000000000000000000_u128.into(); // 26.67% (Ray)
        AbsorberUtils::simulate_update_with_pct_to_drain(
            shrine, absorber, yangs, first_update_assets, burn_pct
        );

        let remaining_absorber_yin: Wad = shrine.get_yin(absorber.contract_address);
        let expected_yin_per_share: Ray = wadray::rdiv_ww(
            remaining_absorber_yin, first_provided_amt
        );

        // Step 3
        let second_provider = AbsorberUtils::provider_2();
        let second_provided_amt: Wad = (5000 * WAD_ONE).into();
        AbsorberUtils::provide_to_absorber(
            shrine,
            abbot,
            absorber,
            second_provider,
            yangs,
            AbsorberUtils::provider_asset_amts(),
            gates,
            second_provided_amt
        );

        let expected_second_provider_shares: Wad = wadray::rdiv_wr(
            second_provided_amt, expected_yin_per_share
        );
        let second_provider_info: Provision = absorber.get_provision(second_provider);
        assert(
            second_provider_info.shares == expected_second_provider_shares, 'wrong provider shares'
        );

        let expected_current_epoch: u32 = Absorber::FIRST_EPOCH;
        assert(second_provider_info.epoch == expected_current_epoch, 'wrong provider epoch');

        // loss of precision from rounding favouring the protocol
        let error_margin: Wad = 1_u128.into();
        common::assert_equalish(
            absorber.preview_remove(second_provider),
            second_provided_amt,
            error_margin,
            'wrong preview remove amount'
        );

        // Check that second provider's reward cumulatives are updated
        AbsorberUtils::assert_provider_reward_cumulatives_updated(
            absorber, second_provider, reward_tokens
        );

        let aura_reward_distribution: DistributionInfo = absorber
            .get_cumulative_reward_amt_by_epoch(*reward_tokens.at(0), Absorber::FIRST_EPOCH);

        let total_shares: Wad = absorber.get_total_shares_for_current_epoch();
        let first_provider_info: Provision = absorber.get_provision(first_provider);
        let expected_first_provider_pct: Ray = wadray::rdiv_ww(
            first_provider_info.shares, total_shares
        );
        let expected_second_provider_pct: Ray = wadray::rdiv_ww(
            second_provider_info.shares, total_shares
        );

        // Step 4
        let second_update_assets: Span<u128> = AbsorberUtils::second_update_assets();
        let burn_pct: Ray = 512390000000000000000000000_u128.into(); // 51.239% (Ray)
        AbsorberUtils::simulate_update_with_pct_to_drain(
            shrine, absorber, yangs, second_update_assets, burn_pct
        );

        // Step 5
        let first_provider_before_yin_bal: Wad = shrine.get_yin(first_provider);
        let first_provider_before_reward_bals = common::get_token_balances(
            reward_tokens, first_provider.into()
        );
        let first_provider_before_absorbed_bals = common::get_token_balances(
            yangs, first_provider.into()
        );

        set_contract_address(first_provider);
        let (preview_absorbed_assets, preview_reward_assets) = absorber
            .preview_reap(first_provider);

        absorber.reap();

        // Derive the amount of absorbed assets the first provider is expected to receive
        let expected_first_provider_absorbed_asset_amts = common::combine_spans(
            first_update_assets,
            common::scale_span_by_pct(second_update_assets, expected_first_provider_pct)
        );

        let error_margin: u128 = 10000;
        AbsorberUtils::assert_provider_received_absorbed_assets(
            absorber,
            first_provider,
            expected_first_provider_absorbed_asset_amts,
            first_provider_before_absorbed_bals,
            preview_absorbed_assets,
            error_margin,
        );

        // Check reward cumulative is updated for AURA
        // Convert to Wad for fixed point operations
        let expected_aura_reward_increment: Wad = (2 * *reward_amts_per_blessing.at(0)).into();
        let expected_aura_reward_cumulative_increment: Wad = expected_aura_reward_increment
            / (total_shares - Absorber::INITIAL_SHARES.into());
        let expected_aura_reward_cumulative: u128 = aura_reward_distribution.asset_amt_per_share
            + expected_aura_reward_cumulative_increment.val;
        let updated_aura_reward_distribution: DistributionInfo = absorber
            .get_cumulative_reward_amt_by_epoch(*reward_tokens.at(0), Absorber::FIRST_EPOCH);
        assert(
            updated_aura_reward_distribution.asset_amt_per_share == expected_aura_reward_cumulative,
            'wrong AURA reward cumulative #1'
        );

        // First provider receives 2 full rounds and 2 partial rounds of rewards.
        let expected_first_provider_partial_multiplier: Ray = (expected_first_provider_pct.val * 2)
            .into();
        let expected_first_provider_blessings_multiplier: Ray = (RAY_SCALE * 2).into()
            + expected_first_provider_partial_multiplier;
        AbsorberUtils::assert_provider_received_rewards(
            absorber,
            first_provider,
            reward_amts_per_blessing,
            first_provider_before_reward_bals,
            preview_reward_assets,
            expected_first_provider_blessings_multiplier,
            error_margin,
        );
        AbsorberUtils::assert_provider_reward_cumulatives_updated(
            absorber, first_provider, reward_tokens
        );

        let expected_absorption_id: u32 = 2;
        assert(
            absorber.get_provider_last_absorption(first_provider) == expected_absorption_id,
            'wrong last absorption'
        );

        // Step 6
        let second_provider_before_yin_bal: Wad = shrine.get_yin(second_provider);
        let second_provider_before_reward_bals = common::get_token_balances(
            reward_tokens, second_provider.into()
        );
        let second_provider_before_absorbed_bals = common::get_token_balances(
            yangs, second_provider.into()
        );

        set_contract_address(second_provider);
        let (preview_absorbed_assets, preview_reward_assets) = absorber
            .preview_reap(second_provider);

        absorber.reap();

        // Derive the amount of absorbed assets the second provider is expected to receive
        let expected_second_provider_absorbed_asset_amts = common::scale_span_by_pct(
            second_update_assets, expected_second_provider_pct
        );

        let error_margin: u128 = 10000;
        AbsorberUtils::assert_provider_received_absorbed_assets(
            absorber,
            second_provider,
            expected_second_provider_absorbed_asset_amts,
            second_provider_before_absorbed_bals,
            preview_absorbed_assets,
            error_margin,
        );

        // Check reward cumulative is updated for AURA
        // Convert to Wad for fixed point operations
        let aura_reward_distribution = updated_aura_reward_distribution;
        let expected_aura_reward_increment: Wad = (*reward_amts_per_blessing.at(0)).into()
            + aura_reward_distribution.error.into();
        let expected_aura_reward_cumulative_increment: Wad = expected_aura_reward_increment
            / (total_shares - Absorber::INITIAL_SHARES.into());
        let expected_aura_reward_cumulative: u128 = aura_reward_distribution.asset_amt_per_share
            + expected_aura_reward_cumulative_increment.val;
        let updated_aura_reward_distribution: DistributionInfo = absorber
            .get_cumulative_reward_amt_by_epoch(*reward_tokens.at(0), Absorber::FIRST_EPOCH);
        assert(
            updated_aura_reward_distribution.asset_amt_per_share == expected_aura_reward_cumulative,
            'wrong AURA reward cumulative #2'
        );

        // Second provider should receive 3 partial rounds of rewards.
        let expected_second_provider_blessings_multiplier: Ray = (expected_second_provider_pct.val
            * 3)
            .into();
        AbsorberUtils::assert_provider_received_rewards(
            absorber,
            second_provider,
            reward_amts_per_blessing,
            second_provider_before_reward_bals,
            preview_reward_assets,
            expected_second_provider_blessings_multiplier,
            error_margin,
        );
        AbsorberUtils::assert_provider_reward_cumulatives_updated(
            absorber, second_provider, reward_tokens
        );

        let expected_absorption_id: u32 = 2;
        assert(
            absorber.get_provider_last_absorption(second_provider) == expected_absorption_id,
            'wrong last absorption'
        );
    }

    #[test]
    #[available_gas(20000000000)]
    fn test_request_pass() {
        let (_, _, absorber, _, _, _, _, _, provider, _) =
            AbsorberUtils::absorber_with_rewards_and_first_provider();

        set_contract_address(provider);
        let mut idx = 0;
        let mut expected_timelock = Absorber::REQUEST_BASE_TIMELOCK;
        loop {
            if idx == 6 {
                break;
            }

            let current_ts = get_block_timestamp();
            absorber.request();

            expected_timelock = min(expected_timelock, Absorber::REQUEST_MAX_TIMELOCK);

            let request: Request = absorber.get_provider_request(provider);
            assert(request.timestamp == current_ts, 'wrong timestamp');
            assert(request.timelock == expected_timelock, 'wrong timelock');

            let removal_ts = current_ts + expected_timelock;
            set_block_timestamp(removal_ts);

            // This should not revert
            absorber.remove(1_u128.into());

            expected_timelock *= Absorber::REQUEST_TIMELOCK_MULTIPLIER;
            idx += 1;
        };
    }

    #[test]
    #[available_gas(20000000000)]
    #[should_panic(expected: ('ABS: Relative LTV above limit', 'ENTRYPOINT_FAILED'))]
    fn test_remove_exceeds_limit_fail() {
        let (shrine, _, absorber, yangs, _, _, _, _, provider, provided_amt) =
            AbsorberUtils::absorber_with_rewards_and_first_provider();

        // Change ETH price to make Shrine's LTV to threshold above the limit
        let eth_addr: ContractAddress = *yangs.at(0);
        let (eth_yang_price, _, _) = shrine.get_current_yang_price(eth_addr);
        let new_eth_yang_price: Wad = (eth_yang_price.val / 5).into(); // 80% drop in price
        set_contract_address(ShrineUtils::admin());
        shrine.advance(eth_addr, new_eth_yang_price);

        let (threshold, value) = shrine.get_shrine_threshold_and_value();
        let debt: Wad = shrine.get_total_debt();
        let ltv: Ray = wadray::rdiv_ww(debt, value);
        let ltv_to_threshold: Ray = wadray::rdiv(ltv, threshold);
        let limit: Ray = absorber.get_removal_limit();
        assert(ltv_to_threshold > limit, 'sanity check for limit');

        set_contract_address(provider);
        absorber.request();
        set_block_timestamp(get_block_timestamp() + Absorber::REQUEST_BASE_TIMELOCK);
        absorber.remove(BoundedWad::max());
    }

    #[test]
    #[available_gas(20000000000)]
    #[should_panic(expected: ('ABS: No request found', 'ENTRYPOINT_FAILED'))]
    fn test_remove_no_request_fail() {
        let (_, _, absorber, _, _, _, _, _, provider, _) =
            AbsorberUtils::absorber_with_rewards_and_first_provider();

        set_contract_address(provider);
        absorber.remove(BoundedWad::max());
    }

    #[test]
    #[available_gas(20000000000)]
    #[should_panic(expected: ('ABS: Only 1 removal per request', 'ENTRYPOINT_FAILED'))]
    fn test_remove_fulfilled_request_fail() {
        let (_, _, absorber, _, _, _, _, _, provider, _) =
            AbsorberUtils::absorber_with_rewards_and_first_provider();

        set_contract_address(provider);
        absorber.request();
        set_block_timestamp(get_block_timestamp() + Absorber::REQUEST_BASE_TIMELOCK);
        // This should succeed
        absorber.remove(1_u128.into());

        // This should fail
        absorber.remove(1_u128.into());
    }

    #[test]
    #[available_gas(20000000000)]
    #[should_panic(expected: ('ABS: Request is not valid yet', 'ENTRYPOINT_FAILED'))]
    fn test_remove_request_not_valid_yet_fail() {
        let (_, _, absorber, _, _, _, _, _, provider, _) =
            AbsorberUtils::absorber_with_rewards_and_first_provider();

        set_contract_address(provider);
        absorber.request();
        // Early by 1 second
        set_block_timestamp(get_block_timestamp() + Absorber::REQUEST_BASE_TIMELOCK - 1);
        absorber.remove(1_u128.into());
    }

    #[test]
    #[available_gas(20000000000)]
    #[should_panic(expected: ('ABS: Request has expired', 'ENTRYPOINT_FAILED'))]
    fn test_remove_request_expired_fail() {
        let (_, _, absorber, _, _, _, _, _, provider, _) =
            AbsorberUtils::absorber_with_rewards_and_first_provider();

        set_contract_address(provider);
        absorber.request();
        // 1 second after validity period
        set_block_timestamp(
            get_block_timestamp()
                + Absorber::REQUEST_BASE_TIMELOCK
                + Absorber::REQUEST_VALIDITY_PERIOD
                + 1
        );
        absorber.remove(1_u128.into());
    }

    #[test]
    #[available_gas(20000000000)]
    #[should_panic(expected: ('ABS: Not a provider', 'ENTRYPOINT_FAILED'))]
    fn test_non_provider_request_fail() {
        let (_, _, _, absorber, _, _) = AbsorberUtils::absorber_deploy();

        set_contract_address(common::badguy());
        absorber.request();
    }

    #[test]
    #[available_gas(20000000000)]
    #[should_panic(expected: ('ABS: Not a provider', 'ENTRYPOINT_FAILED'))]
    fn test_non_provider_remove_fail() {
        let (_, _, _, absorber, _, _) = AbsorberUtils::absorber_deploy();

        set_contract_address(common::badguy());
        absorber.remove(0_u128.into());
    }

    #[test]
    #[available_gas(20000000000)]
    #[should_panic(expected: ('ABS: Not a provider', 'ENTRYPOINT_FAILED'))]
    fn test_non_provider_reap_fail() {
        let (_, _, _, absorber, _, _) = AbsorberUtils::absorber_deploy();

        set_contract_address(common::badguy());
        absorber.reap();
    }

    #[test]
    #[available_gas(20000000000)]
    #[should_panic(expected: ('u128_sub Overflow', 'ENTRYPOINT_FAILED'))]
    fn test_provide_less_than_initial_shares_fail() {
        let (shrine, _, abbot, absorber, yangs, gates) = AbsorberUtils::absorber_deploy();

        let provider = AbsorberUtils::provider_1();
        let less_than_initial_shares_amt: Wad = (Absorber::INITIAL_SHARES - 1).into();
        AbsorberUtils::provide_to_absorber(
            shrine,
            abbot,
            absorber,
            provider,
            yangs,
            AbsorberUtils::provider_asset_amts(),
            gates,
            less_than_initial_shares_amt
        );
    }

    #[test]
    #[available_gas(20000000000)]
    #[should_panic(expected: ('u128_sub Overflow', 'ENTRYPOINT_FAILED', 'ENTRYPOINT_FAILED'))]
    fn test_provide_insufficient_yin_fail() {
        let (shrine, _, abbot, absorber, yangs, gates) = AbsorberUtils::absorber_deploy();

        let provider = AbsorberUtils::provider_1();
        let provided_amt: Wad = (10000 * WAD_ONE).into();

        let yang_asset_amts: Span<u128> = AbsorberUtils::provider_asset_amts();
        common::fund_user(provider, yangs, yang_asset_amts);
        common::open_trove_helper(abbot, provider, yangs, yang_asset_amts, gates, provided_amt);

        set_contract_address(provider);
        let yin = IERC20Dispatcher { contract_address: shrine.contract_address };
        yin.approve(absorber.contract_address, BoundedU256::max());

        let insufficient_amt: Wad = (provided_amt.val + 1).into();
        absorber.provide(insufficient_amt);
    }

    #[test]
    #[available_gas(20000000000)]
    #[should_panic(expected: ('u256_sub Overflow', 'ENTRYPOINT_FAILED', 'ENTRYPOINT_FAILED'))]
    fn test_provide_insufficient_allowance_fail() {
        let (shrine, _, abbot, absorber, yangs, gates) = AbsorberUtils::absorber_deploy();

        let provider = AbsorberUtils::provider_1();
        let provided_amt: Wad = (10000 * WAD_ONE).into();

        let yang_asset_amts: Span<u128> = AbsorberUtils::provider_asset_amts();
        common::fund_user(provider, yangs, yang_asset_amts);
        common::open_trove_helper(abbot, provider, yangs, yang_asset_amts, gates, provided_amt);

        set_contract_address(provider);
        absorber.provide(provided_amt);
    }

    //
    // Tests - Bestow
    //

    #[test]
    #[available_gas(20000000000)]
    fn test_bestow_inactive_reward() {
        let (
            shrine,
            abbot,
            absorber,
            yangs,
            gates,
            reward_tokens,
            blessers,
            reward_amts_per_blessing,
            provider,
            provided_amt
        ) =
            AbsorberUtils::absorber_with_rewards_and_first_provider();

        let expected_epoch: u32 = Absorber::FIRST_EPOCH;
        let aura_addr: ContractAddress = *reward_tokens.at(0);
        let aura_blesser_addr: ContractAddress = *blessers.at(0);
        let veaura_addr: ContractAddress = *reward_tokens.at(1);
        let veaura_blesser_addr: ContractAddress = *blessers.at(1);

        let before_aura_distribution: DistributionInfo = absorber
            .get_cumulative_reward_amt_by_epoch(aura_addr, expected_epoch);
        let before_veaura_distribution: DistributionInfo = absorber
            .get_cumulative_reward_amt_by_epoch(veaura_addr, expected_epoch);

        // Set veAURA to inactive
        set_contract_address(AbsorberUtils::admin());
        absorber.set_reward(veaura_addr, veaura_blesser_addr, false);

        // Trigger rewards
        set_contract_address(provider);
        absorber.provide(0_u128.into());

        let after_aura_distribution: DistributionInfo = absorber
            .get_cumulative_reward_amt_by_epoch(aura_addr, expected_epoch);
        assert(
            after_aura_distribution
                .asset_amt_per_share > before_aura_distribution
                .asset_amt_per_share,
            'cumulative should increase'
        );

        let after_veaura_distribution: DistributionInfo = absorber
            .get_cumulative_reward_amt_by_epoch(veaura_addr, expected_epoch);
        assert(
            after_veaura_distribution
                .asset_amt_per_share == before_veaura_distribution
                .asset_amt_per_share,
            'cumulative should not increase'
        );

        // Set AURA to inactive
        set_contract_address(AbsorberUtils::admin());
        absorber.set_reward(aura_addr, aura_blesser_addr, false);

        // Trigger rewards
        set_contract_address(provider);
        absorber.provide(0_u128.into());

        let final_aura_distribution: DistributionInfo = absorber
            .get_cumulative_reward_amt_by_epoch(aura_addr, expected_epoch);
        assert(
            final_aura_distribution
                .asset_amt_per_share == after_aura_distribution
                .asset_amt_per_share,
            'cumulative should bit increase'
        );

        let final_veaura_distribution: DistributionInfo = absorber
            .get_cumulative_reward_amt_by_epoch(veaura_addr, expected_epoch);
        assert(
            final_veaura_distribution
                .asset_amt_per_share == after_veaura_distribution
                .asset_amt_per_share,
            'cumulative should not increase'
        );
    }

    #[test]
    #[available_gas(20000000000)]
    fn test_bestow_depleted_active_reward() {
        let (shrine, _, abbot, absorber, yangs, gates) = AbsorberUtils::absorber_deploy();
        let reward_tokens: Span<ContractAddress> = AbsorberUtils::reward_tokens_deploy();
        let reward_amts_per_blessing: Span<u128> = AbsorberUtils::reward_amts_per_blessing();

        let aura_addr: ContractAddress = *reward_tokens.at(0);
        let veaura_addr: ContractAddress = *reward_tokens.at(1);

        // Manually deploy blesser to control minting of reward tokens to blesser
        // so that AURA blesser has no tokens
        let aura_blesser_addr: ContractAddress = AbsorberUtils::deploy_blesser_for_reward(
            absorber, aura_addr, AbsorberUtils::AURA_BLESS_AMT, false
        );
        let veaura_blesser_addr: ContractAddress = AbsorberUtils::deploy_blesser_for_reward(
            absorber, veaura_addr, AbsorberUtils::AURA_BLESS_AMT, true
        );

        let mut blessers: Array<ContractAddress> = Default::default();
        blessers.append(aura_blesser_addr);
        blessers.append(veaura_blesser_addr);

        AbsorberUtils::add_rewards_to_absorber(absorber, reward_tokens, blessers.span());

        let provider = AbsorberUtils::provider_1();
        let provided_amt: Wad = (10000 * WAD_ONE).into();
        AbsorberUtils::provide_to_absorber(
            shrine,
            abbot,
            absorber,
            provider,
            yangs,
            AbsorberUtils::provider_asset_amts(),
            gates,
            provided_amt
        );

        let expected_epoch: u32 = Absorber::FIRST_EPOCH;
        let before_aura_distribution: DistributionInfo = absorber
            .get_cumulative_reward_amt_by_epoch(aura_addr, expected_epoch);
        let before_veaura_distribution: DistributionInfo = absorber
            .get_cumulative_reward_amt_by_epoch(veaura_addr, expected_epoch);

        // Trigger rewards
        set_contract_address(provider);
        absorber.provide(0_u128.into());

        let after_aura_distribution: DistributionInfo = absorber
            .get_cumulative_reward_amt_by_epoch(aura_addr, expected_epoch);
        assert(
            after_aura_distribution
                .asset_amt_per_share == before_aura_distribution
                .asset_amt_per_share,
            'cumulative should not increase'
        );

        let after_veaura_distribution: DistributionInfo = absorber
            .get_cumulative_reward_amt_by_epoch(veaura_addr, expected_epoch);
        assert(
            after_veaura_distribution
                .asset_amt_per_share > before_veaura_distribution
                .asset_amt_per_share,
            'cumulative should increase'
        );
    }
}<|MERGE_RESOLUTION|>--- conflicted
+++ resolved
@@ -43,10 +43,7 @@
     fn test_absorber_setup() {
         let (_, _, _, absorber, _, _) = AbsorberUtils::absorber_deploy();
 
-        assert(
-            absorber.get_total_shares_for_current_epoch().is_zero(),
-            'total shares should be 0'
-        );
+        assert(absorber.get_total_shares_for_current_epoch().is_zero(), 'total shares should be 0');
         assert(absorber.get_current_epoch() == Absorber::FIRST_EPOCH, 'epoch should be 1');
         assert(absorber.get_absorptions_count() == 0, 'absorptions count should be 0');
         assert(absorber.get_rewards_count() == 0, 'rewards should be 0');
@@ -403,38 +400,31 @@
                         absorber, provider, reward_tokens
                     );
 
-<<<<<<< HEAD
-                    let (_, _, _, after_preview_reward_amts) = absorber.preview_reap(provider);
+                    let (_, after_preview_reward_assets) = absorber.preview_reap(provider);
                     if is_fully_absorbed {
                         if provide_as_second_action {
                             // Updated preview amount should increase because of addition of error
                             // from previous redistribution
                             assert(
-                                *after_preview_reward_amts.at(0) > *preview_reward_amts.at(0),
+                                *after_preview_reward_assets
+                                    .at(0)
+                                    .amount > *preview_reward_assets
+                                    .at(0)
+                                    .amount,
                                 'preview amount should decrease'
                             );
                             assert(absorber.is_operational(), 'should be operational');
                         } else {
                             assert(
-                                after_preview_reward_amts.len().is_zero(), 'should not have rewards'
+                                after_preview_reward_assets.len().is_zero(),
+                                'should not have rewards'
                             );
                             AbsorberUtils::assert_reward_errors_propagated_to_next_epoch(
                                 absorber, expected_epoch - 1, reward_tokens
                             );
                             assert(!absorber.is_operational(), 'should not be operational');
                         }
-                    } else if after_preview_reward_amts.len().is_non_zero() {
-=======
-                    let (_, after_preview_reward_assets) = absorber.preview_reap(provider);
-                    if is_fully_absorbed & !provide_as_second_action {
-                        assert(
-                            after_preview_reward_assets.len().is_zero(), 'should not have rewards'
-                        );
-                        AbsorberUtils::assert_reward_errors_propagated_to_next_epoch(
-                            absorber, expected_epoch - 1, reward_tokens
-                        );
                     } else if after_preview_reward_assets.len().is_non_zero() {
->>>>>>> 2ac15cf2
                         // Sanity check that updated preview reward amount is lower than before
                         assert(
                             (*after_preview_reward_assets.at(0))
@@ -959,7 +949,8 @@
         let expected_epoch: u32 = Absorber::FIRST_EPOCH + 1;
         assert(absorber.get_current_epoch() == expected_epoch, 'wrong epoch');
         assert(
-            absorber.get_total_shares_for_current_epoch() == above_min_shares, 'wrong total shares #1'
+            absorber.get_total_shares_for_current_epoch() == above_min_shares,
+            'wrong total shares #1'
         );
         assert(!absorber.is_operational(), 'should not be operational');
 
@@ -981,7 +972,8 @@
         assert(first_provider_info.shares.is_zero(), 'wrong provider shares');
         assert(first_provider_info.epoch == expected_epoch, 'wrong provider epoch');
         assert(
-            absorber.get_total_shares_for_current_epoch() == above_min_shares, 'wrong total shares #2'
+            absorber.get_total_shares_for_current_epoch() == above_min_shares,
+            'wrong total shares #2'
         );
     }
 
@@ -1021,10 +1013,7 @@
         // Check epoch and total shares after threshold absorption
         let expected_current_epoch: u32 = Absorber::FIRST_EPOCH + 1;
         assert(absorber.get_current_epoch() == expected_current_epoch, 'wrong epoch');
-        assert(
-            absorber.get_total_shares_for_current_epoch().is_zero(),
-            'wrong total shares #1'
-        );
+        assert(absorber.get_total_shares_for_current_epoch().is_zero(), 'wrong total shares #1');
 
         AbsorberUtils::assert_reward_errors_propagated_to_next_epoch(
             absorber, Absorber::FIRST_EPOCH, reward_tokens
@@ -1203,7 +1192,7 @@
                     );
 
                     set_contract_address(first_provider);
-                    let (_, _, _, preview_reward_amts) = absorber.preview_reap(first_provider);
+                    let (_, preview_reward_assets) = absorber.preview_reap(first_provider);
 
                     // Trigger an update of the provider's Provision
                     absorber.provide(WadZeroable::zero());
@@ -1211,31 +1200,32 @@
                     let expected_provider_shares: Wad = *remaining_yin_amt
                         - Absorber::INITIAL_SHARES.into();
                     common::assert_equalish(
-                        first_provider_info.shares, 
-                        expected_provider_shares, 
+                        first_provider_info.shares,
+                        expected_provider_shares,
                         1_u128.into(), // error margin for loss of precision from rounding down
                         'wrong provider shares'
                     );
                     assert(first_provider_info.epoch == expected_epoch, 'wrong provider epoch');
 
-                    let expected_first_provider_blessings_multiplier = RAY_SCALE.into();
-                    let error_margin: Wad = 1000_u128.into();
+                    let expected_first_provider_blessings_multiplier: Ray = RAY_SCALE.into();
+                    let error_margin: u128 = 1000;
                     AbsorberUtils::assert_provider_received_rewards(
                         absorber,
                         first_provider,
-                        reward_tokens,
                         reward_amts_per_blessing,
                         first_provider_before_reward_bals,
-                        preview_reward_amts,
+                        preview_reward_assets,
                         expected_first_provider_blessings_multiplier,
                         error_margin,
                     );
 
-                    let (_, _, _, mut preview_reward_amts) = absorber.preview_reap(first_provider);
+                    let (_, mut preview_reward_assets) = absorber.preview_reap(first_provider);
                     loop {
-                        match preview_reward_amts.pop_front() {
-                            Option::Some(reward_amt) => {
-                                assert((*reward_amt).is_zero(), 'expected rewards should be 0');
+                        match preview_reward_assets.pop_front() {
+                            Option::Some(reward_asset) => {
+                                assert(
+                                    (*reward_asset.amount).is_zero(), 'expected rewards should be 0'
+                                );
                             },
                             Option::None(_) => {
                                 break;
