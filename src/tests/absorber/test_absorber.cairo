--- conflicted
+++ resolved
@@ -1847,16 +1847,7 @@
         set_contract_address(shrine_utils::admin());
         shrine.advance(eth_addr, new_eth_yang_price);
 
-<<<<<<< HEAD
-        let (threshold, value) = shrine.get_shrine_threshold_and_value();
-        let debt: Wad = shrine.get_total_troves_debt();
-        let ltv: Ray = wadray::rdiv_ww(debt, value);
-        let (recovery_mode_threshold, _) = shrine.get_recovery_mode_threshold();
-
-        assert(ltv > recovery_mode_threshold, 'sanity check for RM threshold');
-=======
         assert(shrine.is_recovery_mode(), 'sanity check for RM threshold');
->>>>>>> fbbb895c
 
         set_contract_address(provider);
         absorber.request();
