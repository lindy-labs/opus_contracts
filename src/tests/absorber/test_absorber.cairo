mod test_absorber {
    use access_control::{IAccessControlDispatcher, IAccessControlDispatcherTrait};
    use cmp::min;
    use debug::PrintTrait;
    use integer::BoundedU256;
    use opus::core::absorber::absorber as absorber_contract;
    use opus::core::roles::absorber_roles;
    use opus::interfaces::IAbbot::{IAbbotDispatcher, IAbbotDispatcherTrait};
    use opus::interfaces::IAbsorber::{
        IAbsorberDispatcher, IAbsorberDispatcherTrait, IBlesserDispatcher, IBlesserDispatcherTrait
    };
    use opus::interfaces::IERC20::{IERC20Dispatcher, IERC20DispatcherTrait};
    use opus::interfaces::IShrine::{IShrineDispatcher, IShrineDispatcherTrait};
    use opus::tests::absorber::utils::absorber_utils;
    use opus::tests::common::{AddressIntoSpan, RewardPartialEq};
    use opus::tests::common;
    use opus::tests::purger::utils::purger_utils;
    use opus::tests::shrine::utils::shrine_utils;
    use opus::types::{AssetBalance, DistributionInfo, Provision, Request, Reward};
    use snforge_std::{
        declare, start_prank, stop_prank, start_warp, CheatTarget, spy_events, SpyOn, EventSpy, EventAssertions
    };
    use starknet::contract_address::ContractAddressZeroable;
    use starknet::{ContractAddress, contract_address_try_from_felt252, get_block_timestamp};
    use wadray::{BoundedWad, Ray, RAY_ONE, RAY_SCALE, Wad, WadZeroable, WAD_ONE, WAD_SCALE};
    //
    // Tests - Setup
    //

    #[test]
    fn test_absorber_setup() {
        let (_, _, _, absorber, _, _) = absorber_utils::absorber_deploy(
            Option::None, Option::None, Option::None, Option::None, Option::None, Option::None
        );

        assert(absorber.get_total_shares_for_current_epoch().is_zero(), 'total shares should be 0');
        assert(absorber.get_current_epoch() == absorber_contract::FIRST_EPOCH, 'epoch should be 1');
        assert(absorber.get_absorptions_count() == 0, 'absorptions count should be 0');
        assert(absorber.get_rewards_count() == 0, 'rewards should be 0');
        assert(absorber.get_live(), 'should be live');
        assert(!absorber.is_operational(), 'should not be operational');

        let absorber_ac = IAccessControlDispatcher { contract_address: absorber.contract_address };
        assert(
            absorber_ac.get_roles(absorber_utils::admin()) == absorber_roles::default_admin_role(),
            'wrong role for admin'
        );
    }

    //
    // Tests - Setters
    //

    #[test]
    fn test_set_reward_pass() {
        let token_class = Option::Some(declare('erc20_mintable'));
        let blesser_class = Option::Some(declare('blesser'));
        let (_, _, _, absorber, _, _) = absorber_utils::absorber_deploy(
            Option::None, Option::None, token_class, Option::None, Option::None, Option::None
        );

        let mut spy = spy_events(SpyOn::One(absorber.contract_address));

        let opus_token: ContractAddress = absorber_utils::opus_token_deploy(token_class);
        let opus_blesser: ContractAddress = absorber_utils::deploy_blesser_for_reward(
            absorber, opus_token, absorber_utils::OPUS_BLESS_AMT, true, blesser_class
        );

        let veopus_token: ContractAddress = absorber_utils::veopus_token_deploy(token_class);
        let veopus_blesser: ContractAddress = absorber_utils::deploy_blesser_for_reward(
            absorber, veopus_token, absorber_utils::veOPUS_BLESS_AMT, true, blesser_class
        );

        let mut expected_events: Array<(ContractAddress, absorber_contract::Event)> = ArrayTrait::new();

        start_prank(CheatTarget::One(absorber.contract_address), absorber_utils::admin());
        absorber.set_reward(opus_token, opus_blesser, true);

        assert(absorber.get_rewards_count() == 1, 'rewards count not updated');

        let mut opus_reward = Reward {
            asset: opus_token, blesser: IBlesserDispatcher { contract_address: opus_blesser }, is_active: true
        };
        let mut expected_rewards: Array<Reward> = array![opus_reward];

        assert(absorber.get_rewards() == expected_rewards.span(), 'rewards not equal');

        expected_events
            .append(
                (
                    absorber.contract_address,
                    absorber_contract::Event::RewardSet(
                        absorber_contract::RewardSet { asset: opus_token, blesser: opus_blesser, is_active: true }
                    )
                )
            );

        // Add another reward

        absorber.set_reward(veopus_token, veopus_blesser, true);

        assert(absorber.get_rewards_count() == 2, 'rewards count not updated');

        let veopus_reward = Reward {
            asset: veopus_token, blesser: IBlesserDispatcher { contract_address: veopus_blesser }, is_active: true
        };
        expected_rewards.append(veopus_reward);

        assert(absorber.get_rewards() == expected_rewards.span(), 'rewards not equal');

        expected_events
            .append(
                (
                    absorber.contract_address,
                    absorber_contract::Event::RewardSet(
                        absorber_contract::RewardSet { asset: veopus_token, blesser: veopus_blesser, is_active: true }
                    )
                )
            );

        // Update existing reward
        let new_opus_blesser: ContractAddress = contract_address_try_from_felt252('new opus blesser').unwrap();
        opus_reward.is_active = false;
        opus_reward.blesser = IBlesserDispatcher { contract_address: new_opus_blesser };
        absorber.set_reward(opus_token, new_opus_blesser, false);

        let mut expected_rewards: Array<Reward> = array![opus_reward, veopus_reward];

        assert(absorber.get_rewards() == expected_rewards.span(), 'rewards not equal');
        // TODO: add this event once `Unknown ap change` error is resolved
        // expected_events
        //     .append(
        //         absorber_contract::Event::RewardSet(
        //             absorber_contract::RewardSet {
        //                 asset: opus_token, blesser: new_opus_blesser, is_active: false
        //             }
        //         )
        //     );

        spy.assert_emitted(@expected_events);
    }

    #[test]
    #[should_panic(expected: ('ABS: Address cannot be 0',))]
    fn test_set_reward_blesser_zero_address_fail() {
        let (_, _, _, absorber, _, _) = absorber_utils::absorber_deploy(
            Option::None, Option::None, Option::None, Option::None, Option::None, Option::None
        );

        let valid_address = common::non_zero_address();
        let invalid_address = ContractAddressZeroable::zero();

        start_prank(CheatTarget::One(absorber.contract_address), absorber_utils::admin());
        absorber.set_reward(valid_address, invalid_address, true);
    }

    #[test]
    #[should_panic(expected: ('ABS: Address cannot be 0',))]
    fn test_set_reward_token_zero_address_fail() {
        let (_, _, _, absorber, _, _) = absorber_utils::absorber_deploy(
            Option::None, Option::None, Option::None, Option::None, Option::None, Option::None
        );

        let valid_address = common::non_zero_address();
        let invalid_address = ContractAddressZeroable::zero();

        start_prank(CheatTarget::One(absorber.contract_address), absorber_utils::admin());
        absorber.set_reward(invalid_address, valid_address, true);
    }

    //
    // Tests - Kill
    //

    #[test]
    fn test_kill_and_remove_pass() {
        let (shrine, _, _, absorber, _, _, _, _, _, provider, provided_amt) =
            absorber_utils::absorber_with_rewards_and_first_provider(
            Option::None, Option::None, Option::None, Option::None, Option::None, Option::None, Option::None
        );

        let mut spy = spy_events(SpyOn::One(absorber.contract_address));

        start_prank(CheatTarget::One(absorber.contract_address), absorber_utils::admin());
        absorber.kill();

        assert(!absorber.get_live(), 'should be killed');

        // Check provider can remove
        let before_provider_yin_bal: Wad = shrine.get_yin(provider);
        start_prank(CheatTarget::One(absorber.contract_address), provider);
        absorber.request();
        start_warp(CheatTarget::All, get_block_timestamp() + absorber_contract::REQUEST_BASE_TIMELOCK);
        absorber.remove(BoundedWad::max());

        // Loss of precision
        let error_margin: Wad = 1000_u128.into();
        common::assert_equalish(
            shrine.get_yin(provider), before_provider_yin_bal + provided_amt, error_margin, 'wrong yin amount'
        );

        let expected_events = array![
            (absorber.contract_address, absorber_contract::Event::Killed(absorber_contract::Killed {})),
        ];
        spy.assert_emitted(@expected_events);
    }

    // Sequence of events
    // 1. Provider 1 provides.
    // 2. Absorber is killed.
    // 3. Full absorption occurs. Provider 1 receives zero rewards.
    // 4. Provider 1 reaps.
    #[test]
    fn test_update_after_kill_pass() {
        // Setup
        let (shrine, _, abbot, absorber, yangs, gates, reward_tokens, _, reward_amts_per_blessing, provider, _) =
            absorber_utils::absorber_with_rewards_and_first_provider(
            Option::None, Option::None, Option::None, Option::None, Option::None, Option::None, Option::None,
        );

        let mut spy = spy_events(SpyOn::One(absorber.contract_address));

        let total_shares: Wad = absorber.get_total_shares_for_current_epoch();
        let expected_recipient_shares: Wad = total_shares - absorber_contract::INITIAL_SHARES.into();
        let expected_epoch = 1;
        let expected_absorption_id = 1;

        // Step 2
        start_prank(CheatTarget::One(absorber.contract_address), absorber_utils::admin());
        absorber.kill();

        // Step 3
        let first_update_assets: Span<u128> = absorber_utils::first_update_assets();
        absorber_utils::simulate_update_with_pct_to_drain(
            shrine, absorber, yangs, first_update_assets, RAY_SCALE.into()
        );

        // Assert rewards are not distributed in `update`
        assert(
            absorber
                .get_cumulative_reward_amt_by_epoch(*reward_tokens[0], expected_epoch)
                .asset_amt_per_share
                .is_zero(),
            'should be zero #1'
        );
        assert(
            absorber
                .get_cumulative_reward_amt_by_epoch(*reward_tokens[1], expected_epoch)
                .asset_amt_per_share
                .is_zero(),
            'should be zero #2'
        );

        let expected_absorbed_assets: Span<AssetBalance> = common::combine_assets_and_amts(yangs, first_update_assets);
        let expected_events = array![
            (
                absorber.contract_address,
                absorber_contract::Event::Gain(
                    absorber_contract::Gain {
                        assets: expected_absorbed_assets,
                        total_recipient_shares: expected_recipient_shares,
                        epoch: expected_epoch,
                        absorption_id: expected_absorption_id
                    }
                )
            ),
        ];
        spy.assert_emitted(@expected_events);

        // Step 4
        let provider_before_reward_bals = common::get_token_balances(reward_tokens, provider.into());
        let provider_before_absorbed_bals = common::get_token_balances(yangs, provider.into());

        start_prank(CheatTarget::One(absorber.contract_address), provider);
        let (preview_absorbed_assets, preview_reward_assets) = absorber.preview_reap(provider);

        let mut preview_reward_assets_copy = preview_reward_assets;
        loop {
            match preview_reward_assets_copy.pop_front() {
                Option::Some(reward_asset_balance) => {
                    assert((*reward_asset_balance).amount.is_zero(), 'rewards should be zero');
                },
                Option::None => { break; },
            };
        };

        absorber.reap();

        // Assert rewards are not distributed in `reap`
        assert(
            absorber
                .get_cumulative_reward_amt_by_epoch(*reward_tokens[0], expected_epoch)
                .asset_amt_per_share
                .is_zero(),
            'should be zero #3'
        );
        assert(
            absorber
                .get_cumulative_reward_amt_by_epoch(*reward_tokens[1], expected_epoch)
                .asset_amt_per_share
                .is_zero(),
            'should be zero #4'
        );

        assert(absorber.get_provider_last_absorption(provider) == 1, 'wrong last absorption');

        let error_margin: u128 = 1000;
        absorber_utils::assert_provider_received_absorbed_assets(
            absorber,
            provider,
            first_update_assets,
            provider_before_absorbed_bals,
            preview_absorbed_assets,
            error_margin,
        );

        let expected_events = array![
            (
                absorber.contract_address,
                absorber_contract::Event::Reap(
                    absorber_contract::Reap {
                        provider, absorbed_assets: preview_absorbed_assets, reward_assets: preview_reward_assets
                    }
                )
            ),
        ];
        spy.assert_emitted(@expected_events);
    }

    #[test]
    #[should_panic(expected: ('Caller missing role',))]
    fn test_kill_unauthorized_fail() {
        let (_, _, _, absorber, _, _) = absorber_utils::absorber_deploy(
            Option::None, Option::None, Option::None, Option::None, Option::None, Option::None
        );

        start_prank(CheatTarget::One(absorber.contract_address), common::badguy());
        absorber.kill();
    }

    #[test]
    #[should_panic(expected: ('ABS: Not live',))]
    fn test_provide_after_kill_fail() {
        let (_, _, _, absorber, _, _) = absorber_utils::absorber_deploy(
            Option::None, Option::None, Option::None, Option::None, Option::None, Option::None
        );

        start_prank(CheatTarget::One(absorber.contract_address), absorber_utils::admin());
        absorber.kill();
        absorber.provide(1_u128.into());
    }

    //
    // Tests - Update
    //

    #[test]
    fn test_update_and_subsequent_provider_action() {
        let (abbot_class, sentinel_class, token_class, gate_class, shrine_class, absorber_class, blesser_class) =
            absorber_utils::declare_contracts();

        // Parametrization so that the second provider action is performed
        // for each percentage
        let mut percentages_to_drain: Array<Ray> = array![
            21745231600000000000000000_u128.into(), // 2.17452316% (Ray)
            439210000000000000000000000_u128.into(), // 43.291% (Ray)
            RAY_ONE.into(), // 100% (Ray)
            RAY_ONE.into(), // 100% (Ray)
            21745231600000000000000000_u128.into(), // 2.17452316% (Ray)
            439210000000000000000000000_u128.into(), // 43.291% (Ray)
            439210000000000000000000000_u128.into(), // 43.291% (Ray)
            RAY_ONE.into(), // 100% (Ray)
            21745231600000000000000000_u128.into(), // 2.17452316% (Ray)
        ];

        let mut percentages_to_drain = percentages_to_drain.span();

        let mut salt: felt252 = 0;
        loop {
            match percentages_to_drain.pop_front() {
                Option::Some(percentage_to_drain) => {
                    let (
                        shrine,
                        sentinel,
                        _,
                        absorber,
                        yangs,
                        _,
                        reward_tokens,
                        _,
                        reward_amts_per_blessing,
                        provider,
                        first_provided_amt
                    ) =
                        absorber_utils::absorber_with_rewards_and_first_provider(
                        abbot_class,
                        sentinel_class,
                        token_class,
                        gate_class,
                        shrine_class,
                        absorber_class,
                        blesser_class
                    );

                    let mut spy = spy_events(SpyOn::One(absorber.contract_address));

                    assert(absorber.is_operational(), 'should be operational');

                    // total shares is equal to amount provided
                    let before_total_shares: Wad = first_provided_amt;
                    let before_gate_balances: Span<u128> = absorber_utils::get_gate_balances(sentinel, yangs);

                    let expected_absorption_id = 1;

                    // Simulate absorption
                    let first_update_assets: Span<u128> = absorber_utils::first_update_assets();
                    absorber_utils::simulate_update_with_pct_to_drain(
                        shrine, absorber, yangs, first_update_assets, *percentage_to_drain
                    );

                    let expected_absorbed_assets: Span<AssetBalance> = common::combine_assets_and_amts(
                        yangs, first_update_assets
                    );
                    let expected_rewarded_assets: Span<AssetBalance> = common::combine_assets_and_amts(
                        reward_tokens, reward_amts_per_blessing
                    );
                    let expected_recipient_shares = before_total_shares - absorber_contract::INITIAL_SHARES.into();
                    let mut expected_events = array![
                        (
                            absorber.contract_address,
                            absorber_contract::Event::Gain(
                                absorber_contract::Gain {
                                    assets: expected_absorbed_assets,
                                    total_recipient_shares: expected_recipient_shares,
                                    epoch: 1,
                                    absorption_id: expected_absorption_id
                                }
                            )
                        ),
                        (
                            absorber.contract_address,
                            absorber_contract::Event::Bestow(
                                absorber_contract::Bestow {
                                    assets: expected_rewarded_assets,
                                    total_recipient_shares: expected_recipient_shares,
                                    epoch: 1,
                                }
                            )
                        ),
                    ];

                    let is_fully_absorbed = *percentage_to_drain == RAY_SCALE.into();

                    let expected_epoch = if is_fully_absorbed {
                        absorber_contract::FIRST_EPOCH + 1
                    } else {
                        absorber_contract::FIRST_EPOCH
                    };
                    let expected_total_shares: Wad = if is_fully_absorbed {
                        WadZeroable::zero()
                    } else {
                        first_provided_amt // total shares is equal to amount provided
                    };

                    if is_fully_absorbed {
                        expected_events
                            .append(
                                (
                                    absorber.contract_address,
                                    absorber_contract::Event::EpochChanged(
                                        absorber_contract::EpochChanged {
                                            old_epoch: absorber_contract::FIRST_EPOCH, new_epoch: expected_epoch,
                                        }
                                    )
                                )
                            );
                    }

                    spy.assert_emitted(@expected_events);

                    assert(absorber.get_absorptions_count() == expected_absorption_id, 'wrong absorption id');

                    absorber_utils::assert_update_is_correct(
                        sentinel,
                        absorber,
                        expected_absorption_id,
                        before_total_shares,
                        yangs,
                        first_update_assets,
                        before_gate_balances
                    );

                    let expected_blessings_multiplier: Ray = RAY_SCALE.into();
                    let absorption_epoch = absorber_contract::FIRST_EPOCH;
                    absorber_utils::assert_reward_cumulative_updated(
                        absorber,
                        before_total_shares,
                        absorption_epoch,
                        reward_tokens,
                        reward_amts_per_blessing,
                        expected_blessings_multiplier,
                    );

                    assert(
                        absorber.get_total_shares_for_current_epoch() == expected_total_shares, 'wrong total shares'
                    );
                    assert(absorber.get_current_epoch() == expected_epoch, 'wrong epoch');

                    let before_absorbed_bals = common::get_token_balances(yangs, provider.into());
                    let before_reward_bals = common::get_token_balances(reward_tokens, provider.into());
                    let before_provider_yin_bal: Wad = shrine.get_yin(provider);

                    // Perform three different actions
                    // (in the following order if the number of test cases is a multiple of 3):
                    // 1. `provide`
                    // 2. `request` and `remove`
                    // 3. `reap`
                    // and check that the provider receives rewards and absorbed assets

                    let (preview_absorbed_assets, preview_reward_assets) = absorber.preview_reap(provider);

                    let mut remove_as_second_action: bool = false;
                    let mut provide_as_second_action: bool = false;
                    start_prank(CheatTarget::One(absorber.contract_address), provider);
                    if percentages_to_drain.len() % 3 == 2 {
                        absorber.provide(WAD_SCALE.into());
                        provide_as_second_action = true;
                    } else if percentages_to_drain.len() % 3 == 1 {
                        absorber.request();
                        start_warp(CheatTarget::All, get_block_timestamp() + absorber_contract::REQUEST_BASE_TIMELOCK);
                        absorber.remove(BoundedWad::max());
                        remove_as_second_action = true;
                    } else {
                        absorber.reap();
                    }

                    // One distribution from `update` and another distribution from
                    // `reap`/`remove`/`provide` if not fully absorbed
                    let expected_blessings_multiplier = if is_fully_absorbed {
                        RAY_SCALE.into()
                    } else {
                        (RAY_SCALE * 2).into()
                    };

                    // Check rewards
                    // Custom error margin is used due to loss of precision and initial minimum shares
                    let error_margin: u128 = 500;

                    absorber_utils::assert_provider_received_absorbed_assets(
                        absorber,
                        provider,
                        first_update_assets,
                        before_absorbed_bals,
                        preview_absorbed_assets,
                        error_margin,
                    );

                    absorber_utils::assert_provider_received_rewards(
                        absorber,
                        provider,
                        reward_amts_per_blessing,
                        before_reward_bals,
                        preview_reward_assets,
                        expected_blessings_multiplier,
                        error_margin,
                    );
                    absorber_utils::assert_provider_reward_cumulatives_updated(absorber, provider, reward_tokens);

                    let (_, after_preview_reward_assets) = absorber.preview_reap(provider);
                    if is_fully_absorbed {
                        if provide_as_second_action {
                            // Updated preview amount should increase because of addition of error
                            // from previous redistribution
                            assert(
                                *after_preview_reward_assets.at(0).amount > *preview_reward_assets.at(0).amount,
                                'preview amount should decrease'
                            );
                            assert(absorber.is_operational(), 'should be operational');
                        } else {
                            assert(after_preview_reward_assets.len().is_zero(), 'should not have rewards');
                            absorber_utils::assert_reward_errors_propagated_to_next_epoch(
                                absorber, expected_epoch - 1, reward_tokens
                            );
                            assert(!absorber.is_operational(), 'should not be operational');
                        }
                    } else if after_preview_reward_assets.len().is_non_zero() {
                        // Sanity check that updated preview reward amount is lower than before
                        assert(
                            (*after_preview_reward_assets.at(0)).amount < (*preview_reward_assets.at(0)).amount,
                            'preview amount should decrease'
                        );
                    }

                    // If the second action was `remove`, check that the yin balances of absorber
                    // and provider are updated.
                    if remove_as_second_action {
                        let expected_removed_amt: Wad = wadray::rmul_wr(
                            first_provided_amt, (RAY_SCALE.into() - *percentage_to_drain)
                        );
                        let error_margin: Wad = 1000_u128.into();
                        common::assert_equalish(
                            shrine.get_yin(provider),
                            before_provider_yin_bal + expected_removed_amt,
                            error_margin,
                            'wrong provider yin balance'
                        );
                        common::assert_equalish(
                            shrine.get_yin(absorber.contract_address),
                            WadZeroable::zero(),
                            error_margin,
                            'wrong absorber yin balance'
                        );

                        // Check `request` is used
                        assert(!absorber.get_provider_request(provider).is_valid, 'request should be fulfilled');
                    }

                    salt += 1;
                },
                Option::None => { break; },
            };
        };
    }

    #[test]
    #[should_panic(expected: ('Caller missing role',))]
    fn test_update_unauthorized_fail() {
        let (abbot_class, sentinel_class, token_class, gate_class, shrine_class, absorber_class, blesser_class) =
            absorber_utils::declare_contracts();
        let (_, _, _, absorber, yangs, _, _, _, _, _, _) = absorber_utils::absorber_with_rewards_and_first_provider(
            abbot_class, sentinel_class, token_class, gate_class, shrine_class, absorber_class, blesser_class
        );

        start_prank(CheatTarget::One(absorber.contract_address), common::badguy());
        let first_update_assets: Span<AssetBalance> = common::combine_assets_and_amts(
            yangs, absorber_utils::first_update_assets()
        );
        absorber.update(first_update_assets);
    }

    //
    // Tests - Provider functions (provide, request, remove, reap)
    //

    #[test]
    fn test_provide_first_epoch() {
        let (abbot_class, sentinel_class, token_class, gate_class, shrine_class, absorber_class, blesser_class) =
            absorber_utils::declare_contracts();

        let (
            shrine,
            _,
            abbot,
            absorber,
            yangs,
            gates,
            reward_tokens,
            _,
            reward_amts_per_blessing,
            provider,
            first_provided_amt
        ) =
            absorber_utils::absorber_with_rewards_and_first_provider(
            abbot_class, sentinel_class, token_class, gate_class, shrine_class, absorber_class, blesser_class
        );

        let mut spy = spy_events(SpyOn::One(absorber.contract_address));

        let yin = IERC20Dispatcher { contract_address: shrine.contract_address };

        let before_provider_info: Provision = absorber.get_provision(provider);
        let before_last_absorption_id: u32 = absorber.get_provider_last_absorption(provider);
        let before_total_shares: Wad = absorber.get_total_shares_for_current_epoch();
        let before_absorber_yin_bal: u256 = yin.balance_of(absorber.contract_address);

        let before_reward_bals: Span<Span<u128>> = common::get_token_balances(reward_tokens, provider.into());

        assert(
            before_provider_info.shares + absorber_contract::INITIAL_SHARES.into() == before_total_shares,
            'wrong total shares #1'
        );
        assert(before_total_shares == first_provided_amt, 'wrong total shares #2');
        assert(before_absorber_yin_bal == first_provided_amt.into(), 'wrong yin balance');

        // Get preview amounts to check expected rewards
        let (_, preview_reward_assets) = absorber.preview_reap(provider);

        // Test subsequent deposit
        let second_provided_amt: Wad = (400 * WAD_ONE).into();
        absorber_utils::provide_to_absorber(
            shrine, abbot, absorber, provider, yangs, absorber_utils::provider_asset_amts(), gates, second_provided_amt
        );

        let after_last_absorption_id: u32 = absorber.get_provider_last_absorption(provider);
        let after_total_shares: Wad = absorber.get_total_shares_for_current_epoch();
        let after_absorber_yin_bal: u256 = yin.balance_of(absorber.contract_address);

        // amount of new shares should be equal to amount of yin provided because amount of yin per share is 1 : 1
        assert(
            before_provider_info.shares
                + absorber_contract::INITIAL_SHARES.into()
                + second_provided_amt == after_total_shares,
            'wrong total shares #1'
        );
        assert(after_total_shares == before_total_shares + second_provided_amt, 'wrong total shares #2');
        assert(after_absorber_yin_bal == (first_provided_amt + second_provided_amt).into(), 'wrong yin balance');
        assert(before_last_absorption_id == after_last_absorption_id, 'absorption id should not change');

        let expected_blessings_multiplier: Ray = RAY_SCALE.into();
        let expected_epoch: u32 = 1;
        absorber_utils::assert_reward_cumulative_updated(
            absorber,
            before_total_shares,
            expected_epoch,
            reward_tokens,
            reward_amts_per_blessing,
            expected_blessings_multiplier
        );

        // Check rewards
        let error_margin: u128 = 1000;
        absorber_utils::assert_provider_received_rewards(
            absorber,
            provider,
            reward_amts_per_blessing,
            before_reward_bals,
            preview_reward_assets,
            expected_blessings_multiplier,
            error_margin,
        );
        absorber_utils::assert_provider_reward_cumulatives_updated(absorber, provider, reward_tokens);

        let expected_rewarded_assets: Span<AssetBalance> = common::combine_assets_and_amts(
            reward_tokens, reward_amts_per_blessing
        );
        let expected_recipient_shares = before_total_shares - absorber_contract::INITIAL_SHARES.into();
        let expected_events = array![
            (
                absorber.contract_address,
                absorber_contract::Event::Provide(
                    absorber_contract::Provide { provider: provider, epoch: expected_epoch, yin: second_provided_amt }
                )
            ),
            (
                absorber.contract_address,
                absorber_contract::Event::Bestow(
                    absorber_contract::Bestow {
                        assets: expected_rewarded_assets, total_recipient_shares: expected_recipient_shares, epoch: 1,
                    }
                )
            ),
        ];
        spy.assert_emitted(@expected_events);
    }

    // Sequence of events
    // 1. Provider 1 provides.
    // 2. Full absorption occurs. Provider 1 receives 1 round of rewards.
    // 3. Provider 2 provides.
    // 4. Full absorption occurs. Provider 2 receives 1 round of rewards.
    // 5. Provider 1 reaps.
    // 6. Provider 2 reaps.
    #[test]
    fn test_reap_different_epochs() {
        // Setup
        let (abbot_class, sentinel_class, token_class, gate_class, shrine_class, absorber_class, blesser_class) =
            absorber_utils::declare_contracts();

        let (shrine, _, abbot, absorber, yangs, gates, reward_tokens, _, reward_amts_per_blessing, first_provider, _) =
            absorber_utils::absorber_with_rewards_and_first_provider(
            abbot_class, sentinel_class, token_class, gate_class, shrine_class, absorber_class, blesser_class
        );

        let mut spy = spy_events(SpyOn::One(absorber.contract_address));

        let first_epoch_total_shares: Wad = absorber.get_total_shares_for_current_epoch();

        // Step 2
        let first_update_assets: Span<u128> = absorber_utils::first_update_assets();
        absorber_utils::simulate_update_with_pct_to_drain(
            shrine, absorber, yangs, first_update_assets, RAY_SCALE.into()
        );

        // Second epoch starts here
        // Step 3
        let second_provider = absorber_utils::provider_2();
        let second_provided_amt: Wad = (5000 * WAD_ONE).into();
        absorber_utils::provide_to_absorber(
            shrine,
            abbot,
            absorber,
            second_provider,
            yangs,
            absorber_utils::provider_asset_amts(),
            gates,
            second_provided_amt
        );

        // Check provision in new epoch
        let second_provider_info: Provision = absorber.get_provision(second_provider);
        assert(absorber.get_total_shares_for_current_epoch() == second_provided_amt, 'wrong total shares');
        assert(
            second_provider_info.shares + absorber_contract::INITIAL_SHARES.into() == second_provided_amt,
            'wrong provider shares'
        );

        let second_epoch: u32 = absorber_contract::FIRST_EPOCH + 1;
        assert(second_provider_info.epoch == second_epoch, 'wrong provider epoch');

        let second_epoch_total_shares: Wad = absorber.get_total_shares_for_current_epoch();

        // Step 4

        let second_update_assets: Span<u128> = absorber_utils::second_update_assets();
        absorber_utils::simulate_update_with_pct_to_drain(
            shrine, absorber, yangs, second_update_assets, RAY_SCALE.into()
        );

        let third_epoch: u32 = second_epoch + 1;
        assert(absorber.get_current_epoch() == third_epoch, 'wrong epoch');
        assert(!absorber.is_operational(), 'should not be operational');

        let expected_recipient_shares = second_epoch_total_shares - absorber_contract::INITIAL_SHARES.into();
        let expected_absorption_id = 2;
        let expected_absorbed_assets: Span<AssetBalance> = common::combine_assets_and_amts(yangs, second_update_assets);
        let expected_rewarded_assets: Span<AssetBalance> = common::combine_assets_and_amts(
            reward_tokens, reward_amts_per_blessing
        );
        let expected_events = array![
            (
                absorber.contract_address,
                absorber_contract::Event::Gain(
                    absorber_contract::Gain {
                        assets: expected_absorbed_assets,
                        total_recipient_shares: expected_recipient_shares,
                        epoch: second_epoch,
                        absorption_id: expected_absorption_id
                    }
                )
            ),
            // Rewards should be distributed together with the second full
            // absorption
            (
                absorber.contract_address,
                absorber_contract::Event::Bestow(
                    absorber_contract::Bestow {
                        assets: expected_rewarded_assets,
                        total_recipient_shares: expected_recipient_shares,
                        epoch: second_epoch,
                    }
                )
            ),
        ];
        spy.assert_emitted(@expected_events);

        // Step 5
        let first_provider_before_reward_bals = common::get_token_balances(reward_tokens, first_provider.into());
        let first_provider_before_absorbed_bals = common::get_token_balances(yangs, first_provider.into());

        start_prank(CheatTarget::One(absorber.contract_address), first_provider);
        let (preview_absorbed_assets, preview_reward_assets) = absorber.preview_reap(first_provider);

        absorber.reap();

        assert(absorber.get_provider_last_absorption(first_provider) == 2, 'wrong last absorption');

        let error_margin: u128 = 1000;
        absorber_utils::assert_provider_received_absorbed_assets(
            absorber,
            first_provider,
            first_update_assets,
            first_provider_before_absorbed_bals,
            preview_absorbed_assets,
            error_margin,
        );

        let expected_blessings_multiplier: Ray = RAY_SCALE.into();
        absorber_utils::assert_reward_cumulative_updated(
            absorber,
            first_epoch_total_shares,
            absorber_contract::FIRST_EPOCH,
            reward_tokens,
            reward_amts_per_blessing,
            expected_blessings_multiplier
        );

        // Check rewards
        absorber_utils::assert_provider_received_rewards(
            absorber,
            first_provider,
            reward_amts_per_blessing,
            first_provider_before_reward_bals,
            preview_reward_assets,
            expected_blessings_multiplier,
            error_margin,
        );
        absorber_utils::assert_provider_reward_cumulatives_updated(absorber, first_provider, reward_tokens);

        let third_epoch_total_shares: Wad = absorber.get_total_shares_for_current_epoch();
        assert(third_epoch_total_shares.is_zero(), 'wrong total shares');
        let expected_recipient_shares = third_epoch_total_shares;
        let expected_events = array![
            (
                absorber.contract_address,
                absorber_contract::Event::Reap(
                    absorber_contract::Reap {
                        provider: first_provider,
                        absorbed_assets: preview_absorbed_assets,
                        reward_assets: preview_reward_assets
                    }
                )
            ),
        ];

        spy.assert_emitted(@expected_events);

        // TODO: Revisit when foundry has support for checking events that weren't emitted
        // let should_not_emit = array![
        //     // No rewards should be bestowed because Absorber is inoperational
        //     // after second absorption.
        //     (absorber.contract_address,
        //     absorber_contract::Event::Bestow(
        //         absorber_contract::Bestow {
        //             assets: expected_rewarded_assets,
        //             total_recipient_shares: expected_recipient_shares,
        //             epoch: second_epoch,
        //         }
        //     )),
        // ];

        // Step 6
        let second_provider_before_reward_bals = common::get_token_balances(reward_tokens, second_provider.into());
        let second_provider_before_absorbed_bals = common::get_token_balances(yangs, second_provider.into());

        start_prank(CheatTarget::One(absorber.contract_address), second_provider);
        let (preview_absorbed_assets, preview_reward_assets) = absorber.preview_reap(second_provider);

        absorber.reap();

        assert(absorber.get_provider_last_absorption(second_provider) == 2, 'wrong last absorption');

        let error_margin: u128 = 1000;
        absorber_utils::assert_provider_received_absorbed_assets(
            absorber,
            second_provider,
            second_update_assets,
            second_provider_before_absorbed_bals,
            preview_absorbed_assets,
            error_margin,
        );

        let expected_blessings_multiplier: Ray = RAY_SCALE.into();
        absorber_utils::assert_reward_cumulative_updated(
            absorber,
            second_epoch_total_shares,
            second_epoch,
            reward_tokens,
            reward_amts_per_blessing,
            expected_blessings_multiplier
        );

        // Check rewards
        absorber_utils::assert_provider_received_rewards(
            absorber,
            second_provider,
            reward_amts_per_blessing,
            second_provider_before_reward_bals,
            preview_reward_assets,
            expected_blessings_multiplier,
            error_margin,
        );
        absorber_utils::assert_provider_reward_cumulatives_updated(absorber, second_provider, reward_tokens);

        let expected_events = array![
            (
                absorber.contract_address,
                absorber_contract::Event::Reap(
                    absorber_contract::Reap {
                        provider: second_provider,
                        absorbed_assets: preview_absorbed_assets,
                        reward_assets: preview_reward_assets
                    }
                )
            ),
        ];

        spy.assert_emitted(@expected_events);
    // TODO: Revisit when foundry has support for checking for events that weren't emitted
    // let should_not_emit = array![
    //     // No rewards should be bestowed because Absorber is inoperational
    //     // after second absorption.
    //     (absorber.contract_address,
    //     absorber_contract::Event::Bestow(
    //         absorber_contract::Bestow {
    //             assets: expected_rewarded_assets,
    //             total_recipient_shares: expected_recipient_shares,
    //             epoch: third_epoch,
    //         }
    //     )),
    // ];

    }


    // Sequence of events:
    // 1. Provider 1 provides
    // 2. Absorption occurs; yin per share falls below threshold, and yin amount is
    //    greater than the minimum initial shares. Provider 1 receives 1 round of rewards.
    // 3. Provider 2 provides, provider 1 receives 1 round of rewards.
    // 4. Provider 1 withdraws, both providers share 1 round of rewards.
    #[test]
    fn test_provide_after_threshold_absorption_above_minimum() {
        let (abbot_class, sentinel_class, token_class, gate_class, shrine_class, absorber_class, blesser_class) =
            absorber_utils::declare_contracts();

        let (
            shrine,
            _,
            abbot,
            absorber,
            yangs,
            gates,
            reward_tokens,
            _,
            reward_amts_per_blessing,
            first_provider,
            first_provided_amt
        ) =
            absorber_utils::absorber_with_rewards_and_first_provider(
            abbot_class, sentinel_class, token_class, gate_class, shrine_class, absorber_class, blesser_class
        );

        let mut spy = spy_events(SpyOn::One(absorber.contract_address));

        assert(absorber.is_operational(), 'should be operational');

        let first_epoch_total_shares: Wad = absorber.get_total_shares_for_current_epoch();

        // Step 2
        let first_update_assets: Span<u128> = absorber_utils::first_update_assets();
        // Amount of yin remaining needs to be sufficiently significant to account for loss of precision
        // from conversion of shares across epochs, after discounting initial shares.
        let above_min_shares: Wad = absorber_contract::MINIMUM_SHARES.into();
        let burn_amt: Wad = first_provided_amt - above_min_shares;
        absorber_utils::simulate_update_with_amt_to_drain(shrine, absorber, yangs, first_update_assets, burn_amt);

        assert(absorber.is_operational(), 'should be operational');

        // Check epoch and total shares after threshold absorption
        let expected_current_epoch: u32 = absorber_contract::FIRST_EPOCH + 1;
        assert(absorber.get_current_epoch() == expected_current_epoch, 'wrong epoch');
        assert(absorber.get_total_shares_for_current_epoch() == above_min_shares, 'wrong total shares');

        absorber_utils::assert_reward_errors_propagated_to_next_epoch(
            absorber, absorber_contract::FIRST_EPOCH, reward_tokens
        );

        let expected_absorbed_assets: Span<AssetBalance> = common::combine_assets_and_amts(yangs, first_update_assets);
        let expected_rewarded_assets: Span<AssetBalance> = common::combine_assets_and_amts(
            reward_tokens, reward_amts_per_blessing
        );
        let expected_recipient_shares = first_epoch_total_shares - absorber_contract::INITIAL_SHARES.into();
        let expected_events = array![
            (
                absorber.contract_address,
                absorber_contract::Event::Gain(
                    absorber_contract::Gain {
                        assets: expected_absorbed_assets,
                        total_recipient_shares: expected_recipient_shares,
                        epoch: absorber_contract::FIRST_EPOCH,
                        absorption_id: 1
                    }
                )
            ),
            (
                absorber.contract_address,
                absorber_contract::Event::Bestow(
                    absorber_contract::Bestow {
                        assets: expected_rewarded_assets,
                        total_recipient_shares: expected_recipient_shares,
                        epoch: absorber_contract::FIRST_EPOCH,
                    }
                )
            ),
            (
                absorber.contract_address,
                absorber_contract::Event::EpochChanged(
                    absorber_contract::EpochChanged {
                        old_epoch: absorber_contract::FIRST_EPOCH, new_epoch: expected_current_epoch,
                    }
                )
            ),
        ];
        spy.assert_emitted(@expected_events);

        // Second epoch starts here
        // Step 3
        let expected_recipient_shares: Wad = absorber.get_total_shares_for_current_epoch()
            - absorber_contract::INITIAL_SHARES.into();

        let second_provider = absorber_utils::provider_2();
        let second_provided_amt: Wad = (5000 * WAD_ONE).into();
        absorber_utils::provide_to_absorber(
            shrine,
            abbot,
            absorber,
            second_provider,
            yangs,
            absorber_utils::provider_asset_amts(),
            gates,
            second_provided_amt
        );

        assert(absorber.is_operational(), 'should be operational');

        let second_provider_info: Provision = absorber.get_provision(second_provider);
        assert(second_provider_info.shares == second_provided_amt, 'wrong provider shares');
        assert(second_provider_info.epoch == expected_current_epoch, 'wrong provider epoch');

        let error_margin: Wad = 1000_u128.into();
        common::assert_equalish(
            absorber.preview_remove(second_provider), second_provided_amt, error_margin, 'wrong preview remove amount'
        );

        let expected_events = array![
            (
                absorber.contract_address,
                absorber_contract::Event::Provide(
                    absorber_contract::Provide {
                        provider: second_provider, epoch: expected_current_epoch, yin: second_provided_amt
                    }
                )
            ),
            (
                absorber.contract_address,
                absorber_contract::Event::Bestow(
                    absorber_contract::Bestow {
                        assets: expected_rewarded_assets,
                        total_recipient_shares: expected_recipient_shares,
                        epoch: expected_current_epoch,
                    }
                )
            ),
        ];
        spy.assert_emitted(@expected_events);

        // Step 4
        let first_provider_before_yin_bal: Wad = shrine.get_yin(first_provider);
        let first_provider_before_reward_bals = common::get_token_balances(reward_tokens, first_provider.into());
        let first_provider_before_absorbed_bals = common::get_token_balances(yangs, first_provider.into());

        let expected_recipient_shares: Wad = absorber.get_total_shares_for_current_epoch()
            - absorber_contract::INITIAL_SHARES.into();

        start_prank(CheatTarget::One(absorber.contract_address), first_provider);
        let (preview_absorbed_assets, preview_reward_assets) = absorber.preview_reap(first_provider);

        let request_timestamp = get_block_timestamp();
        absorber.request();
        start_warp(CheatTarget::All, request_timestamp + absorber_contract::REQUEST_BASE_TIMELOCK);
        absorber.remove(BoundedWad::max());

        assert(absorber.is_operational(), 'should be operational');

        // Check that first provider receives some amount of yin from the converted
        // epoch shares.
        let first_provider_after_yin_bal = shrine.get_yin(first_provider);
        assert(first_provider_after_yin_bal > first_provider_before_yin_bal, 'yin balance should be higher');

        let first_provider_info: Provision = absorber.get_provision(first_provider);
        assert(first_provider_info.shares.is_zero(), 'wrong provider shares');
        assert(first_provider_info.epoch == expected_current_epoch, 'wrong provider epoch');

        let request: Request = absorber.get_provider_request(first_provider);
        assert(!request.is_valid, 'request should be fulfilled');

        let error_margin: u128 = 1000;
        absorber_utils::assert_provider_received_absorbed_assets(
            absorber,
            first_provider,
            first_update_assets,
            first_provider_before_absorbed_bals,
            preview_absorbed_assets,
            error_margin,
        );

        // Check rewards
        let expected_first_epoch_blessings_multiplier: Ray = RAY_SCALE.into();
        absorber_utils::assert_reward_cumulative_updated(
            absorber,
            first_epoch_total_shares,
            absorber_contract::FIRST_EPOCH,
            reward_tokens,
            reward_amts_per_blessing,
            expected_first_epoch_blessings_multiplier
        );

        let expected_first_provider_blessings_multiplier = (2 * RAY_SCALE).into();
        // Loosen error margin due to loss of precision from epoch share conversion
        let error_margin: u128 = WAD_SCALE;
        absorber_utils::assert_provider_received_rewards(
            absorber,
            first_provider,
            reward_amts_per_blessing,
            first_provider_before_reward_bals,
            preview_reward_assets,
            expected_first_provider_blessings_multiplier,
            error_margin,
        );
        absorber_utils::assert_provider_reward_cumulatives_updated(absorber, first_provider, reward_tokens);

        let expected_events = array![
            (
                absorber.contract_address,
                absorber_contract::Event::Remove(
                    absorber_contract::Remove {
                        provider: first_provider,
                        epoch: expected_current_epoch,
                        yin: first_provider_after_yin_bal - first_provider_before_yin_bal
                    }
                )
            ),
            (
                absorber.contract_address,
                absorber_contract::Event::Bestow(
                    absorber_contract::Bestow {
                        assets: expected_rewarded_assets,
                        total_recipient_shares: expected_recipient_shares,
                        epoch: expected_current_epoch,
                    }
                )
            ),
            (
                absorber.contract_address,
                absorber_contract::Event::Reap(
                    absorber_contract::Reap {
                        provider: first_provider,
                        absorbed_assets: preview_absorbed_assets,
                        reward_assets: preview_reward_assets,
                    }
                )
            ),
        ];
        spy.assert_emitted(@expected_events);
    }

    // Test 1 wei above initial shares remaining after absorption.
    // Sequence of events:
    // 1. Provider 1 provides
    // 2. Absorption occurs; yin per share falls below threshold, and yin amount is
    //    exactly 1 wei greater than the minimum initial shares.
    // 3. Provider 1 should have zero shares due to loss of precision
    #[test]
    fn test_provider_shares_after_threshold_absorption_with_minimum_shares() {
        let (abbot_class, sentinel_class, token_class, gate_class, shrine_class, absorber_class, blesser_class) =
            absorber_utils::declare_contracts();
        let (shrine, _, _, absorber, yangs, _, reward_tokens, _, _, first_provider, first_provided_amt) =
            absorber_utils::absorber_with_rewards_and_first_provider(
            abbot_class, sentinel_class, token_class, gate_class, shrine_class, absorber_class, blesser_class
        );

        let mut spy = spy_events(SpyOn::One(absorber.contract_address));

        // Step 2
        let first_update_assets: Span<u128> = absorber_utils::first_update_assets();
        // Amount of yin remaining needs to be sufficiently significant to account for loss of precision
        // from conversion of shares across epochs, after discounting initial shares.
        let excess_above_minimum: Wad = 1_u128.into();
        let above_min_shares: Wad = absorber_contract::INITIAL_SHARES.into() + excess_above_minimum;
        let burn_amt: Wad = first_provided_amt - above_min_shares;
        absorber_utils::simulate_update_with_amt_to_drain(shrine, absorber, yangs, first_update_assets, burn_amt);

        // Check epoch and total shares after threshold absorption
        let expected_epoch: u32 = absorber_contract::FIRST_EPOCH + 1;
        assert(absorber.get_current_epoch() == expected_epoch, 'wrong epoch');
        assert(absorber.get_total_shares_for_current_epoch() == above_min_shares, 'wrong total shares #1');
        assert(!absorber.is_operational(), 'should not be operational');

        absorber_utils::assert_reward_errors_propagated_to_next_epoch(absorber, expected_epoch - 1, reward_tokens);

        // Step 3
        start_prank(CheatTarget::One(absorber.contract_address), first_provider);

        // Trigger an update of the provider's Provision
        absorber.provide(WadZeroable::zero());
        let first_provider_info: Provision = absorber.get_provision(first_provider);
        // FIrst provider has zero shares due to loss of precision
        assert(first_provider_info.shares.is_zero(), 'wrong provider shares');
        assert(first_provider_info.epoch == expected_epoch, 'wrong provider epoch');
        assert(absorber.get_total_shares_for_current_epoch() == above_min_shares, 'wrong total shares #2');

        let expected_events = array![
            (
                absorber.contract_address,
                absorber_contract::Event::EpochChanged(
                    absorber_contract::EpochChanged {
                        old_epoch: absorber_contract::FIRST_EPOCH, new_epoch: expected_epoch,
                    }
                )
            ),
            (
                absorber.contract_address,
                absorber_contract::Event::Provide(
                    absorber_contract::Provide {
                        provider: first_provider, epoch: expected_epoch, yin: WadZeroable::zero()
                    }
                )
            ),
        ];
        spy.assert_emitted(@expected_events);
    }

    // Sequence of events:
    // 1. Provider 1 provides
    // 2. Absorption occurs; yin per share falls below threshold, and yin amount is
    //    below the initial shares so total shares in new epoch starts from 0.
    //    No rewards are distributed because total shares is zeroed.
    // 3. Provider 2 provides, provider 1 receives 1 round of rewards.
    // 4. Provider 1 withdraws, both providers share 1 round of rewards.
    #[test]
    fn test_provide_after_threshold_absorption_below_initial_shares() {
        let (abbot_class, sentinel_class, token_class, gate_class, shrine_class, absorber_class, blesser_class) =
            absorber_utils::declare_contracts();
        let (
            shrine,
            _,
            abbot,
            absorber,
            yangs,
            gates,
            reward_tokens,
            _,
            reward_amts_per_blessing,
            first_provider,
            first_provided_amt
        ) =
            absorber_utils::absorber_with_rewards_and_first_provider(
            abbot_class, sentinel_class, token_class, gate_class, shrine_class, absorber_class, blesser_class
        );

        let mut spy = spy_events(SpyOn::One(absorber.contract_address));

        let first_epoch_total_shares: Wad = absorber.get_total_shares_for_current_epoch();

        // Step 2
        let first_update_assets: Span<u128> = absorber_utils::first_update_assets();
        let burn_amt: Wad = first_provided_amt - absorber_contract::INITIAL_SHARES.into();
        absorber_utils::simulate_update_with_amt_to_drain(shrine, absorber, yangs, first_update_assets, burn_amt);

        // Check epoch and total shares after threshold absorption
        let expected_current_epoch: u32 = absorber_contract::FIRST_EPOCH + 1;
        assert(absorber.get_current_epoch() == expected_current_epoch, 'wrong epoch');
        assert(absorber.get_total_shares_for_current_epoch().is_zero(), 'wrong total shares #1');

        absorber_utils::assert_reward_errors_propagated_to_next_epoch(
            absorber, absorber_contract::FIRST_EPOCH, reward_tokens
        );

        assert(!absorber.is_operational(), 'should not be operational');

        let expected_events = array![
            (
                absorber.contract_address,
                absorber_contract::Event::EpochChanged(
                    absorber_contract::EpochChanged {
                        old_epoch: absorber_contract::FIRST_EPOCH, new_epoch: expected_current_epoch,
                    }
                )
            ),
        ];
        spy.assert_emitted(@expected_events);

        // Second epoch starts here
        // Step 3
        let second_provider = absorber_utils::provider_2();
        let second_provided_amt: Wad = (5000 * WAD_ONE).into();
        absorber_utils::provide_to_absorber(
            shrine,
            abbot,
            absorber,
            second_provider,
            yangs,
            absorber_utils::provider_asset_amts(),
            gates,
            second_provided_amt
        );

        assert(absorber.is_operational(), 'should be operational');

        let second_provider_info: Provision = absorber.get_provision(second_provider);
        assert(absorber.get_total_shares_for_current_epoch() == second_provided_amt, 'wrong total shares #2');
        assert(
            second_provider_info.shares == second_provided_amt - absorber_contract::INITIAL_SHARES.into(),
            'wrong provider shares'
        );
        assert(second_provider_info.epoch == expected_current_epoch, 'wrong provider epoch');

        let error_margin: Wad = 1000_u128.into(); // equal to initial minimum shares
        common::assert_equalish(
            absorber.preview_remove(second_provider), second_provided_amt, error_margin, 'wrong preview remove amount'
        );

        // Step 4
        let first_provider_before_yin_bal: Wad = shrine.get_yin(first_provider);
        let first_provider_before_reward_bals = common::get_token_balances(reward_tokens, first_provider.into());
        let first_provider_before_absorbed_bals = common::get_token_balances(yangs, first_provider.into());

        start_prank(CheatTarget::One(absorber.contract_address), first_provider);
        let (preview_absorbed_assets, preview_reward_assets) = absorber.preview_reap(first_provider);

        absorber.request();
        start_warp(CheatTarget::All, get_block_timestamp() + absorber_contract::REQUEST_BASE_TIMELOCK);
        absorber.remove(BoundedWad::max());

        assert(absorber.is_operational(), 'should be operational');

        // First provider should not receive any yin
        assert(shrine.get_yin(first_provider) == first_provider_before_yin_bal, 'yin balance should not change');

        let first_provider_info: Provision = absorber.get_provision(first_provider);
        assert(first_provider_info.shares.is_zero(), 'wrong provider shares');
        assert(first_provider_info.epoch == expected_current_epoch, 'wrong provider epoch');

        let request: Request = absorber.get_provider_request(first_provider);
        assert(!request.is_valid, 'request should be fulfilled');

        let error_margin: u128 = 1000;
        absorber_utils::assert_provider_received_absorbed_assets(
            absorber,
            first_provider,
            first_update_assets,
            first_provider_before_absorbed_bals,
            preview_absorbed_assets,
            error_margin,
        );

        // Check rewards
        let expected_first_epoch_blessings_multiplier: Ray = RAY_SCALE.into();
        absorber_utils::assert_reward_cumulative_updated(
            absorber,
            first_epoch_total_shares,
            absorber_contract::FIRST_EPOCH,
            reward_tokens,
            reward_amts_per_blessing,
            expected_first_epoch_blessings_multiplier
        );

        // First provider receives only 1 round of rewards from the full absorption.
        let expected_first_provider_blessings_multiplier = expected_first_epoch_blessings_multiplier;
        absorber_utils::assert_provider_received_rewards(
            absorber,
            first_provider,
            reward_amts_per_blessing,
            first_provider_before_reward_bals,
            preview_reward_assets,
            expected_first_provider_blessings_multiplier,
            error_margin,
        );
        absorber_utils::assert_provider_reward_cumulatives_updated(absorber, first_provider, reward_tokens);
    }

    // Test amount of yin remaining after absorption is above initial shares but below
    // minimum shares
    // Sequence of events:
    // 1. Provider 1 provides
    // 2. Absorption occurs; yin per share falls below threshold, and yin amount is
    //    above initial shares but below minimum shares
    // 3. Provider 1 withdraws, no rewards should be distributed.
    #[test]
    fn test_after_threshold_absorption_between_initial_and_minimum_shares() {
        let (abbot_class, sentinel_class, token_class, gate_class, shrine_class, absorber_class, blesser_class) =
            absorber_utils::declare_contracts();

        let mut remaining_yin_amts: Array<Wad> = array![
            // lower bound for remaining yin without total shares being zeroed
            (absorber_contract::INITIAL_SHARES + 1)
                .into(), // upper bound for remaining yin before rewards are distributed
            (absorber_contract::MINIMUM_SHARES - 1).into(),
        ];
        let mut remaining_yin_amts = remaining_yin_amts.span();

        loop {
            match remaining_yin_amts.pop_front() {
                Option::Some(remaining_yin_amt) => {
                    let (
                        shrine,
                        _,
                        _,
                        absorber,
                        yangs,
                        _,
                        reward_tokens,
                        _,
                        reward_amts_per_blessing,
                        first_provider,
                        first_provided_amt
                    ) =
                        absorber_utils::absorber_with_rewards_and_first_provider(
                        abbot_class,
                        sentinel_class,
                        token_class,
                        gate_class,
                        shrine_class,
                        absorber_class,
                        blesser_class
                    );

                    let mut spy = spy_events(SpyOn::One(absorber.contract_address));

                    // Step 2
                    let first_update_assets: Span<u128> = absorber_utils::first_update_assets();
                    let burn_amt: Wad = first_provided_amt - *remaining_yin_amt;
                    absorber_utils::simulate_update_with_amt_to_drain(
                        shrine, absorber, yangs, first_update_assets, burn_amt
                    );

                    assert(!absorber.is_operational(), 'should not be operational');

                    // Check epoch and total shares after threshold absorption
                    let expected_epoch: u32 = absorber_contract::FIRST_EPOCH + 1;
                    assert(absorber.get_current_epoch() == expected_epoch, 'wrong epoch');
                    // New total shares should be equivalent to remaining yin in Absorber
                    assert(absorber.get_total_shares_for_current_epoch() == *remaining_yin_amt, 'wrong total shares');

                    absorber_utils::assert_reward_errors_propagated_to_next_epoch(
                        absorber, expected_epoch - 1, reward_tokens
                    );

                    let expected_events = array![
                        (
                            absorber.contract_address,
                            absorber_contract::Event::EpochChanged(
                                absorber_contract::EpochChanged {
                                    old_epoch: absorber_contract::FIRST_EPOCH, new_epoch: expected_epoch,
                                }
                            )
                        ),
                    ];
                    spy.assert_emitted(@expected_events);

                    // Step 3
                    let first_provider_before_reward_bals = common::get_token_balances(
                        reward_tokens, first_provider.into()
                    );

                    start_prank(CheatTarget::One(absorber.contract_address), first_provider);
                    let (_, preview_reward_assets) = absorber.preview_reap(first_provider);

                    // Trigger an update of the provider's Provision
                    absorber.provide(WadZeroable::zero());
                    let first_provider_info: Provision = absorber.get_provision(first_provider);
                    let expected_provider_shares: Wad = *remaining_yin_amt - absorber_contract::INITIAL_SHARES.into();
                    common::assert_equalish(
                        first_provider_info.shares,
                        expected_provider_shares,
                        1_u128.into(), // error margin for loss of precision from rounding down
                        'wrong provider shares'
                    );
                    assert(first_provider_info.epoch == expected_epoch, 'wrong provider epoch');

                    let expected_first_provider_blessings_multiplier: Ray = RAY_SCALE.into();
                    let error_margin: u128 = 1000;
                    absorber_utils::assert_provider_received_rewards(
                        absorber,
                        first_provider,
                        reward_amts_per_blessing,
                        first_provider_before_reward_bals,
                        preview_reward_assets,
                        expected_first_provider_blessings_multiplier,
                        error_margin,
                    );

                    let (_, mut preview_reward_assets) = absorber.preview_reap(first_provider);
                    loop {
                        match preview_reward_assets.pop_front() {
                            Option::Some(reward_asset) => {
                                assert((*reward_asset.amount).is_zero(), 'expected rewards should be 0');
                            },
                            Option::None => { break; }
                        };
                    };
                },
                Option::None => { break; }
            };
        };
    }

    // Sequence of events:
    // 1. Provider 1 provides.
    // 2. Partial absorption happens, provider 1 receives 1 round of rewards.
    // 3. Provider 2 provides, provider 1 receives 1 round of rewards.
    // 4. Partial absorption happens, providers share 1 round of rewards.
    // 5. Provider 1 reaps, providers share 1 round of rewards
    // 6. Provider 2 reaps, providers share 1 round of rewards
    #[test]
    fn test_multi_user_reap_same_epoch_multi_absorptions() {
        let (abbot_class, sentinel_class, token_class, gate_class, shrine_class, absorber_class, blesser_class) =
            absorber_utils::declare_contracts();
        let (
            shrine,
            _,
            abbot,
            absorber,
            yangs,
            gates,
            reward_tokens,
            _,
            reward_amts_per_blessing,
            first_provider,
            first_provided_amt
        ) =
            absorber_utils::absorber_with_rewards_and_first_provider(
            abbot_class, sentinel_class, token_class, gate_class, shrine_class, absorber_class, blesser_class
        );

        // Step 2
        let first_update_assets: Span<u128> = absorber_utils::first_update_assets();
        let burn_pct: Ray = 266700000000000000000000000_u128.into(); // 26.67% (Ray)
        absorber_utils::simulate_update_with_pct_to_drain(shrine, absorber, yangs, first_update_assets, burn_pct);

        let remaining_absorber_yin: Wad = shrine.get_yin(absorber.contract_address);
        let expected_yin_per_share: Ray = wadray::rdiv_ww(remaining_absorber_yin, first_provided_amt);

        // Step 3
        let second_provider = absorber_utils::provider_2();
        let second_provided_amt: Wad = (5000 * WAD_ONE).into();
        absorber_utils::provide_to_absorber(
            shrine,
            abbot,
            absorber,
            second_provider,
            yangs,
            absorber_utils::provider_asset_amts(),
            gates,
            second_provided_amt
        );

        let expected_second_provider_shares: Wad = wadray::rdiv_wr(second_provided_amt, expected_yin_per_share);
        let second_provider_info: Provision = absorber.get_provision(second_provider);
        assert(second_provider_info.shares == expected_second_provider_shares, 'wrong provider shares');

        let expected_current_epoch: u32 = absorber_contract::FIRST_EPOCH;
        assert(second_provider_info.epoch == expected_current_epoch, 'wrong provider epoch');

        // loss of precision from rounding favouring the protocol
        let error_margin: Wad = 1_u128.into();
        common::assert_equalish(
            absorber.preview_remove(second_provider), second_provided_amt, error_margin, 'wrong preview remove amount'
        );

        // Check that second provider's reward cumulatives are updated
        absorber_utils::assert_provider_reward_cumulatives_updated(absorber, second_provider, reward_tokens);

        let opus_reward_distribution: DistributionInfo = absorber
            .get_cumulative_reward_amt_by_epoch(*reward_tokens.at(0), absorber_contract::FIRST_EPOCH);

        let total_shares: Wad = absorber.get_total_shares_for_current_epoch();
        let first_provider_info: Provision = absorber.get_provision(first_provider);
        let expected_first_provider_pct: Ray = wadray::rdiv_ww(first_provider_info.shares, total_shares);
        let expected_second_provider_pct: Ray = wadray::rdiv_ww(second_provider_info.shares, total_shares);

        // Step 4
        let second_update_assets: Span<u128> = absorber_utils::second_update_assets();
        let burn_pct: Ray = 512390000000000000000000000_u128.into(); // 51.239% (Ray)
        absorber_utils::simulate_update_with_pct_to_drain(shrine, absorber, yangs, second_update_assets, burn_pct);

        // Step 5
        let first_provider_before_reward_bals = common::get_token_balances(reward_tokens, first_provider.into());
        let first_provider_before_absorbed_bals = common::get_token_balances(yangs, first_provider.into());

        start_prank(CheatTarget::One(absorber.contract_address), first_provider);
        let (preview_absorbed_assets, preview_reward_assets) = absorber.preview_reap(first_provider);

        absorber.reap();

        // Derive the amount of absorbed assets the first provider is expected to receive
        let expected_first_provider_absorbed_asset_amts = common::combine_spans(
            first_update_assets, common::scale_span_by_pct(second_update_assets, expected_first_provider_pct)
        );

        let error_margin: u128 = 10000;
        absorber_utils::assert_provider_received_absorbed_assets(
            absorber,
            first_provider,
            expected_first_provider_absorbed_asset_amts,
            first_provider_before_absorbed_bals,
            preview_absorbed_assets,
            error_margin,
        );

        // Check reward cumulative is updated for opus
        // Convert to Wad for fixed point operations
        let expected_opus_reward_increment: Wad = (2 * *reward_amts_per_blessing.at(0)).into();
        let expected_opus_reward_cumulative_increment: Wad = expected_opus_reward_increment
            / (total_shares - absorber_contract::INITIAL_SHARES.into());
        let expected_opus_reward_cumulative: u128 = opus_reward_distribution.asset_amt_per_share
            + expected_opus_reward_cumulative_increment.val;
        let updated_opus_reward_distribution: DistributionInfo = absorber
            .get_cumulative_reward_amt_by_epoch(*reward_tokens.at(0), absorber_contract::FIRST_EPOCH);
        assert(
            updated_opus_reward_distribution.asset_amt_per_share == expected_opus_reward_cumulative,
            'wrong opus reward cumulative #1'
        );

        // First provider receives 2 full rounds and 2 partial rounds of rewards.
        let expected_first_provider_partial_multiplier: Ray = (expected_first_provider_pct.val * 2).into();
        let expected_first_provider_blessings_multiplier: Ray = (RAY_SCALE * 2).into()
            + expected_first_provider_partial_multiplier;
        absorber_utils::assert_provider_received_rewards(
            absorber,
            first_provider,
            reward_amts_per_blessing,
            first_provider_before_reward_bals,
            preview_reward_assets,
            expected_first_provider_blessings_multiplier,
            error_margin,
        );
        absorber_utils::assert_provider_reward_cumulatives_updated(absorber, first_provider, reward_tokens);

        let expected_absorption_id: u32 = 2;
        assert(
            absorber.get_provider_last_absorption(first_provider) == expected_absorption_id, 'wrong last absorption'
        );

        // Step 6
        let second_provider_before_reward_bals = common::get_token_balances(reward_tokens, second_provider.into());
        let second_provider_before_absorbed_bals = common::get_token_balances(yangs, second_provider.into());

        start_prank(CheatTarget::One(absorber.contract_address), second_provider);
        let (preview_absorbed_assets, preview_reward_assets) = absorber.preview_reap(second_provider);

        absorber.reap();

        // Derive the amount of absorbed assets the second provider is expected to receive
        let expected_second_provider_absorbed_asset_amts = common::scale_span_by_pct(
            second_update_assets, expected_second_provider_pct
        );

        let error_margin: u128 = 10000;
        absorber_utils::assert_provider_received_absorbed_assets(
            absorber,
            second_provider,
            expected_second_provider_absorbed_asset_amts,
            second_provider_before_absorbed_bals,
            preview_absorbed_assets,
            error_margin,
        );

        // Check reward cumulative is updated for opus
        // Convert to Wad for fixed point operations
        let opus_reward_distribution = updated_opus_reward_distribution;
        let expected_opus_reward_increment: Wad = (*reward_amts_per_blessing.at(0)).into()
            + opus_reward_distribution.error.into();
        let expected_opus_reward_cumulative_increment: Wad = expected_opus_reward_increment
            / (total_shares - absorber_contract::INITIAL_SHARES.into());
        let expected_opus_reward_cumulative: u128 = opus_reward_distribution.asset_amt_per_share
            + expected_opus_reward_cumulative_increment.val;
        let updated_opus_reward_distribution: DistributionInfo = absorber
            .get_cumulative_reward_amt_by_epoch(*reward_tokens.at(0), absorber_contract::FIRST_EPOCH);
        assert(
            updated_opus_reward_distribution.asset_amt_per_share == expected_opus_reward_cumulative,
            'wrong opus reward cumulative #2'
        );

        // Second provider should receive 3 partial rounds of rewards.
        let expected_second_provider_blessings_multiplier: Ray = (expected_second_provider_pct.val * 3).into();
        absorber_utils::assert_provider_received_rewards(
            absorber,
            second_provider,
            reward_amts_per_blessing,
            second_provider_before_reward_bals,
            preview_reward_assets,
            expected_second_provider_blessings_multiplier,
            error_margin,
        );
        absorber_utils::assert_provider_reward_cumulatives_updated(absorber, second_provider, reward_tokens);

        let expected_absorption_id: u32 = 2;
        assert(
            absorber.get_provider_last_absorption(second_provider) == expected_absorption_id, 'wrong last absorption'
        );
    }

    #[test]
    fn test_request_pass() {
        let (abbot_class, sentinel_class, token_class, gate_class, shrine_class, absorber_class, blesser_class) =
            absorber_utils::declare_contracts();
        let (_, _, _, absorber, _, _, _, _, _, provider, _) = absorber_utils::absorber_with_rewards_and_first_provider(
            abbot_class, sentinel_class, token_class, gate_class, shrine_class, absorber_class, blesser_class
        );

        let mut spy = spy_events(SpyOn::One(absorber.contract_address));

        start_prank(CheatTarget::One(absorber.contract_address), provider);
        let mut idx: u128 = 0;
        let mut expected_timelock = absorber_contract::REQUEST_BASE_TIMELOCK;
        let mut expected_events: Array<(ContractAddress, absorber_contract::Event)> = ArrayTrait::new();
        loop {
            if idx == 6 {
                break;
            }

            let current_ts = get_block_timestamp();
            absorber.request();

            expected_timelock = min(expected_timelock, absorber_contract::REQUEST_MAX_TIMELOCK);

            let request: Request = absorber.get_provider_request(provider);
            assert(request.timestamp == current_ts, 'wrong timestamp');
            assert(request.timelock == expected_timelock, 'wrong timelock');

            let removal_ts = current_ts + expected_timelock;
            start_warp(CheatTarget::All, removal_ts);

            // This should not revert
            if idx % 2 == 0 {
                absorber.remove(1_u128.into());
            } else {
                absorber.provide(1_u128.into());
            }
            let request: Request = absorber.get_provider_request(provider);
            assert(!request.is_valid, 'request should not be valid');

            expected_events
                .append(
                    (
                        absorber.contract_address,
                        absorber_contract::Event::RequestSubmitted(
                            absorber_contract::RequestSubmitted {
                                provider: provider, timestamp: current_ts, timelock: expected_timelock,
                            }
                        )
                    )
                );

            expected_timelock *= absorber_contract::REQUEST_TIMELOCK_MULTIPLIER;
            idx += 1;
        };
        spy.assert_emitted(@expected_events);
    }

    #[test]
    fn test_shrine_killed_and_remove_pass() {
<<<<<<< HEAD
        let (shrine, abbot, absorber, yangs, _, _, _, _, provider, provided_amt) =
=======
        let (shrine, _, abbot, absorber, _, _, _, _, _, provider, provided_amt) =
>>>>>>> 6040bf01
            absorber_utils::absorber_with_rewards_and_first_provider(
            Option::None, Option::None, Option::None, Option::None, Option::None, Option::None, Option::None
        );

        shrine_utils::recovery_mode_test_setup(shrine, yangs, common::RecoveryModeSetupType::BufferLowerBound);

        start_prank(CheatTarget::One(shrine.contract_address), shrine_utils::admin());
        shrine.kill();
        stop_prank(CheatTarget::One(shrine.contract_address));

        assert(!shrine.get_live(), 'should be killed');

        // Check provider can remove
        let before_provider_yin_bal: Wad = shrine.get_yin(provider);
        start_prank(CheatTarget::One(absorber.contract_address), provider);
        absorber.request();
        start_warp(CheatTarget::All, get_block_timestamp() + absorber_contract::REQUEST_BASE_TIMELOCK);
        absorber.remove(BoundedWad::max());

        // Loss of precision
        let error_margin: Wad = 1000_u128.into();
        common::assert_equalish(
            shrine.get_yin(provider), before_provider_yin_bal + provided_amt, error_margin, 'wrong yin amount'
        );
    }

    #[test]
    #[should_panic(expected: ('ABS: Recovery Mode active',))]
    fn test_remove_exceeds_limit_fail() {
        let (abbot_class, sentinel_class, token_class, gate_class, shrine_class, absorber_class, blesser_class) =
            absorber_utils::declare_contracts();
        let (shrine, _, _, absorber, yangs, _, _, _, _, provider, _) =
            absorber_utils::absorber_with_rewards_and_first_provider(
            abbot_class, sentinel_class, token_class, gate_class, shrine_class, absorber_class, blesser_class
        );

        // Change ETH price to make Shrine's LTV to threshold above the limit
        let eth_addr: ContractAddress = *yangs.at(0);
        let (eth_yang_price, _, _) = shrine.get_current_yang_price(eth_addr);
        let new_eth_yang_price: Wad = (eth_yang_price.val / 5).into(); // 80% drop in price
        start_prank(CheatTarget::One(shrine.contract_address), shrine_utils::admin());
        shrine.advance(eth_addr, new_eth_yang_price);
        stop_prank(CheatTarget::One(shrine.contract_address));
        assert(shrine.is_recovery_mode(), 'sanity check for RM threshold');

        start_prank(CheatTarget::One(absorber.contract_address), provider);
        absorber.request();
        start_warp(CheatTarget::All, get_block_timestamp() + absorber_contract::REQUEST_BASE_TIMELOCK);
        absorber.remove(BoundedWad::max());
    }

    #[test]
    #[should_panic(expected: ('ABS: No request found',))]
    fn test_remove_no_request_fail() {
        let (abbot_class, sentinel_class, token_class, gate_class, shrine_class, absorber_class, blesser_class) =
            absorber_utils::declare_contracts();
        let (_, _, _, absorber, _, _, _, _, _, provider, _) = absorber_utils::absorber_with_rewards_and_first_provider(
            abbot_class, sentinel_class, token_class, gate_class, shrine_class, absorber_class, blesser_class
        );

        start_prank(CheatTarget::One(absorber.contract_address), provider);
        absorber.remove(BoundedWad::max());
    }

    #[test]
    #[should_panic(expected: ('ABS: Request is no longer valid',))]
    fn test_remove_fulfilled_request_fail() {
        let (abbot_class, sentinel_class, token_class, gate_class, shrine_class, absorber_class, blesser_class) =
            absorber_utils::declare_contracts();
        let (_, _, _, absorber, _, _, _, _, _, provider, _) = absorber_utils::absorber_with_rewards_and_first_provider(
            abbot_class, sentinel_class, token_class, gate_class, shrine_class, absorber_class, blesser_class
        );

        start_prank(CheatTarget::One(absorber.contract_address), provider);
        absorber.request();
        start_warp(CheatTarget::All, get_block_timestamp() + absorber_contract::REQUEST_BASE_TIMELOCK);
        // This should succeed
        absorber.remove(1_u128.into());

        // This should fail
        absorber.remove(1_u128.into());
    }

    #[test]
    #[should_panic(expected: ('ABS: Before withdrawal period',))]
    fn test_remove_request_not_valid_yet_fail() {
        let (abbot_class, sentinel_class, token_class, gate_class, shrine_class, absorber_class, blesser_class) =
            absorber_utils::declare_contracts();
        let (_, _, _, absorber, _, _, _, _, _, provider, _) = absorber_utils::absorber_with_rewards_and_first_provider(
            abbot_class, sentinel_class, token_class, gate_class, shrine_class, absorber_class, blesser_class
        );

        start_prank(CheatTarget::One(absorber.contract_address), provider);
        absorber.request();
        // Early by 1 second
        start_warp(CheatTarget::All, get_block_timestamp() + absorber_contract::REQUEST_BASE_TIMELOCK - 1);
        absorber.remove(1_u128.into());
    }

    #[test]
    #[should_panic(expected: ('ABS: Withdrawal period elapsed',))]
    fn test_remove_request_expired_fail() {
        let (abbot_class, sentinel_class, token_class, gate_class, shrine_class, absorber_class, blesser_class) =
            absorber_utils::declare_contracts();
        let (_, _, _, absorber, _, _, _, _, _, provider, _) = absorber_utils::absorber_with_rewards_and_first_provider(
            abbot_class, sentinel_class, token_class, gate_class, shrine_class, absorber_class, blesser_class
        );

        start_prank(CheatTarget::One(absorber.contract_address), provider);
        absorber.request();
        // 1 second after validity period
        start_warp(
            CheatTarget::All,
            get_block_timestamp()
                + absorber_contract::REQUEST_BASE_TIMELOCK
                + absorber_contract::REQUEST_WITHDRAWAL_PERIOD
                + 1
        );
        absorber.remove(1_u128.into());
    }

    #[test]
    #[should_panic(expected: ('ABS: Not a provider',))]
    fn test_non_provider_request_fail() {
        let (_, _, _, absorber, _, _) = absorber_utils::absorber_deploy(
            Option::None, Option::None, Option::None, Option::None, Option::None, Option::None
        );

        start_prank(CheatTarget::One(absorber.contract_address), common::badguy());
        absorber.request();
    }

    #[test]
    #[should_panic(expected: ('ABS: Not a provider',))]
    fn test_non_provider_remove_fail() {
        let (_, _, _, absorber, _, _) = absorber_utils::absorber_deploy(
            Option::None, Option::None, Option::None, Option::None, Option::None, Option::None
        );

        start_prank(CheatTarget::One(absorber.contract_address), common::badguy());
        absorber.remove(0_u128.into());
    }

    #[test]
    #[should_panic(expected: ('ABS: Not a provider',))]
    fn test_non_provider_reap_fail() {
        let (_, _, _, absorber, _, _) = absorber_utils::absorber_deploy(
            Option::None, Option::None, Option::None, Option::None, Option::None, Option::None
        );

        start_prank(CheatTarget::One(absorber.contract_address), common::badguy());
        absorber.reap();
    }

    #[test]
    #[should_panic(expected: ('ABS: provision < minimum',))]
    fn test_provide_less_than_initial_shares_fail() {
        let (shrine, _, abbot, absorber, yangs, gates) = absorber_utils::absorber_deploy(
            Option::None, Option::None, Option::None, Option::None, Option::None, Option::None
        );

        let provider = absorber_utils::provider_1();
        let less_than_initial_shares_amt: Wad = (absorber_contract::INITIAL_SHARES - 1).into();
        absorber_utils::provide_to_absorber(
            shrine,
            abbot,
            absorber,
            provider,
            yangs,
            absorber_utils::provider_asset_amts(),
            gates,
            less_than_initial_shares_amt
        );
    }

    #[test]
    #[should_panic(expected: ('SH: Insufficient yin balance',))]
    fn test_provide_insufficient_yin_fail() {
        let (shrine, _, abbot, absorber, yangs, gates) = absorber_utils::absorber_deploy(
            Option::None, Option::None, Option::None, Option::None, Option::None, Option::None
        );

        let provider = absorber_utils::provider_1();
        let provided_amt: Wad = (10000 * WAD_ONE).into();

        let yang_asset_amts: Span<u128> = absorber_utils::provider_asset_amts();
        common::fund_user(provider, yangs, yang_asset_amts);
        common::open_trove_helper(abbot, provider, yangs, yang_asset_amts, gates, provided_amt);

        start_prank(CheatTarget::Multiple(array![shrine.contract_address, absorber.contract_address]), provider);
        let yin = IERC20Dispatcher { contract_address: shrine.contract_address };
        yin.approve(absorber.contract_address, BoundedU256::max());
        stop_prank(CheatTarget::One(shrine.contract_address));

        let insufficient_amt: Wad = (provided_amt.val + 1).into();
        absorber.provide(insufficient_amt);
    }

    #[test]
    #[should_panic(expected: ('SH: Insufficient yin allowance',))]
    fn test_provide_insufficient_allowance_fail() {
        let (_, _, abbot, absorber, yangs, gates) = absorber_utils::absorber_deploy(
            Option::None, Option::None, Option::None, Option::None, Option::None, Option::None
        );

        let provider = absorber_utils::provider_1();
        let provided_amt: Wad = (10000 * WAD_ONE).into();

        let yang_asset_amts: Span<u128> = absorber_utils::provider_asset_amts();
        common::fund_user(provider, yangs, yang_asset_amts);
        common::open_trove_helper(abbot, provider, yangs, yang_asset_amts, gates, provided_amt);

        start_prank(CheatTarget::One(absorber.contract_address), provider);
        absorber.provide(provided_amt);
    }

    //
    // Tests - Bestow
    //

    #[test]
    fn test_bestow_inactive_reward() {
        let (abbot_class, sentinel_class, token_class, gate_class, shrine_class, absorber_class, blesser_class) =
            absorber_utils::declare_contracts();

        let (_, _, _, absorber, _, _, reward_tokens, blessers, _, provider, _) =
            absorber_utils::absorber_with_rewards_and_first_provider(
            abbot_class, sentinel_class, token_class, gate_class, shrine_class, absorber_class, blesser_class
        );

        let mut spy = spy_events(SpyOn::One(absorber.contract_address));

        let expected_epoch: u32 = absorber_contract::FIRST_EPOCH;
        let opus_addr: ContractAddress = *reward_tokens.at(0);
        let opus_blesser_addr: ContractAddress = *blessers.at(0);
        let veopus_addr: ContractAddress = *reward_tokens.at(1);
        let veopus_blesser_addr: ContractAddress = *blessers.at(1);

        let before_opus_distribution: DistributionInfo = absorber
            .get_cumulative_reward_amt_by_epoch(opus_addr, expected_epoch);
        let before_veopus_distribution: DistributionInfo = absorber
            .get_cumulative_reward_amt_by_epoch(veopus_addr, expected_epoch);

        // Set veopus to inactive
        start_prank(CheatTarget::One(absorber.contract_address), absorber_utils::admin());
        absorber.set_reward(veopus_addr, veopus_blesser_addr, false);

        // Trigger rewards
        start_prank(CheatTarget::One(absorber.contract_address), provider);
        absorber.provide(0_u128.into());

        let after_opus_distribution: DistributionInfo = absorber
            .get_cumulative_reward_amt_by_epoch(opus_addr, expected_epoch);
        assert(
            after_opus_distribution.asset_amt_per_share > before_opus_distribution.asset_amt_per_share,
            'cumulative should increase'
        );

        let after_veopus_distribution: DistributionInfo = absorber
            .get_cumulative_reward_amt_by_epoch(veopus_addr, expected_epoch);
        assert(
            after_veopus_distribution.asset_amt_per_share == before_veopus_distribution.asset_amt_per_share,
            'cumulative should not increase'
        );

        let total_recipient_shares: Wad = absorber.get_total_shares_for_current_epoch()
            - absorber_contract::INITIAL_SHARES.into();
        let expected_events = array![
            (
                absorber.contract_address,
                absorber_contract::Event::Bestow(
                    absorber_contract::Bestow {
                        assets: array![AssetBalance { address: opus_addr, amount: absorber_utils::OPUS_BLESS_AMT }]
                            .span(),
                        total_recipient_shares,
                        epoch: expected_epoch,
                    }
                )
            ),
        ];

        spy.assert_emitted(@expected_events);

        // Set OPUS to inactive
        start_prank(CheatTarget::One(absorber.contract_address), absorber_utils::admin());
        absorber.set_reward(opus_addr, opus_blesser_addr, false);

        // Trigger rewards
        start_prank(CheatTarget::One(absorber.contract_address), provider);
        absorber.provide(0_u128.into());

        let final_opus_distribution: DistributionInfo = absorber
            .get_cumulative_reward_amt_by_epoch(opus_addr, expected_epoch);
        assert(
            final_opus_distribution.asset_amt_per_share == after_opus_distribution.asset_amt_per_share,
            'cumulative should not increase'
        );

        let final_veopus_distribution: DistributionInfo = absorber
            .get_cumulative_reward_amt_by_epoch(veopus_addr, expected_epoch);
        assert(
            final_veopus_distribution.asset_amt_per_share == after_veopus_distribution.asset_amt_per_share,
            'cumulative should not increase'
        );
    }

    #[test]
    fn test_bestow_depleted_active_reward() {
        let token_class = Option::Some(declare('erc20_mintable'));
        let blesser_class = Option::Some(declare('blesser'));
        let (shrine, _, abbot, absorber, yangs, gates) = absorber_utils::absorber_deploy(
            Option::None, Option::None, token_class, Option::None, Option::None, Option::None
        );
        let mut spy = spy_events(SpyOn::One(absorber.contract_address));

        let reward_tokens: Span<ContractAddress> = absorber_utils::reward_tokens_deploy(token_class);

        let opus_addr: ContractAddress = *reward_tokens.at(0);
        let veopus_addr: ContractAddress = *reward_tokens.at(1);

        // Manually deploy blesser to control minting of reward tokens to blesser
        // so that opus blesser has no tokens
        let opus_blesser_addr: ContractAddress = absorber_utils::deploy_blesser_for_reward(
            absorber, opus_addr, absorber_utils::OPUS_BLESS_AMT, false, blesser_class
        );
        let veopus_blesser_addr: ContractAddress = absorber_utils::deploy_blesser_for_reward(
            absorber, veopus_addr, absorber_utils::veOPUS_BLESS_AMT, true, blesser_class
        );

        let mut blessers: Array<ContractAddress> = array![opus_blesser_addr, veopus_blesser_addr];

        absorber_utils::add_rewards_to_absorber(absorber, reward_tokens, blessers.span());

        let provider = absorber_utils::provider_1();
        let provided_amt: Wad = (10000 * WAD_ONE).into();
        absorber_utils::provide_to_absorber(
            shrine, abbot, absorber, provider, yangs, absorber_utils::provider_asset_amts(), gates, provided_amt
        );

        let expected_epoch: u32 = absorber_contract::FIRST_EPOCH;
        let before_opus_distribution: DistributionInfo = absorber
            .get_cumulative_reward_amt_by_epoch(opus_addr, expected_epoch);
        let before_veopus_distribution: DistributionInfo = absorber
            .get_cumulative_reward_amt_by_epoch(veopus_addr, expected_epoch);

        // Trigger rewards
        start_prank(CheatTarget::One(absorber.contract_address), provider);
        absorber.provide(0_u128.into());

        let after_opus_distribution: DistributionInfo = absorber
            .get_cumulative_reward_amt_by_epoch(opus_addr, expected_epoch);
        assert(
            after_opus_distribution.asset_amt_per_share == before_opus_distribution.asset_amt_per_share,
            'cumulative should not increase'
        );

        let after_veopus_distribution: DistributionInfo = absorber
            .get_cumulative_reward_amt_by_epoch(veopus_addr, expected_epoch);
        assert(
            after_veopus_distribution.asset_amt_per_share > before_veopus_distribution.asset_amt_per_share,
            'cumulative should increase'
        );

        let total_recipient_shares: Wad = absorber.get_total_shares_for_current_epoch()
            - absorber_contract::INITIAL_SHARES.into();
        let expected_events = array![
            (
                absorber.contract_address,
                absorber_contract::Event::Bestow(
                    absorber_contract::Bestow {
                        assets: array![AssetBalance { address: veopus_addr, amount: absorber_utils::veOPUS_BLESS_AMT }]
                            .span(),
                        total_recipient_shares,
                        epoch: expected_epoch,
                    }
                )
            ),
        ];

        spy.assert_emitted(@expected_events);
    }
}<|MERGE_RESOLUTION|>--- conflicted
+++ resolved
@@ -1841,11 +1841,7 @@
 
     #[test]
     fn test_shrine_killed_and_remove_pass() {
-<<<<<<< HEAD
-        let (shrine, abbot, absorber, yangs, _, _, _, _, provider, provided_amt) =
-=======
-        let (shrine, _, abbot, absorber, _, _, _, _, _, provider, provided_amt) =
->>>>>>> 6040bf01
+        let (shrine, _, abbot, absorber, yangs, _, _, _, _, provider, provided_amt) =
             absorber_utils::absorber_with_rewards_and_first_provider(
             Option::None, Option::None, Option::None, Option::None, Option::None, Option::None, Option::None
         );
