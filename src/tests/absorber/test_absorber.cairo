#[cfg(test)]
mod TestAbsorber {
    use array::{ArrayTrait, SpanTrait};
    use cmp::min;
    use integer::BoundedU256;
    use option::OptionTrait;
    use starknet::{
        ContractAddress, contract_address_try_from_felt252, get_block_timestamp, SyscallResultTrait
    };
    use starknet::contract_address::ContractAddressZeroable;
    use starknet::testing::{set_block_timestamp, set_contract_address};
    use traits::{Default, Into};
    use zeroable::Zeroable;

    use aura::core::absorber::Absorber;
    use aura::core::roles::AbsorberRoles;

    use aura::interfaces::IAbbot::{IAbbotDispatcher, IAbbotDispatcherTrait};
    use aura::interfaces::IAbsorber::{
        IAbsorberDispatcher, IAbsorberDispatcherTrait, IBlesserDispatcher, IBlesserDispatcherTrait
    };
    use aura::interfaces::IERC20::{IERC20Dispatcher, IERC20DispatcherTrait};
    use aura::interfaces::IShrine::{IShrineDispatcher, IShrineDispatcherTrait};
    use aura::utils::access_control::{IAccessControlDispatcher, IAccessControlDispatcherTrait};
    use aura::utils::types::{DistributionInfo, Provision, Request, Reward};
    use aura::utils::wadray;
    use aura::utils::wadray::{
        BoundedWad, Ray, RAY_ONE, RAY_PERCENT, RAY_SCALE, Wad, WadZeroable, WAD_ONE, WAD_SCALE
    };

    use aura::tests::absorber::utils::AbsorberUtils;
    use aura::tests::common;
    use aura::tests::shrine::utils::ShrineUtils;

    use debug::PrintTrait;

    //
    // Tests - Setup
    //

    #[test]
    #[available_gas(20000000000)]
    fn test_absorber_setup() {
        let (_, _, _, absorber, _, _) = AbsorberUtils::absorber_deploy();

        assert(
            absorber.get_total_shares_for_current_epoch().is_zero(),
            'total shares should be 0'
        );
        assert(absorber.get_current_epoch() == Absorber::FIRST_EPOCH, 'epoch should be 1');
        assert(absorber.get_absorptions_count() == 0, 'absorptions count should be 0');
        assert(absorber.get_rewards_count() == 0, 'rewards should be 0');
        assert(absorber.get_removal_limit() == AbsorberUtils::REMOVAL_LIMIT.into(), 'wrong limit');
        assert(absorber.get_live(), 'should be live');
        assert(!absorber.is_operational(), 'should not be operational');

        let absorber_ac = IAccessControlDispatcher { contract_address: absorber.contract_address };
        assert(
            absorber_ac.get_roles(AbsorberUtils::admin()) == AbsorberRoles::default_admin_role(),
            'wrong role for admin'
        );
    }

    //
    // Tests - Setters
    //

    #[test]
    #[available_gas(20000000000)]
    fn test_set_removal_limit_pass() {
        let (_, _, _, absorber, _, _) = AbsorberUtils::absorber_deploy();

        set_contract_address(AbsorberUtils::admin());

        let new_limit: Ray = (75 * RAY_PERCENT).into();
        absorber.set_removal_limit(new_limit);

        assert(absorber.get_removal_limit() == new_limit, 'limit not updated');
    }

    #[test]
    #[available_gas(20000000000)]
    #[should_panic(expected: ('ABS: Limit is too low', 'ENTRYPOINT_FAILED'))]
    fn test_set_removal_limit_too_low_fail() {
        let (_, _, _, absorber, _, _) = AbsorberUtils::absorber_deploy();

        set_contract_address(AbsorberUtils::admin());

        let invalid_limit: Ray = (Absorber::MIN_LIMIT - 1).into();
        absorber.set_removal_limit(invalid_limit);
    }

    #[test]
    #[available_gas(20000000000)]
    #[should_panic(expected: ('Caller missing role', 'ENTRYPOINT_FAILED'))]
    fn test_set_removal_limit_unauthorized_fail() {
        let (_, _, _, absorber, _, _) = AbsorberUtils::absorber_deploy();

        set_contract_address(common::badguy());

        let new_limit: Ray = (75 * RAY_PERCENT).into();
        absorber.set_removal_limit(new_limit);
    }

    #[test]
    #[available_gas(20000000000)]
    fn test_set_reward_pass() {
        let (_, _, _, absorber, _, _) = AbsorberUtils::absorber_deploy();

        let aura_token: ContractAddress = AbsorberUtils::aura_token_deploy();
        let aura_blesser: ContractAddress = AbsorberUtils::deploy_blesser_for_reward(
            absorber, aura_token, AbsorberUtils::AURA_BLESS_AMT, true
        );

        let veaura_token: ContractAddress = AbsorberUtils::veaura_token_deploy();
        let veaura_blesser: ContractAddress = AbsorberUtils::deploy_blesser_for_reward(
            absorber, veaura_token, AbsorberUtils::VEAURA_BLESS_AMT, true
        );

        set_contract_address(AbsorberUtils::admin());
        absorber.set_reward(aura_token, aura_blesser, true);

        assert(absorber.get_rewards_count() == 1, 'rewards count not updated');

        let mut aura_reward = Reward {
            asset: aura_token, blesser: IBlesserDispatcher {
                contract_address: aura_blesser
            }, is_active: true
        };
        let mut expected_rewards: Array<Reward> = Default::default();
        expected_rewards.append(aura_reward);

        assert(absorber.get_rewards() == expected_rewards.span(), 'rewards not equal');

        // Add another reward

        absorber.set_reward(veaura_token, veaura_blesser, true);

        assert(absorber.get_rewards_count() == 2, 'rewards count not updated');

        let veaura_reward = Reward {
            asset: veaura_token, blesser: IBlesserDispatcher {
                contract_address: veaura_blesser
            }, is_active: true
        };
        expected_rewards.append(veaura_reward);

        assert(absorber.get_rewards() == expected_rewards.span(), 'rewards not equal');

        // Update existing reward
        let new_aura_blesser: ContractAddress = contract_address_try_from_felt252(
            'new aura blesser'
        )
            .unwrap();
        aura_reward.is_active = false;
        aura_reward.blesser = IBlesserDispatcher { contract_address: new_aura_blesser };
        absorber.set_reward(aura_token, new_aura_blesser, false);

        let mut expected_rewards: Array<Reward> = Default::default();
        expected_rewards.append(aura_reward);
        expected_rewards.append(veaura_reward);

        assert(absorber.get_rewards() == expected_rewards.span(), 'rewards not equal');
    }

    #[test]
    #[available_gas(20000000000)]
    #[should_panic(expected: ('ABS: Address cannot be 0', 'ENTRYPOINT_FAILED'))]
    fn test_set_reward_blesser_zero_address_fail() {
        let (_, _, _, absorber, _, _) = AbsorberUtils::absorber_deploy();

        let valid_address = common::non_zero_address();
        let invalid_address = ContractAddressZeroable::zero();

        set_contract_address(AbsorberUtils::admin());
        absorber.set_reward(valid_address, invalid_address, true);
    }

    #[test]
    #[available_gas(20000000000)]
    #[should_panic(expected: ('ABS: Address cannot be 0', 'ENTRYPOINT_FAILED'))]
    fn test_set_reward_token_zero_address_fail() {
        let (_, _, _, absorber, _, _) = AbsorberUtils::absorber_deploy();

        let valid_address = common::non_zero_address();
        let invalid_address = ContractAddressZeroable::zero();

        set_contract_address(AbsorberUtils::admin());
        absorber.set_reward(invalid_address, valid_address, true);
    }

    //
    // Tests - Kill
    //

    #[test]
    #[available_gas(20000000000)]
    fn test_kill_and_remove_pass() {
        let (shrine, _, absorber, _, _, _, _, _, provider, provided_amt) =
            AbsorberUtils::absorber_with_rewards_and_first_provider();

        set_contract_address(AbsorberUtils::admin());
        absorber.kill();

        assert(!absorber.get_live(), 'should be killed');

        // Check provider can remove
        let before_provider_yin_bal: Wad = shrine.get_yin(provider);
        set_contract_address(provider);
        absorber.request();
        set_block_timestamp(get_block_timestamp() + Absorber::REQUEST_BASE_TIMELOCK);
        absorber.remove(BoundedWad::max());

        // Loss of precision
        let error_margin: Wad = 1000_u128.into();
        common::assert_equalish(
            shrine.get_yin(provider),
            before_provider_yin_bal + provided_amt,
            error_margin,
            'wrong yin amount'
        );
    }

    #[test]
    #[available_gas(20000000000)]
    #[should_panic(expected: ('Caller missing role', 'ENTRYPOINT_FAILED'))]
    fn test_kill_unauthorized_fail() {
        let (_, _, _, absorber, _, _) = AbsorberUtils::absorber_deploy();

        set_contract_address(common::badguy());
        absorber.kill();
    }

    #[test]
    #[available_gas(20000000000)]
    #[should_panic(expected: ('ABS: Not live', 'ENTRYPOINT_FAILED'))]
    fn test_provide_after_kill_fail() {
        let (shrine, _, _, absorber, _, _) = AbsorberUtils::absorber_deploy();

        set_contract_address(AbsorberUtils::admin());
        absorber.kill();
        absorber.provide(1_u128.into());
    }

    //
    // Tests - Update
    //

    #[test]
    #[available_gas(20000000000)]
    fn test_update_and_subsequent_provider_action() {
        // Parametrization so that the second provider action is performed
        // for each percentage
        let mut percentages_to_drain: Array<Ray> = Default::default();
        percentages_to_drain.append(21745231600000000000000000_u128.into()); // 2.17452316% (Ray)
        percentages_to_drain.append(439210000000000000000000000_u128.into()); // 43.291% (Ray)
        percentages_to_drain.append(RAY_ONE.into()); // 100% (Ray)

        percentages_to_drain.append(RAY_ONE.into()); // 100% (Ray)
        percentages_to_drain.append(21745231600000000000000000_u128.into()); // 2.17452316% (Ray)
        percentages_to_drain.append(439210000000000000000000000_u128.into()); // 43.291% (Ray)

        percentages_to_drain.append(439210000000000000000000000_u128.into()); // 43.291% (Ray)
        percentages_to_drain.append(RAY_ONE.into()); // 100% (Ray)
        percentages_to_drain.append(21745231600000000000000000_u128.into()); // 2.17452316% (Ray)

        let mut percentages_to_drain = percentages_to_drain.span();

        loop {
            match percentages_to_drain.pop_front() {
                Option::Some(percentage_to_drain) => {
                    let (
                        shrine,
                        abbot,
                        absorber,
                        yangs,
                        gates,
                        reward_tokens,
                        _,
                        reward_amts_per_blessing,
                        provider,
                        first_provided_amt
                    ) =
                        AbsorberUtils::absorber_with_rewards_and_first_provider();
                    assert(absorber.is_operational(), 'should be operational');

                    // Simulate absorption
                    let first_update_assets: Span<u128> = AbsorberUtils::first_update_assets();
                    AbsorberUtils::simulate_update_with_pct_to_drain(
                        shrine, absorber, yangs, first_update_assets, *percentage_to_drain
                    );

                    let is_fully_absorbed = *percentage_to_drain == RAY_SCALE.into();

                    let expected_epoch = if is_fully_absorbed {
                        Absorber::FIRST_EPOCH + 1
                    } else {
                        Absorber::FIRST_EPOCH
                    };
                    let expected_total_shares: Wad = if is_fully_absorbed {
                        WadZeroable::zero()
                    } else {
                        first_provided_amt // total shares is equal to amount provided
                    };
                    let expected_absorption_id = 1;
                    assert(
                        absorber.get_absorptions_count() == expected_absorption_id,
                        'wrong absorption id'
                    );

                    // total shares is equal to amount provided
                    let before_total_shares: Wad = first_provided_amt;
                    AbsorberUtils::assert_update_is_correct(
                        absorber,
                        expected_absorption_id,
                        before_total_shares,
                        yangs,
                        first_update_assets,
                    );

                    let expected_blessings_multiplier: Ray = RAY_SCALE.into();
                    let absorption_epoch = Absorber::FIRST_EPOCH;
                    AbsorberUtils::assert_reward_cumulative_updated(
                        absorber,
                        before_total_shares,
                        absorption_epoch,
                        reward_tokens,
                        reward_amts_per_blessing,
                        expected_blessings_multiplier,
                    );

                    assert(
                        absorber.get_total_shares_for_current_epoch() == expected_total_shares,
                        'wrong total shares'
                    );
                    assert(absorber.get_current_epoch() == expected_epoch, 'wrong epoch');

                    let before_absorbed_bals = common::get_token_balances(yangs, provider.into());
                    let before_reward_bals = common::get_token_balances(
                        reward_tokens, provider.into()
                    );
                    let before_last_absorption = absorber.get_provider_last_absorption(provider);
                    let before_provider_yin_bal: Wad = shrine.get_yin(provider);

                    // Perform three different actions
                    // (in the following order if the number of test cases is a multiple of 3):
                    // 1. `provide`
                    // 2. `request` and `remove`
                    // 3. `reap`
                    // and check that the provider receives rewards and absorbed assets

                    let (_, preview_absorbed_amts, _, preview_reward_amts) = absorber
                        .preview_reap(provider);

                    let mut remove_as_second_action: bool = false;
                    let mut provide_as_second_action: bool = false;
                    set_contract_address(provider);
                    if percentages_to_drain.len() % 3 == 2 {
                        absorber.provide(WAD_SCALE.into());
                        provide_as_second_action = true;
                    } else if percentages_to_drain.len() % 3 == 1 {
                        absorber.request();
                        set_block_timestamp(
                            get_block_timestamp() + Absorber::REQUEST_BASE_TIMELOCK
                        );
                        absorber.remove(BoundedWad::max());
                        remove_as_second_action = true;
                    } else {
                        absorber.reap();
                    }

                    // One distribution from `update` and another distribution from
                    // `reap`/`remove`/`provide` if not fully absorbed
                    let expected_blessings_multiplier = if is_fully_absorbed {
                        RAY_SCALE.into()
                    } else {
                        (RAY_SCALE * 2).into()
                    };

                    // Check rewards
                    // Custom error margin is used due to loss of precision and initial minimum shares
                    let error_margin: Wad = 500_u128.into();

                    AbsorberUtils::assert_provider_received_absorbed_assets(
                        absorber,
                        provider,
                        yangs,
                        first_update_assets,
                        before_absorbed_bals,
                        preview_absorbed_amts,
                        error_margin,
                    );

                    AbsorberUtils::assert_provider_received_rewards(
                        absorber,
                        provider,
                        reward_tokens,
                        reward_amts_per_blessing,
                        before_reward_bals,
                        preview_reward_amts,
                        expected_blessings_multiplier,
                        error_margin,
                    );
                    AbsorberUtils::assert_provider_reward_cumulatives_updated(
                        absorber, provider, reward_tokens
                    );

                    let (_, _, _, after_preview_reward_amts) = absorber.preview_reap(provider);
                    if is_fully_absorbed {
                        if provide_as_second_action {
                            // Updated preview amount should increase because of addition of error
                            // from previous redistribution
                            assert(
                                *after_preview_reward_amts.at(0) > *preview_reward_amts.at(0),
                                'preview amount should decrease'
                            );
                            assert(absorber.is_operational(), 'should be operational');
                        } else {
                            assert(
                                after_preview_reward_amts.len().is_zero(), 'should not have rewards'
                            );
                            AbsorberUtils::assert_reward_errors_propagated_to_next_epoch(
                                absorber, expected_epoch - 1, reward_tokens
                            );
                            assert(!absorber.is_operational(), 'should not be operational');
                        }
                    } else if after_preview_reward_amts.len().is_non_zero() {
                        // Sanity check that updated preview reward amount is lower than before
                        assert(
                            *after_preview_reward_amts.at(0) < *preview_reward_amts.at(0),
                            'preview amount should decrease'
                        );
                    }

                    // If the second action was `remove`, check that the yin balances of absorber
                    // and provider are updated.
                    if remove_as_second_action {
                        let expected_removed_amt: Wad = wadray::rmul_wr(
                            first_provided_amt, (RAY_SCALE.into() - *percentage_to_drain)
                        );
                        let error_margin: Wad = 1000_u128.into();
                        common::assert_equalish(
                            shrine.get_yin(provider),
                            before_provider_yin_bal + expected_removed_amt,
                            error_margin,
                            'wrong provider yin balance'
                        );
                        common::assert_equalish(
                            shrine.get_yin(absorber.contract_address),
                            WadZeroable::zero(),
                            error_margin,
                            'wrong absorber yin balance'
                        );

                        // Check `request` is used
                        assert(
                            absorber.get_provider_request(provider).has_removed,
                            'request should be fulfilled'
                        );
                    }
                },
                Option::None(_) => {
                    break;
                },
            };
        };
    }

    #[test]
    #[available_gas(20000000000)]
    #[should_panic(expected: ('Caller missing role', 'ENTRYPOINT_FAILED'))]
    fn test_update_unauthorized_fail() {
        let (_, _, absorber, yangs, _, _, _, _, _, _) =
            AbsorberUtils::absorber_with_rewards_and_first_provider();

        set_contract_address(common::badguy());
        let first_update_assets: Span<u128> = AbsorberUtils::first_update_assets();
        absorber.update(yangs, first_update_assets);
    }

    //
    // Tests - Provider functions (provide, request, remove, reap)
    //

    #[test]
    #[available_gas(20000000000)]
    fn test_provide_first_epoch() {
        let (
            shrine,
            abbot,
            absorber,
            yangs,
            gates,
            reward_tokens,
            _,
            reward_amts_per_blessing,
            provider,
            first_provided_amt
        ) =
            AbsorberUtils::absorber_with_rewards_and_first_provider();
        let yin = IERC20Dispatcher { contract_address: shrine.contract_address };

        let before_provider_info: Provision = absorber.get_provision(provider);
        let before_last_absorption_id: u32 = absorber.get_provider_last_absorption(provider);
        let before_total_shares: Wad = absorber.get_total_shares_for_current_epoch();
        let before_absorber_yin_bal: u256 = yin.balance_of(absorber.contract_address);

        let before_reward_bals: Span<Span<u128>> = common::get_token_balances(
            reward_tokens, provider.into()
        );

        assert(
            before_provider_info.shares + Absorber::INITIAL_SHARES.into() == before_total_shares,
            'wrong total shares #1'
        );
        assert(before_total_shares == first_provided_amt, 'wrong total shares #2');
        assert(before_absorber_yin_bal == first_provided_amt.into(), 'wrong yin balance');

        // Get preview amounts to check expected rewards
        let (_, _, _, preview_reward_amts) = absorber.preview_reap(provider);

        // Test subsequent deposit
        let second_provided_amt: Wad = (400 * WAD_ONE).into();
        AbsorberUtils::provide_to_absorber(
            shrine,
            abbot,
            absorber,
            provider,
            yangs,
            AbsorberUtils::provider_asset_amts(),
            gates,
            second_provided_amt
        );

        let after_provider_info: Provision = absorber.get_provision(provider);
        let after_last_absorption_id: u32 = absorber.get_provider_last_absorption(provider);
        let after_total_shares: Wad = absorber.get_total_shares_for_current_epoch();
        let after_absorber_yin_bal: u256 = yin.balance_of(absorber.contract_address);

        // amount of new shares should be equal to amount of yin provided because amount of yin per share is 1 : 1
        assert(
            before_provider_info.shares
                + Absorber::INITIAL_SHARES.into()
                + second_provided_amt == after_total_shares,
            'wrong total shares #1'
        );
        assert(
            after_total_shares == before_total_shares + second_provided_amt, 'wrong total shares #2'
        );
        assert(
            after_absorber_yin_bal == (first_provided_amt + second_provided_amt).into(),
            'wrong yin balance'
        );
        assert(
            before_last_absorption_id == after_last_absorption_id, 'absorption id should not change'
        );

        let expected_blessings_multiplier: Ray = RAY_SCALE.into();
        let expected_epoch: u32 = 1;
        AbsorberUtils::assert_reward_cumulative_updated(
            absorber,
            before_total_shares,
            expected_epoch,
            reward_tokens,
            reward_amts_per_blessing,
            expected_blessings_multiplier
        );

        // Check rewards
        let error_margin: Wad = 1000_u128.into();
        AbsorberUtils::assert_provider_received_rewards(
            absorber,
            provider,
            reward_tokens,
            reward_amts_per_blessing,
            before_reward_bals,
            preview_reward_amts,
            expected_blessings_multiplier,
            error_margin,
        );
        AbsorberUtils::assert_provider_reward_cumulatives_updated(
            absorber, provider, reward_tokens
        );
    }

    // Sequence of events
    // 1. Provider 1 provides.
    // 2. Full absorption occurs. Provider 1 receives 1 round of rewards.
    // 3. Provider 2 provides.
    // 4. Full absorption occurs. Provider 2 receives 1 round of rewards.
    // 5. Provider 1 reaps.
    // 6. Provider 2 reaps.
    #[test]
    #[available_gas(20000000000)]
    fn test_reap_different_epochs() {
        // Setup
        let (
            shrine,
            abbot,
            absorber,
            yangs,
            gates,
            reward_tokens,
            _,
            reward_amts_per_blessing,
            first_provider,
            first_provided_amt
        ) =
            AbsorberUtils::absorber_with_rewards_and_first_provider();

        let first_epoch_total_shares: Wad = absorber.get_total_shares_for_current_epoch();

        // Step 2
        let first_update_assets: Span<u128> = AbsorberUtils::first_update_assets();
        AbsorberUtils::simulate_update_with_pct_to_drain(
            shrine, absorber, yangs, first_update_assets, RAY_SCALE.into()
        );

        // Second epoch starts here
        // Step 3
        let second_provider = AbsorberUtils::provider_2();
        let second_provided_amt: Wad = (5000 * WAD_ONE).into();
        AbsorberUtils::provide_to_absorber(
            shrine,
            abbot,
            absorber,
            second_provider,
            yangs,
            AbsorberUtils::provider_asset_amts(),
            gates,
            second_provided_amt
        );

        // Check provision in new epoch
        let second_provider_info: Provision = absorber.get_provision(second_provider);
        assert(
            absorber.get_total_shares_for_current_epoch() == second_provided_amt,
            'wrong total shares'
        );
        assert(
            second_provider_info.shares + Absorber::INITIAL_SHARES.into() == second_provided_amt,
            'wrong provider shares'
        );

        let expected_current_epoch: u32 = Absorber::FIRST_EPOCH + 1;
        assert(second_provider_info.epoch == expected_current_epoch, 'wrong provider epoch');

        let second_epoch_total_shares: Wad = absorber.get_total_shares_for_current_epoch();

        // Step 4
        let second_update_assets: Span<u128> = AbsorberUtils::second_update_assets();
        AbsorberUtils::simulate_update_with_pct_to_drain(
            shrine, absorber, yangs, second_update_assets, RAY_SCALE.into()
        );

        // Step 5
        let first_provider_before_reward_bals = common::get_token_balances(
            reward_tokens, first_provider.into()
        );
        let first_provider_before_absorbed_bals = common::get_token_balances(
            yangs, first_provider.into()
        );

        set_contract_address(first_provider);
        let (_, preview_absorbed_amts, _, preview_reward_amts) = absorber
            .preview_reap(first_provider);

        absorber.reap();

        assert(absorber.get_provider_last_absorption(first_provider) == 2, 'wrong last absorption');

        let error_margin: Wad = 1000_u128.into();
        AbsorberUtils::assert_provider_received_absorbed_assets(
            absorber,
            first_provider,
            yangs,
            first_update_assets,
            first_provider_before_absorbed_bals,
            preview_absorbed_amts,
            error_margin,
        );

        let expected_blessings_multiplier: Ray = RAY_SCALE.into();
        AbsorberUtils::assert_reward_cumulative_updated(
            absorber,
            first_epoch_total_shares,
            Absorber::FIRST_EPOCH,
            reward_tokens,
            reward_amts_per_blessing,
            expected_blessings_multiplier
        );

        // Check rewards
        AbsorberUtils::assert_provider_received_rewards(
            absorber,
            first_provider,
            reward_tokens,
            reward_amts_per_blessing,
            first_provider_before_reward_bals,
            preview_reward_amts,
            expected_blessings_multiplier,
            error_margin,
        );
        AbsorberUtils::assert_provider_reward_cumulatives_updated(
            absorber, first_provider, reward_tokens
        );

        // Step 6
        let second_provider_before_reward_bals = common::get_token_balances(
            reward_tokens, second_provider.into()
        );
        let second_provider_before_absorbed_bals = common::get_token_balances(
            yangs, second_provider.into()
        );

        set_contract_address(second_provider);
        let (_, preview_absorbed_amts, _, preview_reward_amts) = absorber
            .preview_reap(second_provider);

        absorber.reap();

        assert(
            absorber.get_provider_last_absorption(second_provider) == 2, 'wrong last absorption'
        );

        let error_margin: Wad = 1000_u128.into();
        AbsorberUtils::assert_provider_received_absorbed_assets(
            absorber,
            second_provider,
            yangs,
            second_update_assets,
            second_provider_before_absorbed_bals,
            preview_absorbed_amts,
            error_margin,
        );

        let expected_blessings_multiplier: Ray = RAY_SCALE.into();
        AbsorberUtils::assert_reward_cumulative_updated(
            absorber,
            second_epoch_total_shares,
            expected_current_epoch,
            reward_tokens,
            reward_amts_per_blessing,
            expected_blessings_multiplier
        );

        // Check rewards
        AbsorberUtils::assert_provider_received_rewards(
            absorber,
            second_provider,
            reward_tokens,
            reward_amts_per_blessing,
            second_provider_before_reward_bals,
            preview_reward_amts,
            expected_blessings_multiplier,
            error_margin,
        );
        AbsorberUtils::assert_provider_reward_cumulatives_updated(
            absorber, second_provider, reward_tokens
        );
    }


    // Sequence of events:
    // 1. Provider 1 provides
    // 2. Absorption occurs; yin per share falls below threshold, and yin amount is
    //    greater than the minimum initial shares. Provider 1 receives 1 round of rewards.
    // 3. Provider 2 provides, provider 1 receives 1 round of rewards.
    // 4. Provider 1 withdraws, both providers share 1 round of rewards.
    #[test]
    #[available_gas(20000000000)]
    fn test_provide_after_threshold_absorption_above_minimum() {
        let (
            shrine,
            abbot,
            absorber,
            yangs,
            gates,
            reward_tokens,
            _,
            reward_amts_per_blessing,
            first_provider,
            first_provided_amt
        ) =
            AbsorberUtils::absorber_with_rewards_and_first_provider();
        assert(absorber.is_operational(), 'should be operational');

        let first_epoch_total_shares: Wad = absorber.get_total_shares_for_current_epoch();

        // Step 2
        let first_update_assets: Span<u128> = AbsorberUtils::first_update_assets();
        // Amount of yin remaining needs to be sufficiently significant to account for loss of precision
        // from conversion of shares across epochs, after discounting initial shares.
        let above_min_shares: Wad = Absorber::MINIMUM_SHARES.into();
        let burn_amt: Wad = first_provided_amt - above_min_shares;
        AbsorberUtils::simulate_update_with_amt_to_drain(
            shrine, absorber, yangs, first_update_assets, burn_amt
        );

        assert(absorber.is_operational(), 'should be operational');

        // Check epoch and total shares after threshold absorption
        let expected_current_epoch: u32 = Absorber::FIRST_EPOCH + 1;
        assert(absorber.get_current_epoch() == expected_current_epoch, 'wrong epoch');
        assert(
            absorber.get_total_shares_for_current_epoch() == above_min_shares, 'wrong total shares'
        );

        AbsorberUtils::assert_reward_errors_propagated_to_next_epoch(
            absorber, Absorber::FIRST_EPOCH, reward_tokens
        );

        // Second epoch starts here
        // Step 3
        let second_provider = AbsorberUtils::provider_2();
        let second_provided_amt: Wad = (5000 * WAD_ONE).into();
        AbsorberUtils::provide_to_absorber(
            shrine,
            abbot,
            absorber,
            second_provider,
            yangs,
            AbsorberUtils::provider_asset_amts(),
            gates,
            second_provided_amt
        );

        assert(absorber.is_operational(), 'should be operational');

        let second_provider_info: Provision = absorber.get_provision(second_provider);
        assert(second_provider_info.shares == second_provided_amt, 'wrong provider shares');
        assert(second_provider_info.epoch == expected_current_epoch, 'wrong provider epoch');

        let error_margin: Wad = 1000_u128.into();
        common::assert_equalish(
            absorber.preview_remove(second_provider),
            second_provided_amt,
            error_margin,
            'wrong preview remove amount'
        );

        // Step 4
        let first_provider_before_yin_bal: Wad = shrine.get_yin(first_provider);
        let first_provider_before_reward_bals = common::get_token_balances(
            reward_tokens, first_provider.into()
        );
        let first_provider_before_absorbed_bals = common::get_token_balances(
            yangs, first_provider.into()
        );

        set_contract_address(first_provider);
        let (_, preview_absorbed_amts, _, preview_reward_amts) = absorber
            .preview_reap(first_provider);

        absorber.request();
        set_block_timestamp(get_block_timestamp() + Absorber::REQUEST_BASE_TIMELOCK);
        absorber.remove(BoundedWad::max());

<<<<<<< HEAD
        assert(absorber.is_operational(), 'should be operational');

        // Check that first provider receives some amount of yin from the converted 
=======
        // Check that first provider receives some amount of yin from the converted
>>>>>>> 9bd596a3
        // epoch shares.
        assert(
            shrine.get_yin(first_provider) > first_provider_before_yin_bal,
            'yin balance should be higher'
        );

        let first_provider_info: Provision = absorber.get_provision(first_provider);
        assert(first_provider_info.shares.is_zero(), 'wrong provider shares');
        assert(first_provider_info.epoch == expected_current_epoch, 'wrong provider epoch');

        let request: Request = absorber.get_provider_request(first_provider);
        assert(request.has_removed, 'request should be fulfilled');

        let error_margin: Wad = 1000_u128.into();
        AbsorberUtils::assert_provider_received_absorbed_assets(
            absorber,
            first_provider,
            yangs,
            first_update_assets,
            first_provider_before_absorbed_bals,
            preview_absorbed_amts,
            error_margin,
        );

        // Check rewards
        let expected_first_epoch_blessings_multiplier: Ray = RAY_SCALE.into();
        AbsorberUtils::assert_reward_cumulative_updated(
            absorber,
            first_epoch_total_shares,
            Absorber::FIRST_EPOCH,
            reward_tokens,
            reward_amts_per_blessing,
            expected_first_epoch_blessings_multiplier
        );

        let expected_first_provider_blessings_multiplier = (2 * RAY_SCALE).into();
        // Loosen error margin due to loss of precision from epoch share conversion
        let error_margin: Wad = WAD_SCALE.into();
        AbsorberUtils::assert_provider_received_rewards(
            absorber,
            first_provider,
            reward_tokens,
            reward_amts_per_blessing,
            first_provider_before_reward_bals,
            preview_reward_amts,
            expected_first_provider_blessings_multiplier,
            error_margin,
        );
        AbsorberUtils::assert_provider_reward_cumulatives_updated(
            absorber, first_provider, reward_tokens
        );
    }

    // Test 1 wei above initial shares remaining after absorption.
    // Sequence of events:
    // 1. Provider 1 provides
<<<<<<< HEAD
    // 2. Absorption occurs; yin per share falls below threshold, and yin amount is 
    //    exactly 1 wei greater than the minimum initial shares. 
    // 3. Provider 1 should have zero shares due to loss of precision
=======
    // 2. Absorption occurs; yin per share falls below threshold, and yin amount is
    //    exactly 1 wei greater than the minimum initial shares.
    // 3. Provider 1 withdraws, which should be zero due to loss of precision.
>>>>>>> 9bd596a3
    #[test]
    #[available_gas(20000000000)]
    fn test_remove_after_threshold_absorption_with_minimum_shares() {
        let (
            shrine,
            abbot,
            absorber,
            yangs,
            gates,
            reward_tokens,
            _,
            reward_amts_per_blessing,
            first_provider,
            first_provided_amt
        ) =
            AbsorberUtils::absorber_with_rewards_and_first_provider();

        let first_epoch_total_shares: Wad = absorber.get_total_shares_for_current_epoch();

        // Step 2
        let first_update_assets: Span<u128> = AbsorberUtils::first_update_assets();
        // Amount of yin remaining needs to be sufficiently significant to account for loss of precision
        // from conversion of shares across epochs, after discounting initial shares.
        let excess_above_minimum: Wad = 1_u128.into();
        let above_min_shares: Wad = Absorber::INITIAL_SHARES.into() + excess_above_minimum;
        let burn_amt: Wad = first_provided_amt - above_min_shares;
        AbsorberUtils::simulate_update_with_amt_to_drain(
            shrine, absorber, yangs, first_update_assets, burn_amt
        );

        // Check epoch and total shares after threshold absorption
        let expected_epoch: u32 = Absorber::FIRST_EPOCH + 1;
        assert(absorber.get_current_epoch() == expected_epoch, 'wrong epoch');
        assert(
            absorber.get_total_shares_for_current_epoch() == above_min_shares, 'wrong total shares #1'
        );
        assert(!absorber.is_operational(), 'should not be operational');

        AbsorberUtils::assert_reward_errors_propagated_to_next_epoch(
            absorber, expected_epoch - 1, reward_tokens
        );

        // Step 3
        let first_provider_before_yin_bal: Wad = shrine.get_yin(first_provider);

        set_contract_address(first_provider);
        let (_, preview_absorbed_amts, _, preview_reward_amts) = absorber
            .preview_reap(first_provider);

<<<<<<< HEAD
        // Trigger an update of the provider's Provision
        absorber.provide(WadZeroable::zero());
=======
        absorber.request();
        set_block_timestamp(get_block_timestamp() + Absorber::REQUEST_BASE_TIMELOCK);
        absorber.remove(BoundedWad::max());

        // First provider should not receive any yin due to rounding down to 0 shares in
        // new epoch from loss of precision
        assert(
            shrine.get_yin(first_provider) == first_provider_before_yin_bal, 'yin should not change'
        );

>>>>>>> 9bd596a3
        let first_provider_info: Provision = absorber.get_provision(first_provider);
        // FIrst provider has zero shares due to loss of precision
        assert(first_provider_info.shares.is_zero(), 'wrong provider shares');
        assert(first_provider_info.epoch == expected_epoch, 'wrong provider epoch');
        assert(
            absorber.get_total_shares_for_current_epoch() == above_min_shares, 'wrong total shares #2'
        );
    }

    // Sequence of events:
    // 1. Provider 1 provides
<<<<<<< HEAD
    // 2. Absorption occurs; yin per share falls below threshold, and yin amount is 
    //    below the initial shares so total shares in new epoch starts from 0. 
=======
    // 2. Absorption occurs; yin per share falls below threshold, and yin amount is
    //    below the minimum initial shares so total shares in new epoch starts from 0.
>>>>>>> 9bd596a3
    //    No rewards are distributed because total shares is zeroed.
    // 3. Provider 2 provides, provider 1 receives 1 round of rewards.
    // 4. Provider 1 withdraws, both providers share 1 round of rewards.
    #[test]
    #[available_gas(20000000000)]
    fn test_provide_after_threshold_absorption_below_initial_shares() {
        let (
            shrine,
            abbot,
            absorber,
            yangs,
            gates,
            reward_tokens,
            _,
            reward_amts_per_blessing,
            first_provider,
            first_provided_amt
        ) =
            AbsorberUtils::absorber_with_rewards_and_first_provider();

        let first_epoch_total_shares: Wad = absorber.get_total_shares_for_current_epoch();

        // Step 2
        let first_update_assets: Span<u128> = AbsorberUtils::first_update_assets();
        let burn_amt: Wad = first_provided_amt - Absorber::INITIAL_SHARES.into();
        AbsorberUtils::simulate_update_with_amt_to_drain(
            shrine, absorber, yangs, first_update_assets, burn_amt
        );

        // Check epoch and total shares after threshold absorption
        let expected_current_epoch: u32 = Absorber::FIRST_EPOCH + 1;
        assert(absorber.get_current_epoch() == expected_current_epoch, 'wrong epoch');
        assert(
            absorber.get_total_shares_for_current_epoch().is_zero(),
            'wrong total shares #1'
        );

        AbsorberUtils::assert_reward_errors_propagated_to_next_epoch(
            absorber, Absorber::FIRST_EPOCH, reward_tokens
        );

        assert(!absorber.is_operational(), 'should not be operational');

        // Second epoch starts here
        // Step 3
        let second_provider = AbsorberUtils::provider_2();
        let second_provided_amt: Wad = (5000 * WAD_ONE).into();
        AbsorberUtils::provide_to_absorber(
            shrine,
            abbot,
            absorber,
            second_provider,
            yangs,
            AbsorberUtils::provider_asset_amts(),
            gates,
            second_provided_amt
        );

        assert(absorber.is_operational(), 'should be operational');

        let second_provider_info: Provision = absorber.get_provision(second_provider);
        assert(
            absorber.get_total_shares_for_current_epoch() == second_provided_amt,
            'wrong total shares #2'
        );
        assert(
            second_provider_info.shares == second_provided_amt - Absorber::INITIAL_SHARES.into(),
            'wrong provider shares'
        );
        assert(second_provider_info.epoch == expected_current_epoch, 'wrong provider epoch');

        let error_margin: Wad = 1000_u128.into(); // equal to initial minimum shares
        common::assert_equalish(
            absorber.preview_remove(second_provider),
            second_provided_amt,
            error_margin,
            'wrong preview remove amount'
        );

        // Step 4
        let first_provider_before_yin_bal: Wad = shrine.get_yin(first_provider);
        let first_provider_before_reward_bals = common::get_token_balances(
            reward_tokens, first_provider.into()
        );
        let first_provider_before_absorbed_bals = common::get_token_balances(
            yangs, first_provider.into()
        );

        set_contract_address(first_provider);
        let (_, preview_absorbed_amts, _, preview_reward_amts) = absorber
            .preview_reap(first_provider);

        absorber.request();
        set_block_timestamp(get_block_timestamp() + Absorber::REQUEST_BASE_TIMELOCK);
        absorber.remove(BoundedWad::max());

        assert(absorber.is_operational(), 'should be operational');

        // First provider should not receive any yin
        assert(
            shrine.get_yin(first_provider) == first_provider_before_yin_bal,
            'yin balance should not change'
        );

        let first_provider_info: Provision = absorber.get_provision(first_provider);
        assert(first_provider_info.shares.is_zero(), 'wrong provider shares');
        assert(first_provider_info.epoch == expected_current_epoch, 'wrong provider epoch');

        let request: Request = absorber.get_provider_request(first_provider);
        assert(request.has_removed, 'request should be fulfilled');

        let error_margin: Wad = 1000_u128.into();
        AbsorberUtils::assert_provider_received_absorbed_assets(
            absorber,
            first_provider,
            yangs,
            first_update_assets,
            first_provider_before_absorbed_bals,
            preview_absorbed_amts,
            error_margin,
        );

        // Check rewards
        let expected_first_epoch_blessings_multiplier: Ray = RAY_SCALE.into();
        AbsorberUtils::assert_reward_cumulative_updated(
            absorber,
            first_epoch_total_shares,
            Absorber::FIRST_EPOCH,
            reward_tokens,
            reward_amts_per_blessing,
            expected_first_epoch_blessings_multiplier
        );

        // First provider receives only 1 round of rewards from the full absorption.
        let expected_first_provider_blessings_multiplier =
            expected_first_epoch_blessings_multiplier;
        AbsorberUtils::assert_provider_received_rewards(
            absorber,
            first_provider,
            reward_tokens,
            reward_amts_per_blessing,
            first_provider_before_reward_bals,
            preview_reward_amts,
            expected_first_provider_blessings_multiplier,
            error_margin,
        );
        AbsorberUtils::assert_provider_reward_cumulatives_updated(
            absorber, first_provider, reward_tokens
        );
    }

    // Test amount of yin remaining after absorption is above initial shares but below 
    // minimum shares
    // Sequence of events:
    // 1. Provider 1 provides
    // 2. Absorption occurs; yin per share falls below threshold, and yin amount is 
    //    above initial shares but below minimum shares
    // 3. Provider 1 withdraws, no rewards should be distributed.
    #[test]
    #[available_gas(20000000000)]
    fn test_after_threshold_absorption_between_initial_and_minimum_shares() {
        let mut remaining_yin_amts: Array<Wad> = Default::default();
        // lower bound for remaining yin without total shares being zeroed
        remaining_yin_amts.append((Absorber::INITIAL_SHARES + 1).into());
        // upper bound for remaining yin before rewards are distributed
        remaining_yin_amts.append((Absorber::MINIMUM_SHARES - 1).into());
        let mut remaining_yin_amts = remaining_yin_amts.span();

        loop {
            match remaining_yin_amts.pop_front() {
                Option::Some(remaining_yin_amt) => {
                    let (
                        shrine,
                        abbot,
                        absorber,
                        yangs,
                        gates,
                        reward_tokens,
                        _,
                        reward_amts_per_blessing,
                        first_provider,
                        first_provided_amt
                    ) =
                        AbsorberUtils::absorber_with_rewards_and_first_provider();

                    let first_epoch_total_shares: Wad = absorber
                        .get_total_shares_for_current_epoch();

                    // Step 2
                    let first_update_assets: Span<u128> = AbsorberUtils::first_update_assets();
                    let burn_amt: Wad = first_provided_amt - *remaining_yin_amt;
                    AbsorberUtils::simulate_update_with_amt_to_drain(
                        shrine, absorber, yangs, first_update_assets, burn_amt
                    );

                    assert(!absorber.is_operational(), 'should not be operational');

                    // Check epoch and total shares after threshold absorption
                    let expected_epoch: u32 = Absorber::FIRST_EPOCH + 1;
                    assert(absorber.get_current_epoch() == expected_epoch, 'wrong epoch');
                    // New total shares should be equivalent to remaining yin in Absorber
                    assert(
                        absorber.get_total_shares_for_current_epoch() == *remaining_yin_amt,
                        'wrong total shares'
                    );

                    AbsorberUtils::assert_reward_errors_propagated_to_next_epoch(
                        absorber, expected_epoch - 1, reward_tokens
                    );

                    // Step 3
                    let first_provider_before_reward_bals = common::get_token_balances(
                        reward_tokens, first_provider.into()
                    );

                    set_contract_address(first_provider);
                    let (_, _, _, preview_reward_amts) = absorber.preview_reap(first_provider);

                    // Trigger an update of the provider's Provision
                    absorber.provide(WadZeroable::zero());
                    let first_provider_info: Provision = absorber.get_provision(first_provider);
                    let expected_provider_shares: Wad = *remaining_yin_amt
                        - Absorber::INITIAL_SHARES.into();
                    common::assert_equalish(
                        first_provider_info.shares, 
                        expected_provider_shares, 
                        1_u128.into(), // error margin for loss of precision from rounding down
                        'wrong provider shares'
                    );
                    assert(first_provider_info.epoch == expected_epoch, 'wrong provider epoch');

                    let expected_first_provider_blessings_multiplier = RAY_SCALE.into();
                    let error_margin: Wad = 1000_u128.into();
                    AbsorberUtils::assert_provider_received_rewards(
                        absorber,
                        first_provider,
                        reward_tokens,
                        reward_amts_per_blessing,
                        first_provider_before_reward_bals,
                        preview_reward_amts,
                        expected_first_provider_blessings_multiplier,
                        error_margin,
                    );

                    let (_, _, _, mut preview_reward_amts) = absorber.preview_reap(first_provider);
                    loop {
                        match preview_reward_amts.pop_front() {
                            Option::Some(reward_amt) => {
                                assert((*reward_amt).is_zero(), 'expected rewards should be 0');
                            },
                            Option::None(_) => {
                                break;
                            }
                        };
                    };
                },
                Option::None(_) => {
                    break;
                }
            };
        };
    }

    // Sequence of events:
    // 1. Provider 1 provides.
    // 2. Partial absorption happens, provider 1 receives 1 round of rewards.
    // 3. Provider 2 provides, provider 1 receives 1 round of rewards.
    // 4. Partial absorption happens, providers share 1 round of rewards.
    // 5. Provider 1 reaps, providers share 1 round of rewards
    // 6. Provider 2 reaps, providers share 1 round of rewards
    #[test]
    #[available_gas(20000000000)]
    fn test_multi_user_reap_same_epoch_multi_absorptions() {
        let (
            shrine,
            abbot,
            absorber,
            yangs,
            gates,
            reward_tokens,
            _,
            reward_amts_per_blessing,
            first_provider,
            first_provided_amt
        ) =
            AbsorberUtils::absorber_with_rewards_and_first_provider();

        let first_epoch_total_shares: Wad = absorber.get_total_shares_for_current_epoch();

        // Step 2
        let first_update_assets: Span<u128> = AbsorberUtils::first_update_assets();
        let burn_pct: Ray = 266700000000000000000000000_u128.into(); // 26.67% (Ray)
        AbsorberUtils::simulate_update_with_pct_to_drain(
            shrine, absorber, yangs, first_update_assets, burn_pct
        );

        let remaining_absorber_yin: Wad = shrine.get_yin(absorber.contract_address);
        let expected_yin_per_share: Ray = wadray::rdiv_ww(
            remaining_absorber_yin, first_provided_amt
        );

        // Step 3
        let second_provider = AbsorberUtils::provider_2();
        let second_provided_amt: Wad = (5000 * WAD_ONE).into();
        AbsorberUtils::provide_to_absorber(
            shrine,
            abbot,
            absorber,
            second_provider,
            yangs,
            AbsorberUtils::provider_asset_amts(),
            gates,
            second_provided_amt
        );

        let expected_second_provider_shares: Wad = wadray::rdiv_wr(
            second_provided_amt, expected_yin_per_share
        );
        let second_provider_info: Provision = absorber.get_provision(second_provider);
        assert(
            second_provider_info.shares == expected_second_provider_shares, 'wrong provider shares'
        );

        let expected_current_epoch: u32 = Absorber::FIRST_EPOCH;
        assert(second_provider_info.epoch == expected_current_epoch, 'wrong provider epoch');

        let error_margin: Wad = 1_u128
            .into(); // loss of precision from rounding favouring the protocol
        common::assert_equalish(
            absorber.preview_remove(second_provider),
            second_provided_amt,
            error_margin,
            'wrong preview remove amount'
        );

        // Check that second provider's reward cumulatives are updated
        AbsorberUtils::assert_provider_reward_cumulatives_updated(
            absorber, second_provider, reward_tokens
        );

        let aura_reward_distribution: DistributionInfo = absorber
            .get_cumulative_reward_amt_by_epoch(*reward_tokens.at(0), Absorber::FIRST_EPOCH);

        let total_shares: Wad = absorber.get_total_shares_for_current_epoch();
        let first_provider_info: Provision = absorber.get_provision(first_provider);
        let expected_first_provider_pct: Ray = wadray::rdiv_ww(
            first_provider_info.shares, total_shares
        );
        let expected_second_provider_pct: Ray = wadray::rdiv_ww(
            second_provider_info.shares, total_shares
        );

        // Step 4
        let second_update_assets: Span<u128> = AbsorberUtils::second_update_assets();
        let burn_pct: Ray = 512390000000000000000000000_u128.into(); // 51.239% (Ray)
        AbsorberUtils::simulate_update_with_pct_to_drain(
            shrine, absorber, yangs, second_update_assets, burn_pct
        );

        // Step 5
        let first_provider_before_yin_bal: Wad = shrine.get_yin(first_provider);
        let first_provider_before_reward_bals = common::get_token_balances(
            reward_tokens, first_provider.into()
        );
        let first_provider_before_absorbed_bals = common::get_token_balances(
            yangs, first_provider.into()
        );

        set_contract_address(first_provider);
        let (_, preview_absorbed_amts, _, preview_reward_amts) = absorber
            .preview_reap(first_provider);

        absorber.reap();

        // Derive the amount of absorbed assets the first provider is expected to receive
        let expected_first_provider_absorbed_asset_amts = common::combine_spans(
            first_update_assets,
            common::scale_span_by_pct(second_update_assets, expected_first_provider_pct)
        );

        let error_margin: Wad = 10000_u128.into();
        AbsorberUtils::assert_provider_received_absorbed_assets(
            absorber,
            first_provider,
            yangs,
            expected_first_provider_absorbed_asset_amts,
            first_provider_before_absorbed_bals,
            preview_absorbed_amts,
            error_margin,
        );

        // Check reward cumulative is updated for AURA
        // Convert to Wad for fixed point operations
        let expected_aura_reward_increment: Wad = (2 * *reward_amts_per_blessing.at(0)).into();
        let expected_aura_reward_cumulative_increment: Wad = expected_aura_reward_increment
            / (total_shares - Absorber::INITIAL_SHARES.into());
        let expected_aura_reward_cumulative: u128 = aura_reward_distribution.asset_amt_per_share
            + expected_aura_reward_cumulative_increment.val;
        let updated_aura_reward_distribution: DistributionInfo = absorber
            .get_cumulative_reward_amt_by_epoch(*reward_tokens.at(0), Absorber::FIRST_EPOCH);
        assert(
            updated_aura_reward_distribution.asset_amt_per_share == expected_aura_reward_cumulative,
            'wrong AURA reward cumulative #1'
        );

        // First provider receives 2 full rounds and 2 partial rounds of rewards.
        let expected_first_provider_partial_multiplier: Ray = (expected_first_provider_pct.val * 2)
            .into();
        let expected_first_provider_blessings_multiplier: Ray = (RAY_SCALE * 2).into()
            + expected_first_provider_partial_multiplier;
        AbsorberUtils::assert_provider_received_rewards(
            absorber,
            first_provider,
            reward_tokens,
            reward_amts_per_blessing,
            first_provider_before_reward_bals,
            preview_reward_amts,
            expected_first_provider_blessings_multiplier,
            error_margin,
        );
        AbsorberUtils::assert_provider_reward_cumulatives_updated(
            absorber, first_provider, reward_tokens
        );

        let expected_absorption_id: u32 = 2;
        assert(
            absorber.get_provider_last_absorption(first_provider) == expected_absorption_id,
            'wrong last absorption'
        );

        // Step 6
        let second_provider_before_yin_bal: Wad = shrine.get_yin(second_provider);
        let second_provider_before_reward_bals = common::get_token_balances(
            reward_tokens, second_provider.into()
        );
        let second_provider_before_absorbed_bals = common::get_token_balances(
            yangs, second_provider.into()
        );

        set_contract_address(second_provider);
        let (_, preview_absorbed_amts, _, preview_reward_amts) = absorber
            .preview_reap(second_provider);

        absorber.reap();

        // Derive the amount of absorbed assets the second provider is expected to receive
        let expected_second_provider_absorbed_asset_amts = common::scale_span_by_pct(
            second_update_assets, expected_second_provider_pct
        );

        let error_margin: Wad = 10000_u128.into();
        AbsorberUtils::assert_provider_received_absorbed_assets(
            absorber,
            second_provider,
            yangs,
            expected_second_provider_absorbed_asset_amts,
            second_provider_before_absorbed_bals,
            preview_absorbed_amts,
            error_margin,
        );

        // Check reward cumulative is updated for AURA
        // Convert to Wad for fixed point operations
        let aura_reward_distribution = updated_aura_reward_distribution;
        let expected_aura_reward_increment: Wad = (*reward_amts_per_blessing.at(0)).into()
            + aura_reward_distribution.error.into();
        let expected_aura_reward_cumulative_increment: Wad = expected_aura_reward_increment
            / (total_shares - Absorber::INITIAL_SHARES.into());
        let expected_aura_reward_cumulative: u128 = aura_reward_distribution.asset_amt_per_share
            + expected_aura_reward_cumulative_increment.val;
        let updated_aura_reward_distribution: DistributionInfo = absorber
            .get_cumulative_reward_amt_by_epoch(*reward_tokens.at(0), Absorber::FIRST_EPOCH);
        assert(
            updated_aura_reward_distribution.asset_amt_per_share == expected_aura_reward_cumulative,
            'wrong AURA reward cumulative #2'
        );

        // Second provider should receive 3 partial rounds of rewards.
        let expected_second_provider_blessings_multiplier: Ray = (expected_second_provider_pct.val
            * 3)
            .into();
        AbsorberUtils::assert_provider_received_rewards(
            absorber,
            second_provider,
            reward_tokens,
            reward_amts_per_blessing,
            second_provider_before_reward_bals,
            preview_reward_amts,
            expected_second_provider_blessings_multiplier,
            error_margin,
        );
        AbsorberUtils::assert_provider_reward_cumulatives_updated(
            absorber, second_provider, reward_tokens
        );

        let expected_absorption_id: u32 = 2;
        assert(
            absorber.get_provider_last_absorption(second_provider) == expected_absorption_id,
            'wrong last absorption'
        );
    }

    #[test]
    #[available_gas(20000000000)]
    fn test_request_pass() {
        let (_, _, absorber, _, _, _, _, _, provider, _) =
            AbsorberUtils::absorber_with_rewards_and_first_provider();

        set_contract_address(provider);
        let mut idx = 0;
        let mut expected_timelock = Absorber::REQUEST_BASE_TIMELOCK;
        loop {
            if idx == 6 {
                break;
            }

            let current_ts = get_block_timestamp();
            absorber.request();

            expected_timelock = min(expected_timelock, Absorber::REQUEST_MAX_TIMELOCK);

            let request: Request = absorber.get_provider_request(provider);
            assert(request.timestamp == current_ts, 'wrong timestamp');
            assert(request.timelock == expected_timelock, 'wrong timelock');

            let removal_ts = current_ts + expected_timelock;
            set_block_timestamp(removal_ts);

            // This should not revert
            absorber.remove(1_u128.into());

            expected_timelock *= Absorber::REQUEST_TIMELOCK_MULTIPLIER;
            idx += 1;
        };
    }

    #[test]
    #[available_gas(20000000000)]
    #[should_panic(expected: ('ABS: Relative LTV above limit', 'ENTRYPOINT_FAILED'))]
    fn test_remove_exceeds_limit_fail() {
        let (shrine, _, absorber, yangs, _, _, _, _, provider, provided_amt) =
            AbsorberUtils::absorber_with_rewards_and_first_provider();

        // Change ETH price to make Shrine's LTV to threshold above the limit
        let eth_addr: ContractAddress = *yangs.at(0);
        let (eth_yang_price, _, _) = shrine.get_current_yang_price(eth_addr);
        let new_eth_yang_price: Wad = (eth_yang_price.val / 5).into(); // 80% drop in price
        set_contract_address(ShrineUtils::admin());
        shrine.advance(eth_addr, new_eth_yang_price);

        let (threshold, value) = shrine.get_shrine_threshold_and_value();
        let debt: Wad = shrine.get_total_debt();
        let ltv: Ray = wadray::rdiv_ww(debt, value);
        let ltv_to_threshold: Ray = wadray::rdiv(ltv, threshold);
        let limit: Ray = absorber.get_removal_limit();
        assert(ltv_to_threshold > limit, 'sanity check for limit');

        set_contract_address(provider);
        absorber.request();
        set_block_timestamp(get_block_timestamp() + Absorber::REQUEST_BASE_TIMELOCK);
        absorber.remove(BoundedWad::max());
    }

    #[test]
    #[available_gas(20000000000)]
    #[should_panic(expected: ('ABS: No request found', 'ENTRYPOINT_FAILED'))]
    fn test_remove_no_request_fail() {
        let (_, _, absorber, _, _, _, _, _, provider, _) =
            AbsorberUtils::absorber_with_rewards_and_first_provider();

        set_contract_address(provider);
        absorber.remove(BoundedWad::max());
    }

    #[test]
    #[available_gas(20000000000)]
    #[should_panic(expected: ('ABS: Only 1 removal per request', 'ENTRYPOINT_FAILED'))]
    fn test_remove_fulfilled_request_fail() {
        let (_, _, absorber, _, _, _, _, _, provider, _) =
            AbsorberUtils::absorber_with_rewards_and_first_provider();

        set_contract_address(provider);
        absorber.request();
        set_block_timestamp(get_block_timestamp() + Absorber::REQUEST_BASE_TIMELOCK);
        // This should succeed
        absorber.remove(1_u128.into());

        // This should fail
        absorber.remove(1_u128.into());
    }

    #[test]
    #[available_gas(20000000000)]
    #[should_panic(expected: ('ABS: Request is not valid yet', 'ENTRYPOINT_FAILED'))]
    fn test_remove_request_not_valid_yet_fail() {
        let (_, _, absorber, _, _, _, _, _, provider, _) =
            AbsorberUtils::absorber_with_rewards_and_first_provider();

        set_contract_address(provider);
        absorber.request();
        // Early by 1 second
        set_block_timestamp(get_block_timestamp() + Absorber::REQUEST_BASE_TIMELOCK - 1);
        absorber.remove(1_u128.into());
    }

    #[test]
    #[available_gas(20000000000)]
    #[should_panic(expected: ('ABS: Request has expired', 'ENTRYPOINT_FAILED'))]
    fn test_remove_request_expired_fail() {
        let (_, _, absorber, _, _, _, _, _, provider, _) =
            AbsorberUtils::absorber_with_rewards_and_first_provider();

        set_contract_address(provider);
        absorber.request();
        // 1 second after validity period
        set_block_timestamp(
            get_block_timestamp()
                + Absorber::REQUEST_BASE_TIMELOCK
                + Absorber::REQUEST_VALIDITY_PERIOD
                + 1
        );
        absorber.remove(1_u128.into());
    }

    #[test]
    #[available_gas(20000000000)]
    #[should_panic(expected: ('ABS: Not a provider', 'ENTRYPOINT_FAILED'))]
    fn test_non_provider_request_fail() {
        let (_, _, _, absorber, _, _) = AbsorberUtils::absorber_deploy();

        set_contract_address(common::badguy());
        absorber.request();
    }

    #[test]
    #[available_gas(20000000000)]
    #[should_panic(expected: ('ABS: Not a provider', 'ENTRYPOINT_FAILED'))]
    fn test_non_provider_remove_fail() {
        let (_, _, _, absorber, _, _) = AbsorberUtils::absorber_deploy();

        set_contract_address(common::badguy());
        absorber.remove(0_u128.into());
    }

    #[test]
    #[available_gas(20000000000)]
    #[should_panic(expected: ('ABS: Not a provider', 'ENTRYPOINT_FAILED'))]
    fn test_non_provider_reap_fail() {
        let (_, _, _, absorber, _, _) = AbsorberUtils::absorber_deploy();

        set_contract_address(common::badguy());
        absorber.reap();
    }

    #[test]
    #[available_gas(20000000000)]
    #[should_panic(expected: ('u128_sub Overflow', 'ENTRYPOINT_FAILED'))]
    fn test_provide_less_than_initial_shares_fail() {
        let (shrine, _, abbot, absorber, yangs, gates) = AbsorberUtils::absorber_deploy();

        let provider = AbsorberUtils::provider_1();
        let less_than_initial_shares_amt: Wad = (Absorber::INITIAL_SHARES - 1).into();
        AbsorberUtils::provide_to_absorber(
            shrine,
            abbot,
            absorber,
            provider,
            yangs,
            AbsorberUtils::provider_asset_amts(),
            gates,
            less_than_initial_shares_amt
        );
    }

    #[test]
    #[available_gas(20000000000)]
    #[should_panic(expected: ('u128_sub Overflow', 'ENTRYPOINT_FAILED', 'ENTRYPOINT_FAILED'))]
    fn test_provide_insufficient_yin_fail() {
        let (shrine, _, abbot, absorber, yangs, gates) = AbsorberUtils::absorber_deploy();

        let provider = AbsorberUtils::provider_1();
        let provided_amt: Wad = (10000 * WAD_ONE).into();

        let yang_asset_amts: Span<u128> = AbsorberUtils::provider_asset_amts();
        common::fund_user(provider, yangs, yang_asset_amts);
        common::open_trove_helper(abbot, provider, yangs, yang_asset_amts, gates, provided_amt);

        set_contract_address(provider);
        let yin = IERC20Dispatcher { contract_address: shrine.contract_address };
        yin.approve(absorber.contract_address, BoundedU256::max());

        let insufficient_amt: Wad = (provided_amt.val + 1).into();
        absorber.provide(insufficient_amt);
    }

    #[test]
    #[available_gas(20000000000)]
    #[should_panic(expected: ('u256_sub Overflow', 'ENTRYPOINT_FAILED', 'ENTRYPOINT_FAILED'))]
    fn test_provide_insufficient_allowance_fail() {
        let (shrine, _, abbot, absorber, yangs, gates) = AbsorberUtils::absorber_deploy();

        let provider = AbsorberUtils::provider_1();
        let provided_amt: Wad = (10000 * WAD_ONE).into();

        let yang_asset_amts: Span<u128> = AbsorberUtils::provider_asset_amts();
        common::fund_user(provider, yangs, yang_asset_amts);
        common::open_trove_helper(abbot, provider, yangs, yang_asset_amts, gates, provided_amt);

        set_contract_address(provider);
        absorber.provide(provided_amt);
    }

    //
    // Tests - Bestow
    //

    #[test]
    #[available_gas(20000000000)]
    fn test_bestow_inactive_reward() {
        let (
            shrine,
            abbot,
            absorber,
            yangs,
            gates,
            reward_tokens,
            blessers,
            reward_amts_per_blessing,
            provider,
            provided_amt
        ) =
            AbsorberUtils::absorber_with_rewards_and_first_provider();

        let expected_epoch: u32 = Absorber::FIRST_EPOCH;
        let aura_addr: ContractAddress = *reward_tokens.at(0);
        let aura_blesser_addr: ContractAddress = *blessers.at(0);
        let veaura_addr: ContractAddress = *reward_tokens.at(1);
        let veaura_blesser_addr: ContractAddress = *blessers.at(1);

        let before_aura_distribution: DistributionInfo = absorber
            .get_cumulative_reward_amt_by_epoch(aura_addr, expected_epoch);
        let before_veaura_distribution: DistributionInfo = absorber
            .get_cumulative_reward_amt_by_epoch(veaura_addr, expected_epoch);

        // Set veAURA to inactive
        set_contract_address(AbsorberUtils::admin());
        absorber.set_reward(veaura_addr, veaura_blesser_addr, false);

        // Trigger rewards
        set_contract_address(provider);
        absorber.provide(0_u128.into());

        let after_aura_distribution: DistributionInfo = absorber
            .get_cumulative_reward_amt_by_epoch(aura_addr, expected_epoch);
        assert(
            after_aura_distribution
                .asset_amt_per_share > before_aura_distribution
                .asset_amt_per_share,
            'cumulative should increase'
        );

        let after_veaura_distribution: DistributionInfo = absorber
            .get_cumulative_reward_amt_by_epoch(veaura_addr, expected_epoch);
        assert(
            after_veaura_distribution
                .asset_amt_per_share == before_veaura_distribution
                .asset_amt_per_share,
            'cumulative should not increase'
        );

        // Set AURA to inactive
        set_contract_address(AbsorberUtils::admin());
        absorber.set_reward(aura_addr, aura_blesser_addr, false);

        // Trigger rewards
        set_contract_address(provider);
        absorber.provide(0_u128.into());

        let final_aura_distribution: DistributionInfo = absorber
            .get_cumulative_reward_amt_by_epoch(aura_addr, expected_epoch);
        assert(
            final_aura_distribution
                .asset_amt_per_share == after_aura_distribution
                .asset_amt_per_share,
            'cumulative should bit increase'
        );

        let final_veaura_distribution: DistributionInfo = absorber
            .get_cumulative_reward_amt_by_epoch(veaura_addr, expected_epoch);
        assert(
            final_veaura_distribution
                .asset_amt_per_share == after_veaura_distribution
                .asset_amt_per_share,
            'cumulative should not increase'
        );
    }

    #[test]
    #[available_gas(20000000000)]
    fn test_bestow_depleted_active_reward() {
        let (shrine, _, abbot, absorber, yangs, gates) = AbsorberUtils::absorber_deploy();
        let reward_tokens: Span<ContractAddress> = AbsorberUtils::reward_tokens_deploy();
        let reward_amts_per_blessing: Span<u128> = AbsorberUtils::reward_amts_per_blessing();

        let aura_addr: ContractAddress = *reward_tokens.at(0);
        let veaura_addr: ContractAddress = *reward_tokens.at(1);

        // Manually deploy blesser to control minting of reward tokens to blesser
        // so that AURA blesser has no tokens
        let aura_blesser_addr: ContractAddress = AbsorberUtils::deploy_blesser_for_reward(
            absorber, aura_addr, AbsorberUtils::AURA_BLESS_AMT, false
        );
        let veaura_blesser_addr: ContractAddress = AbsorberUtils::deploy_blesser_for_reward(
            absorber, veaura_addr, AbsorberUtils::AURA_BLESS_AMT, true
        );

        let mut blessers: Array<ContractAddress> = Default::default();
        blessers.append(aura_blesser_addr);
        blessers.append(veaura_blesser_addr);

        AbsorberUtils::add_rewards_to_absorber(absorber, reward_tokens, blessers.span());

        let provider = AbsorberUtils::provider_1();
        let provided_amt: Wad = (10000 * WAD_ONE).into();
        AbsorberUtils::provide_to_absorber(
            shrine,
            abbot,
            absorber,
            provider,
            yangs,
            AbsorberUtils::provider_asset_amts(),
            gates,
            provided_amt
        );

        let expected_epoch: u32 = Absorber::FIRST_EPOCH;
        let before_aura_distribution: DistributionInfo = absorber
            .get_cumulative_reward_amt_by_epoch(aura_addr, expected_epoch);
        let before_veaura_distribution: DistributionInfo = absorber
            .get_cumulative_reward_amt_by_epoch(veaura_addr, expected_epoch);

        // Trigger rewards
        set_contract_address(provider);
        absorber.provide(0_u128.into());

        let after_aura_distribution: DistributionInfo = absorber
            .get_cumulative_reward_amt_by_epoch(aura_addr, expected_epoch);
        assert(
            after_aura_distribution
                .asset_amt_per_share == before_aura_distribution
                .asset_amt_per_share,
            'cumulative should not increase'
        );

        let after_veaura_distribution: DistributionInfo = absorber
            .get_cumulative_reward_amt_by_epoch(veaura_addr, expected_epoch);
        assert(
            after_veaura_distribution
                .asset_amt_per_share > before_veaura_distribution
                .asset_amt_per_share,
            'cumulative should increase'
        );
    }
}<|MERGE_RESOLUTION|>--- conflicted
+++ resolved
@@ -856,13 +856,9 @@
         set_block_timestamp(get_block_timestamp() + Absorber::REQUEST_BASE_TIMELOCK);
         absorber.remove(BoundedWad::max());
 
-<<<<<<< HEAD
         assert(absorber.is_operational(), 'should be operational');
 
         // Check that first provider receives some amount of yin from the converted 
-=======
-        // Check that first provider receives some amount of yin from the converted
->>>>>>> 9bd596a3
         // epoch shares.
         assert(
             shrine.get_yin(first_provider) > first_provider_before_yin_bal,
@@ -919,15 +915,9 @@
     // Test 1 wei above initial shares remaining after absorption.
     // Sequence of events:
     // 1. Provider 1 provides
-<<<<<<< HEAD
     // 2. Absorption occurs; yin per share falls below threshold, and yin amount is 
     //    exactly 1 wei greater than the minimum initial shares. 
     // 3. Provider 1 should have zero shares due to loss of precision
-=======
-    // 2. Absorption occurs; yin per share falls below threshold, and yin amount is
-    //    exactly 1 wei greater than the minimum initial shares.
-    // 3. Provider 1 withdraws, which should be zero due to loss of precision.
->>>>>>> 9bd596a3
     #[test]
     #[available_gas(20000000000)]
     fn test_remove_after_threshold_absorption_with_minimum_shares() {
@@ -977,21 +967,8 @@
         let (_, preview_absorbed_amts, _, preview_reward_amts) = absorber
             .preview_reap(first_provider);
 
-<<<<<<< HEAD
         // Trigger an update of the provider's Provision
         absorber.provide(WadZeroable::zero());
-=======
-        absorber.request();
-        set_block_timestamp(get_block_timestamp() + Absorber::REQUEST_BASE_TIMELOCK);
-        absorber.remove(BoundedWad::max());
-
-        // First provider should not receive any yin due to rounding down to 0 shares in
-        // new epoch from loss of precision
-        assert(
-            shrine.get_yin(first_provider) == first_provider_before_yin_bal, 'yin should not change'
-        );
-
->>>>>>> 9bd596a3
         let first_provider_info: Provision = absorber.get_provision(first_provider);
         // FIrst provider has zero shares due to loss of precision
         assert(first_provider_info.shares.is_zero(), 'wrong provider shares');
@@ -1003,13 +980,8 @@
 
     // Sequence of events:
     // 1. Provider 1 provides
-<<<<<<< HEAD
     // 2. Absorption occurs; yin per share falls below threshold, and yin amount is 
     //    below the initial shares so total shares in new epoch starts from 0. 
-=======
-    // 2. Absorption occurs; yin per share falls below threshold, and yin amount is
-    //    below the minimum initial shares so total shares in new epoch starts from 0.
->>>>>>> 9bd596a3
     //    No rewards are distributed because total shares is zeroed.
     // 3. Provider 2 provides, provider 1 receives 1 round of rewards.
     // 4. Provider 1 withdraws, both providers share 1 round of rewards.
