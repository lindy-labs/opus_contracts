mod test_purger {
    use cmp::{max, min};
    use debug::PrintTrait;
    use integer::BoundedU256;
    use opus::core::absorber::absorber as absorber_contract;
    use opus::core::purger::purger as purger_contract;
    use opus::core::roles::purger_roles;
    use opus::core::shrine::shrine as shrine_contract;
    use opus::interfaces::IAbbot::{IAbbotDispatcher, IAbbotDispatcherTrait};
    use opus::interfaces::IAbsorber::{IAbsorberDispatcher, IAbsorberDispatcherTrait};
    use opus::interfaces::IERC20::{IERC20Dispatcher, IERC20DispatcherTrait};
    use opus::interfaces::IGate::{IGateDispatcher, IGateDispatcherTrait};
    use opus::interfaces::IPurger::{IPurgerDispatcher, IPurgerDispatcherTrait};
    use opus::interfaces::ISentinel::{ISentinelDispatcher, ISentinelDispatcherTrait};
    use opus::interfaces::IShrine::{IShrineDispatcher, IShrineDispatcherTrait};
    use opus::tests::absorber::utils::absorber_utils;
    use opus::tests::common;
    use opus::tests::external::utils::pragma_utils;
    use opus::tests::flash_mint::utils::flash_mint_utils;
    use opus::tests::purger::flash_liquidator::{
        IFlashLiquidatorDispatcher, IFlashLiquidatorDispatcherTrait
    };
    use opus::tests::purger::utils::purger_utils;
    use opus::tests::shrine::utils::shrine_utils;
    use opus::types::{AssetBalance, Health};
    use opus::utils::access_control::{IAccessControlDispatcher, IAccessControlDispatcherTrait};
    use opus::utils::math::pow;
    use opus::utils::wadray::{
        BoundedWad, Ray, RayZeroable, RAY_ONE, RAY_PERCENT, Wad, WadZeroable, WAD_ONE
    };
    use opus::utils::wadray;
    use starknet::testing::{set_block_timestamp, set_contract_address};
    use starknet::{ContractAddress, get_block_timestamp};

    //
    // Tests - Setup
    //

    #[test]
    #[available_gas(20000000000)]
    fn test_purger_setup() {
        let (_, _, _, _, purger, _, _) = purger_utils::purger_deploy();
        let purger_ac = IAccessControlDispatcher { contract_address: purger.contract_address };
        assert(
            purger_ac.get_roles(purger_utils::admin()) == purger_roles::default_admin_role(),
            'wrong role for admin'
        );

        let mut expected_events: Span<purger_contract::Event> = array![
            purger_contract::Event::PenaltyScalarUpdated(
                purger_contract::PenaltyScalarUpdated { new_scalar: RAY_ONE.into(), }
            ),
        ]
            .span();
        common::assert_events_emitted(purger.contract_address, expected_events, Option::None);
    }

    //
    // Tests - Setters
    //

    #[test]
    #[available_gas(20000000000)]
    fn test_set_penalty_scalar_pass() {
        let (shrine, abbot, mock_pragma, _, purger, yangs, gates) = purger_utils::purger_deploy();
        let yang_pair_ids = pragma_utils::yang_pair_ids();

        purger_utils::create_whale_trove(abbot, yangs, gates);

        let target_trove: u64 = purger_utils::funded_healthy_trove(
            abbot, yangs, gates, purger_utils::TARGET_TROVE_YIN.into()
        );

        // Set thresholds to 91% so we can check the scalar is applied to the penalty
        let threshold: Ray = (91 * RAY_PERCENT).into();
        purger_utils::set_thresholds(shrine, yangs, threshold);

        let target_trove_health: Health = shrine.get_trove_health(target_trove);
        let target_ltv: Ray = threshold + RAY_PERCENT.into(); // 92%
        purger_utils::lower_prices_to_raise_trove_ltv(
            shrine,
            mock_pragma,
            yangs,
            yang_pair_ids,
            target_trove_health.value,
            target_trove_health.debt,
            target_ltv
        );

        // sanity check that LTV is at the target liquidation LTV
        let target_trove_health: Health = shrine.get_trove_health(target_trove);
        let error_margin: Ray = 2000000_u128.into();
        common::assert_equalish(
            target_trove_health.ltv, target_ltv, error_margin, 'LTV sanity check'
        );

        common::drop_all_events(purger.contract_address);

        let mut expected_events: Array<purger_contract::Event> = ArrayTrait::new();

        // Set scalar to 1
        set_contract_address(purger_utils::admin());
        let penalty_scalar: Ray = RAY_ONE.into();
        purger.set_penalty_scalar(penalty_scalar);

        assert(purger.get_penalty_scalar() == penalty_scalar, 'wrong penalty scalar #1');

        let (penalty, _, _) = purger.preview_absorb(target_trove);
        let expected_penalty: Ray = 41000000000000000000000000_u128.into(); // 4.1%
        let error_margin: Ray = (RAY_PERCENT / 100).into(); // 0.01%
        common::assert_equalish(penalty, expected_penalty, error_margin, 'wrong scalar penalty #1');

        expected_events
            .append(
                purger_contract::Event::PenaltyScalarUpdated(
                    purger_contract::PenaltyScalarUpdated { new_scalar: penalty_scalar, }
                )
            );

        // Set scalar to 0.97
        let penalty_scalar: Ray = purger_contract::MIN_PENALTY_SCALAR.into();
        purger.set_penalty_scalar(penalty_scalar);

        assert(purger.get_penalty_scalar() == penalty_scalar, 'wrong penalty scalar #2');

        let (penalty, _, _) = purger.preview_absorb(target_trove);
        let expected_penalty: Ray = 10700000000000000000000000_u128.into(); // 1.07%
        common::assert_equalish(penalty, expected_penalty, error_margin, 'wrong scalar penalty #2');

        expected_events
            .append(
                purger_contract::Event::PenaltyScalarUpdated(
                    purger_contract::PenaltyScalarUpdated { new_scalar: penalty_scalar, }
                )
            );

        // Set scalar to 1.06
        let penalty_scalar: Ray = purger_contract::MAX_PENALTY_SCALAR.into();
        purger.set_penalty_scalar(penalty_scalar);

        assert(purger.get_penalty_scalar() == penalty_scalar, 'wrong penalty scalar #3');

        let (penalty, _, _) = purger.preview_absorb(target_trove);
        let expected_penalty: Ray = 54300000000000000000000000_u128.into(); // 5.43%
        common::assert_equalish(penalty, expected_penalty, error_margin, 'wrong scalar penalty #3');

        expected_events
            .append(
                purger_contract::Event::PenaltyScalarUpdated(
                    purger_contract::PenaltyScalarUpdated { new_scalar: penalty_scalar, }
                )
            );

        common::assert_events_emitted(
            purger.contract_address, expected_events.span(), Option::None
        );
    }

    #[test]
    #[available_gas(20000000000)]
    fn test_penalty_scalar_lower_bound() {
        let (shrine, abbot, mock_pragma, _, purger, yangs, gates) = purger_utils::purger_deploy();

        purger_utils::create_whale_trove(abbot, yangs, gates);

        let yang_pair_ids = pragma_utils::yang_pair_ids();

        let target_trove: u64 = purger_utils::funded_healthy_trove(
            abbot, yangs, gates, purger_utils::TARGET_TROVE_YIN.into()
        );

        // Set thresholds to 90% so we can check the scalar is not applied to the penalty
        let threshold: Ray = (90 * RAY_PERCENT).into();
        purger_utils::set_thresholds(shrine, yangs, threshold);

        let target_trove_health: Health = shrine.get_trove_health(target_trove);
        // 91%; Note that if a penalty scalar is applied, then the trove would be absorbable
        // at this LTV because the penalty would be the maximum possible penalty. On the other
        // hand, if a penalty scalar is not applied, then the maximum possible penalty will be
        // reached from 92.09% onwards, so the trove would not be absorbable at this LTV
        let target_ltv: Ray = 910000000000000000000000000_u128.into();
        purger_utils::lower_prices_to_raise_trove_ltv(
            shrine,
            mock_pragma,
            yangs,
            yang_pair_ids,
            target_trove_health.value,
            target_trove_health.debt,
            target_ltv
        );

        let target_trove_health: Health = shrine.get_trove_health(target_trove);
        // sanity check that threshold is correct
        assert(target_trove_health.threshold == threshold, 'threshold sanity check');

        // sanity check that LTV is at the target liquidation LTV
        let error_margin: Ray = 100000000_u128.into();
        common::assert_equalish(
            target_trove_health.ltv, target_ltv, error_margin, 'LTV sanity check'
        );

        let (penalty, _, _) = purger.preview_absorb(target_trove);
        let expected_penalty: Ray = RayZeroable::zero();
        assert(penalty.is_zero(), 'should not be absorbable #1');

        // Set scalar to 1.06 and check the trove is still not absorbable.
        set_contract_address(purger_utils::admin());
        let penalty_scalar: Ray = purger_contract::MAX_PENALTY_SCALAR.into();
        purger.set_penalty_scalar(penalty_scalar);

        let (penalty, _, _) = purger.preview_absorb(target_trove);
        assert(penalty.is_zero(), 'should not be absorbable #2');
    }

    #[test]
    #[available_gas(20000000000)]
    #[should_panic(expected: ('PU: Invalid scalar', 'ENTRYPOINT_FAILED'))]
    fn test_set_penalty_scalar_too_low_fail() {
        let (_, _, _, _, purger, _, _) = purger_utils::purger_deploy();

        set_contract_address(purger_utils::admin());
        purger.set_penalty_scalar((purger_contract::MIN_PENALTY_SCALAR - 1).into());
    }

    #[test]
    #[available_gas(20000000000)]
    #[should_panic(expected: ('PU: Invalid scalar', 'ENTRYPOINT_FAILED'))]
    fn test_set_penalty_scalar_too_high_fail() {
        let (_, _, _, _, purger, _, _) = purger_utils::purger_deploy();

        set_contract_address(purger_utils::admin());
        purger.set_penalty_scalar((purger_contract::MAX_PENALTY_SCALAR + 1).into());
    }

    #[test]
    #[available_gas(20000000000)]
    #[should_panic(expected: ('Caller missing role', 'ENTRYPOINT_FAILED'))]
    fn test_set_penalty_scalar_unauthorized_fail() {
        let (_, _, _, _, purger, _, _) = purger_utils::purger_deploy();

        set_contract_address(common::badguy());
        purger.set_penalty_scalar(RAY_ONE.into());
    }

    //
    // Tests - Liquidate
    //

    // This test fixes the trove's debt to 1,000 in order to test the ground truth values of the
    // penalty and close amount when LTV is at threshold. The error margin is relaxed because
    // `lower_prices_to_raise_trove_ltv` may not put the trove in the exact LTV as the threshold.
    //
    // For low thresholds (arbitraily defined as 2% or less), the trove's debt is set based on the 
    // value instead. See inline comments for more details.
    #[test]
    #[available_gas(20000000000)]
    fn test_preview_liquidate_parametrized() {
        let yang_pair_ids = pragma_utils::yang_pair_ids();

        let mut thresholds: Span<Ray> = purger_utils::interesting_thresholds_for_liquidation();

        let default_trove_debt: Wad = (WAD_ONE * 1000).into();

        // non-recovery mode
        let mut expected_max_close_amts: Span<Wad> = array![
            1_u128.into(), // 1 wei (0% threshold)
            13904898408200000000_u128.into(), // 13.904... (1% threshold)
            284822000000000000000_u128.into(), // 284.822 (70% threshold)
            386997000000000000000_u128.into(), // 386.997 (80% threshold)
            603509000000000000000_u128.into(), // 603.509 (90% threshold)
            908381000000000000000_u128.into(), // 908.381 (96% threshold)
            992098000000000000000_u128.into(), // 992.098 (97% threshold)
            default_trove_debt, // (99% threshold)
        ]
            .span();

        let mut expected_penalty: Span<Ray> = array![
            (3 * RAY_PERCENT).into(), // 3% (0% threshold)
            (3 * RAY_PERCENT).into(), // 3% (1% threshold)
            (3 * RAY_PERCENT).into(), // 3% (70% threshold)
            (3 * RAY_PERCENT).into(), // 3% (80% threshold)
            (3 * RAY_PERCENT).into(), // 3% (90% threshold)
            (3 * RAY_PERCENT).into(), // 3% (96% threshold)
            (3 * RAY_PERCENT).into(), // 3% (97% threshold)
            10101000000000000000000000_u128.into(), // 1.0101% (99% threshold)
        ]
            .span();

        // recovery mode
        let mut expected_rm_max_close_amts: Span<Wad> = array![
            1_u128.into(), // 1 wei (0% threshold)
            132807337144000000000_u128.into(), // 132.807... (1% threshold)
            734310354751000000000_u128.into(), // 734.310... (70% threshold, 49% rm threshold)
            854503464203000000000_u128.into(), // 854.503... (80% threshold, 56% rm threshold)
            default_trove_debt, // (90% threshold, 63% rm threshold)
            default_trove_debt, // (96% threshold. 67.2% rm threshold)
            default_trove_debt, // (97% threshold, 67.9% rm threshold)
            default_trove_debt, // (99% threshold, 69.3% rm threshold)
        ]
            .span();

        let mut expected_rm_penalty: Span<Ray> = array![
            (3 * RAY_PERCENT).into(), // 3% (0% threshold)
            (3 * RAY_PERCENT).into(), // 3% (1% threshold)
            purger_contract::MAX_PENALTY.into(), // 3% (70% threshold, 49% rm threshold) 
            purger_contract::MAX_PENALTY.into(), // 3% (80% threshold, 56% rm threshold)
            purger_contract::MAX_PENALTY.into(), // 3% (90% threshold)
            purger_contract::MAX_PENALTY.into(), // 3% (96% threshold)
            purger_contract::MAX_PENALTY.into(), // 3% (97% threshold)
            10101000000000000000000000_u128.into(), // 1.0101% (99% threshold)
        ]
            .span();

        let mut expected_rm_thresholds: Span<Ray> = array![
            RayZeroable::zero(),
            // Expected threshold = 1% * 0.7 * (1% / 80%) = 0.00875%
            // Capped at 1% / 2 = 0.5%
            5000000000000000000000000_u128.into(),
            // Expected threshold = 70% * 0.7 * (70% / 70%) = 49%
            // which is greater than 70% / 2 = 35%
            (49 * RAY_PERCENT).into(),
            // Expected threshold = 80% * 0.7 * (80% / 80%) = 56%
            // which is greater than 80% / 2 = 40%
            (56 * RAY_PERCENT).into(),
            // Expected threshold = 90% * 0.7 * (90% / 90%) = 63%
            // which is greater than 90% / 2 = 45%
            (63 * RAY_PERCENT).into(),
            // Expected threshold = 96% * 0.7 * (96% / 96%) = 67.2%
            // which is greater than 96% / 2 = 48%
            (67 * RAY_PERCENT + (RAY_PERCENT / 5)).into(),
            // Expected threshold = 97% * 0.7 * (97% / 97%) = 67.9%
            // which is greater than 97% / 2 = 48.5%
            (67 * RAY_PERCENT + (RAY_PERCENT / 10) * 9).into(),
            // Expected threshold = 99% * 0.7 * (99% / 99%) = 69.3%
            // which is greater than 99% / 2 = 49.5%
            (69 * RAY_PERCENT + (RAY_PERCENT / 10) * 3).into(),
        ]
            .span();

        let dummy_threshold: Ray = (80 * RAY_PERCENT).into();

        loop {
            match thresholds.pop_front() {
                Option::Some(threshold) => {
                    let mut is_recovery_mode_fuzz: Span<bool> = array![false, true].span();
                    loop {
                        match is_recovery_mode_fuzz.pop_front() {
                            Option::Some(is_recovery_mode) => {
                                let (shrine, abbot, mock_pragma, absorber, purger, yangs, gates) =
                                    purger_utils::purger_deploy();

                                if !(*is_recovery_mode) {
                                    purger_utils::create_whale_trove(abbot, yangs, gates);
                                }

                                // If the threshold is below 2%, we set the trove's debt such that
                                // we get the desired ltv for the trove from the get-go in order to
                                // avoid overflow issues in `lower_prices_to_raise_trove_ltv`.
                                //
                                // This is because `lower_prices_to_raise_trove_ltv` is designed for 
                                // raising the trove's LTV to the given *higher* LTV,
                                // not lowering it. 
                                //
                                // NOTE: This 2% cut off is completely arbitrary and meant only for excluding 
                                // the two test cases in `interesting_thresholds_for_liquidation`: 0% and 1%. 
                                // If more low thresholds were added that were above 2% but below the 
                                // starting LTV of the trove, then this cutoff would need to be adjusted. 
                                let mut dummy_trove: u64 = 0;
                                let trove_debt = if *threshold > (RAY_PERCENT * 2).into() {
                                    default_trove_debt
                                } else {
                                    let target_trove_yang_amts: Span<Wad> = array![
                                        purger_utils::TARGET_TROVE_ETH_DEPOSIT_AMT.into(),
                                        (purger_utils::TARGET_TROVE_WBTC_DEPOSIT_AMT
                                            * pow(10_u128, 10))
                                            .into()
                                    ]
                                        .span();

                                    let trove_value: Wad = purger_utils::get_sum_of_value(
                                        shrine, yangs, target_trove_yang_amts
                                    );

                                    if (*is_recovery_mode) {
                                        // Create another trove to trigger recovery mode
                                        dummy_trove =
                                            purger_utils::funded_healthy_trove(
                                                abbot, yangs, gates, default_trove_debt
                                            );
                                    }

                                    wadray::rmul_wr(trove_value, *threshold) + 1_u128.into()
                                };

                                let target_trove: u64 = purger_utils::funded_healthy_trove(
                                    abbot, yangs, gates, trove_debt
                                );

                                purger_utils::set_thresholds(shrine, yangs, *threshold);

                                let target_trove_health: Health = shrine
                                    .get_trove_health(target_trove);

                                if *threshold > (RAY_PERCENT * 2).into() {
                                    purger_utils::lower_prices_to_raise_trove_ltv(
                                        shrine,
                                        mock_pragma,
                                        yangs,
                                        yang_pair_ids,
                                        target_trove_health.value,
                                        target_trove_health.debt,
                                        *threshold
                                    );
                                } else if (*is_recovery_mode) {
                                    let dummy_trove_health: Health = shrine
                                        .get_trove_health(dummy_trove);

                                    purger_utils::lower_prices_to_raise_trove_ltv(
                                        shrine,
                                        mock_pragma,
                                        yangs,
                                        yang_pair_ids,
                                        dummy_trove_health.value,
                                        dummy_trove_health.debt,
                                        dummy_threshold
                                    );
                                }

                                let target_trove_updated_health: Health = shrine
                                    .get_trove_health(target_trove);
                                purger_utils::assert_trove_is_liquidatable(
                                    shrine, purger, target_trove, target_trove_updated_health.ltv
                                );

                                if (*is_recovery_mode) {
                                    let expected_rm_threshold: Ray = *expected_rm_thresholds
                                        .pop_front()
                                        .unwrap();
                                    common::assert_equalish(
                                        target_trove_updated_health.threshold,
                                        expected_rm_threshold,
                                        (RAY_PERCENT / 100).into(),
                                        'wrong rm threshold'
                                    );
                                }

                                let (penalty, max_close_amt) = purger
                                    .preview_liquidate(target_trove);

                                let expected_penalty = if (*is_recovery_mode) {
                                    *expected_rm_penalty.pop_front().unwrap()
                                } else {
                                    *expected_penalty.pop_front().unwrap()
                                };

                                common::assert_equalish(
                                    penalty,
                                    expected_penalty,
                                    (RAY_ONE / 10).into(),
                                    'wrong penalty'
                                );

                                let expected_max_close_amt = if (*is_recovery_mode) {
                                    *expected_rm_max_close_amts.pop_front().unwrap()
                                } else {
                                    *expected_max_close_amts.pop_front().unwrap()
                                };

                                common::assert_equalish(
                                    max_close_amt,
                                    expected_max_close_amt,
                                    (WAD_ONE * 2).into(),
                                    'wrong max close amt'
                                );
                            },
                            Option::None => { break; },
                        };
                    };
                },
                Option::None => { break; },
            };
        };
    }

    #[test]
    #[available_gas(20000000000)]
    fn test_liquidate_pass() {
        let searcher_start_yin: Wad = purger_utils::SEARCHER_YIN.into();
        let (shrine, abbot, mock_pragma, _, purger, yangs, gates) =
            purger_utils::purger_deploy_with_searcher(
            searcher_start_yin
        );

        purger_utils::create_whale_trove(abbot, yangs, gates);

        let initial_trove_debt: Wad = purger_utils::TARGET_TROVE_YIN.into();
        let target_trove: u64 = purger_utils::funded_healthy_trove(
            abbot, yangs, gates, initial_trove_debt
        );
        let yang_pair_ids = pragma_utils::yang_pair_ids();

        // Accrue some interest
        common::advance_intervals(500);

<<<<<<< HEAD
        let before_total_debt: Wad = shrine.get_total_troves_debt();
        let (threshold, _, value, debt) = shrine.get_trove_info(target_trove);
        let accrued_interest: Wad = debt - initial_trove_debt;
=======
        let shrine_health: Health = shrine.get_shrine_health();
        let before_total_debt: Wad = shrine_health.debt;
        let target_trove_start_health: Health = shrine.get_trove_health(target_trove);
        let accrued_interest: Wad = target_trove_start_health.debt - initial_trove_debt;
>>>>>>> 4364c356
        // Sanity check that some interest has accrued
        assert(accrued_interest.is_non_zero(), 'no interest accrued');

        let target_ltv: Ray = (target_trove_start_health.threshold.val + 1).into();
        purger_utils::lower_prices_to_raise_trove_ltv(
            shrine,
            mock_pragma,
            yangs,
            yang_pair_ids,
            target_trove_start_health.value,
            target_trove_start_health.debt,
            target_ltv
        );

        // Sanity check that LTV is at the target liquidation LTV
        let target_trove_updated_start_health: Health = shrine.get_trove_health(target_trove);
        purger_utils::assert_trove_is_liquidatable(
            shrine, purger, target_trove, target_trove_updated_start_health.ltv
        );

        let (penalty, max_close_amt) = purger.preview_liquidate(target_trove);
        let searcher: ContractAddress = purger_utils::searcher();

        let before_searcher_asset_bals: Span<Span<u128>> = common::get_token_balances(
            yangs, array![searcher].span()
        );

        set_contract_address(searcher);
        let freed_assets: Span<AssetBalance> = purger
            .liquidate(target_trove, BoundedWad::max(), searcher);

        // Assert that total debt includes accrued interest on liquidated trove
<<<<<<< HEAD
        let after_total_debt: Wad = shrine.get_total_troves_debt();
=======
        let shrine_health: Health = shrine.get_shrine_health();
        let after_total_debt: Wad = shrine_health.debt;
>>>>>>> 4364c356
        assert(
            after_total_debt == before_total_debt + accrued_interest - max_close_amt,
            'wrong total debt'
        );

        // Check that LTV is close to safety margin
        let target_trove_after_health: Health = shrine.get_trove_health(target_trove);
        assert(
            target_trove_after_health.debt == target_trove_updated_start_health.debt
                - max_close_amt,
            'wrong debt after liquidation'
        );

        purger_utils::assert_ltv_at_safety_margin(
            target_trove_start_health.threshold, target_trove_after_health.ltv
        );

        // Check searcher yin balance
        assert(
            shrine.get_yin(searcher) == searcher_start_yin - max_close_amt,
            'wrong searcher yin balance'
        );

        let (expected_freed_pct, expected_freed_amts) =
            purger_utils::get_expected_liquidation_assets(
            purger_utils::target_trove_yang_asset_amts(),
            target_trove_updated_start_health.value,
            max_close_amt,
            penalty,
            Option::None
        );
        let expected_freed_assets: Span<AssetBalance> = common::combine_assets_and_amts(
            yangs, expected_freed_amts
        );

        // Check that searcher has received collateral
        purger_utils::assert_received_assets(
            before_searcher_asset_bals,
            common::get_token_balances(yangs, array![searcher].span()),
            expected_freed_assets,
            10_u128, // error margin
            'wrong searcher asset balance',
        );

        common::assert_asset_balances_equalish(
            freed_assets, expected_freed_assets, 10_u128, // error margin
             'wrong freed asset amount'
        );

        let mut expected_events: Span<purger_contract::Event> = array![
            purger_contract::Event::Purged(
                purger_contract::Purged {
                    trove_id: target_trove,
                    purge_amt: max_close_amt,
                    percentage_freed: expected_freed_pct,
                    funder: searcher,
                    recipient: searcher,
                    freed_assets: freed_assets
                }
            ),
        ]
            .span();
        common::assert_events_emitted(purger.contract_address, expected_events, Option::None);

        shrine_utils::assert_shrine_invariants(shrine, yangs, abbot.get_troves_count());
    }

    #[test]
    #[available_gas(20000000000)]
    fn test_liquidate_with_flashmint_pass() {
        let (shrine, abbot, mock_pragma, _, purger, yangs, gates) =
            purger_utils::purger_deploy_with_searcher(
            purger_utils::SEARCHER_YIN.into()
        );

        purger_utils::create_whale_trove(abbot, yangs, gates);

        let yang_pair_ids = pragma_utils::yang_pair_ids();

        let target_trove: u64 = purger_utils::funded_healthy_trove(
            abbot, yangs, gates, purger_utils::TARGET_TROVE_YIN.into()
        );
        let flashmint = flash_mint_utils::flashmint_deploy(shrine.contract_address);
        let flash_liquidator = purger_utils::flash_liquidator_deploy(
            shrine.contract_address,
            abbot.contract_address,
            flashmint.contract_address,
            purger.contract_address
        );

        // Fund flash liquidator contract with some collateral to open a trove
        // but not draw any debt
        common::fund_user(
            flash_liquidator.contract_address, yangs, absorber_utils::provider_asset_amts()
        );

        // Accrue some interest
        common::advance_intervals(500);

        let target_trove_start_health: Health = shrine.get_trove_health(target_trove);
        let target_ltv: Ray = (target_trove_start_health.threshold.val + 1).into();
        purger_utils::lower_prices_to_raise_trove_ltv(
            shrine,
            mock_pragma,
            yangs,
            yang_pair_ids,
            target_trove_start_health.value,
            target_trove_start_health.debt,
            target_ltv
        );

        // Sanity check that LTV is at the target liquidation LTV
        let target_trove_updated_start_health: Health = shrine.get_trove_health(target_trove);
        purger_utils::assert_trove_is_liquidatable(
            shrine, purger, target_trove, target_trove_updated_start_health.ltv
        );
        let (_, max_close_amt) = purger.preview_liquidate(target_trove);

        let searcher: ContractAddress = purger_utils::searcher();
        set_contract_address(searcher);
        flash_liquidator.flash_liquidate(target_trove, yangs, gates);

        // Check that LTV is close to safety margin
        let target_trove_after_health: Health = shrine.get_trove_health(target_trove);
        assert(
            target_trove_after_health.debt == target_trove_updated_start_health.debt
                - max_close_amt,
            'wrong debt after liquidation'
        );

        purger_utils::assert_ltv_at_safety_margin(
            target_trove_start_health.threshold, target_trove_after_health.ltv
        );

        shrine_utils::assert_shrine_invariants(shrine, yangs, abbot.get_troves_count());
    }

    // This test parametrizes over thresholds (by setting all yangs thresholds to the given value)
    // and the LTV at liquidation, and checks for the following
    // 1. LTV has decreased
    // 2. trove's debt is reduced by the close amount
    // 3. If it is not a full liquidation, then the post-liquidation LTV is at the target safety margin
    #[test]
    #[available_gas(20000000000000)]
    fn test_liquidate_parametrized() {
        let yang_pair_ids = pragma_utils::yang_pair_ids();

        let mut thresholds: Span<Ray> = purger_utils::interesting_thresholds_for_liquidation();

        let num_thresholds: usize = thresholds.len();
        let mut safe_ltv_count: usize = 0;

        let low_ltv_cutoff: Ray = (2 * RAY_PERCENT).into();

        let dummy_threshold: Ray = (80 * RAY_PERCENT).into();

        loop {
            match thresholds.pop_front() {
                Option::Some(threshold) => {
                    let mut target_ltvs: Span<Ray> = array![
                        (*threshold.val + 1).into(), //just above threshold
                        *threshold + RAY_PERCENT.into(), // 1% above threshold
                        // halfway between threshold and 100%
                        *threshold + ((RAY_ONE.into() - *threshold).val / 2).into(),
                        (RAY_ONE - RAY_PERCENT).into(), // 99%
                        (RAY_ONE + RAY_PERCENT).into() // 101%
                    ]
                        .span();

                    // Assert that we hit the branch for safety margin check at least once per threshold
                    // If the threshold is zero we add to the `safe_ltv_count` and set this to true,
                    // thereby skipping this check for the given threshold, since a
                    // threshold of zero necessitates a full liquidation in all cases.
                    let mut safety_margin_achieved: bool = if (*threshold).is_non_zero() {
                        false
                    } else {
                        safe_ltv_count += 1;
                        true
                    };

                    // Inner loop iterating over LTVs at liquidation
                    loop {
                        match target_ltvs.pop_front() {
                            Option::Some(target_ltv) => {
                                let mut is_recovery_mode_fuzz: Span<bool> = array![false, true]
                                    .span();

                                loop {
                                    match is_recovery_mode_fuzz.pop_front() {
                                        Option::Some(is_recovery_mode) => {
                                            let searcher_start_yin: Wad = purger_utils::SEARCHER_YIN
                                                .into();
                                            let (
                                                shrine, abbot, mock_pragma, _, purger, yangs, gates
                                            ) =
                                                purger_utils::purger_deploy_with_searcher(
                                                searcher_start_yin
                                            );

                                            if !(*is_recovery_mode) {
                                                purger_utils::create_whale_trove(
                                                    abbot, yangs, gates
                                                );
                                            }

                                            // NOTE: This 2% cut off is completely arbitrary and meant only for excluding 
                                            // the two test cases in `interesting_thresholds_for_liquidation`: 0% and 1%. 
                                            // If more low thresholds were added that were above 2% but below the 
                                            // starting LTV of the trove, then this cutoff would need to be adjusted. 
                                            let mut dummy_trove: u64 = 0;
                                            let target_ltv_above_cutoff =
                                                *target_ltv > low_ltv_cutoff;
                                            let trove_debt: Wad = if target_ltv_above_cutoff {
                                                // If target_ltv is above 2%, then we can set the trove's debt
                                                // to `TARGET_TROVE_YIN` and adjust prices in order to reach 
                                                // the target LTV
                                                purger_utils::TARGET_TROVE_YIN.into()
                                            } else {
                                                // Otherwise, we set the debt for the trove such that we get 
                                                // the desired ltv for the trove from the get-go in order
                                                // to avoid overflow issues in lower_prices_to_raise_trove_ltv
                                                //
                                                // This is because lower_prices_to_raise_trove_ltv is designed for 
                                                // raising the trove's LTV to the given *higher* LTV,
                                                // not lowering it. 
                                                let target_trove_yang_amts: Span<Wad> = array![
                                                    purger_utils::TARGET_TROVE_ETH_DEPOSIT_AMT
                                                        .into(),
                                                    (purger_utils::TARGET_TROVE_WBTC_DEPOSIT_AMT
                                                        * pow(10_u128, 10))
                                                        .into()
                                                ]
                                                    .span();

                                                let trove_value: Wad =
                                                    purger_utils::get_sum_of_value(
                                                    shrine, yangs, target_trove_yang_amts
                                                );

                                                if (*is_recovery_mode) {
                                                    // Create another trove to trigger recovery mode
                                                    dummy_trove =
                                                        purger_utils::funded_healthy_trove(
                                                            abbot,
                                                            yangs,
                                                            gates,
                                                            purger_utils::TARGET_TROVE_YIN.into()
                                                        );
                                                }

                                                wadray::rmul_wr(trove_value, *target_ltv)
                                                    + 1_u128.into()
                                            };

                                            let target_trove: u64 =
                                                purger_utils::funded_healthy_trove(
                                                abbot, yangs, gates, trove_debt
                                            );

                                            // Set thresholds to provided value
                                            purger_utils::set_thresholds(shrine, yangs, *threshold);

                                            // Accrue some interest
                                            common::advance_intervals(500);

                                            let target_trove_start_health: Health = shrine
                                                .get_trove_health(target_trove);

                                            if target_ltv_above_cutoff {
                                                purger_utils::lower_prices_to_raise_trove_ltv(
                                                    shrine,
                                                    mock_pragma,
                                                    yangs,
                                                    yang_pair_ids,
                                                    target_trove_start_health.value,
                                                    target_trove_start_health.debt,
                                                    *target_ltv
                                                );
                                            } else {
                                                if (*is_recovery_mode) {
                                                    let dummy_trove_health: Health = shrine
                                                        .get_trove_health(dummy_trove);

                                                    purger_utils::lower_prices_to_raise_trove_ltv(
                                                        shrine,
                                                        mock_pragma,
                                                        yangs,
                                                        yang_pair_ids,
                                                        dummy_trove_health.value,
                                                        dummy_trove_health.debt,
                                                        dummy_threshold
                                                    );
                                                }
                                            }

                                            // Get the updated values after adjusting prices
                                            // The threshold may have changed if in recovery mode 
                                            let target_trove_updated_start_health: Health = shrine
                                                .get_trove_health(target_trove);

                                            let (penalty, max_close_amt) = purger
                                                .preview_liquidate(target_trove);

                                            let searcher: ContractAddress =
                                                purger_utils::searcher();
                                            set_contract_address(searcher);
                                            let freed_assets: Span<AssetBalance> = purger
                                                .liquidate(
                                                    target_trove, BoundedWad::max(), searcher
                                                );

                                            // Check that LTV is close to safety margin
                                            let target_trove_after_health: Health = shrine
                                                .get_trove_health(target_trove);

                                            let is_fully_liquidated: bool =
                                                target_trove_updated_start_health
                                                .debt == max_close_amt;
                                            if !is_fully_liquidated {
                                                purger_utils::assert_ltv_at_safety_margin(
                                                    target_trove_updated_start_health.threshold,
                                                    target_trove_after_health.ltv
                                                );

                                                assert(
                                                    target_trove_after_health
                                                        .debt == target_trove_updated_start_health
                                                        .debt
                                                        - max_close_amt,
                                                    'wrong debt after liquidation'
                                                );

                                                if !safety_margin_achieved {
                                                    safe_ltv_count += 1;
                                                    safety_margin_achieved = true;
                                                }
                                            } else {
                                                assert(
                                                    target_trove_after_health.debt.is_zero(),
                                                    'should be 0 debt'
                                                );
                                            }

                                            let (expected_freed_pct, _) =
                                                purger_utils::get_expected_liquidation_assets(
                                                purger_utils::target_trove_yang_asset_amts(),
                                                target_trove_updated_start_health.value,
                                                max_close_amt,
                                                penalty,
                                                Option::None,
                                            );

                                            let mut expected_events: Span<purger_contract::Event> =
                                                array![
                                                purger_contract::Event::Purged(
                                                    purger_contract::Purged {
                                                        trove_id: target_trove,
                                                        purge_amt: max_close_amt,
                                                        percentage_freed: expected_freed_pct,
                                                        funder: searcher,
                                                        recipient: searcher,
                                                        freed_assets: freed_assets
                                                    }
                                                ),
                                            ]
                                                .span();

                                            common::assert_events_emitted(
                                                purger.contract_address,
                                                expected_events,
                                                Option::None
                                            );

                                            shrine_utils::assert_shrine_invariants(
                                                shrine, yangs, abbot.get_troves_count()
                                            );
                                        },
                                        Option::None => { break; },
                                    };
                                };
                            },
                            Option::None => { break; },
                        };
                    };
                },
                Option::None => { break; },
            };
        };

        // We should hit the branch to check the post-liquidation LTV is at the expected safety margin
        // at least once per threshold, based on the target LTV that is just above the threshold.
        // This assertion provides this assurance.
        // Offset 1 for the 99% threshold where close amount is always equal to trove's debt
        assert(safe_ltv_count == num_thresholds - 1, 'at least one per threshold');
    }

    #[test]
    #[available_gas(20000000000)]
    #[should_panic(expected: ('PU: Not liquidatable', 'ENTRYPOINT_FAILED'))]
    fn test_liquidate_trove_healthy_fail() {
        let (shrine, abbot, _, _, purger, yangs, gates) = purger_utils::purger_deploy_with_searcher(
            purger_utils::SEARCHER_YIN.into()
        );
        let healthy_trove: u64 = purger_utils::funded_healthy_trove(
            abbot, yangs, gates, purger_utils::TARGET_TROVE_YIN.into()
        );

        purger_utils::assert_trove_is_healthy(shrine, purger, healthy_trove);

        let searcher: ContractAddress = purger_utils::searcher();
        set_contract_address(searcher);
        purger.liquidate(healthy_trove, BoundedWad::max(), searcher);
    }

    #[test]
    #[available_gas(20000000000)]
    #[should_panic(expected: ('PU: Not liquidatable', 'ENTRYPOINT_FAILED'))]
    fn test_liquidate_trove_healthy_high_threshold_fail() {
        let (shrine, abbot, _, _, purger, yangs, gates) = purger_utils::purger_deploy_with_searcher(
            purger_utils::SEARCHER_YIN.into()
        );
        let healthy_trove: u64 = purger_utils::funded_healthy_trove(
            abbot, yangs, gates, purger_utils::TARGET_TROVE_YIN.into()
        );

        let threshold: Ray = (95 * RAY_PERCENT).into();
        purger_utils::set_thresholds(shrine, yangs, threshold);
        let max_forge_amt: Wad = shrine.get_max_forge(healthy_trove);

        let healthy_trove_owner: ContractAddress = purger_utils::target_trove_owner();
        set_contract_address(healthy_trove_owner);
        abbot.forge(healthy_trove, max_forge_amt, 0_u128.into());

        // Sanity check that LTV is above absorption threshold and safe
        let health: Health = shrine.get_trove_health(healthy_trove);
        assert(health.ltv > purger_contract::ABSORPTION_THRESHOLD.into(), 'too low');
        purger_utils::assert_trove_is_healthy(shrine, purger, healthy_trove);

        let searcher: ContractAddress = purger_utils::searcher();
        set_contract_address(searcher);
        purger.liquidate(healthy_trove, BoundedWad::max(), searcher);
    }

    #[test]
    #[available_gas(20000000000)]
    #[should_panic(
        expected: ('SH: Insufficient yin balance', 'ENTRYPOINT_FAILED', 'ENTRYPOINT_FAILED')
    )]
    fn test_liquidate_insufficient_yin_fail() {
        let target_trove_yin: Wad = purger_utils::TARGET_TROVE_YIN.into();
        let searcher_yin: Wad = (target_trove_yin.val / 10).into();

        let (shrine, abbot, mock_pragma, _, purger, yangs, gates) =
            purger_utils::purger_deploy_with_searcher(
            searcher_yin
        );
        let yang_pair_ids = pragma_utils::yang_pair_ids();
        let target_trove: u64 = purger_utils::funded_healthy_trove(
            abbot, yangs, gates, target_trove_yin
        );

        let target_trove_health: Health = shrine.get_trove_health(target_trove);

        let target_ltv: Ray = (target_trove_health.threshold.val + 1).into();
        purger_utils::lower_prices_to_raise_trove_ltv(
            shrine,
            mock_pragma,
            yangs,
            yang_pair_ids,
            target_trove_health.value,
            target_trove_health.debt,
            target_ltv
        );

        // Sanity check that LTV is at the target liquidation LTV
        let updated_target_trove_health: Health = shrine.get_trove_health(target_trove);
        purger_utils::assert_trove_is_liquidatable(
            shrine, purger, target_trove, updated_target_trove_health.ltv
        );

        let searcher: ContractAddress = purger_utils::searcher();
        set_contract_address(searcher);
        purger.liquidate(target_trove, BoundedWad::max(), searcher);
    }

    //
    // Tests - Absorb
    //

    // This test fixes the trove's debt to 1,000 in order to test the ground truth values of the
    // penalty and close amount when LTV is at threshold. The error margin is relaxed because the
    // `lower_prices_to_raise_trove_ltv` may not put the trove in the exact LTV as the threshold.
    #[test]
    #[available_gas(20000000000000000)]
    fn test_preview_absorb_below_trove_debt_parametrized() {
        let yang_pair_ids = pragma_utils::yang_pair_ids();

        let mut interesting_thresholds =
            purger_utils::interesting_thresholds_for_absorption_below_trove_debt();
        let mut target_ltvs: Span<Span<Ray>> =
            purger_utils::ltvs_for_interesting_thresholds_for_absorption_below_trove_debt();

        let trove_debt: Wad = (WAD_ONE * 1000).into();
        let expected_penalty: Ray = purger_contract::MAX_PENALTY.into();

        let mut expected_max_close_amts: Span<Wad> = array![
            593187000000000000000_u128.into(), // 593.187 (65% threshold, 71.18% LTV)
            696105000000000000000_u128.into(), // 696.105 (70% threshold, 76.65% LTV)
            842762000000000000000_u128.into(), // 842.762 (75% threshold, 82.13% LTV)
            999945000000000000000_u128.into(), // 999.945 (78.74% threshold, 86.2203% LTV)
        ]
            .span();

        let mut expected_rm_max_close_amts: Span<Wad> = array![
            896358337401000000000_u128
                .into(), // 896.358... (65% threshold, 71.18% LTV, 32.5% rm threshold)
            931454487512000000000_u128
                .into(), // 931.454... (70% threshold, 76.65% LTV, 35% rm threshold)
            969502867506000000000_u128
                .into(), // 969.503... (75% threshold, 82.13% LTV, 37.5% rm threshold)
            999985053373000000000_u128
                .into(), // 999.985... (78.74% threshold, 86.2203% LTV, 39.34% rm threshold)
        ]
            .span();

        loop {
            match interesting_thresholds.pop_front() {
                Option::Some(threshold) => {
                    let mut target_ltv_arr = *target_ltvs.pop_front().unwrap();
                    let target_ltv = *target_ltv_arr.pop_front().unwrap();
                    let mut is_recovery_mode_fuzz: Span<bool> = array![false, true].span();

                    loop {
                        match is_recovery_mode_fuzz.pop_front() {
                            Option::Some(is_recovery_mode) => {
                                let (shrine, abbot, mock_pragma, absorber, purger, yangs, gates) =
                                    purger_utils::purger_deploy();

                                set_contract_address(shrine_utils::admin());
                                shrine.set_debt_ceiling((2000000 * WAD_ONE).into());

                                let target_trove: u64 = purger_utils::funded_healthy_trove(
                                    abbot, yangs, gates, trove_debt
                                );

                                let other_trove_owner: ContractAddress =
                                    absorber_utils::provider_1();
                                let other_trove: u64 = purger_utils::funded_absorber(
                                    shrine,
                                    abbot,
                                    absorber,
                                    yangs,
                                    gates,
                                    (trove_debt.val * 2).into()
                                );
                                purger_utils::set_thresholds(shrine, yangs, *threshold);

                                // In order to trigger recovery mode, we forge a large amount of debt 
                                // on the other trove such that `recovery_mode_threshold / shrine_ltv` 
                                // in `shrine.scale_threshold_for_recovery_mode` is a very small value, 
                                // and therefore that function will always return the recovery mode
                                // threshold as half of the original threshold.
                                if (*is_recovery_mode) {
                                    purger_utils::trigger_recovery_mode(
                                        shrine, abbot, other_trove, other_trove_owner
                                    );
                                }

                                // Make the target trove absorbable
                                let target_trove_start_health: Health = shrine
                                    .get_trove_health(target_trove);
                                purger_utils::lower_prices_to_raise_trove_ltv(
                                    shrine,
                                    mock_pragma,
                                    yangs,
                                    yang_pair_ids,
                                    target_trove_start_health.value,
                                    target_trove_start_health.debt,
                                    target_ltv
                                );

                                let target_trove_updated_start_health: Health = shrine
                                    .get_trove_health(target_trove);
                                if (*is_recovery_mode) {
                                    let expected_rm_threshold: Ray = (*threshold.val / 2).into();
                                    common::assert_equalish(
                                        target_trove_updated_start_health.threshold,
                                        expected_rm_threshold,
                                        (RAY_PERCENT / 100).into(),
                                        'wrong rm threshold'
                                    );
                                }

                                purger_utils::assert_trove_is_absorbable(
                                    shrine,
                                    purger,
                                    target_trove,
                                    target_trove_updated_start_health.ltv
                                );

                                let (penalty, max_close_amt, _) = purger
                                    .preview_absorb(target_trove);

                                common::assert_equalish(
                                    penalty,
                                    expected_penalty,
                                    (RAY_PERCENT / 10).into(), // 0.1%
                                    'wrong penalty'
                                );

                                let expected_max_close_amt = if *is_recovery_mode {
                                    *expected_rm_max_close_amts.pop_front().unwrap()
                                } else {
                                    *expected_max_close_amts.pop_front().unwrap()
                                };
                                common::assert_equalish(
                                    max_close_amt,
                                    expected_max_close_amt,
                                    (WAD_ONE / 10).into(),
                                    'wrong max close amt'
                                );
                            },
                            Option::None => { break; },
                        };
                    };
                },
                Option::None => { break; },
            };
        };
    }

    #[test]
    #[available_gas(20000000000)]
    fn test_full_absorb_pass() {
        let (shrine, abbot, mock_pragma, absorber, purger, yangs, gates) =
            purger_utils::purger_deploy_with_searcher(
            purger_utils::SEARCHER_YIN.into()
        );
        let initial_trove_debt: Wad = purger_utils::TARGET_TROVE_YIN.into();
        let target_trove: u64 = purger_utils::funded_healthy_trove(
            abbot, yangs, gates, initial_trove_debt
        );
        let yang_pair_ids = pragma_utils::yang_pair_ids();

        // Accrue some interest
        common::advance_intervals(500);

        let target_trove_start_health: Health = shrine.get_trove_health(target_trove);
        let accrued_interest: Wad = target_trove_start_health.debt - initial_trove_debt;
        // Sanity check that some interest has accrued
        assert(accrued_interest.is_non_zero(), 'no interest accrued');

        // Fund the absorber with twice the target trove's debt
        let absorber_start_yin: Wad = (target_trove_start_health.debt.val * 2).into();
        purger_utils::funded_absorber(shrine, abbot, absorber, yangs, gates, absorber_start_yin);

        // sanity check
        assert(
            shrine.get_yin(absorber.contract_address) > target_trove_start_health.debt,
            'not full absorption'
        );

<<<<<<< HEAD
        let before_total_debt: Wad = shrine.get_total_troves_debt();
=======
        let shrine_health: Health = shrine.get_shrine_health();
        let before_total_debt: Wad = shrine_health.debt;
>>>>>>> 4364c356

        // Make the target trove absorbable
        let target_ltv: Ray = (purger_contract::ABSORPTION_THRESHOLD + 1).into();
        purger_utils::lower_prices_to_raise_trove_ltv(
            shrine,
            mock_pragma,
            yangs,
            yang_pair_ids,
            target_trove_start_health.value,
            target_trove_start_health.debt,
            target_ltv
        );
        let target_trove_updated_start_health: Health = shrine.get_trove_health(target_trove);
        purger_utils::assert_trove_is_absorbable(
            shrine, purger, target_trove, target_trove_updated_start_health.ltv
        );

        let (penalty, max_close_amt, expected_compensation_value) = purger
            .preview_absorb(target_trove);
        let caller: ContractAddress = purger_utils::random_user();

        let before_caller_asset_bals: Span<Span<u128>> = common::get_token_balances(
            yangs, array![caller].span()
        );
        let before_absorber_asset_bals: Span<Span<u128>> = common::get_token_balances(
            yangs, array![absorber.contract_address].span()
        );

        common::drop_all_events(purger.contract_address);

        set_contract_address(caller);
        let compensation: Span<AssetBalance> = purger.absorb(target_trove);

        // Assert that total debt includes accrued interest on liquidated trove
<<<<<<< HEAD
        let after_total_debt: Wad = shrine.get_total_troves_debt();
=======
        let shrine_health: Health = shrine.get_shrine_health();
        let after_total_debt: Wad = shrine_health.debt;
>>>>>>> 4364c356
        assert(
            after_total_debt == before_total_debt + accrued_interest - max_close_amt,
            'wrong total debt'
        );

        // Check absorption occured
        assert(absorber.get_absorptions_count() == 1, 'wrong absorptions count');

        // Check trove debt and LTV
        let target_trove_after_health: Health = shrine.get_trove_health(target_trove);
        assert(
            target_trove_after_health.debt == target_trove_start_health.debt - max_close_amt,
            'wrong debt after liquidation'
        );

        let is_fully_absorbed: bool = target_trove_after_health.debt.is_zero();
        if !is_fully_absorbed {
            purger_utils::assert_ltv_at_safety_margin(
                target_trove_start_health.threshold, target_trove_after_health.ltv
            );
        }

        // Check that caller has received compensation
        let target_trove_yang_asset_amts: Span<u128> = purger_utils::target_trove_yang_asset_amts();
        let expected_compensation_amts: Span<u128> = purger_utils::get_expected_compensation_assets(
            target_trove_yang_asset_amts,
            target_trove_updated_start_health.value,
            expected_compensation_value
        );
        let expected_compensation: Span<AssetBalance> = common::combine_assets_and_amts(
            yangs, expected_compensation_amts
        );
        purger_utils::assert_received_assets(
            before_caller_asset_bals,
            common::get_token_balances(yangs, array![caller].span()),
            expected_compensation,
            10_u128, // error margin
            'wrong caller asset balance',
        );

        common::assert_asset_balances_equalish(
            compensation, expected_compensation, 10_u128, // error margin
             'wrong freed asset amount'
        );

        // Check absorber yin balance
        assert(
            shrine.get_yin(absorber.contract_address) == absorber_start_yin - max_close_amt,
            'wrong absorber yin balance'
        );

        // Check that absorber has received collateral
        let (_, expected_freed_asset_amts) = purger_utils::get_expected_liquidation_assets(
            target_trove_yang_asset_amts,
            target_trove_updated_start_health.value,
            max_close_amt,
            penalty,
            Option::Some(expected_compensation_value)
        );

        let expected_freed_assets: Span<AssetBalance> = common::combine_assets_and_amts(
            yangs, expected_freed_asset_amts,
        );
        purger_utils::assert_received_assets(
            before_absorber_asset_bals,
            common::get_token_balances(yangs, array![absorber.contract_address].span()),
            expected_freed_assets,
            10_u128, // error margin
            'wrong absorber asset balance',
        );

        let purged_event: purger_contract::Purged = common::pop_event_with_indexed_keys(
            purger.contract_address
        )
            .unwrap();
        common::assert_asset_balances_equalish(
            purged_event.freed_assets,
            expected_freed_assets,
            10_u128,
            'wrong freed assets for event'
        );
        assert(purged_event.trove_id == target_trove, 'wrong Purged trove ID');
        assert(purged_event.purge_amt == max_close_amt, 'wrong Purged amt');
        assert(purged_event.percentage_freed == RAY_ONE.into(), 'wrong Purged freed pct');
        assert(purged_event.funder == absorber.contract_address, 'wrong Purged funder');
        assert(purged_event.recipient == absorber.contract_address, 'wrong Purged recipient');

        let compensate_event: purger_contract::Compensate = common::pop_event_with_indexed_keys(
            purger.contract_address
        )
            .unwrap();
        assert(
            compensate_event == purger_contract::Compensate { recipient: caller, compensation },
            'wrong Compensate event'
        );

        shrine_utils::assert_shrine_invariants(shrine, yangs, abbot.get_troves_count());
    }

    #[test]
    #[available_gas(20000000000)]
    fn test_partial_absorb_with_redistribution_entire_trove_debt_parametrized() {
        let mut target_trove_yang_asset_amts_cases =
            purger_utils::interesting_yang_amts_for_redistributed_trove();
        let yang_pair_ids = pragma_utils::yang_pair_ids();
        loop {
            match target_trove_yang_asset_amts_cases.pop_front() {
                Option::Some(target_trove_yang_asset_amts) => {
                    let mut recipient_trove_yang_asset_amts_cases =
                        purger_utils::interesting_yang_amts_for_recipient_trove();
                    loop {
                        match recipient_trove_yang_asset_amts_cases.pop_front() {
                            Option::Some(yang_asset_amts) => {
                                let initial_trove_debt: Wad = purger_utils::TARGET_TROVE_YIN.into();
                                let mut absorber_yin_cases: Span<Wad> =
                                    purger_utils::generate_operational_absorber_yin_cases(
                                    initial_trove_debt
                                );

                                match absorber_yin_cases.pop_front() {
                                    Option::Some(absorber_start_yin) => {
                                        let mut is_recovery_mode_fuzz: Span<bool> = array![
                                            false, true
                                        ]
                                            .span();
                                        loop {
                                            match is_recovery_mode_fuzz.pop_front() {
                                                Option::Some(is_recovery_mode) => {
                                                    let (
                                                        shrine,
                                                        abbot,
                                                        mock_pragma,
                                                        absorber,
                                                        purger,
                                                        yangs,
                                                        gates
                                                    ) =
                                                        purger_utils::purger_deploy();

                                                    set_contract_address(shrine_utils::admin());
                                                    shrine
                                                        .set_debt_ceiling(
                                                            (2000000 * WAD_ONE).into()
                                                        );

                                                    let target_trove_owner: ContractAddress =
                                                        purger_utils::target_trove_owner();
                                                    common::fund_user(
                                                        target_trove_owner,
                                                        yangs,
                                                        *target_trove_yang_asset_amts
                                                    );
                                                    let target_trove: u64 =
                                                        common::open_trove_helper(
                                                        abbot,
                                                        target_trove_owner,
                                                        yangs,
                                                        *target_trove_yang_asset_amts,
                                                        gates,
                                                        initial_trove_debt
                                                    );

                                                    // Skip interest accrual to facilitate parametrization of
                                                    // absorber's yin balance based on target trove's debt
                                                    //common::advance_intervals(500);

                                                    let target_trove_start_health: Health = shrine
                                                        .get_trove_health(target_trove);

                                                    let recipient_trove_owner: ContractAddress =
                                                        absorber_utils::provider_1();
                                                    let recipient_trove: u64 =
                                                        absorber_utils::provide_to_absorber(
                                                        shrine,
                                                        abbot,
                                                        absorber,
                                                        recipient_trove_owner,
                                                        yangs,
                                                        *yang_asset_amts,
                                                        gates,
                                                        *absorber_start_yin,
                                                    );

                                                    // Make the target trove absorbable
                                                    let target_ltv: Ray =
                                                        (purger_contract::ABSORPTION_THRESHOLD
                                                        + 1)
                                                        .into();

                                                    purger_utils::lower_prices_to_raise_trove_ltv(
                                                        shrine,
                                                        mock_pragma,
                                                        yangs,
                                                        yang_pair_ids,
                                                        target_trove_start_health.value,
                                                        target_trove_start_health.debt,
                                                        target_ltv
                                                    );

                                                    let mut target_trove_updated_start_health: Health =
                                                        shrine
                                                        .get_trove_health(target_trove);
                                                    if *is_recovery_mode {
                                                        purger_utils::trigger_recovery_mode(
                                                            shrine,
                                                            abbot,
                                                            recipient_trove,
                                                            recipient_trove_owner
                                                        );

                                                        target_trove_updated_start_health = shrine
                                                            .get_trove_health(target_trove);

                                                        assert(
                                                            target_trove_updated_start_health
                                                                .threshold < target_trove_start_health
                                                                .threshold
                                                                - purger_utils::RM_ERROR_MARGIN
                                                                    .into(),
                                                            'not recovery mode'
                                                        );
                                                    } else {
                                                        // Sanity check to ensure recovery mode paramterization is correct
                                                        // Due to the changes in yang prices, there may be a very slight 
                                                        // deviation in the threshold. Therefore, we treat the new threshold 
                                                        // as equal to the previous threshold if it is within 0.1% 
                                                        // (i.e. recovery mode is not activated)
                                                        common::assert_equalish(
                                                            target_trove_updated_start_health
                                                                .threshold,
                                                            target_trove_start_health.threshold,
                                                            purger_utils::RM_ERROR_MARGIN.into(),
                                                            'in recovery mode'
                                                        );
                                                    }

<<<<<<< HEAD
                                                    let before_total_debt: Wad = shrine
                                                        .get_total_troves_debt();
=======
                                                    let shrine_health: Health = shrine
                                                        .get_shrine_health();
                                                    let before_total_debt: Wad = shrine_health.debt;
>>>>>>> 4364c356

                                                    let recipient_trove_start_health: Health =
                                                        shrine
                                                        .get_trove_health(recipient_trove);

                                                    purger_utils::assert_trove_is_absorbable(
                                                        shrine,
                                                        purger,
                                                        target_trove,
                                                        target_trove_updated_start_health.ltv
                                                    );

                                                    let (
                                                        penalty,
                                                        max_close_amt,
                                                        expected_compensation_value
                                                    ) =
                                                        purger
                                                        .preview_absorb(target_trove);
                                                    let close_amt: Wad = *absorber_start_yin;

                                                    // Sanity check
                                                    assert(
                                                        shrine
                                                            .get_yin(
                                                                absorber.contract_address
                                                            ) < max_close_amt,
                                                        'not less than close amount'
                                                    );

                                                    let caller: ContractAddress =
                                                        purger_utils::random_user();

                                                    let before_caller_asset_bals: Span<Span<u128>> =
                                                        common::get_token_balances(
                                                        yangs, array![caller].span()
                                                    );
                                                    let before_absorber_asset_bals: Span<
                                                        Span<u128>
                                                    > =
                                                        common::get_token_balances(
                                                        yangs,
                                                        array![absorber.contract_address].span()
                                                    );

                                                    common::drop_all_events(
                                                        purger.contract_address
                                                    );
                                                    common::drop_all_events(
                                                        shrine.contract_address
                                                    );

                                                    set_contract_address(caller);
                                                    let compensation: Span<AssetBalance> = purger
                                                        .absorb(target_trove);

<<<<<<< HEAD
                                                    let after_total_debt: Wad = shrine
                                                        .get_total_troves_debt();
=======
                                                    let shrine_health: Health = shrine
                                                        .get_shrine_health();
                                                    let after_total_debt: Wad = shrine_health.debt;
>>>>>>> 4364c356
                                                    assert(
                                                        after_total_debt == before_total_debt
                                                            - close_amt,
                                                        'wrong total debt'
                                                    );

                                                    // Check absorption occured
                                                    assert(
                                                        absorber.get_absorptions_count() == 1,
                                                        'wrong absorptions count'
                                                    );

                                                    // Check trove debt, value and LTV
                                                    let target_trove_after_health: Health = shrine
                                                        .get_trove_health(target_trove);
                                                    assert(
                                                        target_trove_after_health.debt.is_zero(),
                                                        'wrong debt after liquidation'
                                                    );
                                                    assert(
                                                        target_trove_after_health.value.is_zero(),
                                                        'wrong value after liquidation'
                                                    );

                                                    // Check that caller has received compensation
                                                    let expected_compensation_amts: Span<u128> =
                                                        purger_utils::get_expected_compensation_assets(
                                                        *target_trove_yang_asset_amts,
                                                        target_trove_updated_start_health.value,
                                                        expected_compensation_value
                                                    );
                                                    let expected_compensation: Span<AssetBalance> =
                                                        common::combine_assets_and_amts(
                                                        yangs, expected_compensation_amts
                                                    );
                                                    purger_utils::assert_received_assets(
                                                        before_caller_asset_bals,
                                                        common::get_token_balances(
                                                            yangs, array![caller].span()
                                                        ),
                                                        expected_compensation,
                                                        10_u128, // error margin
                                                        'wrong caller asset balance',
                                                    );

                                                    common::assert_asset_balances_equalish(
                                                        compensation,
                                                        expected_compensation,
                                                        10_u128, // error margin
                                                        'wrong freed asset amount'
                                                    );

                                                    // Check absorber yin balance is wiped out
                                                    assert(
                                                        shrine
                                                            .get_yin(absorber.contract_address)
                                                            .is_zero(),
                                                        'wrong absorber yin balance'
                                                    );

                                                    // Check that absorber has received proportionate share of collateral
                                                    let (
                                                        expected_freed_pct,
                                                        expected_freed_asset_amts
                                                    ) =
                                                        purger_utils::get_expected_liquidation_assets(
                                                        *target_trove_yang_asset_amts,
                                                        target_trove_updated_start_health.value,
                                                        close_amt,
                                                        penalty,
                                                        Option::Some(expected_compensation_value),
                                                    );

                                                    let expected_freed_assets: Span<AssetBalance> =
                                                        common::combine_assets_and_amts(
                                                        yangs, expected_freed_asset_amts
                                                    );
                                                    purger_utils::assert_received_assets(
                                                        before_absorber_asset_bals,
                                                        common::get_token_balances(
                                                            yangs,
                                                            array![absorber.contract_address].span()
                                                        ),
                                                        expected_freed_assets,
                                                        100_u128, // error margin
                                                        'wrong absorber asset balance',
                                                    );

                                                    // Check redistribution occured
                                                    assert(
                                                        shrine.get_redistributions_count() == 1,
                                                        'wrong redistributions count'
                                                    );

                                                    // Check recipient trove's value and debt
                                                    let recipient_trove_after_health: Health =
                                                        shrine
                                                        .get_trove_health(recipient_trove);
                                                    let redistributed_amt: Wad = max_close_amt
                                                        - close_amt;
                                                    let expected_recipient_trove_debt: Wad =
                                                        recipient_trove_start_health
                                                        .debt
                                                        + redistributed_amt;

                                                    common::assert_equalish(
                                                        recipient_trove_after_health.debt,
                                                        expected_recipient_trove_debt,
                                                        (WAD_ONE / 100).into(), // error margin
                                                        'wrong recipient trove debt'
                                                    );

                                                    let redistributed_value: Wad =
                                                        target_trove_updated_start_health
                                                        .value
                                                        - wadray::rmul_wr(
                                                            close_amt, RAY_ONE.into() + penalty
                                                        )
                                                        - expected_compensation_value;
                                                    let expected_recipient_trove_value: Wad =
                                                        recipient_trove_start_health
                                                        .value
                                                        + redistributed_value;

                                                    common::assert_equalish(
                                                        recipient_trove_after_health.value,
                                                        expected_recipient_trove_value,
                                                        (WAD_ONE / 100).into(), // error margin
                                                        'wrong recipient trove value'
                                                    );

                                                    // Check Purger events

                                                    let purged_event: purger_contract::Purged =
                                                        common::pop_event_with_indexed_keys(
                                                        purger.contract_address
                                                    )
                                                        .unwrap();
                                                    common::assert_asset_balances_equalish(
                                                        purged_event.freed_assets,
                                                        expected_freed_assets,
                                                        1_u128,
                                                        'wrong freed assets for event'
                                                    );
                                                    assert(
                                                        purged_event.trove_id == target_trove,
                                                        'wrong Purged trove ID'
                                                    );
                                                    assert(
                                                        purged_event.purge_amt == close_amt,
                                                        'wrong Purged amt'
                                                    );
                                                    assert(
                                                        purged_event
                                                            .percentage_freed == expected_freed_pct,
                                                        'wrong Purged freed pct'
                                                    );
                                                    assert(
                                                        purged_event
                                                            .funder == absorber
                                                            .contract_address,
                                                        'wrong Purged funder'
                                                    );
                                                    assert(
                                                        purged_event
                                                            .recipient == absorber
                                                            .contract_address,
                                                        'wrong Purged recipient'
                                                    );

                                                    let compensate_event: purger_contract::Compensate =
                                                        common::pop_event_with_indexed_keys(
                                                        purger.contract_address
                                                    )
                                                        .unwrap();
                                                    assert(
                                                        compensate_event == purger_contract::Compensate {
                                                            recipient: caller, compensation
                                                        },
                                                        'wrong Compensate event'
                                                    );

                                                    // Check Shrine event
                                                    let expected_redistribution_id = 1;
                                                    let mut expected_events: Span<
                                                        shrine_contract::Event
                                                    > =
                                                        array![
                                                        shrine_contract::Event::TroveRedistributed(
                                                            shrine_contract::TroveRedistributed {
                                                                redistribution_id: expected_redistribution_id,
                                                                trove_id: target_trove,
                                                                debt: redistributed_amt,
                                                            }
                                                        ),
                                                    ]
                                                        .span();
                                                    common::assert_events_emitted(
                                                        shrine.contract_address,
                                                        expected_events,
                                                        Option::None
                                                    );

                                                    shrine_utils::assert_shrine_invariants(
                                                        shrine, yangs, abbot.get_troves_count()
                                                    );
                                                },
                                                Option::None => { break; },
                                            };
                                        };
                                    },
                                    Option::None => { break; },
                                };
                            },
                            Option::None => { break; },
                        };
                    };
                },
                Option::None => { break; },
            };
        };
    }

    #[test]
    #[available_gas(20000000000000000)]
    fn test_partial_absorb_with_redistribution_below_trove_debt_parametrized() {
        let mut target_trove_yang_asset_amts_cases =
            purger_utils::interesting_yang_amts_for_redistributed_trove();
        let yang_pair_ids = pragma_utils::yang_pair_ids();
        loop {
            match target_trove_yang_asset_amts_cases.pop_front() {
                Option::Some(target_trove_yang_asset_amts) => {
                    let mut recipient_trove_yang_asset_amts_cases =
                        purger_utils::interesting_yang_amts_for_recipient_trove();
                    loop {
                        match recipient_trove_yang_asset_amts_cases.pop_front() {
                            Option::Some(yang_asset_amts) => {
                                let mut interesting_thresholds =
                                    purger_utils::interesting_thresholds_for_absorption_below_trove_debt();
                                let mut target_ltvs: Span<Span<Ray>> =
                                    purger_utils::ltvs_for_interesting_thresholds_for_absorption_below_trove_debt();
                                loop {
                                    match interesting_thresholds.pop_front() {
                                        Option::Some(threshold) => {
                                            // Use only the first value which guarantees the max absorption amount is less
                                            // than the trove's debt
                                            let mut target_ltvs_arr: Span<Ray> = *target_ltvs
                                                .pop_front()
                                                .unwrap();
                                            let target_ltv: Ray = *target_ltvs_arr
                                                .pop_front()
                                                .unwrap();

                                            let mut is_recovery_mode_fuzz: Span<bool> = array![
                                                false, true
                                            ]
                                                .span();
                                            loop {
                                                match is_recovery_mode_fuzz.pop_front() {
                                                    Option::Some(is_recovery_mode) => {
                                                        let mut absorber_yin_idx: usize = 0;
                                                        // Index 0 is a dummy value for the absorber yin
                                                        // being a fraction of the trove's debt.
                                                        // Index 1 is a dummy value for the lower bound
                                                        // of the absorber's yin.
                                                        // Index 2 is a dummy value for the trove's debt
                                                        // minus the smallest unit of Wad (which would amount to
                                                        // 1001 wei after including the initial amount in Absorber)
                                                        let end_idx: usize = 3;

                                                        loop {
                                                            if absorber_yin_idx == end_idx {
                                                                break;
                                                            }

                                                            let (
                                                                shrine,
                                                                abbot,
                                                                mock_pragma,
                                                                absorber,
                                                                purger,
                                                                yangs,
                                                                gates
                                                            ) =
                                                                purger_utils::purger_deploy();

                                                            let target_trove_owner: ContractAddress =
                                                                purger_utils::target_trove_owner();
                                                            common::fund_user(
                                                                target_trove_owner,
                                                                yangs,
                                                                *target_trove_yang_asset_amts
                                                            );
                                                            let initial_trove_debt: Wad =
                                                                purger_utils::TARGET_TROVE_YIN
                                                                .into();
                                                            let target_trove: u64 =
                                                                common::open_trove_helper(
                                                                abbot,
                                                                target_trove_owner,
                                                                yangs,
                                                                *target_trove_yang_asset_amts,
                                                                gates,
                                                                initial_trove_debt
                                                            );

                                                            // Accrue some interest
                                                            common::advance_intervals(500);

                                                            let whale_trove: u64 =
                                                                purger_utils::create_whale_trove(
                                                                abbot, yangs, gates
                                                            );

                                                            let target_trove_start_health: Health =
                                                                shrine
                                                                .get_trove_health(target_trove);
                                                            let accrued_interest: Wad =
                                                                target_trove_start_health
                                                                .debt
                                                                - initial_trove_debt;
                                                            // Sanity check that some interest has accrued
                                                            assert(
                                                                accrued_interest.is_non_zero(),
                                                                'no interest accrued'
                                                            );

                                                            purger_utils::set_thresholds(
                                                                shrine, yangs, *threshold
                                                            );

                                                            // Make the target trove absorbable
                                                            purger_utils::lower_prices_to_raise_trove_ltv(
                                                                shrine,
                                                                mock_pragma,
                                                                yangs,
                                                                yang_pair_ids,
                                                                target_trove_start_health.value,
                                                                target_trove_start_health.debt,
                                                                target_ltv
                                                            );

                                                            let target_trove_start_health: Health =
                                                                shrine
                                                                .get_trove_health(target_trove);

                                                            purger_utils::assert_trove_is_absorbable(
                                                                shrine,
                                                                purger,
                                                                target_trove,
                                                                target_trove_start_health.ltv
                                                            );

                                                            let (
                                                                penalty,
                                                                max_close_amt,
                                                                expected_compensation_value
                                                            ) =
                                                                purger
                                                                .preview_absorb(target_trove);

                                                            // sanity check
                                                            assert(
                                                                max_close_amt < target_trove_start_health
                                                                    .debt,
                                                                'close amt not below trove debt'
                                                            );

                                                            let caller: ContractAddress =
                                                                purger_utils::random_user();

                                                            let before_caller_asset_bals: Span<
                                                                Span<u128>
                                                            > =
                                                                common::get_token_balances(
                                                                yangs, array![caller].span()
                                                            );
                                                            let before_absorber_asset_bals: Span<
                                                                Span<u128>
                                                            > =
                                                                common::get_token_balances(
                                                                yangs,
                                                                array![absorber.contract_address]
                                                                    .span()
                                                            );

                                                            let recipient_trove_owner: ContractAddress =
                                                                absorber_utils::provider_1();

                                                            // Provide the minimum to absorber.
                                                            // The actual amount will be provided after 
                                                            // recovery mode adjustment is made.
                                                            let recipient_trove: u64 =
                                                                absorber_utils::provide_to_absorber(
                                                                shrine,
                                                                abbot,
                                                                absorber,
                                                                recipient_trove_owner,
                                                                yangs,
                                                                *yang_asset_amts,
                                                                gates,
                                                                absorber_contract::MINIMUM_SHARES
                                                                    .into(),
                                                            );
                                                            set_contract_address(
                                                                recipient_trove_owner
                                                            );
                                                            abbot
                                                                .forge(
                                                                    recipient_trove,
                                                                    max_close_amt,
                                                                    WadZeroable::zero()
                                                                );

                                                            set_contract_address(
                                                                target_trove_owner
                                                            );
                                                            abbot.close_trove(whale_trove);

                                                            let mut target_trove_updated_start_health: Health =
                                                                shrine
                                                                .get_trove_health(target_trove);

                                                            if *is_recovery_mode {
                                                                purger_utils::trigger_recovery_mode(
                                                                    shrine,
                                                                    abbot,
                                                                    recipient_trove,
                                                                    recipient_trove_owner
                                                                );

                                                                target_trove_updated_start_health =
                                                                    shrine
                                                                    .get_trove_health(target_trove);

                                                                assert(
                                                                    target_trove_updated_start_health
                                                                        .threshold < target_trove_start_health
                                                                        .threshold
                                                                        - purger_utils::RM_ERROR_MARGIN
                                                                            .into(),
                                                                    'not recovery mode'
                                                                );
                                                            } else {
                                                                // Sanity check to ensure recovery mode paramterization is correct
                                                                // Due to the changes in yang prices, there may be a very slight 
                                                                // deviation in the threshold. Therefore, we treat the new threshold 
                                                                // as equal to the previous threshold if it is within 0.1% 
                                                                // (i.e. recovery mode is not activated)
                                                                common::assert_equalish(
                                                                    target_trove_updated_start_health
                                                                        .threshold,
                                                                    target_trove_start_health
                                                                        .threshold,
                                                                    purger_utils::RM_ERROR_MARGIN
                                                                        .into(),
                                                                    'in recovery mode'
                                                                );
                                                            }

                                                            // Preview absorption again based on adjustments for recovery mode                                                            
                                                            let (
                                                                penalty,
                                                                max_close_amt,
                                                                expected_compensation_value
                                                            ) =
                                                                purger
                                                                .preview_absorb(target_trove);

                                                            // sanity check
                                                            assert(
                                                                max_close_amt < target_trove_start_health
                                                                    .debt,
                                                                'close amt not below trove debt'
                                                            );

                                                            let before_recipient_trove_health: Health =
                                                                shrine
                                                                .get_trove_health(recipient_trove);

<<<<<<< HEAD
                                                            let (adjusted_threshold, _, _, _) =
                                                                shrine
                                                                .get_trove_info(target_trove);
                                                            let before_total_debt: Wad = shrine
                                                                .get_total_troves_debt();
=======
                                                            let shrine_health: Health = shrine
                                                                .get_shrine_health();
                                                            let before_total_debt: Wad =
                                                                shrine_health
                                                                .debt;
>>>>>>> 4364c356

                                                            // Fund absorber based on adjusted max close amount
                                                            // after recovery mode has been set up
                                                            let mut absorber_start_yin: Wad =
                                                                if absorber_yin_idx == 0 {
                                                                // Fund the absorber with 1/3 of the max close amount
                                                                (max_close_amt.val / 3).into()
                                                            } else {
                                                                if absorber_yin_idx == 1 {
                                                                    absorber_contract::MINIMUM_SHARES
                                                                        .into()
                                                                } else {
                                                                    (max_close_amt.val - 1).into()
                                                                }
                                                            };

                                                            let close_amt = absorber_start_yin;
                                                            absorber_start_yin -=
                                                                absorber_contract::MINIMUM_SHARES
                                                                .into();

                                                            if absorber_start_yin.is_non_zero() {
                                                                set_contract_address(
                                                                    recipient_trove_owner
                                                                );
                                                                let yin = IERC20Dispatcher {
                                                                    contract_address: shrine
                                                                        .contract_address
                                                                };
                                                                absorber
                                                                    .provide(absorber_start_yin);
                                                            }

                                                            assert(
                                                                shrine
                                                                    .get_yin(
                                                                        absorber.contract_address
                                                                    ) < max_close_amt,
                                                                'not less than close amount'
                                                            );
                                                            assert(
                                                                shrine
                                                                    .get_yin(
                                                                        absorber.contract_address
                                                                    ) == close_amt,
                                                                'absorber has close amount'
                                                            );

                                                            common::drop_all_events(
                                                                purger.contract_address
                                                            );
                                                            common::drop_all_events(
                                                                shrine.contract_address
                                                            );

                                                            set_contract_address(caller);
                                                            let compensation: Span<AssetBalance> =
                                                                purger
                                                                .absorb(target_trove);

                                                            // Assert that total debt includes accrued interest on liquidated trove
<<<<<<< HEAD
                                                            let after_total_debt: Wad = shrine
                                                                .get_total_troves_debt();
=======
                                                            let shrine_health: Health = shrine
                                                                .get_shrine_health();
                                                            let after_total_debt: Wad =
                                                                shrine_health
                                                                .debt;
>>>>>>> 4364c356
                                                            assert(
                                                                after_total_debt == before_total_debt
                                                                    + accrued_interest
                                                                    - close_amt,
                                                                'wrong total debt'
                                                            );

                                                            // Check absorption occured
                                                            assert(
                                                                absorber
                                                                    .get_absorptions_count() == 1,
                                                                'wrong absorptions count'
                                                            );

                                                            // Check trove debt, value and LTV
                                                            let target_trove_after_health: Health =
                                                                shrine
                                                                .get_trove_health(target_trove);

                                                            let expected_liquidated_value: Wad =
                                                                wadray::rmul_wr(
                                                                max_close_amt,
                                                                RAY_ONE.into() + penalty
                                                            );
                                                            let expected_after_value: Wad =
                                                                target_trove_updated_start_health
                                                                .value
                                                                - expected_compensation_value
                                                                - expected_liquidated_value;
                                                            assert(
                                                                target_trove_after_health
                                                                    .debt
                                                                    .is_non_zero(),
                                                                'debt should not be 0'
                                                            );

                                                            let expected_after_debt: Wad =
                                                                target_trove_updated_start_health
                                                                .debt
                                                                - max_close_amt;
                                                            assert(
                                                                target_trove_after_health
                                                                    .debt == expected_after_debt,
                                                                'wrong debt after liquidation'
                                                            );

                                                            assert(
                                                                target_trove_after_health
                                                                    .value
                                                                    .is_non_zero(),
                                                                'value should not be 0'
                                                            );

                                                            common::assert_equalish(
                                                                target_trove_after_health.value,
                                                                expected_after_value,
                                                                // (10 ** 15) error margin
                                                                1000000000000000_u128.into(),
                                                                'wrong value after liquidation'
                                                            );

                                                            purger_utils::assert_ltv_at_safety_margin(
                                                                target_trove_updated_start_health
                                                                    .threshold,
                                                                target_trove_after_health.ltv
                                                            );

                                                            // Check that caller has received compensation
                                                            let expected_compensation_amts: Span<
                                                                u128
                                                            > =
                                                                purger_utils::get_expected_compensation_assets(
                                                                *target_trove_yang_asset_amts,
                                                                target_trove_updated_start_health
                                                                    .value,
                                                                expected_compensation_value
                                                            );
                                                            let expected_compensation: Span<
                                                                AssetBalance
                                                            > =
                                                                common::combine_assets_and_amts(
                                                                yangs, expected_compensation_amts
                                                            );
                                                            purger_utils::assert_received_assets(
                                                                before_caller_asset_bals,
                                                                common::get_token_balances(
                                                                    yangs, array![caller].span()
                                                                ),
                                                                expected_compensation,
                                                                10_u128, // error margin
                                                                'wrong caller asset balance'
                                                            );

                                                            common::assert_asset_balances_equalish(
                                                                compensation,
                                                                expected_compensation,
                                                                10_u128, // error margin
                                                                'wrong freed asset amount'
                                                            );

                                                            // Check absorber yin balance is wiped out
                                                            assert(
                                                                shrine
                                                                    .get_yin(
                                                                        absorber.contract_address
                                                                    )
                                                                    .is_zero(),
                                                                'wrong absorber yin balance'
                                                            );

                                                            // Check that absorber has received proportionate share of collateral
                                                            let (
                                                                expected_freed_pct,
                                                                expected_freed_amts
                                                            ) =
                                                                purger_utils::get_expected_liquidation_assets(
                                                                *target_trove_yang_asset_amts,
                                                                target_trove_updated_start_health
                                                                    .value,
                                                                close_amt,
                                                                penalty,
                                                                Option::Some(
                                                                    expected_compensation_value
                                                                ),
                                                            );
                                                            let expected_freed_assets: Span<
                                                                AssetBalance
                                                            > =
                                                                common::combine_assets_and_amts(
                                                                yangs, expected_freed_amts
                                                            );
                                                            purger_utils::assert_received_assets(
                                                                before_absorber_asset_bals,
                                                                common::get_token_balances(
                                                                    yangs,
                                                                    array![
                                                                        absorber.contract_address
                                                                    ]
                                                                        .span()
                                                                ),
                                                                expected_freed_assets,
                                                                100_u128, // error margin
                                                                'wrong absorber asset balance'
                                                            );

                                                            // Check redistribution occured
                                                            assert(
                                                                shrine
                                                                    .get_redistributions_count() == 1,
                                                                'wrong redistributions count'
                                                            );

                                                            // Check recipient trove's debt
                                                            let after_recipient_trove_health =
                                                                shrine
                                                                .get_trove_health(recipient_trove);
                                                            let expected_redistributed_amt: Wad =
                                                                max_close_amt
                                                                - close_amt;
                                                            let expected_recipient_trove_debt: Wad =
                                                                before_recipient_trove_health
                                                                .debt
                                                                + expected_redistributed_amt;

                                                            common::assert_equalish(
                                                                after_recipient_trove_health.debt,
                                                                expected_recipient_trove_debt,
                                                                (WAD_ONE / 100)
                                                                    .into(), // error margin
                                                                'wrong recipient trove debt'
                                                            );

                                                            let redistributed_value: Wad =
                                                                wadray::rmul_wr(
                                                                expected_redistributed_amt,
                                                                RAY_ONE.into() + penalty
                                                            );
                                                            let expected_recipient_trove_value: Wad =
                                                                before_recipient_trove_health
                                                                .value
                                                                + redistributed_value;

                                                            common::assert_equalish(
                                                                after_recipient_trove_health.value,
                                                                expected_recipient_trove_value,
                                                                (WAD_ONE / 100)
                                                                    .into(), // error margin
                                                                'wrong recipient trove value'
                                                            );

                                                            // Check remainder yang assets for redistributed trove is correct
                                                            let expected_remainder_pct: Ray =
                                                                wadray::rdiv_ww(
                                                                expected_after_value,
                                                                target_trove_updated_start_health
                                                                    .value
                                                            );
                                                            let mut expected_remainder_trove_yang_asset_amts =
                                                                common::scale_span_by_pct(
                                                                *target_trove_yang_asset_amts,
                                                                expected_remainder_pct
                                                            );

                                                            let mut yangs_copy = yangs;
                                                            let mut gates_copy = gates;
                                                            loop {
                                                                match expected_remainder_trove_yang_asset_amts
                                                                    .pop_front() {
                                                                    Option::Some(expected_asset_amt) => {
                                                                        let gate: IGateDispatcher =
                                                                            *gates_copy
                                                                            .pop_front()
                                                                            .unwrap();
                                                                        let remainder_trove_yang: Wad =
                                                                            shrine
                                                                            .get_deposit(
                                                                                *yangs_copy
                                                                                    .pop_front()
                                                                                    .unwrap(),
                                                                                target_trove
                                                                            );
                                                                        let remainder_asset_amt: u128 =
                                                                            gate
                                                                            .convert_to_assets(
                                                                                remainder_trove_yang
                                                                            );
                                                                        common::assert_equalish(
                                                                            remainder_asset_amt,
                                                                            *expected_asset_amt,
                                                                            10000000_u128.into(),
                                                                            'wrong remainder yang asset'
                                                                        );
                                                                    },
                                                                    Option::None => { break; },
                                                                };
                                                            };

                                                            // Check Purger events

                                                            let purged_event: purger_contract::Purged =
                                                                common::pop_event_with_indexed_keys(
                                                                purger.contract_address
                                                            )
                                                                .unwrap();
                                                            common::assert_asset_balances_equalish(
                                                                purged_event.freed_assets,
                                                                expected_freed_assets,
                                                                1000_u128,
                                                                'wrong freed assets for event'
                                                            );
                                                            assert(
                                                                purged_event
                                                                    .trove_id == target_trove,
                                                                'wrong Purged trove ID'
                                                            );
                                                            assert(
                                                                purged_event.purge_amt == close_amt,
                                                                'wrong Purged amt'
                                                            );
                                                            common::assert_equalish(
                                                                purged_event.percentage_freed,
                                                                expected_freed_pct,
                                                                1000000_u128.into(),
                                                                'wrong Purged freed pct'
                                                            );
                                                            assert(
                                                                purged_event
                                                                    .funder == absorber
                                                                    .contract_address,
                                                                'wrong Purged funder'
                                                            );
                                                            assert(
                                                                purged_event
                                                                    .recipient == absorber
                                                                    .contract_address,
                                                                'wrong Purged recipient'
                                                            );

                                                            let compensate_event: purger_contract::Compensate =
                                                                common::pop_event_with_indexed_keys(
                                                                purger.contract_address
                                                            )
                                                                .unwrap();
                                                            assert(
                                                                compensate_event == purger_contract::Compensate {
                                                                    recipient: caller, compensation
                                                                },
                                                                'wrong Compensate event'
                                                            );

                                                            // Check Shrine event
                                                            let expected_redistribution_id = 1;
                                                            let mut expected_events: Span<
                                                                shrine_contract::Event
                                                            > =
                                                                array![
                                                                shrine_contract::Event::TroveRedistributed(
                                                                    shrine_contract::TroveRedistributed {
                                                                        redistribution_id: expected_redistribution_id,
                                                                        trove_id: target_trove,
                                                                        debt: expected_redistributed_amt,
                                                                    }
                                                                ),
                                                            ]
                                                                .span();
                                                            common::assert_events_emitted(
                                                                shrine.contract_address,
                                                                expected_events,
                                                                Option::None
                                                            );

                                                            shrine_utils::assert_shrine_invariants(
                                                                shrine,
                                                                yangs,
                                                                abbot.get_troves_count(),
                                                            );

                                                            absorber_yin_idx += 1;
                                                        };
                                                    },
                                                    Option::None => { break; },
                                                };
                                            };
                                        },
                                        Option::None => { break; },
                                    };
                                };
                            },
                            Option::None => { break; },
                        };
                    };
                },
                Option::None => { break; },
            };
        };
    }

    // Note that the absorber has zero shares in this test because no provider has
    // provided yin yet.
    #[test]
    #[available_gas(20000000000000)]
    fn test_absorb_full_redistribution_parametrized() {
        let mut target_trove_yang_asset_amts_cases =
            purger_utils::interesting_yang_amts_for_redistributed_trove();
        let yang_pair_ids = pragma_utils::yang_pair_ids();
        loop {
            match target_trove_yang_asset_amts_cases.pop_front() {
                Option::Some(target_trove_yang_asset_amts) => {
                    let mut recipient_trove_yang_asset_amts_cases =
                        purger_utils::interesting_yang_amts_for_recipient_trove();
                    loop {
                        match recipient_trove_yang_asset_amts_cases.pop_front() {
                            Option::Some(yang_asset_amts) => {
                                let mut absorber_yin_cases: Span<Wad> =
                                    purger_utils::inoperational_absorber_yin_cases();
                                loop {
                                    match absorber_yin_cases.pop_front() {
                                        Option::Some(absorber_start_yin) => {
                                            let mut is_recovery_mode_fuzz: Span<bool> = array![
                                                false, true
                                            ]
                                                .span();
                                            loop {
                                                match is_recovery_mode_fuzz.pop_front() {
                                                    Option::Some(is_recovery_mode) => {
                                                        let (
                                                            shrine,
                                                            abbot,
                                                            mock_pragma,
                                                            absorber,
                                                            purger,
                                                            yangs,
                                                            gates
                                                        ) =
                                                            purger_utils::purger_deploy();

                                                        set_contract_address(shrine_utils::admin());
                                                        shrine
                                                            .set_debt_ceiling(
                                                                (2000000 * WAD_ONE).into()
                                                            );

                                                        let initial_trove_debt: Wad =
                                                            purger_utils::TARGET_TROVE_YIN
                                                            .into();
                                                        let target_trove_owner: ContractAddress =
                                                            purger_utils::target_trove_owner();
                                                        common::fund_user(
                                                            target_trove_owner,
                                                            yangs,
                                                            *target_trove_yang_asset_amts
                                                        );
                                                        let target_trove: u64 =
                                                            common::open_trove_helper(
                                                            abbot,
                                                            target_trove_owner,
                                                            yangs,
                                                            *target_trove_yang_asset_amts,
                                                            gates,
                                                            purger_utils::TARGET_TROVE_YIN.into()
                                                        );

                                                        // Accrue some interest
                                                        common::advance_intervals(500);

                                                        let target_trove_start_health: Health =
                                                            shrine
                                                            .get_trove_health(target_trove);
                                                        let accrued_interest: Wad =
                                                            target_trove_start_health
                                                            .debt
                                                            - initial_trove_debt;
                                                        // Sanity check that some interest has accrued
                                                        assert(
                                                            accrued_interest.is_non_zero(),
                                                            'no interest accrued'
                                                        );

                                                        let mut recipient_trove: u64 =
                                                            if *is_recovery_mode {
                                                            let recipient_trove_owner: ContractAddress =
                                                                absorber_utils::provider_1();

                                                            let trove_id: u64 =
                                                                absorber_utils::provide_to_absorber(
                                                                shrine,
                                                                abbot,
                                                                absorber,
                                                                recipient_trove_owner,
                                                                yangs,
                                                                *yang_asset_amts,
                                                                gates,
                                                                *absorber_start_yin,
                                                            );

                                                            purger_utils::trigger_recovery_mode(
                                                                shrine,
                                                                abbot,
                                                                trove_id,
                                                                recipient_trove_owner
                                                            );

                                                            trove_id
                                                        } else {
                                                            purger_utils::create_whale_trove(
                                                                abbot, yangs, gates
                                                            )
                                                        };

<<<<<<< HEAD
                                                        let before_total_debt: Wad = shrine
                                                            .get_total_troves_debt();
=======
                                                        let shrine_health: Health = shrine
                                                            .get_shrine_health();
                                                        let before_total_debt: Wad = shrine_health
                                                            .debt;
>>>>>>> 4364c356

                                                        let target_ltv: Ray =
                                                            (purger_contract::ABSORPTION_THRESHOLD
                                                            + 1)
                                                            .into();
                                                        purger_utils::lower_prices_to_raise_trove_ltv(
                                                            shrine,
                                                            mock_pragma,
                                                            yangs,
                                                            yang_pair_ids,
                                                            target_trove_start_health.value,
                                                            target_trove_start_health.debt,
                                                            target_ltv
                                                        );

                                                        let target_trove_updated_start_health: Health =
                                                            shrine
                                                            .get_trove_health(target_trove);

                                                        // Sanity check to ensure recovery mode paramterization is correct
                                                        // Due to the changes in yang prices, there may be a very slight 
                                                        // deviation in the threshold. Therefore, we treat the new threshold 
                                                        // as equal to the previous threshold if it is within 0.1% 
                                                        // (i.e. recovery mode is not activated)
                                                        if *is_recovery_mode {
                                                            assert(
                                                                target_trove_updated_start_health
                                                                    .threshold < target_trove_start_health
                                                                    .threshold
                                                                    - purger_utils::RM_ERROR_MARGIN
                                                                        .into(),
                                                                'not recovery mode'
                                                            )
                                                        } else {
                                                            common::assert_equalish(
                                                                target_trove_updated_start_health
                                                                    .threshold,
                                                                target_trove_start_health.threshold,
                                                                purger_utils::RM_ERROR_MARGIN
                                                                    .into(),
                                                                'in recovery mode'
                                                            );
                                                        }

                                                        let before_recipient_trove_health: Health =
                                                            shrine
                                                            .get_trove_health(recipient_trove);

                                                        purger_utils::assert_trove_is_absorbable(
                                                            shrine,
                                                            purger,
                                                            target_trove,
                                                            target_trove_updated_start_health.ltv
                                                        );

                                                        let caller: ContractAddress =
                                                            purger_utils::random_user();
                                                        let before_caller_asset_bals: Span<
                                                            Span<u128>
                                                        > =
                                                            common::get_token_balances(
                                                            yangs, array![caller].span()
                                                        );
                                                        let (_, _, expected_compensation_value) =
                                                            purger
                                                            .preview_absorb(target_trove);

                                                        common::drop_all_events(
                                                            purger.contract_address
                                                        );

                                                        set_contract_address(caller);
                                                        let compensation: Span<AssetBalance> =
                                                            purger
                                                            .absorb(target_trove);

                                                        // Assert that total debt includes accrued interest on liquidated trove
<<<<<<< HEAD
                                                        let after_total_debt: Wad = shrine
                                                            .get_total_troves_debt();
=======
                                                        let shrine_health: Health = shrine
                                                            .get_shrine_health();
                                                        let after_total_debt: Wad = shrine_health
                                                            .debt;
>>>>>>> 4364c356
                                                        assert(
                                                            after_total_debt == before_total_debt
                                                                + accrued_interest,
                                                            'wrong total debt'
                                                        );

                                                        // Check that caller has received compensation
                                                        let expected_compensation_amts: Span<u128> =
                                                            purger_utils::get_expected_compensation_assets(
                                                            *target_trove_yang_asset_amts,
                                                            target_trove_updated_start_health.value,
                                                            expected_compensation_value
                                                        );
                                                        let expected_compensation: Span<
                                                            AssetBalance
                                                        > =
                                                            common::combine_assets_and_amts(
                                                            yangs, expected_compensation_amts
                                                        );
                                                        purger_utils::assert_received_assets(
                                                            before_caller_asset_bals,
                                                            common::get_token_balances(
                                                                yangs, array![caller].span()
                                                            ),
                                                            expected_compensation,
                                                            10_u128, // error margin
                                                            'wrong caller asset balance',
                                                        );

                                                        common::assert_asset_balances_equalish(
                                                            compensation,
                                                            expected_compensation,
                                                            10_u128, // error margin
                                                            'wrong freed asset amount'
                                                        );

                                                        let target_trove_after_health: Health =
                                                            shrine
                                                            .get_trove_health(target_trove);
                                                        assert(
                                                            shrine.is_healthy(target_trove),
                                                            'should be healthy'
                                                        );
                                                        assert(
                                                            target_trove_after_health.ltv.is_zero(),
                                                            'LTV should be 0'
                                                        );
                                                        assert(
                                                            target_trove_after_health
                                                                .value
                                                                .is_zero(),
                                                            'value should be 0'
                                                        );
                                                        assert(
                                                            target_trove_after_health
                                                                .debt
                                                                .is_zero(),
                                                            'debt should be 0'
                                                        );

                                                        // Check no absorption occured
                                                        assert(
                                                            absorber.get_absorptions_count() == 0,
                                                            'wrong absorptions count'
                                                        );

                                                        // Check redistribution occured
                                                        assert(
                                                            shrine.get_redistributions_count() == 1,
                                                            'wrong redistributions count'
                                                        );

                                                        // Check recipient trove's value and debt
                                                        let after_recipient_trove_health = shrine
                                                            .get_trove_health(recipient_trove);
                                                        let expected_recipient_trove_debt: Wad =
                                                            before_recipient_trove_health
                                                            .debt
                                                            + target_trove_start_health.debt;

                                                        common::assert_equalish(
                                                            after_recipient_trove_health.debt,
                                                            expected_recipient_trove_debt,
                                                            (WAD_ONE / 100).into(), // error margin
                                                            'wrong recipient trove debt'
                                                        );

                                                        let redistributed_value: Wad =
                                                            target_trove_updated_start_health
                                                            .value
                                                            - expected_compensation_value;
                                                        let expected_recipient_trove_value: Wad =
                                                            before_recipient_trove_health
                                                            .value
                                                            + redistributed_value;
                                                        common::assert_equalish(
                                                            after_recipient_trove_health.value,
                                                            expected_recipient_trove_value,
                                                            (WAD_ONE / 100).into(), // error margin
                                                            'wrong recipient trove value'
                                                        );

                                                        // Check Purger events

                                                        // Note that this indirectly asserts that `Purged` 
                                                        // is not emitted if it does not revert because 
                                                        // `Purged` would have been emitted before `Compensate`
                                                        let compensate_event: purger_contract::Compensate =
                                                            common::pop_event_with_indexed_keys(
                                                            purger.contract_address
                                                        )
                                                            .unwrap();
                                                        assert(
                                                            compensate_event == purger_contract::Compensate {
                                                                recipient: caller, compensation
                                                            },
                                                            'wrong Compensate event'
                                                        );

                                                        // Check Shrine event
                                                        let expected_redistribution_id = 1;
                                                        let mut expected_events: Span<
                                                            shrine_contract::Event
                                                        > =
                                                            array![
                                                            shrine_contract::Event::TroveRedistributed(
                                                                shrine_contract::TroveRedistributed {
                                                                    redistribution_id: expected_redistribution_id,
                                                                    trove_id: target_trove,
                                                                    debt: target_trove_updated_start_health
                                                                        .debt,
                                                                }
                                                            ),
                                                        ]
                                                            .span();
                                                        common::assert_events_emitted(
                                                            shrine.contract_address,
                                                            expected_events,
                                                            Option::None
                                                        );

                                                        shrine_utils::assert_shrine_invariants(
                                                            shrine, yangs, abbot.get_troves_count(),
                                                        );
                                                    },
                                                    Option::None => { break; },
                                                };
                                            };
                                        },
                                        Option::None => { break; },
                                    };
                                };
                            },
                            Option::None => { break; },
                        };
                    };
                },
                Option::None => { break; },
            };
        };
    }

    // This test parametrizes over thresholds (by setting all yangs thresholds to the given value)
    // and the LTV at liquidation, and checks for the following for thresholds up to 78.74%:
    // 1. LTV has decreased to the target safety margin
    // 2. trove's debt is reduced by the close amount, which is less than the trove's debt
    #[test]
    #[available_gas(200000000000000)]
    fn test_absorb_less_than_trove_debt_parametrized() {
        let yang_pair_ids = pragma_utils::yang_pair_ids();

        let mut thresholds: Span<Ray> =
            purger_utils::interesting_thresholds_for_absorption_below_trove_debt();
        let mut target_ltvs_by_threshold: Span<Span<Ray>> =
            purger_utils::ltvs_for_interesting_thresholds_for_absorption_below_trove_debt();

        loop {
            match thresholds.pop_front() {
                Option::Some(threshold) => {
                    let mut target_ltvs: Span<Ray> = *target_ltvs_by_threshold.pop_front().unwrap();

                    // Inner loop iterating over LTVs at liquidation
                    loop {
                        match target_ltvs.pop_front() {
                            Option::Some(target_ltv) => {
                                let mut is_recovery_mode_fuzz: Span<bool> = array![false, true]
                                    .span();
                                loop {
                                    match is_recovery_mode_fuzz.pop_front() {
                                        Option::Some(is_recovery_mode) => {
                                            let (
                                                shrine,
                                                abbot,
                                                mock_pragma,
                                                absorber,
                                                purger,
                                                yangs,
                                                gates
                                            ) =
                                                purger_utils::purger_deploy();

                                            // Set thresholds to provided value
                                            purger_utils::set_thresholds(shrine, yangs, *threshold);

                                            let whale_trove: u64 = purger_utils::create_whale_trove(
                                                abbot, yangs, gates
                                            );

                                            let trove_debt: Wad = (purger_utils::TARGET_TROVE_YIN
                                                * 5)
                                                .into();
                                            let target_trove: u64 =
                                                purger_utils::funded_healthy_trove(
                                                abbot, yangs, gates, trove_debt
                                            );

                                            // Accrue some interest
                                            common::advance_intervals(500);

                                            let target_trove_start_health: Health = shrine
                                                .get_trove_health(target_trove);

                                            // Fund the absorber with twice the target trove's debt
                                            let absorber_start_yin: Wad = (target_trove_start_health
                                                .debt
                                                .val
                                                * 2)
                                                .into();
                                            let other_trove_owner: ContractAddress =
                                                absorber_utils::provider_1();
                                            let other_trove: u64 = purger_utils::funded_absorber(
                                                shrine,
                                                abbot,
                                                absorber,
                                                yangs,
                                                gates,
                                                absorber_start_yin
                                            );

                                            // sanity check
                                            assert(
                                                shrine
                                                    .get_yin(
                                                        absorber.contract_address
                                                    ) > target_trove_start_health
                                                    .debt,
                                                'not full absorption'
                                            );

                                            // Make the target trove absorbable
                                            purger_utils::lower_prices_to_raise_trove_ltv(
                                                shrine,
                                                mock_pragma,
                                                yangs,
                                                yang_pair_ids,
                                                target_trove_start_health.value,
                                                target_trove_start_health.debt,
                                                *target_ltv
                                            );

                                            let mut target_trove_updated_start_health: Health =
                                                shrine
                                                .get_trove_health(target_trove);

                                            if *is_recovery_mode {
                                                set_contract_address(
                                                    purger_utils::target_trove_owner()
                                                );
                                                abbot.close_trove(whale_trove);

                                                purger_utils::trigger_recovery_mode(
                                                    shrine, abbot, other_trove, other_trove_owner
                                                );

                                                target_trove_updated_start_health = shrine
                                                    .get_trove_health(target_trove);

                                                assert(
                                                    target_trove_updated_start_health
                                                        .threshold < target_trove_start_health
                                                        .threshold
                                                        - purger_utils::RM_ERROR_MARGIN.into(),
                                                    'not recovery mode'
                                                );
                                            } else {
                                                // Sanity check to ensure recovery mode paramterization is correct
                                                // Due to the changes in yang prices, there may be a very slight 
                                                // deviation in the threshold. Therefore, we treat the new threshold 
                                                // as equal to the previous threshold if it is within 0.1% 
                                                // (i.e. recovery mode is not activated)
                                                common::assert_equalish(
                                                    target_trove_updated_start_health.threshold,
                                                    target_trove_start_health.threshold,
                                                    purger_utils::RM_ERROR_MARGIN.into(),
                                                    'in recovery mode'
                                                );
                                            }

                                            purger_utils::assert_trove_is_absorbable(
                                                shrine,
                                                purger,
                                                target_trove,
                                                target_trove_updated_start_health.ltv
                                            );

                                            let (
                                                penalty, max_close_amt, expected_compensation_value
                                            ) =
                                                purger
                                                .preview_absorb(target_trove);
                                            assert(
                                                max_close_amt < target_trove_updated_start_health
                                                    .debt,
                                                'close amount == debt'
                                            );

                                            common::drop_all_events(purger.contract_address);

                                            let caller: ContractAddress =
                                                purger_utils::random_user();
                                            set_contract_address(caller);
                                            let compensation: Span<AssetBalance> = purger
                                                .absorb(target_trove);

                                            // Check that LTV is close to safety margin
                                            let target_trove_after_health: Health = shrine
                                                .get_trove_health(target_trove);
                                            assert(
                                                target_trove_after_health
                                                    .debt == target_trove_updated_start_health
                                                    .debt
                                                    - max_close_amt,
                                                'wrong debt after liquidation'
                                            );

                                            purger_utils::assert_ltv_at_safety_margin(
                                                target_trove_updated_start_health.threshold,
                                                target_trove_after_health.ltv
                                            );

                                            let (expected_freed_pct, expected_freed_amts) =
                                                purger_utils::get_expected_liquidation_assets(
                                                purger_utils::target_trove_yang_asset_amts(),
                                                target_trove_updated_start_health.value,
                                                max_close_amt,
                                                penalty,
                                                Option::Some(expected_compensation_value)
                                            );
                                            let expected_freed_assets: Span<AssetBalance> =
                                                common::combine_assets_and_amts(
                                                yangs, expected_freed_amts
                                            );

                                            let purged_event: purger_contract::Purged =
                                                common::pop_event_with_indexed_keys(
                                                purger.contract_address
                                            )
                                                .unwrap();
                                            common::assert_asset_balances_equalish(
                                                purged_event.freed_assets,
                                                expected_freed_assets,
                                                1000_u128,
                                                'wrong freed assets for event'
                                            );
                                            assert(
                                                purged_event.trove_id == target_trove,
                                                'wrong Purged trove ID'
                                            );
                                            assert(
                                                purged_event.purge_amt == max_close_amt,
                                                'wrong Purged amt'
                                            );
                                            common::assert_equalish(
                                                purged_event.percentage_freed,
                                                expected_freed_pct,
                                                1000000_u128.into(),
                                                'wrong Purged freed pct'
                                            );
                                            assert(
                                                purged_event.funder == absorber.contract_address,
                                                'wrong Purged funder'
                                            );
                                            assert(
                                                purged_event.recipient == absorber.contract_address,
                                                'wrong Purged recipient'
                                            );

                                            let compensate_event: purger_contract::Compensate =
                                                common::pop_event_with_indexed_keys(
                                                purger.contract_address
                                            )
                                                .unwrap();
                                            assert(
                                                compensate_event == purger_contract::Compensate {
                                                    recipient: caller, compensation
                                                },
                                                'wrong Compensate event'
                                            );

                                            shrine_utils::assert_shrine_invariants(
                                                shrine, yangs, abbot.get_troves_count()
                                            );
                                        },
                                        Option::None => { break; },
                                    };
                                };
                            },
                            Option::None => { break; },
                        };
                    };
                },
                Option::None => { break; },
            };
        };
    }

    // This test parametrizes over thresholds (by setting all yangs thresholds to the given value)
    // and the LTV at liquidation, and checks that the trove's debt is absorbed in full for thresholds
    // from 78.74% onwards.
    #[test]
    #[available_gas(20000000000000)]
    fn test_absorb_trove_debt_parametrized() {
        let yang_pair_ids = pragma_utils::yang_pair_ids();

        let mut thresholds: Span<Ray> =
            purger_utils::interesting_thresholds_for_absorption_entire_trove_debt();
        let mut target_ltvs_by_threshold: Span<Span<Ray>> =
            purger_utils::ltvs_for_interesting_thresholds_for_absorption_entire_trove_debt();

        // This array should match `target_ltvs_by_threshold`. However, since only the first
        // LTV in the inner span of `target_ltvs_by_threshold` has a non-zero penalty, and the
        // penalty will be zero from the seocnd LTV of 99% (Ray) onwards, we flatten
        // the array to be concise.
        let ninety_nine_pct: Ray = (RAY_ONE - RAY_PERCENT).into();
        let mut expected_penalties: Span<Ray> = array![
            // First threshold of 78.75% (Ray)
            124889600000000000000000000_u128.into(), // 12.48896% (Ray); 86.23% LTV
            // Second threshold of 80% (Ray)
            116217800000000000000000000_u128.into(), // 11.62178% (Ray); 86.9% LTV
            // Third threshold of 90% (Ray)
            53196900000000000000000000_u128.into(), // 5.31969% (Ray); 92.1% LTV
            // Fourth threshold of 96% (Ray)
            10141202000000000000000000_u128.into(), // 1.0104102; (96 + 1 wei)% LTV
            // Fifth threshold of 97% (Ray)
            RayZeroable::zero(), // Dummy value since all target LTVs do not have a penalty
            // Sixth threshold of 99% (Ray)
            RayZeroable::zero(), // Dummy value since all target LTVs do not have a penalty
        ]
            .span();

        loop {
            match thresholds.pop_front() {
                Option::Some(threshold) => {
                    let mut target_ltvs: Span<Ray> = *target_ltvs_by_threshold.pop_front().unwrap();
                    let expected_penalty: Ray = *expected_penalties.pop_front().unwrap();
                    // Inner loop iterating over LTVs at liquidation
                    loop {
                        match target_ltvs.pop_front() {
                            Option::Some(target_ltv) => {
                                let mut is_recovery_mode_fuzz: Span<bool> = array![false, true]
                                    .span();
                                loop {
                                    match is_recovery_mode_fuzz.pop_front() {
                                        Option::Some(is_recovery_mode) => {
                                            let (
                                                shrine,
                                                abbot,
                                                mock_pragma,
                                                absorber,
                                                purger,
                                                yangs,
                                                gates
                                            ) =
                                                purger_utils::purger_deploy();

                                            // Set thresholds to provided value
                                            purger_utils::set_thresholds(shrine, yangs, *threshold);

                                            let trove_debt: Wad = purger_utils::TARGET_TROVE_YIN
                                                .into();
                                            let target_trove: u64 =
                                                purger_utils::funded_healthy_trove(
                                                abbot, yangs, gates, trove_debt
                                            );

                                            // Accrue some interest
                                            common::advance_intervals(500);

                                            let target_trove_start_health: Health = shrine
                                                .get_trove_health(target_trove);

                                            // Fund the absorber with twice the target trove's debt
                                            let absorber_start_yin: Wad = (target_trove_start_health
                                                .debt
                                                .val
                                                * 2)
                                                .into();
                                            let other_trove_owner: ContractAddress =
                                                absorber_utils::provider_1();
                                            let other_trove: u64 = purger_utils::funded_absorber(
                                                shrine,
                                                abbot,
                                                absorber,
                                                yangs,
                                                gates,
                                                absorber_start_yin
                                            );

                                            // sanity check
                                            assert(
                                                shrine
                                                    .get_yin(
                                                        absorber.contract_address
                                                    ) > target_trove_start_health
                                                    .debt,
                                                'not full absorption'
                                            );

                                            // Make the target trove absorbable
                                            purger_utils::lower_prices_to_raise_trove_ltv(
                                                shrine,
                                                mock_pragma,
                                                yangs,
                                                yang_pair_ids,
                                                target_trove_start_health.value,
                                                target_trove_start_health.debt,
                                                *target_ltv
                                            );

                                            let mut target_trove_updated_start_health: Health =
                                                shrine
                                                .get_trove_health(target_trove);

                                            if *is_recovery_mode {
                                                purger_utils::trigger_recovery_mode(
                                                    shrine, abbot, other_trove, other_trove_owner
                                                );

                                                target_trove_updated_start_health = shrine
                                                    .get_trove_health(target_trove);

                                                assert(
                                                    target_trove_updated_start_health
                                                        .threshold < target_trove_start_health
                                                        .threshold
                                                        - purger_utils::RM_ERROR_MARGIN.into(),
                                                    'not recovery mode'
                                                );
                                            } else {
                                                // Sanity check to ensure recovery mode paramterization is correct
                                                // Due to the changes in yang prices, there may be a very slight 
                                                // deviation in the threshold. Therefore, we treat the new threshold 
                                                // as equal to the previous threshold if it is within 0.1% 
                                                // (i.e. recovery mode is not activated)
                                                common::assert_equalish(
                                                    target_trove_updated_start_health.threshold,
                                                    target_trove_start_health.threshold,
                                                    purger_utils::RM_ERROR_MARGIN.into(),
                                                    'in recovery mode'
                                                );
                                            }

                                            purger_utils::assert_trove_is_absorbable(
                                                shrine,
                                                purger,
                                                target_trove,
                                                target_trove_updated_start_health.ltv
                                            );

                                            let (
                                                penalty, max_close_amt, expected_compensation_value
                                            ) =
                                                purger
                                                .preview_absorb(target_trove);
                                            assert(
                                                max_close_amt == target_trove_updated_start_health
                                                    .debt,
                                                'close amount != debt'
                                            );
                                            if *target_ltv >= ninety_nine_pct {
                                                assert(penalty.is_zero(), 'wrong penalty');
                                            } else {
                                                common::assert_equalish(
                                                    penalty,
                                                    expected_penalty,
                                                    (RAY_PERCENT / 10).into(), // 0.1%
                                                    'wrong penalty'
                                                )
                                            }

                                            common::drop_all_events(purger.contract_address);

                                            let caller: ContractAddress =
                                                purger_utils::random_user();
                                            set_contract_address(caller);
                                            let compensation: Span<AssetBalance> = purger
                                                .absorb(target_trove);

                                            // Check that LTV is close to safety margin
                                            let target_trove_after_health: Health = shrine
                                                .get_trove_health(target_trove);
                                            assert(
                                                target_trove_after_health.ltv.is_zero(),
                                                'wrong LTV after liquidation'
                                            );
                                            assert(
                                                target_trove_after_health.value.is_zero(),
                                                'wrong value after liquidation'
                                            );
                                            assert(
                                                target_trove_after_health.debt.is_zero(),
                                                'wrong debt after liquidation'
                                            );

                                            let target_trove_yang_asset_amts: Span<u128> =
                                                purger_utils::target_trove_yang_asset_amts();
                                            let (_, expected_freed_asset_amts) =
                                                purger_utils::get_expected_liquidation_assets(
                                                target_trove_yang_asset_amts,
                                                target_trove_updated_start_health.value,
                                                max_close_amt,
                                                penalty,
                                                Option::Some(expected_compensation_value)
                                            );

                                            let expected_freed_assets: Span<AssetBalance> =
                                                common::combine_assets_and_amts(
                                                yangs, expected_freed_asset_amts,
                                            );

                                            let purged_event: purger_contract::Purged =
                                                common::pop_event_with_indexed_keys(
                                                purger.contract_address
                                            )
                                                .unwrap();
                                            assert(
                                                purged_event.trove_id == target_trove,
                                                'wrong Purged trove ID'
                                            );
                                            assert(
                                                purged_event.purge_amt == max_close_amt,
                                                'wrong Purged amt'
                                            );
                                            assert(
                                                purged_event.percentage_freed == RAY_ONE.into(),
                                                'wrong Purged freed pct'
                                            );
                                            assert(
                                                purged_event.funder == absorber.contract_address,
                                                'wrong Purged funder'
                                            );
                                            assert(
                                                purged_event.recipient == absorber.contract_address,
                                                'wrong Purged recipient'
                                            );
                                            common::assert_asset_balances_equalish(
                                                purged_event.freed_assets,
                                                expected_freed_assets,
                                                100000_u128,
                                                'wrong freed assets for event'
                                            );

                                            let compensate_event: purger_contract::Compensate =
                                                common::pop_event_with_indexed_keys(
                                                purger.contract_address
                                            )
                                                .unwrap();
                                            assert(
                                                compensate_event == purger_contract::Compensate {
                                                    recipient: caller, compensation
                                                },
                                                'wrong Compensate event'
                                            );

                                            shrine_utils::assert_shrine_invariants(
                                                shrine, yangs, abbot.get_troves_count()
                                            );
                                        },
                                        Option::None => { break; },
                                    };
                                };
                            },
                            Option::None => { break; },
                        };
                    };
                },
                Option::None => { break; },
            };
        };
    }

    #[test]
    #[available_gas(20000000000)]
    #[should_panic(expected: ('PU: Not absorbable', 'ENTRYPOINT_FAILED'))]
    fn test_absorb_trove_healthy_fail() {
        let (shrine, abbot, _, absorber, purger, yangs, gates) =
            purger_utils::purger_deploy_with_searcher(
            purger_utils::SEARCHER_YIN.into()
        );

        let trove_debt: Wad = purger_utils::TARGET_TROVE_YIN.into();
        let healthy_trove: u64 = purger_utils::funded_healthy_trove(
            abbot, yangs, gates, trove_debt
        );

        purger_utils::funded_absorber(shrine, abbot, absorber, yangs, gates, trove_debt);

        purger_utils::assert_trove_is_healthy(shrine, purger, healthy_trove);

        set_contract_address(purger_utils::random_user());
        purger.absorb(healthy_trove);
    }

    #[test]
    #[available_gas(20000000000)]
    #[should_panic(expected: ('PU: Not absorbable', 'ENTRYPOINT_FAILED'))]
    fn test_absorb_below_absorbable_ltv_fail() {
        let (shrine, abbot, mock_pragma, absorber, purger, yangs, gates) =
            purger_utils::purger_deploy_with_searcher(
            purger_utils::SEARCHER_YIN.into()
        );
        let yang_pair_ids = pragma_utils::yang_pair_ids();

        purger_utils::create_whale_trove(abbot, yangs, gates);

        let trove_debt: Wad = purger_utils::TARGET_TROVE_YIN.into();
        let target_trove: u64 = purger_utils::funded_healthy_trove(abbot, yangs, gates, trove_debt);
        purger_utils::funded_absorber(shrine, abbot, absorber, yangs, gates, trove_debt);

        let target_trove_health: Health = shrine.get_trove_health(target_trove);
        let target_ltv: Ray = target_trove_health.threshold + RAY_PERCENT.into();
        purger_utils::lower_prices_to_raise_trove_ltv(
            shrine,
            mock_pragma,
            yangs,
            yang_pair_ids,
            target_trove_health.value,
            target_trove_health.debt,
            target_ltv
        );

        let upated_target_trove_health: Health = shrine.get_trove_health(target_trove);

        purger_utils::assert_trove_is_liquidatable(
            shrine, purger, target_trove, target_trove_health.ltv
        );
        purger_utils::assert_trove_is_not_absorbable(purger, target_trove);

        set_contract_address(purger_utils::random_user());
        purger.absorb(target_trove);
    }

    // For thresholds < 90%, check that the LTV at which the trove is absorbable minus
    // 0.01% is not absorbable.
    #[test]
    #[available_gas(20000000000)]
    fn test_absorb_marginally_below_absorbable_ltv_not_absorbable() {
        let yang_pair_ids = pragma_utils::yang_pair_ids();

        let (mut thresholds, mut target_ltvs) =
            purger_utils::interesting_thresholds_and_ltvs_below_absorption_ltv();

        loop {
            match thresholds.pop_front() {
                Option::Some(threshold) => {
                    let searcher_start_yin: Wad = purger_utils::SEARCHER_YIN.into();
                    let (shrine, abbot, mock_pragma, absorber, purger, yangs, gates) =
                        purger_utils::purger_deploy_with_searcher(
                        searcher_start_yin
                    );

                    purger_utils::create_whale_trove(abbot, yangs, gates);

                    // Set thresholds to provided value
                    purger_utils::set_thresholds(shrine, yangs, *threshold);

                    let trove_debt: Wad = purger_utils::TARGET_TROVE_YIN.into();
                    let target_trove: u64 = purger_utils::funded_healthy_trove(
                        abbot, yangs, gates, trove_debt
                    );

                    // Accrue some interest
                    common::advance_intervals(500);

                    let target_trove_start_health: Health = shrine.get_trove_health(target_trove);

                    // Fund the absorber with twice the target trove's debt
                    let absorber_start_yin: Wad = (target_trove_start_health.debt.val * 2).into();
                    purger_utils::funded_absorber(
                        shrine, abbot, absorber, yangs, gates, absorber_start_yin
                    );

                    // Adjust the trove to the target LTV
                    purger_utils::lower_prices_to_raise_trove_ltv(
                        shrine,
                        mock_pragma,
                        yangs,
                        yang_pair_ids,
                        target_trove_start_health.value,
                        target_trove_start_health.debt,
                        *target_ltvs.pop_front().unwrap()
                    );

                    let updated_target_trove_start_health: Health = shrine
                        .get_trove_health(target_trove);
                    purger_utils::assert_trove_is_liquidatable(
                        shrine, purger, target_trove, updated_target_trove_start_health.ltv
                    );
                    purger_utils::assert_trove_is_not_absorbable(purger, target_trove);
                },
                Option::None => { break; },
            };
        };
    }


    #[test]
    #[available_gas(20000000000)]
    fn test_liquidate_suspended_yang() {
        let (shrine, abbot, mock_pragma, absorber, purger, yangs, gates) =
            purger_utils::purger_deploy_with_searcher(
            purger_utils::SEARCHER_YIN.into()
        );

        // user 1 opens a trove with ETH and BTC that is close to liquidation
        // `funded_healthy_trove` supplies 2 ETH and 0.5 BTC totalling $9000 in value, so we
        // create $6000 of debt to ensure the trove is closer to liquidation
        let trove_debt: Wad = (6000 * WAD_ONE).into();
        let target_trove: u64 = purger_utils::funded_healthy_trove(abbot, yangs, gates, trove_debt);

        // Suspend BTC
        let btc: ContractAddress = *yangs[1];
        set_contract_address(shrine_utils::admin());
        let current_timestamp: u64 = get_block_timestamp();
        shrine.suspend_yang(btc);

        assert(shrine.is_healthy(target_trove), 'should still be healthy');

        // The trove has $6000 in debt and $9000 in collateral. BTC's value must decrease
        let target_trove_start_health: Health = shrine.get_trove_health(target_trove);

        let eth_threshold: Ray = shrine_utils::YANG1_THRESHOLD.into();
        let btc_threshold: Ray = shrine_utils::YANG2_THRESHOLD.into();

        let (eth_price, _, _) = shrine.get_current_yang_price(*yangs[0]);
        let (btc_price, _, _) = shrine.get_current_yang_price(*yangs[1]);

        let eth_value: Wad = eth_price * shrine.get_deposit(*yangs[0], target_trove);
        let btc_value: Wad = btc_price * shrine.get_deposit(*yangs[1], target_trove);

        // These represent the percentages of the total value of the trove each
        // of the yangs respectively make up
        let eth_weight: Ray = wadray::rdiv_ww(eth_value, target_trove_start_health.value);
        let btc_weight: Ray = wadray::rdiv_ww(btc_value, target_trove_start_health.value);

        // We need to decrease BTC's threshold until the trove threshold equals `ltv`
        // we derive the decrease factor from the following equation:
        //
        // NOTE: decrease factor is the value which, if we multiply BTC's threshold by it, will give us
        // the threshold BTC must have in order for the trove's threshold to equal its LTV
        //
        // (eth_value / total_value) * eth_threshold + (btc_value / total_value) * btc_threshold * decrease_factor = ltv
        // eth_weight * eth_threshold + btc_weight * btc_threshold * decrease_factor = ltv
        // btc_weight * btc_threshold * decrease_factor = ltv - eth_weight * eth_threshold
        // decrease_factor = (ltv - eth_weight * eth_threshold) / (btc_weight * btc_threshold)
        let btc_threshold_decrease_factor: Ray = (target_trove_start_health.ltv
            - eth_weight * eth_threshold)
            / (btc_weight * btc_threshold);
        let ts_diff: u64 = shrine_contract::SUSPENSION_GRACE_PERIOD
            - wadray::scale_u128_by_ray(
                shrine_contract::SUSPENSION_GRACE_PERIOD.into(), btc_threshold_decrease_factor
            )
                .try_into()
                .unwrap();

        // Adding one to offset any precision loss
        let new_timestamp: u64 = current_timestamp + ts_diff + 1;
        set_block_timestamp(new_timestamp);

        assert(!shrine.is_healthy(target_trove), 'should be unhealthy');

        // Liquidate the trove
        let searcher = purger_utils::searcher();
        set_contract_address(searcher);
        purger.liquidate(target_trove, target_trove_start_health.debt, searcher);

        // Sanity checks
        let target_trove_after_health: Health = shrine.get_trove_health(target_trove);

        assert(
            target_trove_after_health.debt < target_trove_start_health.debt,
            'trove not correctly liquidated'
        );

        assert(
            IERC20Dispatcher { contract_address: shrine.contract_address }
                .balance_of(searcher)
                .try_into()
                .unwrap() < purger_utils::SEARCHER_YIN,
            'searcher yin not used'
        );

        purger_utils::assert_ltv_at_safety_margin(
            target_trove_after_health.threshold, target_trove_after_health.ltv
        );
    }

    #[test]
    #[ignore]
    #[available_gas(2000000000000)]
    fn test_liquidate_suspended_yang_threshold_near_zero() {
        let (shrine, abbot, mock_pragma, absorber, purger, yangs, gates) =
            purger_utils::purger_deploy_with_searcher(
            purger_utils::SEARCHER_YIN.into()
        );

        // We run the same tests using both searcher liquidations and absorptions as the liquidation methods.
        let mut liquidate_via_absorption_param: Span<bool> = array![
            false, //true - we comment this parametrization out for now, due to failing in CI
        ]
            .span();

        // We parametrize this test with both a reasonable starting LTV and a very low starting LTV
        let trove_debt_param: Span<Wad> = array![(600 * WAD_ONE).into(), (20 * WAD_ONE).into()]
            .span();

        // We also parametrize the test with the desired threshold after liquidation
        let desired_threshold_param: Span<Ray> = array![
            RAY_PERCENT.into(),
            (RAY_PERCENT / 4).into(),
            // This is the smallest possible desired threshold that
            // doesn't result in advancing the time enough to make
            // the suspension permanent
            (RAY_ONE + 1).into()
                / (RAY_ONE * shrine_contract::SUSPENSION_GRACE_PERIOD.into()).into(),
        ]
            .span();

        let eth: ContractAddress = *yangs[0];
        let eth_gate: IGateDispatcher = *gates[0];

        let target_user: ContractAddress = purger_utils::target_trove_owner();

        common::fund_user(target_user, array![eth].span(), array![(10 * WAD_ONE).into()].span());

        // Have the searcher provide half of his yin to the absorber
        let searcher = purger_utils::searcher();
        let yin_erc20 = IERC20Dispatcher { contract_address: shrine.contract_address };

        set_contract_address(searcher);
        yin_erc20.approve(absorber.contract_address, (purger_utils::SEARCHER_YIN / 2).into());
        absorber.provide((purger_utils::SEARCHER_YIN / 2).into());

        loop {
            match liquidate_via_absorption_param.pop_front() {
                Option::Some(liquidate_via_absorption) => {
                    let mut trove_debt_param_copy = trove_debt_param;
                    loop {
                        match trove_debt_param_copy.pop_front() {
                            Option::Some(trove_debt) => {
                                let mut desired_threshold_param_copy = desired_threshold_param;
                                loop {
                                    match desired_threshold_param_copy.pop_front() {
                                        Option::Some(desired_threshold) => {
                                            let mut is_recovery_mode_fuzz: Span<bool> = array![
                                                false, true
                                            ]
                                                .span();
                                            loop {
                                                match is_recovery_mode_fuzz.pop_front() {
                                                    Option::Some(is_recovery_mode) => {
                                                        let target_trove: u64 =
                                                            common::open_trove_helper(
                                                            abbot,
                                                            target_user,
                                                            array![eth].span(),
                                                            array![(WAD_ONE / 2).into()].span(),
                                                            array![eth_gate].span(),
                                                            *trove_debt
                                                        );

                                                        // Suspend ETH
                                                        let current_timestamp =
                                                            get_block_timestamp();

                                                        set_contract_address(shrine_utils::admin());
                                                        shrine.suspend_yang(eth);

                                                        // Advance the time stamp such that the ETH threshold falls to `desired_threshold`
                                                        let eth_threshold: Ray =
                                                            shrine_utils::YANG1_THRESHOLD
                                                            .into();

                                                        let decrease_factor: Ray =
                                                            *desired_threshold
                                                            / eth_threshold;
                                                        let ts_diff: u64 =
                                                            shrine_contract::SUSPENSION_GRACE_PERIOD
                                                            - wadray::scale_u128_by_ray(
                                                                shrine_contract::SUSPENSION_GRACE_PERIOD
                                                                    .into(),
                                                                decrease_factor
                                                            )
                                                                .try_into()
                                                                .unwrap();

                                                        set_block_timestamp(
                                                            current_timestamp + ts_diff
                                                        );

                                                        // Check that the threshold has decreased to the desired value

                                                        if *is_recovery_mode {
                                                            let whale_trove_owner: ContractAddress =
                                                                purger_utils::target_trove_owner();
                                                            let whale_trove: u64 =
                                                                purger_utils::create_whale_trove(
                                                                abbot, yangs, gates
                                                            );

                                                            purger_utils::trigger_recovery_mode(
                                                                shrine,
                                                                abbot,
                                                                whale_trove,
                                                                whale_trove_owner
                                                            );

                                                            let (_, threshold_before_liquidation) =
                                                                shrine
                                                                .get_yang_threshold(eth);
                                                            assert(
                                                                threshold_before_liquidation < *desired_threshold
                                                                    - 100000000000000000000_u128
                                                                        .into(),
                                                                'not recovery mode'
                                                            )
                                                        } else {
                                                            let (_, threshold_before_liquidation) =
                                                                shrine
                                                                .get_yang_threshold(eth);

                                                            common::assert_equalish(
                                                                threshold_before_liquidation,
                                                                *desired_threshold,
                                                                // 0.0000001 = 10^-7 (ray). Precision
                                                                // is limited by the precision of timestamps,
                                                                // which is only in seconds
                                                                100000000000000000000_u128.into(),
                                                                'wrong eth threshold'
                                                            );
                                                        }

                                                        // We want to compare the yin balance of the liquidator
                                                        // before and after the liquidation. In the case of absorption
                                                        // we check the absorber's balance, and in the case of
                                                        // searcher liquidation we check the searcher's balance.
                                                        let before_liquidation_yin_balance: u256 =
                                                            if *liquidate_via_absorption {
                                                            yin_erc20
                                                                .balance_of(
                                                                    absorber.contract_address
                                                                )
                                                        } else {
                                                            yin_erc20.balance_of(searcher)
                                                        };

                                                        // Liquidate the trove
                                                        set_contract_address(searcher);

                                                        if *liquidate_via_absorption {
                                                            purger.absorb(target_trove);
                                                        } else {
                                                            purger
                                                                .liquidate(
                                                                    target_trove,
                                                                    *trove_debt,
                                                                    searcher
                                                                );
                                                        }

                                                        // Sanity checks
                                                        let target_trove_after_health: Health =
                                                            shrine
                                                            .get_trove_health(target_trove);

                                                        assert(
                                                            target_trove_after_health
                                                                .debt < *trove_debt,
                                                            'trove not correctly liquidated'
                                                        );

                                                        // Checking that the liquidator's yin balance has decreased
                                                        // after liquidation
                                                        if *liquidate_via_absorption {
                                                            assert(
                                                                yin_erc20
                                                                    .balance_of(
                                                                        absorber.contract_address
                                                                    ) < before_liquidation_yin_balance,
                                                                'absorber yin not used'
                                                            );
                                                        } else {
                                                            assert(
                                                                yin_erc20
                                                                    .balance_of(
                                                                        searcher
                                                                    ) < before_liquidation_yin_balance,
                                                                'searcher yin not used'
                                                            );
                                                        }

                                                        set_contract_address(shrine_utils::admin());
                                                        shrine.unsuspend_yang(eth);
                                                    },
                                                    Option::None => { break; },
                                                };
                                            };
                                        },
                                        Option::None => { break; }
                                    }
                                };
                            },
                            Option::None => { break; }
                        };
                    };
                },
                Option::None => { break; }
            }
        };
    }

    #[derive(Copy, Drop, PartialEq)]
    enum AbsorbType {
        Full: (),
        Partial: (),
        None: (),
    }

    #[test]
    #[available_gas(20000000000000)]
    fn test_absorb_low_thresholds() {
        let whale_trove_owner: ContractAddress = purger_utils::target_trove_owner();

        let searcher_start_yin: Wad = (purger_utils::SEARCHER_YIN * 6).into();
        // Execution time is significantly reduced
        // by only deploying the contracts once for all parametrizations
        let (shrine, abbot, mock_pragma, absorber, purger, yangs, gates) =
            purger_utils::purger_deploy_with_searcher(
            searcher_start_yin
        );

        set_contract_address(shrine_utils::admin());
        shrine.set_debt_ceiling((10000000 * WAD_ONE).into());

        let yin_erc20: IERC20Dispatcher = IERC20Dispatcher {
            contract_address: shrine.contract_address
        };

        let searcher = purger_utils::searcher();

        // Approve absorber for maximum yin
        set_contract_address(searcher);
        yin_erc20.approve(absorber.contract_address, BoundedU256::max());

        // Parameters
        let mut thresholds_param: Span<Ray> = array![RayZeroable::zero(), RAY_PERCENT.into(),]
            .span();

        let absorb_type_param: Span<AbsorbType> = array![
            AbsorbType::Full, AbsorbType::Partial, AbsorbType::None
        ]
            .span();

        loop {
            match thresholds_param.pop_front() {
                Option::Some(threshold) => {
                    let mut target_ltvs_param: Span<Ray> = array![
                        *threshold + 1_u128.into(), *threshold + (RAY_ONE / 2).into(),
                    ]
                        .span();

                    loop {
                        match target_ltvs_param.pop_front() {
                            Option::Some(target_ltv) => {
                                let mut absorb_type_param_copy = absorb_type_param;
                                loop {
                                    match absorb_type_param_copy.pop_front() {
                                        Option::Some(absorb_type) => {
                                            let mut is_recovery_mode_fuzz: Span<bool> = array![
                                                false, true
                                            ]
                                                .span();
                                            loop {
                                                match is_recovery_mode_fuzz.pop_front() {
                                                    Option::Some(is_recovery_mode) => {
                                                        // Calculating the `trove_debt` necessary to achieve
                                                        // the `target_ltv`
                                                        let target_trove_yang_amts: Span<Wad> =
                                                            array![
                                                            (*gates[0])
                                                                .convert_to_yang(
                                                                    purger_utils::TARGET_TROVE_ETH_DEPOSIT_AMT
                                                                ),
                                                            (*gates[1])
                                                                .convert_to_yang(
                                                                    purger_utils::TARGET_TROVE_WBTC_DEPOSIT_AMT
                                                                ),
                                                        ]
                                                            .span();

                                                        let trove_value: Wad =
                                                            purger_utils::get_sum_of_value(
                                                            shrine, yangs, target_trove_yang_amts
                                                        );

                                                        // Add 100 Wad to guarantee recovery mode for non-zero debt.
                                                        // In case of rounding down to zero, set to 1 wei.
                                                        let trove_debt: Wad = max(
                                                            wadray::rmul_wr(
                                                                trove_value, *target_ltv
                                                            )
                                                                + (100 * WAD_ONE).into(),
                                                            1_u128.into()
                                                        );

                                                        // We skip test cases of partial liquidations where
                                                        // the trove debt is less than the minimum shares in absorber.
                                                        // While it can be done, it is complicated to set up the absorber in such a
                                                        // way that the remaining yin is less than the minimum shares.
                                                        if *absorb_type == AbsorbType::Partial
                                                            && trove_debt <= absorber_contract::MINIMUM_SHARES
                                                                .into() {
                                                            continue;
                                                        }
                                                        // Resetting the thresholds to reasonable values
                                                        // to allow for creating troves at higher LTVs
                                                        purger_utils::set_thresholds(
                                                            shrine, yangs, (80 * RAY_PERCENT).into()
                                                        );

                                                        // Clearing/"resetting" the absorber
                                                        // if it needs to be reset
                                                        if yin_erc20
                                                            .balance_of(absorber.contract_address)
                                                            .is_non_zero() {
                                                            let (eth_price, _, _) = shrine
                                                                .get_current_yang_price(*yangs[0]);
                                                            let (wbtc_price, _, _) = shrine
                                                                .get_current_yang_price(*yangs[1]);

                                                            set_block_timestamp(
                                                                get_block_timestamp()
                                                                    + absorber_contract::REQUEST_COOLDOWN
                                                            );

                                                            // Update yang prices to save gas on fetching them in Shrine functions
                                                            set_contract_address(
                                                                shrine_utils::admin()
                                                            );
                                                            shrine.advance(*yangs[0], eth_price);
                                                            shrine.advance(*yangs[1], wbtc_price);

                                                            // Make a removal request and then remove the searcher's position
                                                            set_contract_address(searcher);
                                                            absorber.request();
                                                            set_block_timestamp(
                                                                get_block_timestamp()
                                                                    + absorber_contract::REQUEST_BASE_TIMELOCK
                                                            );

                                                            let searcher_provided_yin: Wad =
                                                                absorber
                                                                .preview_remove(searcher);
                                                            // Removing any remaining yin, and/or
                                                            // remaining absorbed assets due to the
                                                            // provider.

                                                            if searcher_provided_yin.is_non_zero() {
                                                                absorber
                                                                    .remove(searcher_provided_yin);
                                                            } else {
                                                                absorber.reap();
                                                            }
                                                        }

                                                        // Creating the trove to be liquidated
                                                        let target_trove: u64 =
                                                            purger_utils::funded_healthy_trove(
                                                            abbot, yangs, gates, trove_debt
                                                        );

                                                        // Now, the searcher deposits some yin into the absorber
                                                        // The amount depends on whether we want a full or partial absorption, or
                                                        // a full redistribution

                                                        set_contract_address(searcher);

                                                        match *absorb_type {
                                                            AbsorbType::Full => {
                                                                // We provide *at least* the minimum shares
                                                                absorber
                                                                    .provide(
                                                                        max(
                                                                            trove_debt,
                                                                            absorber_contract::MINIMUM_SHARES
                                                                                .into()
                                                                        )
                                                                    );
                                                            },
                                                            AbsorbType::Partial => {
                                                                // We add 1 wei in the event that `trove_debt` is extremely small,
                                                                // to avoid the provision amount from being zero.

                                                                absorber
                                                                    .provide(
                                                                        max(
                                                                            (trove_debt.val / 2)
                                                                                .into()
                                                                                + 1_u128.into(),
                                                                            absorber_contract::MINIMUM_SHARES
                                                                                .into()
                                                                        )
                                                                    );
                                                            },
                                                            AbsorbType::None => {},
                                                        };

                                                        let whale_trove: u64 =
                                                            if *is_recovery_mode {
                                                            // Mint enough debt to trigger recovery mode before 
                                                            // thresholds are set to a very low value
                                                            let trove_id: u64 =
                                                                purger_utils::create_whale_trove(
                                                                abbot, yangs, gates
                                                            );
                                                            purger_utils::trigger_recovery_mode(
                                                                shrine,
                                                                abbot,
                                                                trove_id,
                                                                whale_trove_owner
                                                            );

                                                            trove_id
                                                        } else {
                                                            // Otherwise, create a whale trove to prevent recovery 
                                                            // mode from beign triggered
                                                            let deposit_amts: Span<u128> =
                                                                purger_utils::whale_trove_yang_asset_amts();
                                                            common::fund_user(
                                                                whale_trove_owner,
                                                                yangs,
                                                                deposit_amts
                                                            );
                                                            common::open_trove_helper(
                                                                abbot,
                                                                whale_trove_owner,
                                                                yangs,
                                                                deposit_amts,
                                                                gates,
                                                                WAD_ONE.into()
                                                            )
                                                        };

                                                        // Setting the threshold to the desired value
                                                        // the target trove is now absorbable
                                                        purger_utils::set_thresholds(
                                                            shrine, yangs, *threshold
                                                        );

                                                        let target_trove_start_health: Health =
                                                            shrine
                                                            .get_trove_health(target_trove);
                                                        if *is_recovery_mode
                                                            && (*threshold).is_non_zero() {
                                                            assert(
                                                                target_trove_start_health
                                                                    .threshold < *threshold
                                                                    - purger_utils::RM_ERROR_MARGIN
                                                                        .into(),
                                                                'not recovery mode'
                                                            );
                                                        } else {
                                                            common::assert_equalish(
                                                                target_trove_start_health.threshold,
                                                                *threshold,
                                                                purger_utils::RM_ERROR_MARGIN
                                                                    .into(),
                                                                'in recovery mode'
                                                            );
                                                        }

                                                        let (
                                                            penalty,
                                                            max_close_amt,
                                                            expected_compensation_value
                                                        ) =
                                                            purger
                                                            .preview_absorb(target_trove);

                                                        set_contract_address(searcher);

                                                        let absorber_eth_bal_before_absorb: u128 =
                                                            IERC20Dispatcher {
                                                            contract_address: *yangs[0]
                                                        }
                                                            .balance_of(absorber.contract_address)
                                                            .try_into()
                                                            .unwrap();
                                                        let absorber_wbtc_bal_before_absorb: u128 =
                                                            IERC20Dispatcher {
                                                            contract_address: *yangs[1]
                                                        }
                                                            .balance_of(absorber.contract_address)
                                                            .try_into()
                                                            .unwrap();

                                                        let absorber_yin_bal_before_absorb: Wad =
                                                            yin_erc20
                                                            .balance_of(absorber.contract_address)
                                                            .try_into()
                                                            .unwrap();

                                                        let compensation: Span<AssetBalance> =
                                                            purger
                                                            .absorb(target_trove);

                                                        // Checking that the compensation is correct
                                                        let actual_eth_comp: AssetBalance =
                                                            *compensation[0];
                                                        let actual_wbtc_comp: AssetBalance =
                                                            *compensation[1];

                                                        let expected_compensation_pct: Ray =
                                                            wadray::rdiv_ww(
                                                            purger_contract::COMPENSATION_CAP
                                                                .into(),
                                                            target_trove_start_health.value
                                                        );

                                                        let expected_eth_comp: u128 =
                                                            wadray::scale_u128_by_ray(
                                                            purger_utils::TARGET_TROVE_ETH_DEPOSIT_AMT,
                                                            expected_compensation_pct
                                                        );

                                                        let expected_wbtc_comp: u128 =
                                                            wadray::scale_u128_by_ray(
                                                            purger_utils::TARGET_TROVE_WBTC_DEPOSIT_AMT,
                                                            expected_compensation_pct
                                                        );

                                                        common::assert_equalish(
                                                            expected_eth_comp,
                                                            actual_eth_comp.amount,
                                                            1_u128,
                                                            'wrong eth compensation'
                                                        );

                                                        common::assert_equalish(
                                                            expected_wbtc_comp,
                                                            actual_wbtc_comp.amount,
                                                            1_u128,
                                                            'wrong wbtc compensation'
                                                        );

                                                        let actual_compensation_value: Wad =
                                                            purger_utils::get_sum_of_value(
                                                            shrine,
                                                            yangs,
                                                            array![
                                                                (*gates[0])
                                                                    .convert_to_yang(
                                                                        actual_eth_comp.amount
                                                                    ),
                                                                (*gates[1])
                                                                    .convert_to_yang(
                                                                        actual_wbtc_comp.amount
                                                                    )
                                                            ]
                                                                .span()
                                                        );

                                                        common::assert_equalish(
                                                            expected_compensation_value,
                                                            actual_compensation_value,
                                                            10000000000000000_u128.into(),
                                                            'wrong compensation value'
                                                        );

                                                        // If the trove wasn't fully liquidated, check
                                                        // that it is healthy
                                                        if max_close_amt < trove_debt {
                                                            assert(
                                                                shrine.is_healthy(target_trove),
                                                                'trove should be healthy'
                                                            );
                                                        }

                                                        // Checking that the absorbed assets are equal in value to the
                                                        // debt liquidated, plus the penalty
                                                        if *absorb_type != AbsorbType::None {
                                                            // We subtract the absorber balance before the liquidation
                                                            //  in order to avoid including any leftover
                                                            // absorbed assets from previous liquidations
                                                            // in the calculation for the value of the
                                                            // absorption that *just* occured

                                                            let absorbed_eth: Wad =
                                                                common::get_erc20_bal_as_yang(
                                                                *gates[0],
                                                                *yangs[0],
                                                                absorber.contract_address
                                                            )
                                                                - (*gates[0])
                                                                    .convert_to_yang(
                                                                        absorber_eth_bal_before_absorb
                                                                    );
                                                            let absorbed_wbtc: Wad =
                                                                common::get_erc20_bal_as_yang(
                                                                *gates[1],
                                                                *yangs[1],
                                                                absorber.contract_address
                                                            )
                                                                - (*gates[1])
                                                                    .convert_to_yang(
                                                                        absorber_wbtc_bal_before_absorb
                                                                    );

                                                            let (current_eth_yang_price, _, _) =
                                                                shrine
                                                                .get_current_yang_price(*yangs[0]);
                                                            let (current_wbtc_yang_price, _, _) =
                                                                shrine
                                                                .get_current_yang_price(*yangs[1]);

                                                            let absorber_eth_value: Wad =
                                                                absorbed_eth
                                                                * current_eth_yang_price;
                                                            let absorber_wbtc_value: Wad =
                                                                absorbed_wbtc
                                                                * current_wbtc_yang_price;

                                                            let absorbed_assets_value =
                                                                absorber_eth_value
                                                                + absorber_wbtc_value;

                                                            let max_absorb_amt = min(
                                                                max_close_amt,
                                                                absorber_yin_bal_before_absorb
                                                            );

                                                            common::assert_equalish(
                                                                absorbed_assets_value,
                                                                wadray::rmul_wr(
                                                                    max_absorb_amt,
                                                                    (RAY_ONE.into() + penalty)
                                                                ),
                                                                10000000000000000_u128.into(),
                                                                'wrong absorbed assets value'
                                                            );
                                                        }

                                                        set_contract_address(whale_trove_owner);
                                                        abbot.close_trove(whale_trove);
                                                    },
                                                    Option::None => { break; }
                                                };
                                            };
                                        },
                                        Option::None => { break; },
                                    };
                                };
                            },
                            Option::None => { break; }
                        };
                    };
                },
                Option::None => { break; }
            };
        };
    }
}<|MERGE_RESOLUTION|>--- conflicted
+++ resolved
@@ -502,16 +502,10 @@
         // Accrue some interest
         common::advance_intervals(500);
 
-<<<<<<< HEAD
-        let before_total_debt: Wad = shrine.get_total_troves_debt();
-        let (threshold, _, value, debt) = shrine.get_trove_info(target_trove);
-        let accrued_interest: Wad = debt - initial_trove_debt;
-=======
         let shrine_health: Health = shrine.get_shrine_health();
         let before_total_debt: Wad = shrine_health.debt;
         let target_trove_start_health: Health = shrine.get_trove_health(target_trove);
         let accrued_interest: Wad = target_trove_start_health.debt - initial_trove_debt;
->>>>>>> 4364c356
         // Sanity check that some interest has accrued
         assert(accrued_interest.is_non_zero(), 'no interest accrued');
 
@@ -544,12 +538,8 @@
             .liquidate(target_trove, BoundedWad::max(), searcher);
 
         // Assert that total debt includes accrued interest on liquidated trove
-<<<<<<< HEAD
-        let after_total_debt: Wad = shrine.get_total_troves_debt();
-=======
         let shrine_health: Health = shrine.get_shrine_health();
         let after_total_debt: Wad = shrine_health.debt;
->>>>>>> 4364c356
         assert(
             after_total_debt == before_total_debt + accrued_interest - max_close_amt,
             'wrong total debt'
@@ -1212,12 +1202,8 @@
             'not full absorption'
         );
 
-<<<<<<< HEAD
-        let before_total_debt: Wad = shrine.get_total_troves_debt();
-=======
         let shrine_health: Health = shrine.get_shrine_health();
         let before_total_debt: Wad = shrine_health.debt;
->>>>>>> 4364c356
 
         // Make the target trove absorbable
         let target_ltv: Ray = (purger_contract::ABSORPTION_THRESHOLD + 1).into();
@@ -1252,12 +1238,8 @@
         let compensation: Span<AssetBalance> = purger.absorb(target_trove);
 
         // Assert that total debt includes accrued interest on liquidated trove
-<<<<<<< HEAD
-        let after_total_debt: Wad = shrine.get_total_troves_debt();
-=======
         let shrine_health: Health = shrine.get_shrine_health();
         let after_total_debt: Wad = shrine_health.debt;
->>>>>>> 4364c356
         assert(
             after_total_debt == before_total_debt + accrued_interest - max_close_amt,
             'wrong total debt'
@@ -1494,14 +1476,9 @@
                                                         );
                                                     }
 
-<<<<<<< HEAD
-                                                    let before_total_debt: Wad = shrine
-                                                        .get_total_troves_debt();
-=======
                                                     let shrine_health: Health = shrine
                                                         .get_shrine_health();
                                                     let before_total_debt: Wad = shrine_health.debt;
->>>>>>> 4364c356
 
                                                     let recipient_trove_start_health: Health =
                                                         shrine
@@ -1558,14 +1535,9 @@
                                                     let compensation: Span<AssetBalance> = purger
                                                         .absorb(target_trove);
 
-<<<<<<< HEAD
-                                                    let after_total_debt: Wad = shrine
-                                                        .get_total_troves_debt();
-=======
                                                     let shrine_health: Health = shrine
                                                         .get_shrine_health();
                                                     let after_total_debt: Wad = shrine_health.debt;
->>>>>>> 4364c356
                                                     assert(
                                                         after_total_debt == before_total_debt
                                                             - close_amt,
@@ -2046,19 +2018,11 @@
                                                                 shrine
                                                                 .get_trove_health(recipient_trove);
 
-<<<<<<< HEAD
-                                                            let (adjusted_threshold, _, _, _) =
-                                                                shrine
-                                                                .get_trove_info(target_trove);
-                                                            let before_total_debt: Wad = shrine
-                                                                .get_total_troves_debt();
-=======
                                                             let shrine_health: Health = shrine
                                                                 .get_shrine_health();
                                                             let before_total_debt: Wad =
                                                                 shrine_health
                                                                 .debt;
->>>>>>> 4364c356
 
                                                             // Fund absorber based on adjusted max close amount
                                                             // after recovery mode has been set up
@@ -2120,16 +2084,11 @@
                                                                 .absorb(target_trove);
 
                                                             // Assert that total debt includes accrued interest on liquidated trove
-<<<<<<< HEAD
-                                                            let after_total_debt: Wad = shrine
-                                                                .get_total_troves_debt();
-=======
                                                             let shrine_health: Health = shrine
                                                                 .get_shrine_health();
                                                             let after_total_debt: Wad =
                                                                 shrine_health
                                                                 .debt;
->>>>>>> 4364c356
                                                             assert(
                                                                 after_total_debt == before_total_debt
                                                                     + accrued_interest
@@ -2579,15 +2538,10 @@
                                                             )
                                                         };
 
-<<<<<<< HEAD
-                                                        let before_total_debt: Wad = shrine
-                                                            .get_total_troves_debt();
-=======
                                                         let shrine_health: Health = shrine
                                                             .get_shrine_health();
                                                         let before_total_debt: Wad = shrine_health
                                                             .debt;
->>>>>>> 4364c356
 
                                                         let target_ltv: Ray =
                                                             (purger_contract::ABSORPTION_THRESHOLD
@@ -2665,15 +2619,10 @@
                                                             .absorb(target_trove);
 
                                                         // Assert that total debt includes accrued interest on liquidated trove
-<<<<<<< HEAD
-                                                        let after_total_debt: Wad = shrine
-                                                            .get_total_troves_debt();
-=======
                                                         let shrine_health: Health = shrine
                                                             .get_shrine_health();
                                                         let after_total_debt: Wad = shrine_health
                                                             .debt;
->>>>>>> 4364c356
                                                         assert(
                                                             after_total_debt == before_total_debt
                                                                 + accrued_interest,
