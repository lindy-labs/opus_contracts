--- conflicted
+++ resolved
@@ -520,11 +520,7 @@
     // 2. trove's debt is reduced by the close amount
     // 3. If it is not a full liquidation, then the post-liquidation LTV is at the target safety margin
     #[test]
-<<<<<<< HEAD
-    #[available_gas(2000000000000)]
-=======
     #[available_gas(20000000000000)]
->>>>>>> 101ecdd8
     fn test_liquidate_parametrized() {
         let yang_pair_ids = PragmaUtils::yang_pair_ids();
 
@@ -612,7 +608,6 @@
 
                                 let (_, _, value, before_debt) = shrine
                                     .get_trove_info(target_trove);
-<<<<<<< HEAD
 
                                 if *target_ltv > (2 * RAY_PERCENT).into() {
                                     PurgerUtils::adjust_prices_for_trove_ltv(
@@ -625,18 +620,6 @@
                                         *target_ltv
                                     );
                                 }
-=======
-                                PurgerUtils::adjust_prices_for_trove_ltv(
-                                    shrine,
-                                    mock_pragma,
-                                    yangs,
-                                    yang_pair_ids,
-                                    value,
-                                    before_debt,
-                                    *target_ltv
-                                );
-                                let (_, _, before_value, _) = shrine.get_trove_info(target_trove);
->>>>>>> 101ecdd8
 
                                 let (penalty, max_close_amt) = purger
                                     .preview_liquidate(target_trove);
