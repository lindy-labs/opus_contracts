--- conflicted
+++ resolved
@@ -1,19 +1,13 @@
-<<<<<<< HEAD
-mod TestPurger {
+mod test_purger {
     use cmp::{max, min};
     use integer::BoundedU256;
     use starknet::{ContractAddress, get_block_timestamp};
     use starknet::testing::{set_block_timestamp, set_contract_address};
-=======
-mod test_purger {
-    use starknet::ContractAddress;
-    use starknet::testing::set_contract_address;
->>>>>>> ff3cf757
 
     use opus::core::absorber::absorber as absorber_contract;
     use opus::core::purger::purger as purger_contract;
     use opus::core::roles::purger_roles;
-    use opus::core::shrine::shrine;
+    use opus::core::shrine::shrine as shrine_contract;
 
     use opus::interfaces::IAbbot::{IAbbotDispatcher, IAbbotDispatcherTrait};
     use opus::interfaces::IAbsorber::{IAbsorberDispatcher, IAbsorberDispatcherTrait};
@@ -85,11 +79,7 @@
 
         let (_, _, value, debt) = shrine.get_trove_info(target_trove);
         let target_ltv: Ray = threshold + RAY_PERCENT.into(); // 92%
-<<<<<<< HEAD
-        PurgerUtils::lower_prices_to_raise_trove_ltv(
-=======
-        purger_utils::adjust_prices_for_trove_ltv(
->>>>>>> ff3cf757
+        purger_utils::lower_prices_to_raise_trove_ltv(
             shrine, mock_pragma, yangs, yang_pair_ids, value, debt, target_ltv
         );
 
@@ -183,11 +173,7 @@
         // hand, if a penalty scalar is not applied, then the maximum possible penalty will be
         // reached from 92.09% onwards, so the trove would not be absorbable at this LTV
         let target_ltv: Ray = 910000000000000000000000000_u128.into();
-<<<<<<< HEAD
-        PurgerUtils::lower_prices_to_raise_trove_ltv(
-=======
-        purger_utils::adjust_prices_for_trove_ltv(
->>>>>>> ff3cf757
+        purger_utils::lower_prices_to_raise_trove_ltv(
             shrine, mock_pragma, yangs, yang_pair_ids, value, debt, target_ltv
         );
 
@@ -287,8 +273,7 @@
                     let (shrine, abbot, mock_pragma, absorber, purger, yangs, gates) =
                         purger_utils::purger_deploy();
 
-<<<<<<< HEAD
-                    PurgerUtils::create_whale_trove(abbot, yangs, gates);
+                    purger_utils::create_whale_trove(abbot, yangs, gates);
 
                     // If the threshold is below 2%, we set the trove's debt such that
                     // we get the desired ltv for the trove from the get-go in order to
@@ -306,35 +291,28 @@
                         default_trove_debt
                     } else {
                         let target_trove_yang_amts: Span<Wad> = array![
-                            PurgerUtils::TARGET_TROVE_ETH_DEPOSIT_AMT.into(),
-                            (PurgerUtils::TARGET_TROVE_WBTC_DEPOSIT_AMT * pow(10_u128, 10)).into()
+                            purger_utils::TARGET_TROVE_ETH_DEPOSIT_AMT.into(),
+                            (purger_utils::TARGET_TROVE_WBTC_DEPOSIT_AMT * pow(10_u128, 10)).into()
                         ]
                             .span();
 
-                        let trove_value: Wad = PurgerUtils::get_sum_of_value(
+                        let trove_value: Wad = purger_utils::get_sum_of_value(
                             shrine, yangs, target_trove_yang_amts
                         );
 
                         wadray::rmul_wr(trove_value, *threshold) + 1_u128.into()
                     };
 
-                    let target_trove: u64 = PurgerUtils::funded_healthy_trove(
-=======
-                    purger_utils::set_thresholds(shrine, yangs, *threshold);
-                    purger_utils::create_whale_trove(abbot, yangs, gates);
-
                     let target_trove: u64 = purger_utils::funded_healthy_trove(
->>>>>>> ff3cf757
                         abbot, yangs, gates, trove_debt
                     );
 
-                    PurgerUtils::set_thresholds(shrine, yangs, *threshold);
+                    purger_utils::set_thresholds(shrine, yangs, *threshold);
 
                     let (_, _, value, before_debt) = shrine.get_trove_info(target_trove);
-<<<<<<< HEAD
 
                     if *threshold > (RAY_PERCENT * 2).into() {
-                        PurgerUtils::lower_prices_to_raise_trove_ltv(
+                        purger_utils::lower_prices_to_raise_trove_ltv(
                             shrine,
                             mock_pragma,
                             yangs,
@@ -344,11 +322,6 @@
                             *threshold
                         );
                     }
-=======
-                    purger_utils::adjust_prices_for_trove_ltv(
-                        shrine, mock_pragma, yangs, yang_pair_ids, value, before_debt, *threshold
-                    );
->>>>>>> ff3cf757
 
                     let (_, ltv, _, _) = shrine.get_trove_info(target_trove);
                     purger_utils::assert_trove_is_liquidatable(shrine, purger, target_trove, ltv);
@@ -402,11 +375,7 @@
         assert(accrued_interest.is_non_zero(), 'no interest accrued');
 
         let target_ltv: Ray = (threshold.val + 1).into();
-<<<<<<< HEAD
-        PurgerUtils::lower_prices_to_raise_trove_ltv(
-=======
-        purger_utils::adjust_prices_for_trove_ltv(
->>>>>>> ff3cf757
+        purger_utils::lower_prices_to_raise_trove_ltv(
             shrine, mock_pragma, yangs, yang_pair_ids, value, debt, target_ltv
         );
 
@@ -522,11 +491,7 @@
 
         let (threshold, _, value, debt) = shrine.get_trove_info(target_trove);
         let target_ltv: Ray = (threshold.val + 1).into();
-<<<<<<< HEAD
-        PurgerUtils::lower_prices_to_raise_trove_ltv(
-=======
-        purger_utils::adjust_prices_for_trove_ltv(
->>>>>>> ff3cf757
+        purger_utils::lower_prices_to_raise_trove_ltv(
             shrine, mock_pragma, yangs, yang_pair_ids, value, debt, target_ltv
         );
 
@@ -599,8 +564,7 @@
                                     searcher_start_yin
                                 );
 
-<<<<<<< HEAD
-                                PurgerUtils::create_whale_trove(abbot, yangs, gates);
+                                purger_utils::create_whale_trove(abbot, yangs, gates);
 
                                 // NOTE: This 2% cut off is completely arbitrary and meant only for excluding 
                                 // the two test cases in `interesting_thresholds_for_liquidation`: 0% and 1%. 
@@ -611,7 +575,7 @@
                                     // If target_ltv is above 2%, then we can set the trove's debt
                                     // to `TARGET_TROVE_YIN` and adjust prices in order to reach 
                                     // the target LTV
-                                    PurgerUtils::TARGET_TROVE_YIN.into()
+                                    purger_utils::TARGET_TROVE_YIN.into()
                                 } else {
                                     // Otherwise, we set the debt for the trove such that we get 
                                     // the desired ltv for the trove from the get-go in order
@@ -621,44 +585,34 @@
                                     // raising the trove's LTV to the given *higher* LTV,
                                     // not lowering it. 
                                     let target_trove_yang_amts: Span<Wad> = array![
-                                        PurgerUtils::TARGET_TROVE_ETH_DEPOSIT_AMT.into(),
-                                        (PurgerUtils::TARGET_TROVE_WBTC_DEPOSIT_AMT
+                                        purger_utils::TARGET_TROVE_ETH_DEPOSIT_AMT.into(),
+                                        (purger_utils::TARGET_TROVE_WBTC_DEPOSIT_AMT
                                             * pow(10_u128, 10))
                                             .into()
                                     ]
                                         .span();
 
-                                    let trove_value: Wad = PurgerUtils::get_sum_of_value(
+                                    let trove_value: Wad = purger_utils::get_sum_of_value(
                                         shrine, yangs, target_trove_yang_amts
                                     );
                                     wadray::rmul_wr(trove_value, *target_ltv) + 1_u128.into()
                                 };
 
-                                let target_trove: u64 = PurgerUtils::funded_healthy_trove(
-=======
+                                let target_trove: u64 = purger_utils::funded_healthy_trove(
+                                    abbot, yangs, gates, trove_debt
+                                );
+
                                 // Set thresholds to provided value
                                 purger_utils::set_thresholds(shrine, yangs, *threshold);
 
-                                purger_utils::create_whale_trove(abbot, yangs, gates);
-
-                                let trove_debt: Wad = purger_utils::TARGET_TROVE_YIN.into();
-                                let target_trove: u64 = purger_utils::funded_healthy_trove(
->>>>>>> ff3cf757
-                                    abbot, yangs, gates, trove_debt
-                                );
-
-                                // Set thresholds to provided value
-                                PurgerUtils::set_thresholds(shrine, yangs, *threshold);
-
                                 // Accrue some interest
                                 common::advance_intervals(500);
 
                                 let (_, _, mut before_value, before_debt) = shrine
                                     .get_trove_info(target_trove);
-<<<<<<< HEAD
 
                                 if target_ltv_above_cutoff {
-                                    PurgerUtils::lower_prices_to_raise_trove_ltv(
+                                    purger_utils::lower_prices_to_raise_trove_ltv(
                                         shrine,
                                         mock_pragma,
                                         yangs,
@@ -676,18 +630,6 @@
 
                                     before_value = before_value_temp;
                                 }
-=======
-                                purger_utils::adjust_prices_for_trove_ltv(
-                                    shrine,
-                                    mock_pragma,
-                                    yangs,
-                                    yang_pair_ids,
-                                    value,
-                                    before_debt,
-                                    *target_ltv
-                                );
-                                let (_, _, before_value, _) = shrine.get_trove_info(target_trove);
->>>>>>> ff3cf757
 
                                 let (penalty, max_close_amt) = purger
                                     .preview_liquidate(target_trove);
@@ -834,11 +776,7 @@
         let (threshold, _, value, debt) = shrine.get_trove_info(target_trove);
 
         let target_ltv: Ray = (threshold.val + 1).into();
-<<<<<<< HEAD
-        PurgerUtils::lower_prices_to_raise_trove_ltv(
-=======
-        purger_utils::adjust_prices_for_trove_ltv(
->>>>>>> ff3cf757
+        purger_utils::lower_prices_to_raise_trove_ltv(
             shrine, mock_pragma, yangs, yang_pair_ids, value, debt, target_ltv
         );
 
@@ -902,11 +840,7 @@
                     let (_, _, start_value, before_debt) = shrine.get_trove_info(target_trove);
 
                     // Make the target trove absorbable
-<<<<<<< HEAD
-                    PurgerUtils::lower_prices_to_raise_trove_ltv(
-=======
-                    purger_utils::adjust_prices_for_trove_ltv(
->>>>>>> ff3cf757
+                    purger_utils::lower_prices_to_raise_trove_ltv(
                         shrine,
                         mock_pragma,
                         yangs,
@@ -973,13 +907,8 @@
         let before_total_debt: Wad = shrine.get_total_debt();
 
         // Make the target trove absorbable
-<<<<<<< HEAD
-        let target_ltv: Ray = (Purger::ABSORPTION_THRESHOLD + 1).into();
-        PurgerUtils::lower_prices_to_raise_trove_ltv(
-=======
         let target_ltv: Ray = (purger_contract::ABSORPTION_THRESHOLD + 1).into();
-        purger_utils::adjust_prices_for_trove_ltv(
->>>>>>> ff3cf757
+        purger_utils::lower_prices_to_raise_trove_ltv(
             shrine, mock_pragma, yangs, yang_pair_ids, start_value, before_debt, target_ltv
         );
         let (_, ltv, before_value, _) = shrine.get_trove_info(target_trove);
@@ -1169,11 +1098,7 @@
                                         let target_ltv: Ray = (purger_contract::ABSORPTION_THRESHOLD
                                             + 1)
                                             .into();
-<<<<<<< HEAD
-                                        PurgerUtils::lower_prices_to_raise_trove_ltv(
-=======
-                                        purger_utils::adjust_prices_for_trove_ltv(
->>>>>>> ff3cf757
+                                        purger_utils::lower_prices_to_raise_trove_ltv(
                                             shrine,
                                             mock_pragma,
                                             yangs,
@@ -1391,9 +1316,10 @@
 
                                         // Check Shrine event
                                         let expected_redistribution_id = 1;
-                                        let mut expected_events: Span<shrine::Event> = array![
-                                            shrine::Event::TroveRedistributed(
-                                                shrine::TroveRedistributed {
+                                        let mut expected_events: Span<shrine_contract::Event> =
+                                            array![
+                                            shrine_contract::Event::TroveRedistributed(
+                                                shrine_contract::TroveRedistributed {
                                                     redistribution_id: expected_redistribution_id,
                                                     trove_id: target_trove,
                                                     debt: redistributed_amt,
@@ -1522,11 +1448,7 @@
                                                     .get_trove_info(target_trove);
 
                                                 // Make the target trove absorbable
-<<<<<<< HEAD
-                                                PurgerUtils::lower_prices_to_raise_trove_ltv(
-=======
-                                                purger_utils::adjust_prices_for_trove_ltv(
->>>>>>> ff3cf757
+                                                purger_utils::lower_prices_to_raise_trove_ltv(
                                                     shrine,
                                                     mock_pragma,
                                                     yangs,
@@ -1882,10 +1804,12 @@
 
                                                 // Check Shrine event
                                                 let expected_redistribution_id = 1;
-                                                let mut expected_events: Span<shrine::Event> =
+                                                let mut expected_events: Span<
+                                                    shrine_contract::Event
+                                                > =
                                                     array![
-                                                    shrine::Event::TroveRedistributed(
-                                                        shrine::TroveRedistributed {
+                                                    shrine_contract::Event::TroveRedistributed(
+                                                        shrine_contract::TroveRedistributed {
                                                             redistribution_id: expected_redistribution_id,
                                                             trove_id: target_trove,
                                                             debt: expected_redistributed_amt,
@@ -2008,11 +1932,7 @@
                                                 (purger_contract::ABSORPTION_THRESHOLD
                                                 + 1)
                                                 .into();
-<<<<<<< HEAD
-                                            PurgerUtils::lower_prices_to_raise_trove_ltv(
-=======
-                                            purger_utils::adjust_prices_for_trove_ltv(
->>>>>>> ff3cf757
+                                            purger_utils::lower_prices_to_raise_trove_ltv(
                                                 shrine,
                                                 mock_pragma,
                                                 yangs,
@@ -2172,9 +2092,10 @@
 
                                             // Check Shrine event
                                             let expected_redistribution_id = 1;
-                                            let mut expected_events: Span<shrine::Event> = array![
-                                                shrine::Event::TroveRedistributed(
-                                                    shrine::TroveRedistributed {
+                                            let mut expected_events: Span<shrine_contract::Event> =
+                                                array![
+                                                shrine_contract::Event::TroveRedistributed(
+                                                    shrine_contract::TroveRedistributed {
                                                         redistribution_id: expected_redistribution_id,
                                                         trove_id: target_trove,
                                                         debt: before_target_trove_debt,
@@ -2263,11 +2184,7 @@
                                 );
 
                                 // Make the target trove absorbable
-<<<<<<< HEAD
-                                PurgerUtils::lower_prices_to_raise_trove_ltv(
-=======
-                                purger_utils::adjust_prices_for_trove_ltv(
->>>>>>> ff3cf757
+                                purger_utils::lower_prices_to_raise_trove_ltv(
                                     shrine,
                                     mock_pragma,
                                     yangs,
@@ -2446,11 +2363,7 @@
                                 );
 
                                 // Make the target trove absorbable
-<<<<<<< HEAD
-                                PurgerUtils::lower_prices_to_raise_trove_ltv(
-=======
-                                purger_utils::adjust_prices_for_trove_ltv(
->>>>>>> ff3cf757
+                                purger_utils::lower_prices_to_raise_trove_ltv(
                                     shrine,
                                     mock_pragma,
                                     yangs,
@@ -2601,11 +2514,7 @@
 
         let (threshold, _, value, debt) = shrine.get_trove_info(target_trove);
         let target_ltv: Ray = threshold + RAY_PERCENT.into();
-<<<<<<< HEAD
-        PurgerUtils::lower_prices_to_raise_trove_ltv(
-=======
-        purger_utils::adjust_prices_for_trove_ltv(
->>>>>>> ff3cf757
+        purger_utils::lower_prices_to_raise_trove_ltv(
             shrine, mock_pragma, yangs, yang_pair_ids, value, debt, target_ltv
         );
 
@@ -2659,11 +2568,7 @@
                     );
 
                     // Adjust the trove to the target LTV
-<<<<<<< HEAD
-                    PurgerUtils::lower_prices_to_raise_trove_ltv(
-=======
-                    purger_utils::adjust_prices_for_trove_ltv(
->>>>>>> ff3cf757
+                    purger_utils::lower_prices_to_raise_trove_ltv(
                         shrine,
                         mock_pragma,
                         yangs,
@@ -2687,19 +2592,19 @@
     #[available_gas(20000000000)]
     fn test_liquidate_suspended_yang() {
         let (shrine, abbot, mock_pragma, absorber, purger, yangs, gates) =
-            PurgerUtils::purger_deploy_with_searcher(
-            PurgerUtils::SEARCHER_YIN.into()
+            purger_utils::purger_deploy_with_searcher(
+            purger_utils::SEARCHER_YIN.into()
         );
 
         // user 1 opens a trove with ETH and BTC that is close to liquidation
         // `funded_healthy_trove` supplies 2 ETH and 0.5 BTC totalling $9000 in value, so we 
         // create $6000 of debt to ensure the trove is closer to liquidation
         let trove_debt: Wad = (6000 * WAD_ONE).into();
-        let target_trove: u64 = PurgerUtils::funded_healthy_trove(abbot, yangs, gates, trove_debt);
+        let target_trove: u64 = purger_utils::funded_healthy_trove(abbot, yangs, gates, trove_debt);
 
         // Suspend BTC
         let btc: ContractAddress = *yangs[1];
-        set_contract_address(ShrineUtils::admin());
+        set_contract_address(shrine_utils::admin());
         let current_timestamp: u64 = get_block_timestamp();
         shrine.suspend_yang(btc);
 
@@ -2708,8 +2613,8 @@
         // The trove has $6000 in debt and $9000 in collateral. BTC's value must decrease
         let (threshold, ltv, value, _) = shrine.get_trove_info(target_trove);
 
-        let eth_threshold: Ray = ShrineUtils::YANG1_THRESHOLD.into();
-        let btc_threshold: Ray = ShrineUtils::YANG2_THRESHOLD.into();
+        let eth_threshold: Ray = shrine_utils::YANG1_THRESHOLD.into();
+        let btc_threshold: Ray = shrine_utils::YANG2_THRESHOLD.into();
 
         let (eth_price, _, _) = shrine.get_current_yang_price(*yangs[0]);
         let (btc_price, _, _) = shrine.get_current_yang_price(*yangs[1]);
@@ -2734,9 +2639,9 @@
         // decrease_factor = (ltv - eth_weight * eth_threshold) / (btc_weight * btc_threshold)
         let btc_threshold_decrease_factor: Ray = (ltv - eth_weight * eth_threshold)
             / (btc_weight * btc_threshold);
-        let ts_diff: u64 = Shrine::SUSPENSION_GRACE_PERIOD
+        let ts_diff: u64 = shrine_contract::SUSPENSION_GRACE_PERIOD
             - wadray::scale_u128_by_ray(
-                Shrine::SUSPENSION_GRACE_PERIOD.into(), btc_threshold_decrease_factor
+                shrine_contract::SUSPENSION_GRACE_PERIOD.into(), btc_threshold_decrease_factor
             )
                 .try_into()
                 .unwrap();
@@ -2749,7 +2654,7 @@
         assert(!shrine.is_healthy(target_trove), 'should be unhealthy');
 
         // Liquidate the trove
-        let searcher = PurgerUtils::searcher();
+        let searcher = purger_utils::searcher();
         set_contract_address(searcher);
         purger.liquidate(target_trove, trove_debt, searcher);
 
@@ -2763,11 +2668,11 @@
             IERC20Dispatcher { contract_address: shrine.contract_address }
                 .balance_of(searcher)
                 .try_into()
-                .unwrap() < PurgerUtils::SEARCHER_YIN,
+                .unwrap() < purger_utils::SEARCHER_YIN,
             'searcher yin not used'
         );
 
-        PurgerUtils::assert_ltv_at_safety_margin(
+        purger_utils::assert_ltv_at_safety_margin(
             threshold_after_liquidation, ltv_after_liquidation
         );
     }
@@ -2777,8 +2682,8 @@
     #[available_gas(2000000000000)]
     fn test_liquidate_suspended_yang_threshold_near_zero() {
         let (shrine, abbot, mock_pragma, absorber, purger, yangs, gates) =
-            PurgerUtils::purger_deploy_with_searcher(
-            PurgerUtils::SEARCHER_YIN.into()
+            purger_utils::purger_deploy_with_searcher(
+            purger_utils::SEARCHER_YIN.into()
         );
 
         // We run the same tests using both searcher liquidations and absorptions as the liquidation methods. 
@@ -2798,24 +2703,25 @@
             // This is the smallest possible desired threshold that
             // doesn't result in advancing the time enough to make 
             // the suspension permanent
-            (RAY_ONE + 1).into() / (RAY_ONE * Shrine::SUSPENSION_GRACE_PERIOD.into()).into(),
+            (RAY_ONE + 1).into()
+                / (RAY_ONE * shrine_contract::SUSPENSION_GRACE_PERIOD.into()).into(),
         ]
             .span();
 
         let eth: ContractAddress = *yangs[0];
         let eth_gate: IGateDispatcher = *gates[0];
 
-        let target_user: ContractAddress = PurgerUtils::target_trove_owner();
+        let target_user: ContractAddress = purger_utils::target_trove_owner();
 
         common::fund_user(target_user, array![eth].span(), array![(10 * WAD_ONE).into()].span());
 
         // Have the searcher provide half of his yin to the absorber
-        let searcher = PurgerUtils::searcher();
+        let searcher = purger_utils::searcher();
         let yin_erc20 = IERC20Dispatcher { contract_address: shrine.contract_address };
 
         set_contract_address(searcher);
-        yin_erc20.approve(absorber.contract_address, (PurgerUtils::SEARCHER_YIN / 2).into());
-        absorber.provide((PurgerUtils::SEARCHER_YIN / 2).into());
+        yin_erc20.approve(absorber.contract_address, (purger_utils::SEARCHER_YIN / 2).into());
+        absorber.provide((purger_utils::SEARCHER_YIN / 2).into());
 
         loop {
             match liquidate_via_absorption_param.pop_front() {
@@ -2830,7 +2736,7 @@
                                         Option::Some(desired_threshold) => {
                                             let target_trove: u64 = common::open_trove_helper(
                                                 abbot,
-                                                PurgerUtils::target_trove_owner(),
+                                                purger_utils::target_trove_owner(),
                                                 array![eth].span(),
                                                 array![(WAD_ONE / 2).into()].span(),
                                                 array![eth_gate].span(),
@@ -2840,18 +2746,19 @@
                                             // Suspend ETH
                                             let current_timestamp = get_block_timestamp();
 
-                                            set_contract_address(ShrineUtils::admin());
+                                            set_contract_address(shrine_utils::admin());
                                             shrine.suspend_yang(eth);
 
                                             // Advance the time stamp such that the ETH threshold falls to `desired_threshold`
-                                            let eth_threshold: Ray = ShrineUtils::YANG1_THRESHOLD
+                                            let eth_threshold: Ray = shrine_utils::YANG1_THRESHOLD
                                                 .into();
 
                                             let decrease_factor: Ray = *desired_threshold
                                                 / eth_threshold;
-                                            let ts_diff: u64 = Shrine::SUSPENSION_GRACE_PERIOD
+                                            let ts_diff: u64 =
+                                                shrine_contract::SUSPENSION_GRACE_PERIOD
                                                 - wadray::scale_u128_by_ray(
-                                                    Shrine::SUSPENSION_GRACE_PERIOD.into(),
+                                                    shrine_contract::SUSPENSION_GRACE_PERIOD.into(),
                                                     decrease_factor
                                                 )
                                                     .try_into()
@@ -2929,7 +2836,7 @@
                                                 );
                                             }
 
-                                            set_contract_address(ShrineUtils::admin());
+                                            set_contract_address(shrine_utils::admin());
                                             shrine.unsuspend_yang(eth);
                                         },
                                         Option::None => { break; }
@@ -2955,11 +2862,11 @@
     #[test]
     #[available_gas(20000000000)]
     fn test_absorb_low_thresholds() {
-        let searcher_start_yin: Wad = (PurgerUtils::SEARCHER_YIN * 3).into();
+        let searcher_start_yin: Wad = (purger_utils::SEARCHER_YIN * 3).into();
         // Execution time is significantly reduced
         // by only deploying the contracts once for all parametrizations
         let (shrine, abbot, mock_pragma, absorber, purger, yangs, gates) =
-            PurgerUtils::purger_deploy_with_searcher(
+            purger_utils::purger_deploy_with_searcher(
             searcher_start_yin
         );
 
@@ -2967,7 +2874,7 @@
             contract_address: shrine.contract_address
         };
 
-        let searcher = PurgerUtils::searcher();
+        let searcher = purger_utils::searcher();
 
         // Approve absorber for maximum yin 
         set_contract_address(searcher);
@@ -3002,16 +2909,16 @@
                                             let target_trove_yang_amts: Span<Wad> = array![
                                                 (*gates[0])
                                                     .convert_to_yang(
-                                                        PurgerUtils::TARGET_TROVE_ETH_DEPOSIT_AMT
+                                                        purger_utils::TARGET_TROVE_ETH_DEPOSIT_AMT
                                                     ),
                                                 (*gates[1])
                                                     .convert_to_yang(
-                                                        PurgerUtils::TARGET_TROVE_WBTC_DEPOSIT_AMT
+                                                        purger_utils::TARGET_TROVE_WBTC_DEPOSIT_AMT
                                                     ),
                                             ]
                                                 .span();
 
-                                            let trove_value: Wad = PurgerUtils::get_sum_of_value(
+                                            let trove_value: Wad = purger_utils::get_sum_of_value(
                                                 shrine, yangs, target_trove_yang_amts
                                             );
 
@@ -3026,12 +2933,13 @@
                                             // While it can be done, it is complicated to set up the absorber in such a 
                                             // way that the remaining yin is less than the minimum shares.
                                             if *absorb_type == AbsorbType::Partial
-                                                && trove_debt <= Absorber::MINIMUM_SHARES.into() {
+                                                && trove_debt <= absorber_contract::MINIMUM_SHARES
+                                                    .into() {
                                                 continue;
                                             }
                                             // Resetting the thresholds to reasonable values
                                             // to allow for creating troves at higher LTVs
-                                            PurgerUtils::set_thresholds(
+                                            purger_utils::set_thresholds(
                                                 shrine, yangs, (80 * RAY_PERCENT).into()
                                             );
 
@@ -3047,11 +2955,11 @@
 
                                                 set_block_timestamp(
                                                     get_block_timestamp()
-                                                        + Absorber::REQUEST_COOLDOWN
+                                                        + absorber_contract::REQUEST_COOLDOWN
                                                 );
 
                                                 // Update yang prices to save gas on fetching them in Shrine functions
-                                                set_contract_address(ShrineUtils::admin());
+                                                set_contract_address(shrine_utils::admin());
                                                 shrine.advance(*yangs[0], eth_price);
                                                 shrine.advance(*yangs[1], wbtc_price);
 
@@ -3060,7 +2968,7 @@
                                                 absorber.request();
                                                 set_block_timestamp(
                                                     get_block_timestamp()
-                                                        + Absorber::REQUEST_BASE_TIMELOCK
+                                                        + absorber_contract::REQUEST_BASE_TIMELOCK
                                                 );
 
                                                 let searcher_provided_yin: Wad = absorber
@@ -3078,7 +2986,7 @@
 
                                             // Creating the trove to be liquidated
                                             let target_trove: u64 =
-                                                PurgerUtils::funded_healthy_trove(
+                                                purger_utils::funded_healthy_trove(
                                                 abbot, yangs, gates, trove_debt
                                             );
 
@@ -3095,7 +3003,8 @@
                                                         .provide(
                                                             max(
                                                                 trove_debt,
-                                                                Absorber::MINIMUM_SHARES.into()
+                                                                absorber_contract::MINIMUM_SHARES
+                                                                    .into()
                                                             )
                                                         );
                                                 },
@@ -3108,7 +3017,8 @@
                                                             max(
                                                                 (trove_debt.val / 2).into()
                                                                     + 1_u128.into(),
-                                                                Absorber::MINIMUM_SHARES.into()
+                                                                absorber_contract::MINIMUM_SHARES
+                                                                    .into()
                                                             )
                                                         );
                                                 },
@@ -3117,7 +3027,7 @@
 
                                             // Setting the threshold to the desired value
                                             // the target trove is now absorbable
-                                            PurgerUtils::set_thresholds(shrine, yangs, *threshold);
+                                            purger_utils::set_thresholds(shrine, yangs, *threshold);
 
                                             let (
                                                 penalty, max_close_amt, expected_compensation_value
@@ -3144,17 +3054,18 @@
                                             let actual_wbtc_comp: AssetBalance = *compensation[1];
 
                                             let expected_compensation_pct: Ray = wadray::rdiv_ww(
-                                                Purger::COMPENSATION_CAP.into(), trove_value
+                                                purger_contract::COMPENSATION_CAP.into(),
+                                                trove_value
                                             );
 
                                             let expected_eth_comp: u128 = wadray::scale_u128_by_ray(
-                                                PurgerUtils::TARGET_TROVE_ETH_DEPOSIT_AMT,
+                                                purger_utils::TARGET_TROVE_ETH_DEPOSIT_AMT,
                                                 expected_compensation_pct
                                             );
 
                                             let expected_wbtc_comp: u128 =
                                                 wadray::scale_u128_by_ray(
-                                                PurgerUtils::TARGET_TROVE_WBTC_DEPOSIT_AMT,
+                                                purger_utils::TARGET_TROVE_WBTC_DEPOSIT_AMT,
                                                 expected_compensation_pct
                                             );
 
@@ -3173,7 +3084,7 @@
                                             );
 
                                             let actual_compensation_value: Wad =
-                                                PurgerUtils::get_sum_of_value(
+                                                purger_utils::get_sum_of_value(
                                                 shrine,
                                                 yangs,
                                                 array![
