--- conflicted
+++ resolved
@@ -264,62 +264,6 @@
         ]
             .span();
 
-<<<<<<< HEAD
-=======
-        // recovery mode
-        let mut expected_rm_max_close_amts: Span<Wad> = array![
-            1_u128.into(), // 1 wei (0% threshold)
-            132807337144000000000_u128.into(), // 132.807... (1% threshold)
-            734310354751000000000_u128.into(), // 734.310... (70% threshold, 49% rm threshold)
-            854503464203000000000_u128.into(), // 854.503... (80% threshold, 56% rm threshold)
-            default_trove_debt, // (90% threshold, 63% rm threshold)
-            default_trove_debt, // (96% threshold. 67.2% rm threshold)
-            default_trove_debt, // (97% threshold, 67.9% rm threshold)
-            default_trove_debt, // (99% threshold, 69.3% rm threshold)
-        ]
-            .span();
-
-        let mut expected_rm_penalty: Span<Ray> = array![
-            (12 * RAY_PERCENT + RAY_PERCENT / 2).into(), // 3% (0% threshold)
-            (12 * RAY_PERCENT + RAY_PERCENT / 2).into(), // 3% (1% threshold)
-            purger_contract::MAX_PENALTY.into(), // 3% (70% threshold, 49% rm threshold)
-            purger_contract::MAX_PENALTY.into(), // 3% (80% threshold, 56% rm threshold)
-            111111111111111111111111111_u128.into(), // 3% (90% threshold)
-            41666666666666666666666667_u128.into(), // 3% (96% threshold)
-            30927835051546391457587675_u128.into(), // 3% (97% threshold)
-            10101000000000000000000000_u128.into(), // 1.0101% (99% threshold)
-        ]
-            .span();
-
-        let mut expected_rm_thresholds: Span<Ray> = array![
-            RayZeroable::zero(),
-            // Expected threshold = 1% * 0.7 * (1% / 80%) = 0.00875%
-            // Capped at 1% / 2 = 0.5%
-            5000000000000000000000000_u128.into(),
-            // Expected threshold = 70% * 0.7 * (70% / 70%) = 49%
-            // which is greater than 70% / 2 = 35%
-            (49 * RAY_PERCENT).into(),
-            // Expected threshold = 80% * 0.7 * (80% / 80%) = 56%
-            // which is greater than 80% / 2 = 40%
-            (56 * RAY_PERCENT).into(),
-            // Expected threshold = 90% * 0.7 * (90% / 90%) = 63%
-            // which is greater than 90% / 2 = 45%
-            (63 * RAY_PERCENT).into(),
-            // Expected threshold = 96% * 0.7 * (96% / 96%) = 67.2%
-            // which is greater than 96% / 2 = 48%
-            (67 * RAY_PERCENT + (RAY_PERCENT / 5)).into(),
-            // Expected threshold = 97% * 0.7 * (97% / 97%) = 67.9%
-            // which is greater than 97% / 2 = 48.5%
-            (67 * RAY_PERCENT + (RAY_PERCENT / 10) * 9).into(),
-            // Expected threshold = 99% * 0.7 * (99% / 99%) = 69.3%
-            // which is greater than 99% / 2 = 49.5%
-            (69 * RAY_PERCENT + (RAY_PERCENT / 10) * 3).into(),
-        ]
-            .span();
-
-        let dummy_threshold: Ray = (80 * RAY_PERCENT).into();
-
->>>>>>> 6040bf01
         loop {
             match thresholds.pop_front() {
                 Option::Some(threshold) => {
@@ -358,19 +302,7 @@
 
                     purger_utils::set_thresholds(shrine, yangs, *threshold);
 
-<<<<<<< HEAD
                     let target_trove_health: Health = shrine.get_trove_health(target_trove);
-=======
-                                if (*is_recovery_mode) {
-                                    let expected_rm_threshold: Ray = *expected_rm_thresholds.pop_front().unwrap();
-                                    common::assert_equalish(
-                                        target_trove_updated_health.threshold,
-                                        expected_rm_threshold,
-                                        (RAY_PERCENT / 10).into(),
-                                        'wrong rm threshold'
-                                    );
-                                }
->>>>>>> 6040bf01
 
                     if target_threshold_above_cutoff {
                         purger_utils::lower_prices_to_raise_trove_ltv(
@@ -383,15 +315,9 @@
                         shrine, purger, target_trove, target_trove_updated_health.ltv
                     );
 
-<<<<<<< HEAD
                     let (penalty, max_close_amt) = purger
                         .preview_liquidate(target_trove)
                         .expect('Should be liquidatable');
-=======
-                                common::assert_equalish(
-                                    penalty, expected_penalty, (RAY_PERCENT / 1000).into(), 'wrong penalty'
-                                );
->>>>>>> 6040bf01
 
                     let expected_penalty = *expected_penalty.pop_front().unwrap();
                     common::assert_equalish(penalty, expected_penalty, (RAY_ONE / 10).into(), 'wrong penalty');
@@ -2154,17 +2080,10 @@
                                                         + (after_recipient_whale_trove_health.debt
                                                             - before_recipient_whale_trove_health.debt);
                                                     common::assert_equalish(
-<<<<<<< HEAD
                                                         expected_redistributed_amt,
                                                         actual_redistributed_amt,
-                                                        (WAD_ONE / 100).into(), // error margin
+                                                        (WAD_ONE / 10).into(), // error margin
                                                         'wrong redistributed debt'
-=======
-                                                        after_recipient_trove_health.debt,
-                                                        expected_recipient_trove_debt,
-                                                        (WAD_ONE / 10).into(), // error margin
-                                                        'wrong recipient trove debt'
->>>>>>> 6040bf01
                                                     );
 
                                                     let expected_redistributed_value: Wad = wadray::rmul_wr(
@@ -2180,17 +2099,10 @@
                                                         + after_recipient_whale_trove_health.value;
 
                                                     common::assert_equalish(
-<<<<<<< HEAD
                                                         after_recipient_troves_value,
                                                         expected_recipient_troves_value,
                                                         (WAD_ONE / 10).into(), // error margin
                                                         'wrong redistributed value'
-=======
-                                                        after_recipient_trove_health.value,
-                                                        expected_recipient_trove_value,
-                                                        (WAD_ONE / 10).into(), // error margin
-                                                        'wrong recipient trove value'
->>>>>>> 6040bf01
                                                     );
 
                                                     // Check remainder yang assets for redistributed trove is correct
@@ -2714,7 +2626,6 @@
                                                         'wrong recipient trove debt'
                                                     );
 
-<<<<<<< HEAD
                                                     let redistributed_value: Wad = target_trove_updated_start_health
                                                         .value
                                                         - expected_compensation_value;
@@ -2730,29 +2641,6 @@
                                                     );
 
                                                     // Check Purger events
-=======
-                                                                common::assert_equalish(
-                                                                    after_recipient_trove_health.debt,
-                                                                    expected_recipient_trove_debt,
-                                                                    (WAD_ONE / 10).into(), // error margin
-                                                                    'wrong recipient trove debt'
-                                                                );
-
-                                                                let redistributed_value: Wad =
-                                                                    target_trove_updated_start_health
-                                                                    .value
-                                                                    - expected_compensation_value;
-                                                                let expected_recipient_trove_value: Wad =
-                                                                    before_recipient_trove_health
-                                                                    .value
-                                                                    + redistributed_value;
-                                                                common::assert_equalish(
-                                                                    after_recipient_trove_health.value,
-                                                                    expected_recipient_trove_value,
-                                                                    (WAD_ONE / 10).into(), // error margin
-                                                                    'wrong recipient trove value'
-                                                                );
->>>>>>> 6040bf01
 
                                                     purger_spy.fetch_events();
 
@@ -2971,23 +2859,16 @@
                                                         'wrong debt after liquidation'
                                                     );
 
-<<<<<<< HEAD
                                                     // Perform this check only if close amount is less than 
                                                     // trove's debt. Close amount may be equal to trove's debt 
                                                     // after recovery mode is triggered. 
                                                     if max_close_amt != target_trove_updated_start_health.debt {
                                                         purger_utils::assert_ltv_at_safety_margin(
                                                             target_trove_updated_start_health.threshold,
-                                                            target_trove_after_health.ltv
+                                                            target_trove_after_health.ltv,
+                                                            Option::None
                                                         );
                                                     }
-=======
-                                                    purger_utils::assert_ltv_at_safety_margin(
-                                                        target_trove_updated_start_health.threshold,
-                                                        target_trove_after_health.ltv,
-                                                        Option::None,
-                                                    );
->>>>>>> 6040bf01
 
                                                     let (expected_freed_pct, expected_freed_amts) =
                                                         purger_utils::get_expected_liquidation_assets(
