mod test_purger {
    use cmp::{max, min};
    use debug::PrintTrait;
    use integer::BoundedU256;
    use opus::core::absorber::absorber as absorber_contract;
    use opus::core::purger::purger as purger_contract;
    use opus::core::roles::purger_roles;
    use opus::core::shrine::shrine as shrine_contract;
    use opus::interfaces::IAbbot::{IAbbotDispatcher, IAbbotDispatcherTrait};
    use opus::interfaces::IAbsorber::{IAbsorberDispatcher, IAbsorberDispatcherTrait};
    use opus::interfaces::IERC20::{IERC20Dispatcher, IERC20DispatcherTrait};
    use opus::interfaces::IGate::{IGateDispatcher, IGateDispatcherTrait};
    use opus::interfaces::IPurger::{IPurgerDispatcher, IPurgerDispatcherTrait};
    use opus::interfaces::ISentinel::{ISentinelDispatcher, ISentinelDispatcherTrait};
<<<<<<< HEAD
    use opus::utils::access_control::{IAccessControlDispatcher, IAccessControlDispatcherTrait};
    use opus::types::AssetBalance;
    use opus::utils::math::pow;
    use opus::utils::wadray;
    use opus::utils::wadray::{
        BoundedWad, Ray, RayZeroable, RAY_ONE, RAY_PERCENT, Wad, WadZeroable, WAD_ONE
    };

=======
    use opus::interfaces::IShrine::{IShrineDispatcher, IShrineDispatcherTrait};
>>>>>>> 2be46e8e
    use opus::tests::absorber::utils::absorber_utils;
    use opus::tests::common;
    use opus::tests::external::utils::pragma_utils;
    use opus::tests::flash_mint::utils::flash_mint_utils;
    use opus::tests::purger::flash_liquidator::{
        IFlashLiquidatorDispatcher, IFlashLiquidatorDispatcherTrait
    };
    use opus::tests::purger::utils::purger_utils;
    use opus::tests::shrine::utils::shrine_utils;
    use opus::types::AssetBalance;
    use opus::utils::access_control::{IAccessControlDispatcher, IAccessControlDispatcherTrait};
    use opus::utils::math::pow;
    use opus::utils::wadray::{BoundedWad, Ray, RayZeroable, RAY_ONE, RAY_PERCENT, Wad, WAD_ONE};
    use opus::utils::wadray;
    use starknet::testing::{set_block_timestamp, set_contract_address};
    use starknet::{ContractAddress, get_block_timestamp};

    //
    // Tests - Setup
    //

    #[test]
    #[available_gas(20000000000)]
    fn test_purger_setup() {
        let (_, _, _, _, purger, _, _) = purger_utils::purger_deploy();
        let purger_ac = IAccessControlDispatcher { contract_address: purger.contract_address };
        assert(
            purger_ac.get_roles(purger_utils::admin()) == purger_roles::default_admin_role(),
            'wrong role for admin'
        );

        let mut expected_events: Span<purger_contract::Event> = array![
            purger_contract::Event::PenaltyScalarUpdated(
                purger_contract::PenaltyScalarUpdated { new_scalar: RAY_ONE.into(), }
            ),
        ]
            .span();
        common::assert_events_emitted(purger.contract_address, expected_events, Option::None);
    }

    //
    // Tests - Setters
    //

    #[test]
    #[available_gas(20000000000)]
    fn test_set_penalty_scalar_pass() {
        let (shrine, abbot, mock_pragma, _, purger, yangs, gates) = purger_utils::purger_deploy();
        let yang_pair_ids = pragma_utils::yang_pair_ids();

        purger_utils::create_whale_trove(abbot, yangs, gates);

        let target_trove: u64 = purger_utils::funded_healthy_trove(
            abbot, yangs, gates, purger_utils::TARGET_TROVE_YIN.into()
        );

        // Set thresholds to 91% so we can check the scalar is applied to the penalty
        let threshold: Ray = (91 * RAY_PERCENT).into();
        purger_utils::set_thresholds(shrine, yangs, threshold);

        let (_, _, value, debt) = shrine.get_trove_info(target_trove);
        let target_ltv: Ray = threshold + RAY_PERCENT.into(); // 92%
        purger_utils::lower_prices_to_raise_trove_ltv(
            shrine, mock_pragma, yangs, yang_pair_ids, value, debt, target_ltv
        );

        // sanity check that LTV is at the target liquidation LTV
        let (_, ltv, _, _) = shrine.get_trove_info(target_trove);
        let error_margin: Ray = 2000000_u128.into();
        common::assert_equalish(ltv, target_ltv, error_margin, 'LTV sanity check');

        common::drop_all_events(purger.contract_address);

        let mut expected_events: Array<purger_contract::Event> = ArrayTrait::new();

        // Set scalar to 1
        set_contract_address(purger_utils::admin());
        let penalty_scalar: Ray = RAY_ONE.into();
        purger.set_penalty_scalar(penalty_scalar);

        assert(purger.get_penalty_scalar() == penalty_scalar, 'wrong penalty scalar #1');

        let (penalty, _, _) = purger.preview_absorb(target_trove);
        let expected_penalty: Ray = 41000000000000000000000000_u128.into(); // 4.1%
        let error_margin: Ray = (RAY_PERCENT / 100).into(); // 0.01%
        common::assert_equalish(penalty, expected_penalty, error_margin, 'wrong scalar penalty #1');

        expected_events
            .append(
                purger_contract::Event::PenaltyScalarUpdated(
                    purger_contract::PenaltyScalarUpdated { new_scalar: penalty_scalar, }
                )
            );

        // Set scalar to 0.97
        let penalty_scalar: Ray = purger_contract::MIN_PENALTY_SCALAR.into();
        purger.set_penalty_scalar(penalty_scalar);

        assert(purger.get_penalty_scalar() == penalty_scalar, 'wrong penalty scalar #2');

        let (penalty, _, _) = purger.preview_absorb(target_trove);
        let expected_penalty: Ray = 10700000000000000000000000_u128.into(); // 1.07%
        common::assert_equalish(penalty, expected_penalty, error_margin, 'wrong scalar penalty #2');

        expected_events
            .append(
                purger_contract::Event::PenaltyScalarUpdated(
                    purger_contract::PenaltyScalarUpdated { new_scalar: penalty_scalar, }
                )
            );

        // Set scalar to 1.06
        let penalty_scalar: Ray = purger_contract::MAX_PENALTY_SCALAR.into();
        purger.set_penalty_scalar(penalty_scalar);

        assert(purger.get_penalty_scalar() == penalty_scalar, 'wrong penalty scalar #3');

        let (penalty, _, _) = purger.preview_absorb(target_trove);
        let expected_penalty: Ray = 54300000000000000000000000_u128.into(); // 5.43%
        common::assert_equalish(penalty, expected_penalty, error_margin, 'wrong scalar penalty #3');

        expected_events
            .append(
                purger_contract::Event::PenaltyScalarUpdated(
                    purger_contract::PenaltyScalarUpdated { new_scalar: penalty_scalar, }
                )
            );

        common::assert_events_emitted(
            purger.contract_address, expected_events.span(), Option::None
        );
    }

    #[test]
    #[available_gas(20000000000)]
    fn test_penalty_scalar_lower_bound() {
        let (shrine, abbot, mock_pragma, _, purger, yangs, gates) = purger_utils::purger_deploy();

        purger_utils::create_whale_trove(abbot, yangs, gates);

        let yang_pair_ids = pragma_utils::yang_pair_ids();

        let target_trove: u64 = purger_utils::funded_healthy_trove(
            abbot, yangs, gates, purger_utils::TARGET_TROVE_YIN.into()
        );

        // Set thresholds to 90% so we can check the scalar is not applied to the penalty
        let threshold: Ray = (90 * RAY_PERCENT).into();
        purger_utils::set_thresholds(shrine, yangs, threshold);

        let (_, _, value, debt) = shrine.get_trove_info(target_trove);
        // 91%; Note that if a penalty scalar is applied, then the trove would be absorbable
        // at this LTV because the penalty would be the maximum possible penalty. On the other
        // hand, if a penalty scalar is not applied, then the maximum possible penalty will be
        // reached from 92.09% onwards, so the trove would not be absorbable at this LTV
        let target_ltv: Ray = 910000000000000000000000000_u128.into();
        purger_utils::lower_prices_to_raise_trove_ltv(
            shrine, mock_pragma, yangs, yang_pair_ids, value, debt, target_ltv
        );

        let (trove_threshold, ltv, _, _) = shrine.get_trove_info(target_trove);
        // sanity check that threshold is correct
        assert(trove_threshold == threshold, 'threshold sanity check');

        // sanity check that LTV is at the target liquidation LTV
        let error_margin: Ray = 100000000_u128.into();
        common::assert_equalish(ltv, target_ltv, error_margin, 'LTV sanity check');

        let (penalty, _, _) = purger.preview_absorb(target_trove);
        let expected_penalty: Ray = RayZeroable::zero();
        assert(penalty.is_zero(), 'should not be absorbable #1');

        // Set scalar to 1.06 and check the trove is still not absorbable.
        set_contract_address(purger_utils::admin());
        let penalty_scalar: Ray = purger_contract::MAX_PENALTY_SCALAR.into();
        purger.set_penalty_scalar(penalty_scalar);

        let (penalty, _, _) = purger.preview_absorb(target_trove);
        assert(penalty.is_zero(), 'should not be absorbable #2');
    }

    #[test]
    #[available_gas(20000000000)]
    #[should_panic(expected: ('PU: Invalid scalar', 'ENTRYPOINT_FAILED'))]
    fn test_set_penalty_scalar_too_low_fail() {
        let (_, _, _, _, purger, _, _) = purger_utils::purger_deploy();

        set_contract_address(purger_utils::admin());
        purger.set_penalty_scalar((purger_contract::MIN_PENALTY_SCALAR - 1).into());
    }

    #[test]
    #[available_gas(20000000000)]
    #[should_panic(expected: ('PU: Invalid scalar', 'ENTRYPOINT_FAILED'))]
    fn test_set_penalty_scalar_too_high_fail() {
        let (_, _, _, _, purger, _, _) = purger_utils::purger_deploy();

        set_contract_address(purger_utils::admin());
        purger.set_penalty_scalar((purger_contract::MAX_PENALTY_SCALAR + 1).into());
    }

    #[test]
    #[available_gas(20000000000)]
    #[should_panic(expected: ('Caller missing role', 'ENTRYPOINT_FAILED'))]
    fn test_set_penalty_scalar_unauthorized_fail() {
        let (_, _, _, _, purger, _, _) = purger_utils::purger_deploy();

        set_contract_address(common::badguy());
        purger.set_penalty_scalar(RAY_ONE.into());
    }

    //
    // Tests - Liquidate
    //

    // This test fixes the trove's debt to 1,000 in order to test the ground truth values of the
    // penalty and close amount when LTV is at threshold. The error margin is relaxed because
    // `lower_prices_to_raise_trove_ltv` may not put the trove in the exact LTV as the threshold.
    //
    // For low thresholds (arbitraily defined as 2% or less), the trove's debt is set based on the 
    // value instead. See inline comments for more details.
    #[test]
    #[available_gas(20000000000)]
    fn test_preview_liquidate_parametrized() {
        let yang_pair_ids = pragma_utils::yang_pair_ids();

        let mut thresholds: Span<Ray> = purger_utils::interesting_thresholds_for_liquidation();

        let default_trove_debt: Wad = (WAD_ONE * 1000).into();

        // non-recovery mode
        let mut expected_max_close_amts: Span<Wad> = array![
            1_u128.into(), // 1 wei (0% threshold)
            13904898408200000000_u128.into(), // 13.904... (1% threshold)
            284822000000000000000_u128.into(), // 284.822 (70% threshold)
            386997000000000000000_u128.into(), // 386.997 (80% threshold)
            603509000000000000000_u128.into(), // 603.509 (90% threshold)
            908381000000000000000_u128.into(), // 908.381 (96% threshold)
            992098000000000000000_u128.into(), // 992.098 (97% threshold)
            default_trove_debt, // (99% threshold)
        ]
            .span();

        let mut expected_penalty: Span<Ray> = array![
            (3 * RAY_PERCENT).into(), // 3% (0% threshold)
            (3 * RAY_PERCENT).into(), // 3% (1% threshold)
            (3 * RAY_PERCENT).into(), // 3% (70% threshold)
            (3 * RAY_PERCENT).into(), // 3% (80% threshold)
            (3 * RAY_PERCENT).into(), // 3% (90% threshold)
            (3 * RAY_PERCENT).into(), // 3% (96% threshold)
            (3 * RAY_PERCENT).into(), // 3% (97% threshold)
            10101000000000000000000000_u128.into(), // 1.0101% (99% threshold)
        ]
            .span();

        // recovery mode
        let mut expected_rm_max_close_amts: Span<Wad> = array![
            1_u128.into(), // 1 wei (0% threshold)
            132807337144000000000_u128.into(), // 132.807... (1% threshold)
            734310354751000000000_u128.into(), // 734.310... (70% threshold, 49% rm threshold)
            854503464203000000000_u128.into(), // 854.503... (80% threshold, 56% rm threshold)
            default_trove_debt, // (90% threshold, 63% rm threshold)
            default_trove_debt, // (96% threshold. 67.2% rm threshold)
            default_trove_debt, // (97% threshold, 67.9% rm threshold)
            default_trove_debt, // (99% threshold, 69.3% rm threshold)
        ]
            .span();

        let mut expected_rm_penalty: Span<Ray> = array![
            (3 * RAY_PERCENT).into(), // 3% (0% threshold)
            (3 * RAY_PERCENT).into(), // 3% (1% threshold)
            purger_contract::MAX_PENALTY.into(), // 3% (70% threshold, 49% rm threshold) 
            purger_contract::MAX_PENALTY.into(), // 3% (80% threshold, 56% rm threshold)
            purger_contract::MAX_PENALTY.into(), // 3% (90% threshold)
            purger_contract::MAX_PENALTY.into(), // 3% (96% threshold)
            purger_contract::MAX_PENALTY.into(), // 3% (97% threshold)
            10101000000000000000000000_u128.into(), // 1.0101% (99% threshold)
        ]
            .span();

        let mut expected_rm_thresholds: Span<Ray> = array![
            RayZeroable::zero(),
            // Expected threshold = 1% * 0.7 * (1% / 80%) = 0.00875%
            // Capped at 1% / 2 = 0.5%
            5000000000000000000000000_u128.into(),
            // Expected threshold = 70% * 0.7 * (70% / 70%) = 49%
            // which is greater than 70% / 2 = 35%
            (49 * RAY_PERCENT).into(),
            // Expected threshold = 80% * 0.7 * (80% / 80%) = 56%
            // which is greater than 80% / 2 = 40%
            (56 * RAY_PERCENT).into(),
            // Expected threshold = 90% * 0.7 * (90% / 90%) = 63%
            // which is greater than 90% / 2 = 45%
            (63 * RAY_PERCENT).into(),
            // Expected threshold = 96% * 0.7 * (96% / 96%) = 67.2%
            // which is greater than 96% / 2 = 48%
            (67 * RAY_PERCENT + (RAY_PERCENT / 5)).into(),
            // Expected threshold = 97% * 0.7 * (97% / 97%) = 67.9%
            // which is greater than 97% / 2 = 48.5%
            (67 * RAY_PERCENT + (RAY_PERCENT / 10) * 9).into(),
            // Expected threshold = 99% * 0.7 * (99% / 99%) = 69.3%
            // which is greater than 99% / 2 = 49.5%
            (69 * RAY_PERCENT + (RAY_PERCENT / 10) * 3).into(),
        ]
            .span();

        let dummy_threshold: Ray = (80 * RAY_PERCENT).into();

        loop {
            match thresholds.pop_front() {
                Option::Some(threshold) => {
                    let mut is_recovery_mode_fuzz: Span<bool> = array![false, true].span();
                    loop {
                        match is_recovery_mode_fuzz.pop_front() {
                            Option::Some(is_recovery_mode) => {
                                let (shrine, abbot, mock_pragma, absorber, purger, yangs, gates) =
                                    purger_utils::purger_deploy();

                                // For thresholds below the recovery mode threshold of 70%, we create
                                // an additional dummy trove that targets a LTV above 70% so that we can 
                                // bring the Shrine's LTV above the threshold.
                                if !(*is_recovery_mode) {
                                    purger_utils::create_whale_trove(abbot, yangs, gates);
                                }

<<<<<<< HEAD
                                // If the threshold is below 2%, we set the trove's debt such that
                                // we get the desired ltv for the trove from the get-go in order to
                                // avoid overflow issues in `lower_prices_to_raise_trove_ltv`.
                                //
                                // This is because `lower_prices_to_raise_trove_ltv` is designed for 
                                // raising the trove's LTV to the given *higher* LTV,
                                // not lowering it. 
                                //
                                // NOTE: This 2% cut off is completely arbitrary and meant only for excluding 
                                // the two test cases in `interesting_thresholds_for_liquidation`: 0% and 1%. 
                                // If more low thresholds were added that were above 2% but below the 
                                // starting LTV of the trove, then this cutoff would need to be adjusted. 
                                let mut dummy_trove: u64 = 0;
                                let trove_debt = if *threshold > (RAY_PERCENT * 2).into() {
                                    default_trove_debt
                                } else {
                                    let target_trove_yang_amts: Span<Wad> = array![
                                        purger_utils::TARGET_TROVE_ETH_DEPOSIT_AMT.into(),
                                        (purger_utils::TARGET_TROVE_WBTC_DEPOSIT_AMT
                                            * pow(10_u128, 10))
                                            .into()
                                    ]
                                        .span();
=======
                    // If the threshold is below 2%, we set the trove's debt such that
                    // we get the desired ltv for the trove from the get-go in order to
                    // avoid overflow issues in lower_prices_to_raise_trove_ltv.
                    //
                    // This is because lower_prices_to_raise_trove_ltv is designed for
                    // raising the trove's LTV to the given *higher* LTV,
                    // not lowering it.
                    //
                    // NOTE: This 2% cut off is completely arbitrary and meant only for excluding
                    // the two test cases in `interesting_thresholds_for_liquidation`: 0% and 1%.
                    // If more low thresholds were added that were above 2% but below the
                    // starting LTV of the trove, then this cutoff would need to be adjusted.
                    let trove_debt = if *threshold > (RAY_PERCENT * 2).into() {
                        default_trove_debt
                    } else {
                        let target_trove_yang_amts: Span<Wad> = array![
                            purger_utils::TARGET_TROVE_ETH_DEPOSIT_AMT.into(),
                            (purger_utils::TARGET_TROVE_WBTC_DEPOSIT_AMT * pow(10_u128, 10)).into()
                        ]
                            .span();
>>>>>>> 2be46e8e

                                    let trove_value: Wad = purger_utils::get_sum_of_value(
                                        shrine, yangs, target_trove_yang_amts
                                    );

                                    if (*is_recovery_mode) {
                                        // Create another trove to trigger recovery mode
                                        dummy_trove =
                                            purger_utils::funded_healthy_trove(
                                                abbot, yangs, gates, default_trove_debt
                                            );
                                    }

                                    wadray::rmul_wr(trove_value, *threshold) + 1_u128.into()
                                };

                                let target_trove: u64 = purger_utils::funded_healthy_trove(
                                    abbot, yangs, gates, trove_debt
                                );

                                purger_utils::set_thresholds(shrine, yangs, *threshold);

                                let (_, _, value, before_debt) = shrine
                                    .get_trove_info(target_trove);

                                if *threshold > (RAY_PERCENT * 2).into() {
                                    purger_utils::lower_prices_to_raise_trove_ltv(
                                        shrine,
                                        mock_pragma,
                                        yangs,
                                        yang_pair_ids,
                                        value,
                                        before_debt,
                                        *threshold
                                    );
                                } else {
                                    if (*is_recovery_mode) {
                                        let (_, _, dummy_value, dummy_debt) = shrine
                                            .get_trove_info(dummy_trove);

                                        purger_utils::lower_prices_to_raise_trove_ltv(
                                            shrine,
                                            mock_pragma,
                                            yangs,
                                            yang_pair_ids,
                                            dummy_value,
                                            dummy_debt,
                                            dummy_threshold
                                        );
                                    // Debug statement to get the target trove's value if target threshold is below
                                    // 2%, in order to calculate the max close amount.
                                    //
                                    // let (_, _, tmp, _) = shrine.get_trove_info(target_trove);
                                    // 'target trove value'.print();
                                    // tmp.print();
                                    }
                                }

                                let (adjusted_threshold, ltv, _, _) = shrine
                                    .get_trove_info(target_trove);
                                purger_utils::assert_trove_is_liquidatable(
                                    shrine, purger, target_trove, ltv
                                );

                                if (*is_recovery_mode) {
                                    let expected_rm_threshold: Ray = *expected_rm_thresholds
                                        .pop_front()
                                        .unwrap();
                                    common::assert_equalish(
                                        adjusted_threshold,
                                        expected_rm_threshold,
                                        (RAY_PERCENT / 100).into(),
                                        'wrong rm threshold'
                                    );
                                }

                                let (penalty, max_close_amt) = purger
                                    .preview_liquidate(target_trove);

                                let expected_penalty = if (*is_recovery_mode) {
                                    *expected_rm_penalty.pop_front().unwrap()
                                } else {
                                    *expected_penalty.pop_front().unwrap()
                                };

                                common::assert_equalish(
                                    penalty,
                                    expected_penalty,
                                    (RAY_ONE / 10).into(),
                                    'wrong penalty'
                                );

                                let expected_max_close_amt = if (*is_recovery_mode) {
                                    *expected_rm_max_close_amts.pop_front().unwrap()
                                } else {
                                    *expected_max_close_amts.pop_front().unwrap()
                                };

                                common::assert_equalish(
                                    max_close_amt,
                                    expected_max_close_amt,
                                    (WAD_ONE * 2).into(),
                                    'wrong max close amt'
                                );
                            },
                            Option::None => { break; },
                        };
                    };
                },
                Option::None => { break; },
            };
        };
    }

    #[test]
    #[available_gas(20000000000)]
    fn test_liquidate_pass() {
        let searcher_start_yin: Wad = purger_utils::SEARCHER_YIN.into();
        let (shrine, abbot, mock_pragma, _, purger, yangs, gates) =
            purger_utils::purger_deploy_with_searcher(
            searcher_start_yin
        );

        purger_utils::create_whale_trove(abbot, yangs, gates);

        let initial_trove_debt: Wad = purger_utils::TARGET_TROVE_YIN.into();
        let target_trove: u64 = purger_utils::funded_healthy_trove(
            abbot, yangs, gates, initial_trove_debt
        );
        let yang_pair_ids = pragma_utils::yang_pair_ids();

        // Accrue some interest
        common::advance_intervals(500);

        let before_total_debt: Wad = shrine.get_total_debt();
        let (threshold, _, value, debt) = shrine.get_trove_info(target_trove);
        let accrued_interest: Wad = debt - initial_trove_debt;
        // Sanity check that some interest has accrued
        assert(accrued_interest.is_non_zero(), 'no interest accrued');

        let target_ltv: Ray = (threshold.val + 1).into();
        purger_utils::lower_prices_to_raise_trove_ltv(
            shrine, mock_pragma, yangs, yang_pair_ids, value, debt, target_ltv
        );

        // Sanity check that LTV is at the target liquidation LTV
        let (_, ltv, before_value, before_debt) = shrine.get_trove_info(target_trove);
        purger_utils::assert_trove_is_liquidatable(shrine, purger, target_trove, ltv);

        let (penalty, max_close_amt) = purger.preview_liquidate(target_trove);
        let searcher: ContractAddress = purger_utils::searcher();

        let before_searcher_asset_bals: Span<Span<u128>> = common::get_token_balances(
            yangs, array![searcher].span()
        );

        set_contract_address(searcher);
        let freed_assets: Span<AssetBalance> = purger
            .liquidate(target_trove, BoundedWad::max(), searcher);

        // Assert that total debt includes accrued interest on liquidated trove
        let after_total_debt: Wad = shrine.get_total_debt();
        assert(
            after_total_debt == before_total_debt + accrued_interest - max_close_amt,
            'wrong total debt'
        );

        // Check that LTV is close to safety margin
        let (_, after_ltv, _, after_debt) = shrine.get_trove_info(target_trove);
        assert(after_debt == before_debt - max_close_amt, 'wrong debt after liquidation');

        purger_utils::assert_ltv_at_safety_margin(threshold, after_ltv);

        // Check searcher yin balance
        assert(
            shrine.get_yin(searcher) == searcher_start_yin - max_close_amt,
            'wrong searcher yin balance'
        );

        let (expected_freed_pct, expected_freed_amts) =
            purger_utils::get_expected_liquidation_assets(
            purger_utils::target_trove_yang_asset_amts(),
            before_value,
            max_close_amt,
            penalty,
            Option::None
        );
        let expected_freed_assets: Span<AssetBalance> = common::combine_assets_and_amts(
            yangs, expected_freed_amts
        );

        // Check that searcher has received collateral
        purger_utils::assert_received_assets(
            before_searcher_asset_bals,
            common::get_token_balances(yangs, array![searcher].span()),
            expected_freed_assets,
            10_u128, // error margin
            'wrong searcher asset balance',
        );

        common::assert_asset_balances_equalish(
            freed_assets, expected_freed_assets, 10_u128, // error margin
             'wrong freed asset amount'
        );

        let mut expected_events: Span<purger_contract::Event> = array![
            purger_contract::Event::Purged(
                purger_contract::Purged {
                    trove_id: target_trove,
                    purge_amt: max_close_amt,
                    percentage_freed: expected_freed_pct,
                    funder: searcher,
                    recipient: searcher,
                    freed_assets: freed_assets
                }
            ),
        ]
            .span();
        common::assert_events_emitted(purger.contract_address, expected_events, Option::None);

        shrine_utils::assert_shrine_invariants(shrine, yangs, abbot.get_troves_count());
    }

    #[test]
    #[available_gas(20000000000)]
    fn test_liquidate_with_flashmint_pass() {
        let (shrine, abbot, mock_pragma, _, purger, yangs, gates) =
            purger_utils::purger_deploy_with_searcher(
            purger_utils::SEARCHER_YIN.into()
        );

        purger_utils::create_whale_trove(abbot, yangs, gates);

        let yang_pair_ids = pragma_utils::yang_pair_ids();

        let target_trove: u64 = purger_utils::funded_healthy_trove(
            abbot, yangs, gates, purger_utils::TARGET_TROVE_YIN.into()
        );
        let flashmint = flash_mint_utils::flashmint_deploy(shrine.contract_address);
        let flash_liquidator = purger_utils::flash_liquidator_deploy(
            shrine.contract_address,
            abbot.contract_address,
            flashmint.contract_address,
            purger.contract_address
        );

        // Fund flash liquidator contract with some collateral to open a trove
        // but not draw any debt
        common::fund_user(
            flash_liquidator.contract_address, yangs, absorber_utils::provider_asset_amts()
        );

        // Accrue some interest
        common::advance_intervals(500);

        let (threshold, _, value, debt) = shrine.get_trove_info(target_trove);
        let target_ltv: Ray = (threshold.val + 1).into();
        purger_utils::lower_prices_to_raise_trove_ltv(
            shrine, mock_pragma, yangs, yang_pair_ids, value, debt, target_ltv
        );

        // Sanity check that LTV is at the target liquidation LTV
        let (_, ltv, before_value, before_debt) = shrine.get_trove_info(target_trove);
        purger_utils::assert_trove_is_liquidatable(shrine, purger, target_trove, ltv);
        let (_, max_close_amt) = purger.preview_liquidate(target_trove);

        let searcher: ContractAddress = purger_utils::searcher();
        set_contract_address(searcher);
        flash_liquidator.flash_liquidate(target_trove, yangs, gates);

        // Check that LTV is close to safety margin
        let (_, after_ltv, _, after_debt) = shrine.get_trove_info(target_trove);
        assert(after_debt == before_debt - max_close_amt, 'wrong debt after liquidation');

        purger_utils::assert_ltv_at_safety_margin(threshold, after_ltv);

        shrine_utils::assert_shrine_invariants(shrine, yangs, abbot.get_troves_count());
    }

    // This test parametrizes over thresholds (by setting all yangs thresholds to the given value)
    // and the LTV at liquidation, and checks for the following
    // 1. LTV has decreased
    // 2. trove's debt is reduced by the close amount
    // 3. If it is not a full liquidation, then the post-liquidation LTV is at the target safety margin
    #[test]
    #[available_gas(20000000000000)]
    fn test_liquidate_parametrized() {
        let yang_pair_ids = pragma_utils::yang_pair_ids();

        let mut thresholds: Span<Ray> = purger_utils::interesting_thresholds_for_liquidation();

        let num_thresholds: usize = thresholds.len();
        let mut safe_ltv_count: usize = 0;

        let low_ltv_cutoff: Ray = (2 * RAY_PERCENT).into();

        let dummy_threshold: Ray = (80 * RAY_PERCENT).into();

        loop {
            match thresholds.pop_front() {
                Option::Some(threshold) => {
                    let mut target_ltvs: Span<Ray> = array![
                        (*threshold.val + 1).into(), //just above threshold
                        *threshold + RAY_PERCENT.into(), // 1% above threshold
                        // halfway between threshold and 100%
                        *threshold + ((RAY_ONE.into() - *threshold).val / 2).into(),
                        (RAY_ONE - RAY_PERCENT).into(), // 99%
                        (RAY_ONE + RAY_PERCENT).into() // 101%
                    ]
                        .span();

                    // Assert that we hit the branch for safety margin check at least once per threshold
                    // If the threshold is zero we add to the `safe_ltv_count` and set this to true,
                    // thereby skipping this check for the given threshold, since a
                    // threshold of zero necessitates a full liquidation in all cases.
                    let mut safety_margin_achieved: bool = if (*threshold).is_non_zero() {
                        false
                    } else {
                        safe_ltv_count += 1;
                        true
                    };

                    // Inner loop iterating over LTVs at liquidation
                    loop {
                        match target_ltvs.pop_front() {
                            Option::Some(target_ltv) => {
                                let mut is_recovery_mode_fuzz: Span<bool> = array![false, true]
                                    .span();

                                loop {
                                    match is_recovery_mode_fuzz.pop_front() {
                                        Option::Some(is_recovery_mode) => {
                                            let searcher_start_yin: Wad = purger_utils::SEARCHER_YIN
                                                .into();
                                            let (
                                                shrine, abbot, mock_pragma, _, purger, yangs, gates
                                            ) =
                                                purger_utils::purger_deploy_with_searcher(
                                                searcher_start_yin
                                            );

<<<<<<< HEAD
                                            if !(*is_recovery_mode) {
                                                purger_utils::create_whale_trove(
                                                    abbot, yangs, gates
                                                );
                                            }
=======
                                // NOTE: This 2% cut off is completely arbitrary and meant only for excluding
                                // the two test cases in `interesting_thresholds_for_liquidation`: 0% and 1%.
                                // If more low thresholds were added that were above 2% but below the
                                // starting LTV of the trove, then this cutoff would need to be adjusted.
                                let target_ltv_above_cutoff = *target_ltv > low_ltv_cutoff;
                                let trove_debt: Wad = if target_ltv_above_cutoff {
                                    // If target_ltv is above 2%, then we can set the trove's debt
                                    // to `TARGET_TROVE_YIN` and adjust prices in order to reach
                                    // the target LTV
                                    purger_utils::TARGET_TROVE_YIN.into()
                                } else {
                                    // Otherwise, we set the debt for the trove such that we get
                                    // the desired ltv for the trove from the get-go in order
                                    // to avoid overflow issues in lower_prices_to_raise_trove_ltv
                                    //
                                    // This is because lower_prices_to_raise_trove_ltv is designed for
                                    // raising the trove's LTV to the given *higher* LTV,
                                    // not lowering it.
                                    let target_trove_yang_amts: Span<Wad> = array![
                                        purger_utils::TARGET_TROVE_ETH_DEPOSIT_AMT.into(),
                                        (purger_utils::TARGET_TROVE_WBTC_DEPOSIT_AMT
                                            * pow(10_u128, 10))
                                            .into()
                                    ]
                                        .span();
>>>>>>> 2be46e8e

                                            // NOTE: This 2% cut off is completely arbitrary and meant only for excluding 
                                            // the two test cases in `interesting_thresholds_for_liquidation`: 0% and 1%. 
                                            // If more low thresholds were added that were above 2% but below the 
                                            // starting LTV of the trove, then this cutoff would need to be adjusted. 
                                            let mut dummy_trove: u64 = 0;
                                            let target_ltv_above_cutoff =
                                                *target_ltv > low_ltv_cutoff;
                                            let trove_debt: Wad = if target_ltv_above_cutoff {
                                                // If target_ltv is above 2%, then we can set the trove's debt
                                                // to `TARGET_TROVE_YIN` and adjust prices in order to reach 
                                                // the target LTV
                                                purger_utils::TARGET_TROVE_YIN.into()
                                            } else {
                                                // Otherwise, we set the debt for the trove such that we get 
                                                // the desired ltv for the trove from the get-go in order
                                                // to avoid overflow issues in lower_prices_to_raise_trove_ltv
                                                //
                                                // This is because lower_prices_to_raise_trove_ltv is designed for 
                                                // raising the trove's LTV to the given *higher* LTV,
                                                // not lowering it. 
                                                let target_trove_yang_amts: Span<Wad> = array![
                                                    purger_utils::TARGET_TROVE_ETH_DEPOSIT_AMT
                                                        .into(),
                                                    (purger_utils::TARGET_TROVE_WBTC_DEPOSIT_AMT
                                                        * pow(10_u128, 10))
                                                        .into()
                                                ]
                                                    .span();

                                                let trove_value: Wad =
                                                    purger_utils::get_sum_of_value(
                                                    shrine, yangs, target_trove_yang_amts
                                                );

                                                if (*is_recovery_mode) {
                                                    // Create another trove to trigger recovery mode
                                                    dummy_trove =
                                                        purger_utils::funded_healthy_trove(
                                                            abbot,
                                                            yangs,
                                                            gates,
                                                            purger_utils::TARGET_TROVE_YIN.into()
                                                        );
                                                }

                                                wadray::rmul_wr(trove_value, *target_ltv)
                                                    + 1_u128.into()
                                            };

                                            let target_trove: u64 =
                                                purger_utils::funded_healthy_trove(
                                                abbot, yangs, gates, trove_debt
                                            );

                                            // Set thresholds to provided value
                                            purger_utils::set_thresholds(shrine, yangs, *threshold);

<<<<<<< HEAD
                                            // Accrue some interest
                                            common::advance_intervals(500);
=======
                                    // If the prices have been adjusted, we need to
                                    // get the new value of the trove in order for
                                    // following calculations to be correct
                                    let (_, _, before_value_temp, _) = shrine
                                        .get_trove_info(target_trove);
>>>>>>> 2be46e8e

                                            let (_, _, before_value, before_debt) = shrine
                                                .get_trove_info(target_trove);

                                            if target_ltv_above_cutoff {
                                                purger_utils::lower_prices_to_raise_trove_ltv(
                                                    shrine,
                                                    mock_pragma,
                                                    yangs,
                                                    yang_pair_ids,
                                                    before_value,
                                                    before_debt,
                                                    *target_ltv
                                                );
                                            } else {
                                                if (*is_recovery_mode) {
                                                    let (_, _, dummy_value, dummy_debt) = shrine
                                                        .get_trove_info(dummy_trove);

                                                    purger_utils::lower_prices_to_raise_trove_ltv(
                                                        shrine,
                                                        mock_pragma,
                                                        yangs,
                                                        yang_pair_ids,
                                                        dummy_value,
                                                        dummy_debt,
                                                        dummy_threshold
                                                    );
                                                }
                                            }

                                            // Get the updated values after adjusting prices
                                            // The threshold may have changed if in recovery mode 
                                            let (adjusted_threshold, _, before_value, before_debt) =
                                                shrine
                                                .get_trove_info(target_trove);

                                            let (penalty, max_close_amt) = purger
                                                .preview_liquidate(target_trove);

                                            let searcher: ContractAddress =
                                                purger_utils::searcher();
                                            set_contract_address(searcher);
                                            let freed_assets: Span<AssetBalance> = purger
                                                .liquidate(
                                                    target_trove, BoundedWad::max(), searcher
                                                );

                                            // Check that LTV is close to safety margin
                                            let (_, after_ltv, _, after_debt) = shrine
                                                .get_trove_info(target_trove);

                                            let is_fully_liquidated: bool =
                                                before_debt == max_close_amt;
                                            if !is_fully_liquidated {
                                                purger_utils::assert_ltv_at_safety_margin(
                                                    adjusted_threshold, after_ltv
                                                );

                                                assert(
                                                    after_debt == before_debt - max_close_amt,
                                                    'wrong debt after liquidation'
                                                );

                                                if !safety_margin_achieved {
                                                    safe_ltv_count += 1;
                                                    safety_margin_achieved = true;
                                                }
                                            } else {
                                                assert(after_debt.is_zero(), 'should be 0 debt');
                                            }

                                            let (expected_freed_pct, _) =
                                                purger_utils::get_expected_liquidation_assets(
                                                purger_utils::target_trove_yang_asset_amts(),
                                                before_value,
                                                max_close_amt,
                                                penalty,
                                                Option::None,
                                            );

                                            let mut expected_events: Span<purger_contract::Event> =
                                                array![
                                                purger_contract::Event::Purged(
                                                    purger_contract::Purged {
                                                        trove_id: target_trove,
                                                        purge_amt: max_close_amt,
                                                        percentage_freed: expected_freed_pct,
                                                        funder: searcher,
                                                        recipient: searcher,
                                                        freed_assets: freed_assets
                                                    }
                                                ),
                                            ]
                                                .span();

                                            common::assert_events_emitted(
                                                purger.contract_address,
                                                expected_events,
                                                Option::None
                                            );

                                            shrine_utils::assert_shrine_invariants(
                                                shrine, yangs, abbot.get_troves_count()
                                            );
                                        },
                                        Option::None => { break; },
                                    };
                                };
                            },
                            Option::None => { break; },
                        };
                    };
                },
                Option::None => { break; },
            };
        };

        // We should hit the branch to check the post-liquidation LTV is at the expected safety margin
        // at least once per threshold, based on the target LTV that is just above the threshold.
        // This assertion provides this assurance.
        // Offset 1 for the 99% threshold where close amount is always equal to trove's debt
        assert(safe_ltv_count == num_thresholds - 1, 'at least one per threshold');
    }

    #[test]
    #[available_gas(20000000000)]
    #[should_panic(expected: ('PU: Not liquidatable', 'ENTRYPOINT_FAILED'))]
    fn test_liquidate_trove_healthy_fail() {
        let (shrine, abbot, _, _, purger, yangs, gates) = purger_utils::purger_deploy_with_searcher(
            purger_utils::SEARCHER_YIN.into()
        );
        let healthy_trove: u64 = purger_utils::funded_healthy_trove(
            abbot, yangs, gates, purger_utils::TARGET_TROVE_YIN.into()
        );

        purger_utils::assert_trove_is_healthy(shrine, purger, healthy_trove);

        let searcher: ContractAddress = purger_utils::searcher();
        set_contract_address(searcher);
        purger.liquidate(healthy_trove, BoundedWad::max(), searcher);
    }

    #[test]
    #[available_gas(20000000000)]
    #[should_panic(expected: ('PU: Not liquidatable', 'ENTRYPOINT_FAILED'))]
    fn test_liquidate_trove_healthy_high_threshold_fail() {
        let (shrine, abbot, _, _, purger, yangs, gates) = purger_utils::purger_deploy_with_searcher(
            purger_utils::SEARCHER_YIN.into()
        );
        let healthy_trove: u64 = purger_utils::funded_healthy_trove(
            abbot, yangs, gates, purger_utils::TARGET_TROVE_YIN.into()
        );

        let threshold: Ray = (95 * RAY_PERCENT).into();
        purger_utils::set_thresholds(shrine, yangs, threshold);
        let max_forge_amt: Wad = shrine.get_max_forge(healthy_trove);

        let healthy_trove_owner: ContractAddress = purger_utils::target_trove_owner();
        set_contract_address(healthy_trove_owner);
        abbot.forge(healthy_trove, max_forge_amt, 0_u128.into());

        // Sanity check that LTV is above absorption threshold and safe
        let (_, ltv, _, _) = shrine.get_trove_info(healthy_trove);
        assert(ltv > purger_contract::ABSORPTION_THRESHOLD.into(), 'too low');
        purger_utils::assert_trove_is_healthy(shrine, purger, healthy_trove);

        let searcher: ContractAddress = purger_utils::searcher();
        set_contract_address(searcher);
        purger.liquidate(healthy_trove, BoundedWad::max(), searcher);
    }

    #[test]
    #[available_gas(20000000000)]
    #[should_panic(
        expected: ('SH: Insufficient yin balance', 'ENTRYPOINT_FAILED', 'ENTRYPOINT_FAILED')
    )]
    fn test_liquidate_insufficient_yin_fail() {
        let target_trove_yin: Wad = purger_utils::TARGET_TROVE_YIN.into();
        let searcher_yin: Wad = (target_trove_yin.val / 10).into();

        let (shrine, abbot, mock_pragma, _, purger, yangs, gates) =
            purger_utils::purger_deploy_with_searcher(
            searcher_yin
        );
        let yang_pair_ids = pragma_utils::yang_pair_ids();
        let target_trove: u64 = purger_utils::funded_healthy_trove(
            abbot, yangs, gates, target_trove_yin
        );

        let (threshold, _, value, debt) = shrine.get_trove_info(target_trove);

        let target_ltv: Ray = (threshold.val + 1).into();
        purger_utils::lower_prices_to_raise_trove_ltv(
            shrine, mock_pragma, yangs, yang_pair_ids, value, debt, target_ltv
        );

        // Sanity check that LTV is at the target liquidation LTV
        let (_, ltv, _, _) = shrine.get_trove_info(target_trove);
        purger_utils::assert_trove_is_liquidatable(shrine, purger, target_trove, ltv);

        let searcher: ContractAddress = purger_utils::searcher();
        set_contract_address(searcher);
        purger.liquidate(target_trove, BoundedWad::max(), searcher);
    }

    //
    // Tests - Absorb
    //

    // This test fixes the trove's debt to 1,000 in order to test the ground truth values of the
    // penalty and close amount when LTV is at threshold. The error margin is relaxed because the
    // `lower_prices_to_raise_trove_ltv` may not put the trove in the exact LTV as the threshold.
    #[test]
    #[available_gas(20000000000000000)]
    fn test_preview_absorb_below_trove_debt_parametrized() {
        let yang_pair_ids = pragma_utils::yang_pair_ids();

        let mut interesting_thresholds =
            purger_utils::interesting_thresholds_for_absorption_below_trove_debt();
        let mut target_ltvs: Span<Span<Ray>> =
            purger_utils::ltvs_for_interesting_thresholds_for_absorption_below_trove_debt();

        let trove_debt: Wad = (WAD_ONE * 1000).into();
        let expected_penalty: Ray = purger_contract::MAX_PENALTY.into();

        let mut expected_max_close_amts: Span<Wad> = array![
            593187000000000000000_u128.into(), // 593.187 (65% threshold, 71.18% LTV)
            696105000000000000000_u128.into(), // 696.105 (70% threshold, 76.65% LTV)
            842762000000000000000_u128.into(), // 842.762 (75% threshold, 82.13% LTV)
            999945000000000000000_u128.into(), // 999.945 (78.74% threshold, 86.2203% LTV)
        ]
            .span();

        loop {
            match interesting_thresholds.pop_front() {
                Option::Some(threshold) => {
                    let mut target_ltv_arr = *target_ltvs.pop_front().unwrap();
                    let target_ltv = *target_ltv_arr.pop_front().unwrap();

                    let (shrine, abbot, mock_pragma, absorber, purger, yangs, gates) =
                        purger_utils::purger_deploy();

                    let target_trove: u64 = purger_utils::funded_healthy_trove(
                        abbot, yangs, gates, trove_debt
                    );

                    let whale_trove: u64 = purger_utils::create_whale_trove(abbot, yangs, gates);

                    purger_utils::funded_absorber(
                        shrine, abbot, absorber, yangs, gates, (trove_debt.val * 2).into()
                    );
                    purger_utils::set_thresholds(shrine, yangs, *threshold);

                    let (_, _, start_value, before_debt) = shrine.get_trove_info(target_trove);

                    // Make the target trove absorbable
                    purger_utils::lower_prices_to_raise_trove_ltv(
                        shrine,
                        mock_pragma,
                        yangs,
                        yang_pair_ids,
                        start_value,
                        before_debt,
                        target_ltv
                    );

                    let (_, ltv, _, _) = shrine.get_trove_info(target_trove);

                    purger_utils::assert_trove_is_absorbable(shrine, purger, target_trove, ltv);

                    let (penalty, max_close_amt, _) = purger.preview_absorb(target_trove);

                    common::assert_equalish(
                        penalty,
                        expected_penalty,
                        (RAY_PERCENT / 10).into(), // 0.1%
                        'wrong penalty'
                    );

                    let expected_max_close_amt = *expected_max_close_amts.pop_front().unwrap();
                    common::assert_equalish(
                        max_close_amt,
                        expected_max_close_amt,
                        (WAD_ONE / 10).into(),
                        'wrong max close amt'
                    );
                },
                Option::None => { break; },
            };
        };
    }

    #[test]
    #[available_gas(20000000000)]
    fn test_full_absorb_pass() {
        let (shrine, abbot, mock_pragma, absorber, purger, yangs, gates) =
            purger_utils::purger_deploy_with_searcher(
            purger_utils::SEARCHER_YIN.into()
        );
        let initial_trove_debt: Wad = purger_utils::TARGET_TROVE_YIN.into();
        let target_trove: u64 = purger_utils::funded_healthy_trove(
            abbot, yangs, gates, initial_trove_debt
        );
        let yang_pair_ids = pragma_utils::yang_pair_ids();

        // Accrue some interest
        common::advance_intervals(500);

        let (threshold, _, start_value, before_debt) = shrine.get_trove_info(target_trove);
        let accrued_interest: Wad = before_debt - initial_trove_debt;
        // Sanity check that some interest has accrued
        assert(accrued_interest.is_non_zero(), 'no interest accrued');

        // Fund the absorber with twice the target trove's debt
        let absorber_start_yin: Wad = (before_debt.val * 2).into();
        purger_utils::funded_absorber(shrine, abbot, absorber, yangs, gates, absorber_start_yin);

        // sanity check
        assert(shrine.get_yin(absorber.contract_address) > before_debt, 'not full absorption');

        let before_total_debt: Wad = shrine.get_total_debt();

        // Make the target trove absorbable
        let target_ltv: Ray = (purger_contract::ABSORPTION_THRESHOLD + 1).into();
        purger_utils::lower_prices_to_raise_trove_ltv(
            shrine, mock_pragma, yangs, yang_pair_ids, start_value, before_debt, target_ltv
        );
        let (_, ltv, before_value, _) = shrine.get_trove_info(target_trove);
        purger_utils::assert_trove_is_absorbable(shrine, purger, target_trove, ltv);

        let (penalty, max_close_amt, expected_compensation_value) = purger
            .preview_absorb(target_trove);
        let caller: ContractAddress = purger_utils::random_user();

        let before_caller_asset_bals: Span<Span<u128>> = common::get_token_balances(
            yangs, array![caller].span()
        );
        let before_absorber_asset_bals: Span<Span<u128>> = common::get_token_balances(
            yangs, array![absorber.contract_address].span()
        );

        common::drop_all_events(purger.contract_address);

        set_contract_address(caller);
        let compensation: Span<AssetBalance> = purger.absorb(target_trove);

        // Assert that total debt includes accrued interest on liquidated trove
        let after_total_debt: Wad = shrine.get_total_debt();
        assert(
            after_total_debt == before_total_debt + accrued_interest - max_close_amt,
            'wrong total debt'
        );

        // Check absorption occured
        assert(absorber.get_absorptions_count() == 1, 'wrong absorptions count');

        // Check trove debt and LTV
        let (_, after_ltv, _, after_debt) = shrine.get_trove_info(target_trove);
        assert(after_debt == before_debt - max_close_amt, 'wrong debt after liquidation');

        let is_fully_absorbed: bool = after_debt.is_zero();
        if !is_fully_absorbed {
            purger_utils::assert_ltv_at_safety_margin(threshold, after_ltv);
        }

        // Check that caller has received compensation
        let target_trove_yang_asset_amts: Span<u128> = purger_utils::target_trove_yang_asset_amts();
        let expected_compensation_amts: Span<u128> = purger_utils::get_expected_compensation_assets(
            target_trove_yang_asset_amts, before_value, expected_compensation_value
        );
        let expected_compensation: Span<AssetBalance> = common::combine_assets_and_amts(
            yangs, expected_compensation_amts
        );
        purger_utils::assert_received_assets(
            before_caller_asset_bals,
            common::get_token_balances(yangs, array![caller].span()),
            expected_compensation,
            10_u128, // error margin
            'wrong caller asset balance',
        );

        common::assert_asset_balances_equalish(
            compensation, expected_compensation, 10_u128, // error margin
             'wrong freed asset amount'
        );

        // Check absorber yin balance
        assert(
            shrine.get_yin(absorber.contract_address) == absorber_start_yin - max_close_amt,
            'wrong absorber yin balance'
        );

        // Check that absorber has received collateral
        let (_, expected_freed_asset_amts) = purger_utils::get_expected_liquidation_assets(
            target_trove_yang_asset_amts,
            before_value,
            max_close_amt,
            penalty,
            Option::Some(expected_compensation_value)
        );

        let expected_freed_assets: Span<AssetBalance> = common::combine_assets_and_amts(
            yangs, expected_freed_asset_amts,
        );
        purger_utils::assert_received_assets(
            before_absorber_asset_bals,
            common::get_token_balances(yangs, array![absorber.contract_address].span()),
            expected_freed_assets,
            10_u128, // error margin
            'wrong absorber asset balance',
        );

        let purged_event: purger_contract::Purged = common::pop_event_with_indexed_keys(
            purger.contract_address
        )
            .unwrap();
        common::assert_asset_balances_equalish(
            purged_event.freed_assets,
            expected_freed_assets,
            10_u128,
            'wrong freed assets for event'
        );
        assert(purged_event.trove_id == target_trove, 'wrong Purged trove ID');
        assert(purged_event.purge_amt == max_close_amt, 'wrong Purged amt');
        assert(purged_event.percentage_freed == RAY_ONE.into(), 'wrong Purged freed pct');
        assert(purged_event.funder == absorber.contract_address, 'wrong Purged funder');
        assert(purged_event.recipient == absorber.contract_address, 'wrong Purged recipient');

        let compensate_event: purger_contract::Compensate = common::pop_event_with_indexed_keys(
            purger.contract_address
        )
            .unwrap();
        assert(
            compensate_event == purger_contract::Compensate { recipient: caller, compensation },
            'wrong Compensate event'
        );

        shrine_utils::assert_shrine_invariants(shrine, yangs, abbot.get_troves_count());
    }

    #[test]
    #[available_gas(20000000000)]
    fn test_partial_absorb_with_redistribution_entire_trove_debt_parametrized() {
        let mut target_trove_yang_asset_amts_cases =
            purger_utils::interesting_yang_amts_for_redistributed_trove();
        let yang_pair_ids = pragma_utils::yang_pair_ids();
        loop {
            match target_trove_yang_asset_amts_cases.pop_front() {
                Option::Some(target_trove_yang_asset_amts) => {
                    let mut recipient_trove_yang_asset_amts_cases =
                        purger_utils::interesting_yang_amts_for_recipient_trove();
                    loop {
                        match recipient_trove_yang_asset_amts_cases.pop_front() {
                            Option::Some(yang_asset_amts) => {
                                let initial_trove_debt: Wad = purger_utils::TARGET_TROVE_YIN.into();
                                let mut absorber_yin_cases: Span<Wad> =
                                    purger_utils::generate_operational_absorber_yin_cases(
                                    initial_trove_debt
                                );

                                match absorber_yin_cases.pop_front() {
                                    Option::Some(absorber_start_yin) => {
                                        let (
                                            shrine,
                                            abbot,
                                            mock_pragma,
                                            absorber,
                                            purger,
                                            yangs,
                                            gates
                                        ) =
                                            purger_utils::purger_deploy();
                                        let initial_trove_debt: Wad = purger_utils::TARGET_TROVE_YIN
                                            .into();
                                        let target_trove_owner: ContractAddress =
                                            purger_utils::target_trove_owner();
                                        common::fund_user(
                                            target_trove_owner, yangs, *target_trove_yang_asset_amts
                                        );
                                        let target_trove: u64 = common::open_trove_helper(
                                            abbot,
                                            target_trove_owner,
                                            yangs,
                                            *target_trove_yang_asset_amts,
                                            gates,
                                            initial_trove_debt
                                        );

                                        // Skip interest accrual to facilitate parametrization of
                                        // absorber's yin balance based on target trove's debt
                                        //common::advance_intervals(500);

                                        let (_, _, start_value, before_debt) = shrine
                                            .get_trove_info(target_trove);

                                        let recipient_trove_owner: ContractAddress =
                                            absorber_utils::provider_1();
                                        let recipient_trove: u64 =
                                            absorber_utils::provide_to_absorber(
                                            shrine,
                                            abbot,
                                            absorber,
                                            recipient_trove_owner,
                                            yangs,
                                            *yang_asset_amts,
                                            gates,
                                            *absorber_start_yin,
                                        );
                                        let before_total_debt: Wad = shrine.get_total_debt();

                                        // Make the target trove absorbable
                                        let target_ltv: Ray = (purger_contract::ABSORPTION_THRESHOLD
                                            + 1)
                                            .into();
                                        purger_utils::lower_prices_to_raise_trove_ltv(
                                            shrine,
                                            mock_pragma,
                                            yangs,
                                            yang_pair_ids,
                                            start_value,
                                            before_debt,
                                            target_ltv
                                        );

                                        let (_, ltv, before_value, _) = shrine
                                            .get_trove_info(target_trove);
                                        let (_, _, recipient_trove_value, recipient_trove_debt) =
                                            shrine
                                            .get_trove_info(recipient_trove);

                                        purger_utils::assert_trove_is_absorbable(
                                            shrine, purger, target_trove, ltv
                                        );

                                        let (penalty, max_close_amt, expected_compensation_value) =
                                            purger
                                            .preview_absorb(target_trove);
                                        let close_amt: Wad = *absorber_start_yin;

                                        // Sanity check
                                        assert(
                                            shrine
                                                .get_yin(absorber.contract_address) < max_close_amt,
                                            'not less than close amount'
                                        );

                                        let caller: ContractAddress = purger_utils::random_user();

                                        let before_caller_asset_bals: Span<Span<u128>> =
                                            common::get_token_balances(
                                            yangs, array![caller].span()
                                        );
                                        let before_absorber_asset_bals: Span<Span<u128>> =
                                            common::get_token_balances(
                                            yangs, array![absorber.contract_address].span()
                                        );

                                        common::drop_all_events(purger.contract_address);
                                        common::drop_all_events(shrine.contract_address);

                                        set_contract_address(caller);
                                        let compensation: Span<AssetBalance> = purger
                                            .absorb(target_trove);

                                        let after_total_debt: Wad = shrine.get_total_debt();
                                        assert(
                                            after_total_debt == before_total_debt - close_amt,
                                            'wrong total debt'
                                        );

                                        // Check absorption occured
                                        assert(
                                            absorber.get_absorptions_count() == 1,
                                            'wrong absorptions count'
                                        );

                                        // Check trove debt, value and LTV
                                        let (_, _, after_value, after_debt) = shrine
                                            .get_trove_info(target_trove);
                                        assert(
                                            after_debt.is_zero(), 'wrong debt after liquidation'
                                        );
                                        assert(
                                            after_value.is_zero(), 'wrong value after liquidation'
                                        );

                                        // Check that caller has received compensation
                                        let expected_compensation_amts: Span<u128> =
                                            purger_utils::get_expected_compensation_assets(
                                            *target_trove_yang_asset_amts,
                                            before_value,
                                            expected_compensation_value
                                        );
                                        let expected_compensation: Span<AssetBalance> =
                                            common::combine_assets_and_amts(
                                            yangs, expected_compensation_amts
                                        );
                                        purger_utils::assert_received_assets(
                                            before_caller_asset_bals,
                                            common::get_token_balances(
                                                yangs, array![caller].span()
                                            ),
                                            expected_compensation,
                                            10_u128, // error margin
                                            'wrong caller asset balance',
                                        );

                                        common::assert_asset_balances_equalish(
                                            compensation,
                                            expected_compensation,
                                            10_u128, // error margin
                                            'wrong freed asset amount'
                                        );

                                        // Check absorber yin balance is wiped out
                                        assert(
                                            shrine.get_yin(absorber.contract_address).is_zero(),
                                            'wrong absorber yin balance'
                                        );

                                        // Check that absorber has received proportionate share of collateral
                                        let (expected_freed_pct, expected_freed_asset_amts) =
                                            purger_utils::get_expected_liquidation_assets(
                                            *target_trove_yang_asset_amts,
                                            before_value,
                                            close_amt,
                                            penalty,
                                            Option::Some(expected_compensation_value),
                                        );

                                        let expected_freed_assets: Span<AssetBalance> =
                                            common::combine_assets_and_amts(
                                            yangs, expected_freed_asset_amts
                                        );
                                        purger_utils::assert_received_assets(
                                            before_absorber_asset_bals,
                                            common::get_token_balances(
                                                yangs, array![absorber.contract_address].span()
                                            ),
                                            expected_freed_assets,
                                            100_u128, // error margin
                                            'wrong absorber asset balance',
                                        );

                                        // Check redistribution occured
                                        assert(
                                            shrine.get_redistributions_count() == 1,
                                            'wrong redistributions count'
                                        );

                                        // Check recipient trove's value and debt
                                        let (
                                            _,
                                            _,
                                            after_recipient_trove_value,
                                            after_recipient_trove_debt
                                        ) =
                                            shrine
                                            .get_trove_info(recipient_trove);
                                        let redistributed_amt: Wad = max_close_amt - close_amt;
                                        let expected_recipient_trove_debt: Wad =
                                            recipient_trove_debt
                                            + redistributed_amt;

                                        common::assert_equalish(
                                            after_recipient_trove_debt,
                                            expected_recipient_trove_debt,
                                            (WAD_ONE / 100).into(), // error margin
                                            'wrong recipient trove debt'
                                        );

                                        let redistributed_value: Wad = before_value
                                            - wadray::rmul_wr(close_amt, RAY_ONE.into() + penalty)
                                            - expected_compensation_value;
                                        let expected_recipient_trove_value: Wad =
                                            recipient_trove_value
                                            + redistributed_value;

                                        common::assert_equalish(
                                            after_recipient_trove_value,
                                            expected_recipient_trove_value,
                                            (WAD_ONE / 100).into(), // error margin
                                            'wrong recipient trove value'
                                        );

                                        // Check Purger events

                                        let purged_event: purger_contract::Purged =
                                            common::pop_event_with_indexed_keys(
                                            purger.contract_address
                                        )
                                            .unwrap();
                                        common::assert_asset_balances_equalish(
                                            purged_event.freed_assets,
                                            expected_freed_assets,
                                            1_u128,
                                            'wrong freed assets for event'
                                        );
                                        assert(
                                            purged_event.trove_id == target_trove,
                                            'wrong Purged trove ID'
                                        );
                                        assert(
                                            purged_event.purge_amt == close_amt, 'wrong Purged amt'
                                        );
                                        assert(
                                            purged_event.percentage_freed == expected_freed_pct,
                                            'wrong Purged freed pct'
                                        );
                                        assert(
                                            purged_event.funder == absorber.contract_address,
                                            'wrong Purged funder'
                                        );
                                        assert(
                                            purged_event.recipient == absorber.contract_address,
                                            'wrong Purged recipient'
                                        );

                                        let compensate_event: purger_contract::Compensate =
                                            common::pop_event_with_indexed_keys(
                                            purger.contract_address
                                        )
                                            .unwrap();
                                        assert(
                                            compensate_event == purger_contract::Compensate {
                                                recipient: caller, compensation
                                            },
                                            'wrong Compensate event'
                                        );

                                        // Check Shrine event
                                        let expected_redistribution_id = 1;
                                        let mut expected_events: Span<shrine_contract::Event> =
                                            array![
                                            shrine_contract::Event::TroveRedistributed(
                                                shrine_contract::TroveRedistributed {
                                                    redistribution_id: expected_redistribution_id,
                                                    trove_id: target_trove,
                                                    debt: redistributed_amt,
                                                }
                                            ),
                                        ]
                                            .span();
                                        common::assert_events_emitted(
                                            shrine.contract_address, expected_events, Option::None
                                        );

                                        shrine_utils::assert_shrine_invariants(
                                            shrine, yangs, abbot.get_troves_count()
                                        );
                                    },
                                    Option::None => { break; },
                                };
                            },
                            Option::None => { break; },
                        };
                    };
                },
                Option::None => { break; },
            };
        };
    }

    #[test]
    #[available_gas(20000000000000000)]
    fn test_partial_absorb_with_redistribution_below_trove_debt_parametrized() {
        let mut target_trove_yang_asset_amts_cases =
            purger_utils::interesting_yang_amts_for_redistributed_trove();
        let yang_pair_ids = pragma_utils::yang_pair_ids();
        loop {
            match target_trove_yang_asset_amts_cases.pop_front() {
                Option::Some(target_trove_yang_asset_amts) => {
                    let mut recipient_trove_yang_asset_amts_cases =
                        purger_utils::interesting_yang_amts_for_recipient_trove();
                    loop {
                        match recipient_trove_yang_asset_amts_cases.pop_front() {
                            Option::Some(yang_asset_amts) => {
                                let mut interesting_thresholds =
                                    purger_utils::interesting_thresholds_for_absorption_below_trove_debt();
                                let mut target_ltvs: Span<Span<Ray>> =
                                    purger_utils::ltvs_for_interesting_thresholds_for_absorption_below_trove_debt();
                                loop {
                                    match interesting_thresholds.pop_front() {
                                        Option::Some(threshold) => {
                                            // Use only the first value which guarantees the max absorption amount is less
                                            // than the trove's debt
                                            let mut target_ltvs_arr: Span<Ray> = *target_ltvs
                                                .pop_front()
                                                .unwrap();
                                            let target_ltv: Ray = *target_ltvs_arr
                                                .pop_front()
                                                .unwrap();

                                            let mut absorber_yin_idx: usize = 0;
                                            // Index 0 is a dummy value for the absorber yin
                                            // being a fraction of the trove's debt.
                                            // Index 1 is a dummy value for the lower bound
                                            // of the absorber's yin.
                                            // Index 2 is a dummy value for the trove's debt
                                            // minus the smallest unit of Wad (which would amount to
                                            // 1001 wei after including the initial amount in Absorber)
                                            let end_idx: usize = 3;

                                            loop {
                                                if absorber_yin_idx == end_idx {
                                                    break;
                                                }

                                                let (
                                                    shrine,
                                                    abbot,
                                                    mock_pragma,
                                                    absorber,
                                                    purger,
                                                    yangs,
                                                    gates
                                                ) =
                                                    purger_utils::purger_deploy();

                                                let target_trove_owner: ContractAddress =
                                                    purger_utils::target_trove_owner();
                                                common::fund_user(
                                                    target_trove_owner,
                                                    yangs,
                                                    *target_trove_yang_asset_amts
                                                );
                                                let initial_trove_debt: Wad =
                                                    purger_utils::TARGET_TROVE_YIN
                                                    .into();
                                                let target_trove: u64 = common::open_trove_helper(
                                                    abbot,
                                                    target_trove_owner,
                                                    yangs,
                                                    *target_trove_yang_asset_amts,
                                                    gates,
                                                    initial_trove_debt
                                                );

                                                // Accrue some interest
                                                common::advance_intervals(500);

                                                let whale_trove: u64 =
                                                    purger_utils::create_whale_trove(
                                                    abbot, yangs, gates
                                                );

                                                let (_, _, start_value, before_debt) = shrine
                                                    .get_trove_info(target_trove);
                                                let accrued_interest: Wad = before_debt
                                                    - initial_trove_debt;
                                                // Sanity check that some interest has accrued
                                                assert(
                                                    accrued_interest.is_non_zero(),
                                                    'no interest accrued'
                                                );

                                                purger_utils::set_thresholds(
                                                    shrine, yangs, *threshold
                                                );

                                                let (_, _, start_value, before_debt) = shrine
                                                    .get_trove_info(target_trove);

                                                // Make the target trove absorbable
                                                purger_utils::lower_prices_to_raise_trove_ltv(
                                                    shrine,
                                                    mock_pragma,
                                                    yangs,
                                                    yang_pair_ids,
                                                    start_value,
                                                    before_debt,
                                                    target_ltv
                                                );

                                                let (_, ltv, before_value, _) = shrine
                                                    .get_trove_info(target_trove);

                                                purger_utils::assert_trove_is_absorbable(
                                                    shrine, purger, target_trove, ltv
                                                );

                                                let (
                                                    penalty,
                                                    max_close_amt,
                                                    expected_compensation_value
                                                ) =
                                                    purger
                                                    .preview_absorb(target_trove);

                                                // sanity check
                                                assert(
                                                    max_close_amt < before_debt,
                                                    'close amt not below trove debt'
                                                );

                                                let caller: ContractAddress =
                                                    purger_utils::random_user();

                                                let before_caller_asset_bals: Span<Span<u128>> =
                                                    common::get_token_balances(
                                                    yangs, array![caller].span()
                                                );
                                                let before_absorber_asset_bals: Span<Span<u128>> =
                                                    common::get_token_balances(
                                                    yangs, array![absorber.contract_address].span()
                                                );

                                                let absorber_start_yin: Wad =
                                                    if absorber_yin_idx == 0 {
                                                    // Fund the absorber with 1/3 of the max close amount
                                                    (max_close_amt.val / 3).into()
                                                } else {
                                                    if absorber_yin_idx == 1 {
                                                        absorber_contract::MINIMUM_SHARES.into()
                                                    } else {
                                                        (max_close_amt.val - 1).into()
                                                    }
                                                };
                                                let close_amt = absorber_start_yin;
                                                let recipient_trove_owner: ContractAddress =
                                                    absorber_utils::provider_1();
                                                let recipient_trove: u64 =
                                                    absorber_utils::provide_to_absorber(
                                                    shrine,
                                                    abbot,
                                                    absorber,
                                                    recipient_trove_owner,
                                                    yangs,
                                                    *yang_asset_amts,
                                                    gates,
                                                    absorber_start_yin,
                                                );
                                                set_contract_address(target_trove_owner);
                                                abbot.close_trove(whale_trove);

                                                let (tmp_threshold, _, _, _) = shrine
                                                    .get_trove_info(target_trove);

                                                assert(
                                                    tmp_threshold == *threshold, 'in recovery mode'
                                                );

                                                let (
                                                    _,
                                                    _,
                                                    recipient_trove_value,
                                                    recipient_trove_debt
                                                ) =
                                                    shrine
                                                    .get_trove_info(recipient_trove);
                                                let before_total_debt: Wad = shrine
                                                    .get_total_debt();

                                                // sanity check
                                                assert(
                                                    shrine
                                                        .get_yin(
                                                            absorber.contract_address
                                                        ) < max_close_amt,
                                                    'not less than close amount'
                                                );

                                                common::drop_all_events(purger.contract_address);
                                                common::drop_all_events(shrine.contract_address);

                                                set_contract_address(caller);
                                                let compensation: Span<AssetBalance> = purger
                                                    .absorb(target_trove);

                                                // Assert that total debt includes accrued interest on liquidated trove
                                                let after_total_debt: Wad = shrine.get_total_debt();
                                                assert(
                                                    after_total_debt == before_total_debt
                                                        + accrued_interest
                                                        - close_amt,
                                                    'wrong total debt'
                                                );

                                                // Check absorption occured
                                                assert(
                                                    absorber.get_absorptions_count() == 1,
                                                    'wrong absorptions count'
                                                );

                                                // Check trove debt, value and LTV
                                                let (_, after_ltv, after_value, after_debt) = shrine
                                                    .get_trove_info(target_trove);

                                                let expected_redistributed_value: Wad =
                                                    wadray::rmul_wr(
                                                    max_close_amt, RAY_ONE.into() + penalty
                                                );
                                                let expected_after_value: Wad = before_value
                                                    - expected_compensation_value
                                                    - expected_redistributed_value;
                                                assert(
                                                    after_debt.is_non_zero(), 'debt should not be 0'
                                                );

                                                let expected_after_debt: Wad = before_debt
                                                    - max_close_amt;
                                                assert(
                                                    after_debt == expected_after_debt,
                                                    'wrong debt after liquidation'
                                                );

                                                assert(
                                                    after_value.is_non_zero(),
                                                    'value should not be 0'
                                                );
                                                common::assert_equalish(
                                                    after_value,
                                                    expected_after_value,
                                                    // (10 ** 15) error margin
                                                    1000000000000000_u128.into(),
                                                    'wrong value after liquidation'
                                                );

                                                purger_utils::assert_ltv_at_safety_margin(
                                                    *threshold, after_ltv
                                                );

                                                // Check that caller has received compensation
                                                let expected_compensation_amts: Span<u128> =
                                                    purger_utils::get_expected_compensation_assets(
                                                    *target_trove_yang_asset_amts,
                                                    before_value,
                                                    expected_compensation_value
                                                );
                                                let expected_compensation: Span<AssetBalance> =
                                                    common::combine_assets_and_amts(
                                                    yangs, expected_compensation_amts
                                                );
                                                purger_utils::assert_received_assets(
                                                    before_caller_asset_bals,
                                                    common::get_token_balances(
                                                        yangs, array![caller].span()
                                                    ),
                                                    expected_compensation,
                                                    10_u128, // error margin
                                                    'wrong caller asset balance'
                                                );

                                                common::assert_asset_balances_equalish(
                                                    compensation,
                                                    expected_compensation,
                                                    10_u128, // error margin
                                                    'wrong freed asset amount'
                                                );

                                                // Check absorber yin balance is wiped out
                                                assert(
                                                    shrine
                                                        .get_yin(absorber.contract_address)
                                                        .is_zero(),
                                                    'wrong absorber yin balance'
                                                );

                                                // Check that absorber has received proportionate share of collateral
                                                let (expected_freed_pct, expected_freed_amts) =
                                                    purger_utils::get_expected_liquidation_assets(
                                                    *target_trove_yang_asset_amts,
                                                    before_value,
                                                    close_amt,
                                                    penalty,
                                                    Option::Some(expected_compensation_value),
                                                );
                                                let expected_freed_assets: Span<AssetBalance> =
                                                    common::combine_assets_and_amts(
                                                    yangs, expected_freed_amts
                                                );
                                                purger_utils::assert_received_assets(
                                                    before_absorber_asset_bals,
                                                    common::get_token_balances(
                                                        yangs,
                                                        array![absorber.contract_address].span()
                                                    ),
                                                    expected_freed_assets,
                                                    100_u128, // error margin
                                                    'wrong absorber asset balance'
                                                );

                                                // Check redistribution occured
                                                assert(
                                                    shrine.get_redistributions_count() == 1,
                                                    'wrong redistributions count'
                                                );

                                                // Check recipient trove's debt
                                                let (
                                                    _,
                                                    _,
                                                    after_recipient_trove_value,
                                                    after_recipient_trove_debt
                                                ) =
                                                    shrine
                                                    .get_trove_info(recipient_trove);
                                                let expected_redistributed_amt: Wad = max_close_amt
                                                    - close_amt;
                                                let expected_recipient_trove_debt: Wad =
                                                    recipient_trove_debt
                                                    + expected_redistributed_amt;

                                                common::assert_equalish(
                                                    after_recipient_trove_debt,
                                                    expected_recipient_trove_debt,
                                                    (WAD_ONE / 100).into(), // error margin
                                                    'wrong recipient trove debt'
                                                );

                                                let redistributed_value: Wad = wadray::rmul_wr(
                                                    expected_redistributed_amt,
                                                    RAY_ONE.into() + penalty
                                                );
                                                let expected_recipient_trove_value: Wad =
                                                    recipient_trove_value
                                                    + redistributed_value;

                                                common::assert_equalish(
                                                    after_recipient_trove_value,
                                                    expected_recipient_trove_value,
                                                    (WAD_ONE / 100).into(), // error margin
                                                    'wrong recipient trove value'
                                                );

                                                // Check remainder yang assets for redistributed trove is correct
                                                let expected_remainder_pct: Ray = wadray::rdiv_ww(
                                                    expected_after_value, before_value
                                                );
                                                let mut expected_remainder_trove_yang_asset_amts =
                                                    common::scale_span_by_pct(
                                                    *target_trove_yang_asset_amts,
                                                    expected_remainder_pct
                                                );

                                                let mut yangs_copy = yangs;
                                                let mut gates_copy = gates;
                                                loop {
                                                    match expected_remainder_trove_yang_asset_amts
                                                        .pop_front() {
                                                        Option::Some(expected_asset_amt) => {
                                                            let gate: IGateDispatcher = *gates_copy
                                                                .pop_front()
                                                                .unwrap();
                                                            let remainder_trove_yang: Wad = shrine
                                                                .get_deposit(
                                                                    *yangs_copy
                                                                        .pop_front()
                                                                        .unwrap(),
                                                                    target_trove
                                                                );
                                                            let remainder_asset_amt: u128 = gate
                                                                .convert_to_assets(
                                                                    remainder_trove_yang
                                                                );
                                                            common::assert_equalish(
                                                                remainder_asset_amt,
                                                                *expected_asset_amt,
                                                                10000000_u128.into(),
                                                                'wrong remainder yang asset'
                                                            );
                                                        },
                                                        Option::None => { break; },
                                                    };
                                                };

                                                // Check Purger events

                                                let purged_event: purger_contract::Purged =
                                                    common::pop_event_with_indexed_keys(
                                                    purger.contract_address
                                                )
                                                    .unwrap();
                                                common::assert_asset_balances_equalish(
                                                    purged_event.freed_assets,
                                                    expected_freed_assets,
                                                    1000_u128,
                                                    'wrong freed assets for event'
                                                );
                                                assert(
                                                    purged_event.trove_id == target_trove,
                                                    'wrong Purged trove ID'
                                                );
                                                assert(
                                                    purged_event.purge_amt == close_amt,
                                                    'wrong Purged amt'
                                                );
                                                common::assert_equalish(
                                                    purged_event.percentage_freed,
                                                    expected_freed_pct,
                                                    1000000_u128.into(),
                                                    'wrong Purged freed pct'
                                                );
                                                assert(
                                                    purged_event
                                                        .funder == absorber
                                                        .contract_address,
                                                    'wrong Purged funder'
                                                );
                                                assert(
                                                    purged_event
                                                        .recipient == absorber
                                                        .contract_address,
                                                    'wrong Purged recipient'
                                                );

                                                let compensate_event: purger_contract::Compensate =
                                                    common::pop_event_with_indexed_keys(
                                                    purger.contract_address
                                                )
                                                    .unwrap();
                                                assert(
                                                    compensate_event == purger_contract::Compensate {
                                                        recipient: caller, compensation
                                                    },
                                                    'wrong Compensate event'
                                                );

                                                // Check Shrine event
                                                let expected_redistribution_id = 1;
                                                let mut expected_events: Span<
                                                    shrine_contract::Event
                                                > =
                                                    array![
                                                    shrine_contract::Event::TroveRedistributed(
                                                        shrine_contract::TroveRedistributed {
                                                            redistribution_id: expected_redistribution_id,
                                                            trove_id: target_trove,
                                                            debt: expected_redistributed_amt,
                                                        }
                                                    ),
                                                ]
                                                    .span();
                                                common::assert_events_emitted(
                                                    shrine.contract_address,
                                                    expected_events,
                                                    Option::None
                                                );

                                                shrine_utils::assert_shrine_invariants(
                                                    shrine, yangs, abbot.get_troves_count(),
                                                );

                                                absorber_yin_idx += 1;
                                            };
                                        },
                                        Option::None => { break; },
                                    };
                                };
                            },
                            Option::None => { break; },
                        };
                    };
                },
                Option::None => { break; },
            };
        };
    }

    // Note that the absorber also zero shares in this test because no provider has
    // provided yin yet.
    #[test]
    #[available_gas(20000000000000)]
    fn test_absorb_full_redistribution_parametrized() {
        let mut target_trove_yang_asset_amts_cases =
            purger_utils::interesting_yang_amts_for_redistributed_trove();
        let yang_pair_ids = pragma_utils::yang_pair_ids();
        loop {
            match target_trove_yang_asset_amts_cases.pop_front() {
                Option::Some(target_trove_yang_asset_amts) => {
                    let mut recipient_trove_yang_asset_amts_cases =
                        purger_utils::interesting_yang_amts_for_recipient_trove();
                    loop {
                        match recipient_trove_yang_asset_amts_cases.pop_front() {
                            Option::Some(yang_asset_amts) => {
                                let mut absorber_yin_cases: Span<Wad> =
                                    purger_utils::inoperational_absorber_yin_cases();
                                loop {
                                    match absorber_yin_cases.pop_front() {
                                        Option::Some(absorber_start_yin) => {
                                            let mut is_recovery_mode_fuzz: Span<bool> = array![
                                                false, true
                                            ]
                                                .span();
                                            loop {
                                                match is_recovery_mode_fuzz.pop_front() {
                                                    Option::Some(is_recovery_mode) => {
                                                        let (
                                                            shrine,
                                                            abbot,
                                                            mock_pragma,
                                                            absorber,
                                                            purger,
                                                            yangs,
                                                            gates
                                                        ) =
                                                            purger_utils::purger_deploy();

                                                        set_contract_address(shrine_utils::admin());
                                                        shrine
                                                            .set_debt_ceiling(
                                                                (2000000 * WAD_ONE).into()
                                                            );

                                                        let initial_trove_debt: Wad =
                                                            purger_utils::TARGET_TROVE_YIN
                                                            .into();
                                                        let target_trove_owner: ContractAddress =
                                                            purger_utils::target_trove_owner();
                                                        common::fund_user(
                                                            target_trove_owner,
                                                            yangs,
                                                            *target_trove_yang_asset_amts
                                                        );
                                                        let target_trove: u64 =
                                                            common::open_trove_helper(
                                                            abbot,
                                                            target_trove_owner,
                                                            yangs,
                                                            *target_trove_yang_asset_amts,
                                                            gates,
                                                            purger_utils::TARGET_TROVE_YIN.into()
                                                        );

                                                        // Accrue some interest
                                                        common::advance_intervals(500);

                                                        let (
                                                            threshold,
                                                            _,
                                                            before_target_trove_value,
                                                            before_target_trove_debt
                                                        ) =
                                                            shrine
                                                            .get_trove_info(target_trove);
                                                        let accrued_interest: Wad =
                                                            before_target_trove_debt
                                                            - initial_trove_debt;
                                                        // Sanity check that some interest has accrued
                                                        assert(
                                                            accrued_interest.is_non_zero(),
                                                            'no interest accrued'
                                                        );

                                                        let mut recipient_trove: u64 =
                                                            if *is_recovery_mode {
                                                            let recipient_trove_owner: ContractAddress =
                                                                absorber_utils::provider_1();

                                                            let trove_id: u64 =
                                                                absorber_utils::provide_to_absorber(
                                                                shrine,
                                                                abbot,
                                                                absorber,
                                                                recipient_trove_owner,
                                                                yangs,
                                                                *yang_asset_amts,
                                                                gates,
                                                                *absorber_start_yin,
                                                            );

                                                            // Due to the parametrization of amount to be provided to the
                                                            // absorber by the recipient trove, it is not guaranteed that
                                                            // recovery mode will be triggered after prices are lowered
                                                            // e.g. if the amount provided is very low, such that the value
                                                            // of the recipient trove more than covers for the target trove.
                                                            // Therefore, we bump up the debt of the recipient trove to ensure
                                                            // that recovery mode will be triggered.
                                                            let max_forge_amt: Wad = shrine
                                                                .get_max_forge(trove_id);
                                                            set_contract_address(
                                                                recipient_trove_owner
                                                            );
                                                            abbot
                                                                .forge(
                                                                    trove_id,
                                                                    (max_forge_amt.val / 2).into(),
                                                                    WadZeroable::zero()
                                                                );

                                                            trove_id
                                                        } else {
                                                            purger_utils::create_whale_trove(
                                                                abbot, yangs, gates
                                                            )
                                                        };

                                                        let before_total_debt: Wad = shrine
                                                            .get_total_debt();

                                                        let target_ltv: Ray =
                                                            (purger_contract::ABSORPTION_THRESHOLD
                                                            + 1)
                                                            .into();
                                                        purger_utils::lower_prices_to_raise_trove_ltv(
                                                            shrine,
                                                            mock_pragma,
                                                            yangs,
                                                            yang_pair_ids,
                                                            before_target_trove_value,
                                                            before_target_trove_debt,
                                                            target_ltv
                                                        );

                                                        let (
                                                            adjusted_threshold, ltv, before_value, _
                                                        ) =
                                                            shrine
                                                            .get_trove_info(target_trove);

                                                        // Sanity check to ensure recovery mode paramterization is correct
                                                        // We require the new threshold to be lower than the previous 
                                                        // threshold by more than 0.1% to check that recovery mode is 
                                                        // activated
                                                        if *is_recovery_mode {
                                                            assert(
                                                                adjusted_threshold < threshold,
                                                                'not recovery mode'
                                                            )
                                                        } else {
                                                            common::assert_equalish(
                                                                adjusted_threshold,
                                                                threshold,
                                                                (RAY_PERCENT / 1000).into(),
                                                                'in recovery mode'
                                                            );
                                                        }

                                                        let (
                                                            _,
                                                            _,
                                                            before_recipient_trove_value,
                                                            before_recipient_trove_debt
                                                        ) =
                                                            shrine
                                                            .get_trove_info(recipient_trove);

                                                        purger_utils::assert_trove_is_absorbable(
                                                            shrine, purger, target_trove, ltv
                                                        );

                                                        let caller: ContractAddress =
                                                            purger_utils::random_user();
                                                        let before_caller_asset_bals: Span<
                                                            Span<u128>
                                                        > =
                                                            common::get_token_balances(
                                                            yangs, array![caller].span()
                                                        );
                                                        let (_, _, expected_compensation_value) =
                                                            purger
                                                            .preview_absorb(target_trove);

                                                        common::drop_all_events(
                                                            purger.contract_address
                                                        );

                                                        set_contract_address(caller);
                                                        let compensation: Span<AssetBalance> =
                                                            purger
                                                            .absorb(target_trove);

                                                        // Assert that total debt includes accrued interest on liquidated trove
                                                        let after_total_debt: Wad = shrine
                                                            .get_total_debt();
                                                        assert(
                                                            after_total_debt == before_total_debt
                                                                + accrued_interest,
                                                            'wrong total debt'
                                                        );

                                                        // Check that caller has received compensation
                                                        let expected_compensation_amts: Span<u128> =
                                                            purger_utils::get_expected_compensation_assets(
                                                            *target_trove_yang_asset_amts,
                                                            before_value,
                                                            expected_compensation_value
                                                        );
                                                        let expected_compensation: Span<
                                                            AssetBalance
                                                        > =
                                                            common::combine_assets_and_amts(
                                                            yangs, expected_compensation_amts
                                                        );
                                                        purger_utils::assert_received_assets(
                                                            before_caller_asset_bals,
                                                            common::get_token_balances(
                                                                yangs, array![caller].span()
                                                            ),
                                                            expected_compensation,
                                                            10_u128, // error margin
                                                            'wrong caller asset balance',
                                                        );

                                                        common::assert_asset_balances_equalish(
                                                            compensation,
                                                            expected_compensation,
                                                            10_u128, // error margin
                                                            'wrong freed asset amount'
                                                        );

                                                        let (
                                                            _,
                                                            ltv,
                                                            after_target_trove_value,
                                                            after_target_trove_debt
                                                        ) =
                                                            shrine
                                                            .get_trove_info(target_trove);
                                                        assert(
                                                            shrine.is_healthy(target_trove),
                                                            'should be healthy'
                                                        );
                                                        assert(ltv.is_zero(), 'LTV should be 0');
                                                        assert(
                                                            after_target_trove_value.is_zero(),
                                                            'value should be 0'
                                                        );
                                                        assert(
                                                            after_target_trove_debt.is_zero(),
                                                            'debt should be 0'
                                                        );

                                                        // Check no absorption occured
                                                        assert(
                                                            absorber.get_absorptions_count() == 0,
                                                            'wrong absorptions count'
                                                        );

                                                        // Check redistribution occured
                                                        assert(
                                                            shrine.get_redistributions_count() == 1,
                                                            'wrong redistributions count'
                                                        );

                                                        // Check recipient trove's value and debt
                                                        let (
                                                            _,
                                                            _,
                                                            after_recipient_trove_value,
                                                            after_recipient_trove_debt
                                                        ) =
                                                            shrine
                                                            .get_trove_info(recipient_trove);
                                                        let expected_recipient_trove_debt: Wad =
                                                            before_recipient_trove_debt
                                                            + before_target_trove_debt;

                                                        common::assert_equalish(
                                                            after_recipient_trove_debt,
                                                            expected_recipient_trove_debt,
                                                            (WAD_ONE / 100).into(), // error margin
                                                            'wrong recipient trove debt'
                                                        );

                                                        let redistributed_value: Wad = before_value
                                                            - expected_compensation_value;
                                                        let expected_recipient_trove_value: Wad =
                                                            before_recipient_trove_value
                                                            + redistributed_value;
                                                        common::assert_equalish(
                                                            after_recipient_trove_value,
                                                            expected_recipient_trove_value,
                                                            (WAD_ONE / 100).into(), // error margin
                                                            'wrong recipient trove value'
                                                        );

<<<<<<< HEAD
                                                        // Check Purger events

                                                        // Note that this indirectly asserts that `Purged` 
                                                        // is not emitted if it does not revert because 
                                                        // `Purged` would have been emitted before `Compensate`
                                                        let compensate_event: purger_contract::Compensate =
                                                            common::pop_event_with_indexed_keys(
                                                            purger.contract_address
                                                        )
                                                            .unwrap();
                                                        assert(
                                                            compensate_event == purger_contract::Compensate {
                                                                recipient: caller, compensation
                                                            },
                                                            'wrong Compensate event'
                                                        );
=======
                                            // Note that this indirectly asserts that `Purged`
                                            // is not emitted if it does not revert because
                                            // `Purged` would have been emitted before `Compensate`
                                            let compensate_event: purger_contract::Compensate =
                                                common::pop_event_with_indexed_keys(
                                                purger.contract_address
                                            )
                                                .unwrap();
                                            assert(
                                                compensate_event == purger_contract::Compensate {
                                                    recipient: caller, compensation
                                                },
                                                'wrong Compensate event'
                                            );
>>>>>>> 2be46e8e

                                                        // Check Shrine event
                                                        let expected_redistribution_id = 1;
                                                        let mut expected_events: Span<
                                                            shrine_contract::Event
                                                        > =
                                                            array![
                                                            shrine_contract::Event::TroveRedistributed(
                                                                shrine_contract::TroveRedistributed {
                                                                    redistribution_id: expected_redistribution_id,
                                                                    trove_id: target_trove,
                                                                    debt: before_target_trove_debt,
                                                                }
                                                            ),
                                                        ]
                                                            .span();
                                                        common::assert_events_emitted(
                                                            shrine.contract_address,
                                                            expected_events,
                                                            Option::None
                                                        );

                                                        shrine_utils::assert_shrine_invariants(
                                                            shrine, yangs, abbot.get_troves_count(),
                                                        );
                                                    },
                                                    Option::None => { break; },
                                                };
                                            };
                                        },
                                        Option::None => { break; },
                                    };
                                };
                            },
                            Option::None => { break; },
                        };
                    };
                },
                Option::None => { break; },
            };
        };
    }

    // This test parametrizes over thresholds (by setting all yangs thresholds to the given value)
    // and the LTV at liquidation, and checks for the following for thresholds up to 78.74%:
    // 1. LTV has decreased to the target safety margin
    // 2. trove's debt is reduced by the close amount, which is less than the trove's debt
    #[test]
    #[available_gas(20000000000)]
    fn test_absorb_less_than_trove_debt_parametrized() {
        let yang_pair_ids = pragma_utils::yang_pair_ids();

        let mut thresholds: Span<Ray> =
            purger_utils::interesting_thresholds_for_absorption_below_trove_debt();
        let mut target_ltvs_by_threshold: Span<Span<Ray>> =
            purger_utils::ltvs_for_interesting_thresholds_for_absorption_below_trove_debt();

        loop {
            match thresholds.pop_front() {
                Option::Some(threshold) => {
                    let mut target_ltvs: Span<Ray> = *target_ltvs_by_threshold.pop_front().unwrap();

                    // Inner loop iterating over LTVs at liquidation
                    loop {
                        match target_ltvs.pop_front() {
                            Option::Some(target_ltv) => {
                                let searcher_start_yin: Wad = purger_utils::SEARCHER_YIN.into();
                                let (shrine, abbot, mock_pragma, absorber, purger, yangs, gates) =
                                    purger_utils::purger_deploy_with_searcher(
                                    searcher_start_yin
                                );

                                // Set thresholds to provided value
                                purger_utils::set_thresholds(shrine, yangs, *threshold);

                                purger_utils::create_whale_trove(abbot, yangs, gates);

                                let trove_debt: Wad = purger_utils::TARGET_TROVE_YIN.into();
                                let target_trove: u64 = purger_utils::funded_healthy_trove(
                                    abbot, yangs, gates, trove_debt
                                );

                                // Accrue some interest
                                common::advance_intervals(500);

                                let (_, _, start_value, before_debt) = shrine
                                    .get_trove_info(target_trove);

                                // Fund the absorber with twice the target trove's debt
                                let absorber_start_yin: Wad = (before_debt.val * 2).into();
                                purger_utils::funded_absorber(
                                    shrine, abbot, absorber, yangs, gates, absorber_start_yin
                                );

                                // sanity check
                                assert(
                                    shrine.get_yin(absorber.contract_address) > before_debt,
                                    'not full absorption'
                                );

                                // Make the target trove absorbable
                                purger_utils::lower_prices_to_raise_trove_ltv(
                                    shrine,
                                    mock_pragma,
                                    yangs,
                                    yang_pair_ids,
                                    start_value,
                                    before_debt,
                                    *target_ltv
                                );
                                let (_, ltv, before_value, _) = shrine.get_trove_info(target_trove);

                                purger_utils::assert_trove_is_absorbable(
                                    shrine, purger, target_trove, ltv
                                );

                                let (penalty, max_close_amt, expected_compensation_value) = purger
                                    .preview_absorb(target_trove);
                                assert(max_close_amt < before_debt, 'close amount == debt');

                                common::drop_all_events(purger.contract_address);

                                let caller: ContractAddress = purger_utils::random_user();
                                set_contract_address(caller);
                                let compensation: Span<AssetBalance> = purger.absorb(target_trove);

                                // Check that LTV is close to safety margin
                                let (_, after_ltv, _, after_debt) = shrine
                                    .get_trove_info(target_trove);
                                assert(
                                    after_debt == before_debt - max_close_amt,
                                    'wrong debt after liquidation'
                                );

                                purger_utils::assert_ltv_at_safety_margin(*threshold, after_ltv);

                                let (expected_freed_pct, expected_freed_amts) =
                                    purger_utils::get_expected_liquidation_assets(
                                    purger_utils::target_trove_yang_asset_amts(),
                                    before_value,
                                    max_close_amt,
                                    penalty,
                                    Option::Some(expected_compensation_value)
                                );
                                let expected_freed_assets: Span<AssetBalance> =
                                    common::combine_assets_and_amts(
                                    yangs, expected_freed_amts
                                );

                                let purged_event: purger_contract::Purged =
                                    common::pop_event_with_indexed_keys(
                                    purger.contract_address
                                )
                                    .unwrap();
                                common::assert_asset_balances_equalish(
                                    purged_event.freed_assets,
                                    expected_freed_assets,
                                    1000_u128,
                                    'wrong freed assets for event'
                                );
                                assert(
                                    purged_event.trove_id == target_trove, 'wrong Purged trove ID'
                                );
                                assert(purged_event.purge_amt == max_close_amt, 'wrong Purged amt');
                                common::assert_equalish(
                                    purged_event.percentage_freed,
                                    expected_freed_pct,
                                    1000000_u128.into(),
                                    'wrong Purged freed pct'
                                );
                                assert(
                                    purged_event.funder == absorber.contract_address,
                                    'wrong Purged funder'
                                );
                                assert(
                                    purged_event.recipient == absorber.contract_address,
                                    'wrong Purged recipient'
                                );

                                let compensate_event: purger_contract::Compensate =
                                    common::pop_event_with_indexed_keys(
                                    purger.contract_address
                                )
                                    .unwrap();
                                assert(
                                    compensate_event == purger_contract::Compensate {
                                        recipient: caller, compensation
                                    },
                                    'wrong Compensate event'
                                );

                                shrine_utils::assert_shrine_invariants(
                                    shrine, yangs, abbot.get_troves_count()
                                );
                            },
                            Option::None => { break; },
                        };
                    };
                },
                Option::None => { break; },
            };
        };
    }

    // This test parametrizes over thresholds (by setting all yangs thresholds to the given value)
    // and the LTV at liquidation, and checks that the trove's debt is absorbed in full for thresholds
    // from 78.74% onwards.
    #[test]
    #[available_gas(20000000000000)]
    fn test_absorb_trove_debt_parametrized() {
        let yang_pair_ids = pragma_utils::yang_pair_ids();

        let mut thresholds: Span<Ray> =
            purger_utils::interesting_thresholds_for_absorption_entire_trove_debt();
        let mut target_ltvs_by_threshold: Span<Span<Ray>> =
            purger_utils::ltvs_for_interesting_thresholds_for_absorption_entire_trove_debt();

        // This array should match `target_ltvs_by_threshold`. However, since only the first
        // LTV in the inner span of `target_ltvs_by_threshold` has a non-zero penalty, and the
        // penalty will be zero from the seocnd LTV of 99% (Ray) onwards, we flatten
        // the array to be concise.
        let ninety_nine_pct: Ray = (RAY_ONE - RAY_PERCENT).into();
        let mut expected_penalties: Span<Ray> = array![
            // First threshold of 78.75% (Ray)
            124889600000000000000000000_u128.into(), // 12.48896% (Ray); 86.23% LTV
            // Second threshold of 80% (Ray)
            116217800000000000000000000_u128.into(), // 11.62178% (Ray); 86.9% LTV
            // Third threshold of 90% (Ray)
            53196900000000000000000000_u128.into(), // 5.31969% (Ray); 92.1% LTV
            // Fourth threshold of 96% (Ray)
            10141202000000000000000000_u128.into(), // 1.0104102; (96 + 1 wei)% LTV
            // Fifth threshold of 97% (Ray)
            RayZeroable::zero(), // Dummy value since all target LTVs do not have a penalty
            // Sixth threshold of 99% (Ray)
            RayZeroable::zero(), // Dummy value since all target LTVs do not have a penalty
        ]
            .span();

        loop {
            match thresholds.pop_front() {
                Option::Some(threshold) => {
                    let mut target_ltvs: Span<Ray> = *target_ltvs_by_threshold.pop_front().unwrap();
                    let expected_penalty: Ray = *expected_penalties.pop_front().unwrap();
                    // Inner loop iterating over LTVs at liquidation
                    loop {
                        match target_ltvs.pop_front() {
                            Option::Some(target_ltv) => {
                                let searcher_start_yin: Wad = purger_utils::SEARCHER_YIN.into();
                                let (shrine, abbot, mock_pragma, absorber, purger, yangs, gates) =
                                    purger_utils::purger_deploy_with_searcher(
                                    searcher_start_yin
                                );

                                // Set thresholds to provided value
                                purger_utils::set_thresholds(shrine, yangs, *threshold);

                                let trove_debt: Wad = purger_utils::TARGET_TROVE_YIN.into();
                                let target_trove: u64 = purger_utils::funded_healthy_trove(
                                    abbot, yangs, gates, trove_debt
                                );

                                // Accrue some interest
                                common::advance_intervals(500);

                                let (_, _, start_value, before_debt) = shrine
                                    .get_trove_info(target_trove);

                                // Fund the absorber with twice the target trove's debt
                                let absorber_start_yin: Wad = (before_debt.val * 2).into();
                                purger_utils::funded_absorber(
                                    shrine, abbot, absorber, yangs, gates, absorber_start_yin
                                );

                                // sanity check
                                assert(
                                    shrine.get_yin(absorber.contract_address) > before_debt,
                                    'not full absorption'
                                );

                                // Make the target trove absorbable
                                purger_utils::lower_prices_to_raise_trove_ltv(
                                    shrine,
                                    mock_pragma,
                                    yangs,
                                    yang_pair_ids,
                                    start_value,
                                    before_debt,
                                    *target_ltv
                                );

                                let (_, ltv, before_value, _) = shrine.get_trove_info(target_trove);
                                purger_utils::assert_trove_is_absorbable(
                                    shrine, purger, target_trove, ltv
                                );

                                let (penalty, max_close_amt, expected_compensation_value) = purger
                                    .preview_absorb(target_trove);
                                assert(max_close_amt == before_debt, 'close amount != debt');
                                if *target_ltv >= ninety_nine_pct {
                                    assert(penalty.is_zero(), 'wrong penalty');
                                } else {
                                    common::assert_equalish(
                                        penalty,
                                        expected_penalty,
                                        (RAY_PERCENT / 10).into(), // 0.1%
                                        'wrong penalty'
                                    )
                                }

                                common::drop_all_events(purger.contract_address);

                                let caller: ContractAddress = purger_utils::random_user();
                                set_contract_address(caller);
                                let compensation: Span<AssetBalance> = purger.absorb(target_trove);

                                // Check that LTV is close to safety margin
                                let (_, after_ltv, after_value, after_debt) = shrine
                                    .get_trove_info(target_trove);
                                assert(after_ltv.is_zero(), 'wrong debt after liquidation');
                                assert(after_value.is_zero(), 'wrong debt after liquidation');
                                assert(after_debt.is_zero(), 'wrong debt after liquidation');

                                let target_trove_yang_asset_amts: Span<u128> =
                                    purger_utils::target_trove_yang_asset_amts();
                                let (_, expected_freed_asset_amts) =
                                    purger_utils::get_expected_liquidation_assets(
                                    target_trove_yang_asset_amts,
                                    before_value,
                                    max_close_amt,
                                    penalty,
                                    Option::Some(expected_compensation_value)
                                );

                                let expected_freed_assets: Span<AssetBalance> =
                                    common::combine_assets_and_amts(
                                    yangs, expected_freed_asset_amts,
                                );

                                let purged_event: purger_contract::Purged =
                                    common::pop_event_with_indexed_keys(
                                    purger.contract_address
                                )
                                    .unwrap();
                                assert(
                                    purged_event.trove_id == target_trove, 'wrong Purged trove ID'
                                );
                                assert(purged_event.purge_amt == max_close_amt, 'wrong Purged amt');
                                assert(
                                    purged_event.percentage_freed == RAY_ONE.into(),
                                    'wrong Purged freed pct'
                                );
                                assert(
                                    purged_event.funder == absorber.contract_address,
                                    'wrong Purged funder'
                                );
                                assert(
                                    purged_event.recipient == absorber.contract_address,
                                    'wrong Purged recipient'
                                );
                                common::assert_asset_balances_equalish(
                                    purged_event.freed_assets,
                                    expected_freed_assets,
                                    100000_u128,
                                    'wrong freed assets for event'
                                );

                                let compensate_event: purger_contract::Compensate =
                                    common::pop_event_with_indexed_keys(
                                    purger.contract_address
                                )
                                    .unwrap();
                                assert(
                                    compensate_event == purger_contract::Compensate {
                                        recipient: caller, compensation
                                    },
                                    'wrong Compensate event'
                                );

                                shrine_utils::assert_shrine_invariants(
                                    shrine, yangs, abbot.get_troves_count()
                                );
                            },
                            Option::None => { break; },
                        };
                    };
                },
                Option::None => { break; },
            };
        };
    }

    #[test]
    #[available_gas(20000000000)]
    #[should_panic(expected: ('PU: Not absorbable', 'ENTRYPOINT_FAILED'))]
    fn test_absorb_trove_healthy_fail() {
        let (shrine, abbot, _, absorber, purger, yangs, gates) =
            purger_utils::purger_deploy_with_searcher(
            purger_utils::SEARCHER_YIN.into()
        );

        let trove_debt: Wad = purger_utils::TARGET_TROVE_YIN.into();
        let healthy_trove: u64 = purger_utils::funded_healthy_trove(
            abbot, yangs, gates, trove_debt
        );

        purger_utils::funded_absorber(shrine, abbot, absorber, yangs, gates, trove_debt);

        purger_utils::assert_trove_is_healthy(shrine, purger, healthy_trove);

        set_contract_address(purger_utils::random_user());
        purger.absorb(healthy_trove);
    }

    #[test]
    #[available_gas(20000000000)]
    #[should_panic(expected: ('PU: Not absorbable', 'ENTRYPOINT_FAILED'))]
    fn test_absorb_below_absorbable_ltv_fail() {
        let (shrine, abbot, mock_pragma, absorber, purger, yangs, gates) =
            purger_utils::purger_deploy_with_searcher(
            purger_utils::SEARCHER_YIN.into()
        );
        let yang_pair_ids = pragma_utils::yang_pair_ids();

        purger_utils::create_whale_trove(abbot, yangs, gates);

        let trove_debt: Wad = purger_utils::TARGET_TROVE_YIN.into();
        let target_trove: u64 = purger_utils::funded_healthy_trove(abbot, yangs, gates, trove_debt);
        purger_utils::funded_absorber(shrine, abbot, absorber, yangs, gates, trove_debt);

        let (threshold, _, value, debt) = shrine.get_trove_info(target_trove);
        let target_ltv: Ray = threshold + RAY_PERCENT.into();
        purger_utils::lower_prices_to_raise_trove_ltv(
            shrine, mock_pragma, yangs, yang_pair_ids, value, debt, target_ltv
        );

        let (_, new_ltv, value, _) = shrine.get_trove_info(target_trove);

        purger_utils::assert_trove_is_liquidatable(shrine, purger, target_trove, new_ltv);
        purger_utils::assert_trove_is_not_absorbable(purger, target_trove);

        set_contract_address(purger_utils::random_user());
        purger.absorb(target_trove);
    }

    // For thresholds < 90%, check that the LTV at which the trove is absorbable minus
    // 0.01% is not absorbable.
    #[test]
    #[available_gas(20000000000)]
    fn test_absorb_marginally_below_absorbable_ltv_not_absorbable() {
        let yang_pair_ids = pragma_utils::yang_pair_ids();

        let (mut thresholds, mut target_ltvs) =
            purger_utils::interesting_thresholds_and_ltvs_below_absorption_ltv();

        loop {
            match thresholds.pop_front() {
                Option::Some(threshold) => {
                    let searcher_start_yin: Wad = purger_utils::SEARCHER_YIN.into();
                    let (shrine, abbot, mock_pragma, absorber, purger, yangs, gates) =
                        purger_utils::purger_deploy_with_searcher(
                        searcher_start_yin
                    );

                    purger_utils::create_whale_trove(abbot, yangs, gates);

                    // Set thresholds to provided value
                    purger_utils::set_thresholds(shrine, yangs, *threshold);

                    let trove_debt: Wad = purger_utils::TARGET_TROVE_YIN.into();
                    let target_trove: u64 = purger_utils::funded_healthy_trove(
                        abbot, yangs, gates, trove_debt
                    );

                    // Accrue some interest
                    common::advance_intervals(500);

                    let (_, _, start_value, before_debt) = shrine.get_trove_info(target_trove);

                    // Fund the absorber with twice the target trove's debt
                    let absorber_start_yin: Wad = (before_debt.val * 2).into();
                    purger_utils::funded_absorber(
                        shrine, abbot, absorber, yangs, gates, absorber_start_yin
                    );

                    // Adjust the trove to the target LTV
                    purger_utils::lower_prices_to_raise_trove_ltv(
                        shrine,
                        mock_pragma,
                        yangs,
                        yang_pair_ids,
                        start_value,
                        before_debt,
                        *target_ltvs.pop_front().unwrap()
                    );

                    let (_, ltv, _, _) = shrine.get_trove_info(target_trove);
                    purger_utils::assert_trove_is_liquidatable(shrine, purger, target_trove, ltv);
                    purger_utils::assert_trove_is_not_absorbable(purger, target_trove);
                },
                Option::None => { break; },
            };
        };
    }


    #[test]
    #[available_gas(20000000000)]
    fn test_liquidate_suspended_yang() {
        let (shrine, abbot, mock_pragma, absorber, purger, yangs, gates) =
            purger_utils::purger_deploy_with_searcher(
            purger_utils::SEARCHER_YIN.into()
        );

        // user 1 opens a trove with ETH and BTC that is close to liquidation
        // `funded_healthy_trove` supplies 2 ETH and 0.5 BTC totalling $9000 in value, so we
        // create $6000 of debt to ensure the trove is closer to liquidation
        let trove_debt: Wad = (6000 * WAD_ONE).into();
        let target_trove: u64 = purger_utils::funded_healthy_trove(abbot, yangs, gates, trove_debt);

        // Suspend BTC
        let btc: ContractAddress = *yangs[1];
        set_contract_address(shrine_utils::admin());
        let current_timestamp: u64 = get_block_timestamp();
        shrine.suspend_yang(btc);

        assert(shrine.is_healthy(target_trove), 'should still be healthy');

        // The trove has $6000 in debt and $9000 in collateral. BTC's value must decrease
        let (threshold, ltv, value, _) = shrine.get_trove_info(target_trove);

        let eth_threshold: Ray = shrine_utils::YANG1_THRESHOLD.into();
        let btc_threshold: Ray = shrine_utils::YANG2_THRESHOLD.into();

        let (eth_price, _, _) = shrine.get_current_yang_price(*yangs[0]);
        let (btc_price, _, _) = shrine.get_current_yang_price(*yangs[1]);

        let eth_value: Wad = eth_price * shrine.get_deposit(*yangs[0], target_trove);
        let btc_value: Wad = btc_price * shrine.get_deposit(*yangs[1], target_trove);

        // These represent the percentages of the total value of the trove each
        // of the yangs respectively make up
        let eth_weight: Ray = wadray::rdiv_ww(eth_value, value);
        let btc_weight: Ray = wadray::rdiv_ww(btc_value, value);

        // We need to decrease BTC's threshold until the trove threshold equals `ltv`
        // we derive the decrease factor from the following equation:
        //
        // NOTE: decrease factor is the value which, if we multiply BTC's threshold by it, will give us
        // the threshold BTC must have in order for the trove's threshold to equal its LTV
        //
        // (eth_value / total_value) * eth_threshold + (btc_value / total_value) * btc_threshold * decrease_factor = ltv
        // eth_weight * eth_threshold + btc_weight * btc_threshold * decrease_factor = ltv
        // btc_weight * btc_threshold * decrease_factor = ltv - eth_weight * eth_threshold
        // decrease_factor = (ltv - eth_weight * eth_threshold) / (btc_weight * btc_threshold)
        let btc_threshold_decrease_factor: Ray = (ltv - eth_weight * eth_threshold)
            / (btc_weight * btc_threshold);
        let ts_diff: u64 = shrine_contract::SUSPENSION_GRACE_PERIOD
            - wadray::scale_u128_by_ray(
                shrine_contract::SUSPENSION_GRACE_PERIOD.into(), btc_threshold_decrease_factor
            )
                .try_into()
                .unwrap();

        // Adding one to offset any precision loss
        let new_timestamp: u64 = current_timestamp + ts_diff + 1;
        set_block_timestamp(new_timestamp);
        let (threshold, _, _, _) = shrine.get_trove_info(target_trove);

        assert(!shrine.is_healthy(target_trove), 'should be unhealthy');

        // Liquidate the trove
        let searcher = purger_utils::searcher();
        set_contract_address(searcher);
        purger.liquidate(target_trove, trove_debt, searcher);

        // Sanity checks
        let (threshold_after_liquidation, ltv_after_liquidation, _, debt_after_liquidation) = shrine
            .get_trove_info(target_trove);

        assert(debt_after_liquidation < trove_debt, 'trove not correctly liquidated');

        assert(
            IERC20Dispatcher { contract_address: shrine.contract_address }
                .balance_of(searcher)
                .try_into()
                .unwrap() < purger_utils::SEARCHER_YIN,
            'searcher yin not used'
        );

        purger_utils::assert_ltv_at_safety_margin(
            threshold_after_liquidation, ltv_after_liquidation
        );
    }

    #[test]
    #[ignore]
    #[available_gas(2000000000000)]
    fn test_liquidate_suspended_yang_threshold_near_zero() {
        let (shrine, abbot, mock_pragma, absorber, purger, yangs, gates) =
            purger_utils::purger_deploy_with_searcher(
            purger_utils::SEARCHER_YIN.into()
        );

        // We run the same tests using both searcher liquidations and absorptions as the liquidation methods.
        let mut liquidate_via_absorption_param: Span<bool> = array![
            false, //true - we comment this parametrization out for now, due to failing in CI
        ]
            .span();

        // We parametrize this test with both a reasonable starting LTV and a very low starting LTV
        let trove_debt_param: Span<Wad> = array![(600 * WAD_ONE).into(), (20 * WAD_ONE).into()]
            .span();

        // We also parametrize the test with the desired threshold after liquidation
        let desired_threshold_param: Span<Ray> = array![
            RAY_PERCENT.into(),
            (RAY_PERCENT / 4).into(),
            // This is the smallest possible desired threshold that
            // doesn't result in advancing the time enough to make
            // the suspension permanent
            (RAY_ONE + 1).into()
                / (RAY_ONE * shrine_contract::SUSPENSION_GRACE_PERIOD.into()).into(),
        ]
            .span();

        let eth: ContractAddress = *yangs[0];
        let eth_gate: IGateDispatcher = *gates[0];

        let target_user: ContractAddress = purger_utils::target_trove_owner();

        common::fund_user(target_user, array![eth].span(), array![(10 * WAD_ONE).into()].span());

        // Have the searcher provide half of his yin to the absorber
        let searcher = purger_utils::searcher();
        let yin_erc20 = IERC20Dispatcher { contract_address: shrine.contract_address };

        set_contract_address(searcher);
        yin_erc20.approve(absorber.contract_address, (purger_utils::SEARCHER_YIN / 2).into());
        absorber.provide((purger_utils::SEARCHER_YIN / 2).into());

        loop {
            match liquidate_via_absorption_param.pop_front() {
                Option::Some(liquidate_via_absorption) => {
                    let mut trove_debt_param_copy = trove_debt_param;
                    loop {
                        match trove_debt_param_copy.pop_front() {
                            Option::Some(trove_debt) => {
                                let mut desired_threshold_param_copy = desired_threshold_param;
                                loop {
                                    match desired_threshold_param_copy.pop_front() {
                                        Option::Some(desired_threshold) => {
                                            let target_trove: u64 = common::open_trove_helper(
                                                abbot,
                                                purger_utils::target_trove_owner(),
                                                array![eth].span(),
                                                array![(WAD_ONE / 2).into()].span(),
                                                array![eth_gate].span(),
                                                *trove_debt
                                            );

                                            // Suspend ETH
                                            let current_timestamp = get_block_timestamp();

                                            set_contract_address(shrine_utils::admin());
                                            shrine.suspend_yang(eth);

                                            // Advance the time stamp such that the ETH threshold falls to `desired_threshold`
                                            let eth_threshold: Ray = shrine_utils::YANG1_THRESHOLD
                                                .into();

                                            let decrease_factor: Ray = *desired_threshold
                                                / eth_threshold;
                                            let ts_diff: u64 =
                                                shrine_contract::SUSPENSION_GRACE_PERIOD
                                                - wadray::scale_u128_by_ray(
                                                    shrine_contract::SUSPENSION_GRACE_PERIOD.into(),
                                                    decrease_factor
                                                )
                                                    .try_into()
                                                    .unwrap();

                                            set_block_timestamp(current_timestamp + ts_diff);

                                            // Check that the threshold has decreased to the desired value
                                            let (_, threshold_after_liquidation) = shrine
                                                .get_yang_threshold(eth);

                                            common::assert_equalish(
                                                threshold_after_liquidation,
                                                *desired_threshold,
                                                // 0.0000001 = 10^-7 (ray). Precision
                                                // is limited by the precision of timestamps,
                                                // which is only in seconds
                                                100000000000000000000_u128.into(),
                                                'wrong eth threshold'
                                            );

                                            // We want to compare the yin balance of the liquidator
                                            // before and after the liquidation. In the case of absorption
                                            // we check the absorber's balance, and in the case of
                                            // searcher liquidation we check the searcher's balance.
                                            let before_liquidation_yin_balance: u256 =
                                                if *liquidate_via_absorption {
                                                yin_erc20.balance_of(absorber.contract_address)
                                            } else {
                                                yin_erc20.balance_of(searcher)
                                            };

                                            // Liquidate the trove
                                            set_contract_address(searcher);

                                            if *liquidate_via_absorption {
                                                purger.absorb(target_trove);
                                            } else {
                                                purger
                                                    .liquidate(target_trove, *trove_debt, searcher);
                                            }

                                            // Sanity checks
                                            let (
                                                threshold_after_liquidation,
                                                ltv_after_liquidation,
                                                _,
                                                debt_after_liquidation
                                            ) =
                                                shrine
                                                .get_trove_info(target_trove);

                                            assert(
                                                debt_after_liquidation < *trove_debt,
                                                'trove not correctly liquidated'
                                            );

                                            // Checking that the liquidator's yin balance has decreased
                                            // after liquidation
                                            if *liquidate_via_absorption {
                                                assert(
                                                    yin_erc20
                                                        .balance_of(
                                                            absorber.contract_address
                                                        ) < before_liquidation_yin_balance,
                                                    'absorber yin not used'
                                                );
                                            } else {
                                                assert(
                                                    yin_erc20
                                                        .balance_of(
                                                            searcher
                                                        ) < before_liquidation_yin_balance,
                                                    'searcher yin not used'
                                                );
                                            }

                                            set_contract_address(shrine_utils::admin());
                                            shrine.unsuspend_yang(eth);
                                        },
                                        Option::None => { break; }
                                    }
                                };
                            },
                            Option::None => { break; }
                        };
                    };
                },
                Option::None => { break; }
            }
        };
    }

    #[derive(Copy, Drop, PartialEq)]
    enum AbsorbType {
        Full: (),
        Partial: (),
        None: (),
    }

    #[test]
    #[available_gas(20000000000)]
    fn test_absorb_low_thresholds() {
        let searcher_start_yin: Wad = (purger_utils::SEARCHER_YIN * 3).into();
        // Execution time is significantly reduced
        // by only deploying the contracts once for all parametrizations
        let (shrine, abbot, mock_pragma, absorber, purger, yangs, gates) =
            purger_utils::purger_deploy_with_searcher(
            searcher_start_yin
        );

        let yin_erc20: IERC20Dispatcher = IERC20Dispatcher {
            contract_address: shrine.contract_address
        };

        let searcher = purger_utils::searcher();

        // Approve absorber for maximum yin
        set_contract_address(searcher);
        yin_erc20.approve(absorber.contract_address, BoundedU256::max());

        // Parameters
        let mut thresholds_param: Span<Ray> = array![RayZeroable::zero(), RAY_PERCENT.into(),]
            .span();

        let absorb_type_param: Span<AbsorbType> = array![
            AbsorbType::Full, AbsorbType::Partial, AbsorbType::None
        ]
            .span();

        loop {
            match thresholds_param.pop_front() {
                Option::Some(threshold) => {
                    let mut target_ltvs_param: Span<Ray> = array![
                        *threshold + 1_u128.into(), *threshold + (RAY_ONE / 2).into(),
                    ]
                        .span();

                    loop {
                        match target_ltvs_param.pop_front() {
                            Option::Some(target_ltv) => {
                                let mut absorb_type_param_copy = absorb_type_param;
                                loop {
                                    match absorb_type_param_copy.pop_front() {
                                        Option::Some(absorb_type) => {
                                            // Calculating the `trove_debt` necessary to achieve
                                            // the `target_ltv`
                                            let target_trove_yang_amts: Span<Wad> = array![
                                                (*gates[0])
                                                    .convert_to_yang(
                                                        purger_utils::TARGET_TROVE_ETH_DEPOSIT_AMT
                                                    ),
                                                (*gates[1])
                                                    .convert_to_yang(
                                                        purger_utils::TARGET_TROVE_WBTC_DEPOSIT_AMT
                                                    ),
                                            ]
                                                .span();

                                            let trove_value: Wad = purger_utils::get_sum_of_value(
                                                shrine, yangs, target_trove_yang_amts
                                            );

                                            // Add 1 wei in case of rounding down to zero
                                            let trove_debt: Wad = wadray::rmul_wr(
                                                trove_value, *target_ltv
                                            )
                                                + 1_u128.into();

                                            // We skip test cases of partial liquidations where
                                            // the trove debt is less than the minimum shares in absorber.
                                            // While it can be done, it is complicated to set up the absorber in such a
                                            // way that the remaining yin is less than the minimum shares.
                                            if *absorb_type == AbsorbType::Partial
                                                && trove_debt <= absorber_contract::MINIMUM_SHARES
                                                    .into() {
                                                continue;
                                            }
                                            // Resetting the thresholds to reasonable values
                                            // to allow for creating troves at higher LTVs
                                            purger_utils::set_thresholds(
                                                shrine, yangs, (80 * RAY_PERCENT).into()
                                            );

                                            // Clearing/"resetting" the absorber
                                            // if it needs to be reset
                                            if yin_erc20
                                                .balance_of(absorber.contract_address)
                                                .is_non_zero() {
                                                let (eth_price, _, _) = shrine
                                                    .get_current_yang_price(*yangs[0]);
                                                let (wbtc_price, _, _) = shrine
                                                    .get_current_yang_price(*yangs[1]);

                                                set_block_timestamp(
                                                    get_block_timestamp()
                                                        + absorber_contract::REQUEST_COOLDOWN
                                                );

                                                // Update yang prices to save gas on fetching them in Shrine functions
                                                set_contract_address(shrine_utils::admin());
                                                shrine.advance(*yangs[0], eth_price);
                                                shrine.advance(*yangs[1], wbtc_price);

                                                // Make a removal request and then remove the searcher's position
                                                set_contract_address(searcher);
                                                absorber.request();
                                                set_block_timestamp(
                                                    get_block_timestamp()
                                                        + absorber_contract::REQUEST_BASE_TIMELOCK
                                                );

                                                let searcher_provided_yin: Wad = absorber
                                                    .preview_remove(searcher);
                                                // Removing any remaining yin, and/or
                                                // remaining absorbed assets due to the
                                                // provider.

                                                if searcher_provided_yin.is_non_zero() {
                                                    absorber.remove(searcher_provided_yin);
                                                } else {
                                                    absorber.reap();
                                                }
                                            }

                                            // Creating the trove to be liquidated
                                            let target_trove: u64 =
                                                purger_utils::funded_healthy_trove(
                                                abbot, yangs, gates, trove_debt
                                            );

                                            // Now, the searcher deposits some yin into the absorber
                                            // The amount depends on whether we want a full or partial absorption, or
                                            // a full redistribution

                                            set_contract_address(searcher);

                                            match *absorb_type {
                                                AbsorbType::Full => {
                                                    // We provide *at least* the minimum shares
                                                    absorber
                                                        .provide(
                                                            max(
                                                                trove_debt,
                                                                absorber_contract::MINIMUM_SHARES
                                                                    .into()
                                                            )
                                                        );
                                                },
                                                AbsorbType::Partial => {
                                                    // We add 1 wei in the event that `trove_debt` is extremely small,
                                                    // to avoid the provision amount from being zero.

                                                    absorber
                                                        .provide(
                                                            max(
                                                                (trove_debt.val / 2).into()
                                                                    + 1_u128.into(),
                                                                absorber_contract::MINIMUM_SHARES
                                                                    .into()
                                                            )
                                                        );
                                                },
                                                AbsorbType::None => {},
                                            };

                                            // Setting the threshold to the desired value
                                            // the target trove is now absorbable
                                            purger_utils::set_thresholds(shrine, yangs, *threshold);

                                            let (
                                                penalty, max_close_amt, expected_compensation_value
                                            ) =
                                                purger
                                                .preview_absorb(target_trove);

                                            set_contract_address(searcher);

                                            let absorber_eth_bal_before_absorb: u128 =
                                                IERC20Dispatcher {
                                                contract_address: *yangs[0]
                                            }
                                                .balance_of(absorber.contract_address)
                                                .try_into()
                                                .unwrap();
                                            let absorber_wbtc_bal_before_absorb: u128 =
                                                IERC20Dispatcher {
                                                contract_address: *yangs[1]
                                            }
                                                .balance_of(absorber.contract_address)
                                                .try_into()
                                                .unwrap();

                                            let absorber_yin_bal_before_absorb: Wad = yin_erc20
                                                .balance_of(absorber.contract_address)
                                                .try_into()
                                                .unwrap();

                                            let compensation: Span<AssetBalance> = purger
                                                .absorb(target_trove);

                                            // Checking that the compensation is correct
                                            let actual_eth_comp: AssetBalance = *compensation[0];
                                            let actual_wbtc_comp: AssetBalance = *compensation[1];

                                            let expected_compensation_pct: Ray = wadray::rdiv_ww(
                                                purger_contract::COMPENSATION_CAP.into(),
                                                trove_value
                                            );

                                            let expected_eth_comp: u128 = wadray::scale_u128_by_ray(
                                                purger_utils::TARGET_TROVE_ETH_DEPOSIT_AMT,
                                                expected_compensation_pct
                                            );

                                            let expected_wbtc_comp: u128 =
                                                wadray::scale_u128_by_ray(
                                                purger_utils::TARGET_TROVE_WBTC_DEPOSIT_AMT,
                                                expected_compensation_pct
                                            );

                                            common::assert_equalish(
                                                expected_eth_comp,
                                                actual_eth_comp.amount,
                                                1_u128,
                                                'wrong eth compensation'
                                            );

                                            common::assert_equalish(
                                                expected_wbtc_comp,
                                                actual_wbtc_comp.amount,
                                                1_u128,
                                                'wrong wbtc compensation'
                                            );

                                            let actual_compensation_value: Wad =
                                                purger_utils::get_sum_of_value(
                                                shrine,
                                                yangs,
                                                array![
                                                    (*gates[0])
                                                        .convert_to_yang(actual_eth_comp.amount),
                                                    (*gates[1])
                                                        .convert_to_yang(actual_wbtc_comp.amount)
                                                ]
                                                    .span()
                                            );

                                            common::assert_equalish(
                                                expected_compensation_value,
                                                actual_compensation_value,
                                                10000000000000000_u128.into(),
                                                'wrong compensation value'
                                            );

                                            // If the trove wasn't fully liquidated, check
                                            // that it is healthy
                                            if max_close_amt < trove_debt {
                                                assert(
                                                    shrine.is_healthy(target_trove),
                                                    'trove should be healthy'
                                                );
                                            }

                                            // Checking that the absorbed assets are equal in value to the
                                            // debt liquidated, plus the penalty
                                            if *absorb_type != AbsorbType::None {
                                                // We subtract the absorber balance before the liquidation
                                                //  in order to avoid including any leftover
                                                // absorbed assets from previous liquidations
                                                // in the calculation for the value of the
                                                // absorption that *just* occured

                                                let absorbed_eth: Wad =
                                                    common::get_erc20_bal_as_yang(
                                                    *gates[0], *yangs[0], absorber.contract_address
                                                )
                                                    - (*gates[0])
                                                        .convert_to_yang(
                                                            absorber_eth_bal_before_absorb
                                                        );
                                                let absorbed_wbtc: Wad =
                                                    common::get_erc20_bal_as_yang(
                                                    *gates[1], *yangs[1], absorber.contract_address
                                                )
                                                    - (*gates[1])
                                                        .convert_to_yang(
                                                            absorber_wbtc_bal_before_absorb
                                                        );

                                                let (current_eth_yang_price, _, _) = shrine
                                                    .get_current_yang_price(*yangs[0]);
                                                let (current_wbtc_yang_price, _, _) = shrine
                                                    .get_current_yang_price(*yangs[1]);

                                                let absorber_eth_value: Wad = absorbed_eth
                                                    * current_eth_yang_price;
                                                let absorber_wbtc_value: Wad = absorbed_wbtc
                                                    * current_wbtc_yang_price;

                                                let absorbed_assets_value = absorber_eth_value
                                                    + absorber_wbtc_value;

                                                let max_absorb_amt = min(
                                                    max_close_amt, absorber_yin_bal_before_absorb
                                                );

                                                common::assert_equalish(
                                                    absorbed_assets_value,
                                                    wadray::rmul_wr(
                                                        max_absorb_amt, (RAY_ONE.into() + penalty)
                                                    ),
                                                    10000000000000000_u128.into(),
                                                    'wrong absorbed assets value'
                                                );
                                            }
                                        },
                                        Option::None => { break; }
                                    };
                                };
                            },
                            Option::None => { break; }
                        };
                    };
                },
                Option::None => { break; }
            };
        };
    }
}<|MERGE_RESOLUTION|>--- conflicted
+++ resolved
@@ -12,18 +12,7 @@
     use opus::interfaces::IGate::{IGateDispatcher, IGateDispatcherTrait};
     use opus::interfaces::IPurger::{IPurgerDispatcher, IPurgerDispatcherTrait};
     use opus::interfaces::ISentinel::{ISentinelDispatcher, ISentinelDispatcherTrait};
-<<<<<<< HEAD
-    use opus::utils::access_control::{IAccessControlDispatcher, IAccessControlDispatcherTrait};
-    use opus::types::AssetBalance;
-    use opus::utils::math::pow;
-    use opus::utils::wadray;
-    use opus::utils::wadray::{
-        BoundedWad, Ray, RayZeroable, RAY_ONE, RAY_PERCENT, Wad, WadZeroable, WAD_ONE
-    };
-
-=======
     use opus::interfaces::IShrine::{IShrineDispatcher, IShrineDispatcherTrait};
->>>>>>> 2be46e8e
     use opus::tests::absorber::utils::absorber_utils;
     use opus::tests::common;
     use opus::tests::external::utils::pragma_utils;
@@ -36,7 +25,9 @@
     use opus::types::AssetBalance;
     use opus::utils::access_control::{IAccessControlDispatcher, IAccessControlDispatcherTrait};
     use opus::utils::math::pow;
-    use opus::utils::wadray::{BoundedWad, Ray, RayZeroable, RAY_ONE, RAY_PERCENT, Wad, WAD_ONE};
+    use opus::utils::wadray::{
+        BoundedWad, Ray, RayZeroable, RAY_ONE, RAY_PERCENT, Wad, WadZeroable, WAD_ONE
+    };
     use opus::utils::wadray;
     use starknet::testing::{set_block_timestamp, set_contract_address};
     use starknet::{ContractAddress, get_block_timestamp};
@@ -349,7 +340,6 @@
                                     purger_utils::create_whale_trove(abbot, yangs, gates);
                                 }
 
-<<<<<<< HEAD
                                 // If the threshold is below 2%, we set the trove's debt such that
                                 // we get the desired ltv for the trove from the get-go in order to
                                 // avoid overflow issues in `lower_prices_to_raise_trove_ltv`.
@@ -373,28 +363,6 @@
                                             .into()
                                     ]
                                         .span();
-=======
-                    // If the threshold is below 2%, we set the trove's debt such that
-                    // we get the desired ltv for the trove from the get-go in order to
-                    // avoid overflow issues in lower_prices_to_raise_trove_ltv.
-                    //
-                    // This is because lower_prices_to_raise_trove_ltv is designed for
-                    // raising the trove's LTV to the given *higher* LTV,
-                    // not lowering it.
-                    //
-                    // NOTE: This 2% cut off is completely arbitrary and meant only for excluding
-                    // the two test cases in `interesting_thresholds_for_liquidation`: 0% and 1%.
-                    // If more low thresholds were added that were above 2% but below the
-                    // starting LTV of the trove, then this cutoff would need to be adjusted.
-                    let trove_debt = if *threshold > (RAY_PERCENT * 2).into() {
-                        default_trove_debt
-                    } else {
-                        let target_trove_yang_amts: Span<Wad> = array![
-                            purger_utils::TARGET_TROVE_ETH_DEPOSIT_AMT.into(),
-                            (purger_utils::TARGET_TROVE_WBTC_DEPOSIT_AMT * pow(10_u128, 10)).into()
-                        ]
-                            .span();
->>>>>>> 2be46e8e
 
                                     let trove_value: Wad = purger_utils::get_sum_of_value(
                                         shrine, yangs, target_trove_yang_amts
@@ -736,39 +704,11 @@
                                                 searcher_start_yin
                                             );
 
-<<<<<<< HEAD
                                             if !(*is_recovery_mode) {
                                                 purger_utils::create_whale_trove(
                                                     abbot, yangs, gates
                                                 );
                                             }
-=======
-                                // NOTE: This 2% cut off is completely arbitrary and meant only for excluding
-                                // the two test cases in `interesting_thresholds_for_liquidation`: 0% and 1%.
-                                // If more low thresholds were added that were above 2% but below the
-                                // starting LTV of the trove, then this cutoff would need to be adjusted.
-                                let target_ltv_above_cutoff = *target_ltv > low_ltv_cutoff;
-                                let trove_debt: Wad = if target_ltv_above_cutoff {
-                                    // If target_ltv is above 2%, then we can set the trove's debt
-                                    // to `TARGET_TROVE_YIN` and adjust prices in order to reach
-                                    // the target LTV
-                                    purger_utils::TARGET_TROVE_YIN.into()
-                                } else {
-                                    // Otherwise, we set the debt for the trove such that we get
-                                    // the desired ltv for the trove from the get-go in order
-                                    // to avoid overflow issues in lower_prices_to_raise_trove_ltv
-                                    //
-                                    // This is because lower_prices_to_raise_trove_ltv is designed for
-                                    // raising the trove's LTV to the given *higher* LTV,
-                                    // not lowering it.
-                                    let target_trove_yang_amts: Span<Wad> = array![
-                                        purger_utils::TARGET_TROVE_ETH_DEPOSIT_AMT.into(),
-                                        (purger_utils::TARGET_TROVE_WBTC_DEPOSIT_AMT
-                                            * pow(10_u128, 10))
-                                            .into()
-                                    ]
-                                        .span();
->>>>>>> 2be46e8e
 
                                             // NOTE: This 2% cut off is completely arbitrary and meant only for excluding 
                                             // the two test cases in `interesting_thresholds_for_liquidation`: 0% and 1%. 
@@ -827,16 +767,8 @@
                                             // Set thresholds to provided value
                                             purger_utils::set_thresholds(shrine, yangs, *threshold);
 
-<<<<<<< HEAD
                                             // Accrue some interest
                                             common::advance_intervals(500);
-=======
-                                    // If the prices have been adjusted, we need to
-                                    // get the new value of the trove in order for
-                                    // following calculations to be correct
-                                    let (_, _, before_value_temp, _) = shrine
-                                        .get_trove_info(target_trove);
->>>>>>> 2be46e8e
 
                                             let (_, _, before_value, before_debt) = shrine
                                                 .get_trove_info(target_trove);
@@ -2405,7 +2337,6 @@
                                                             'wrong recipient trove value'
                                                         );
 
-<<<<<<< HEAD
                                                         // Check Purger events
 
                                                         // Note that this indirectly asserts that `Purged` 
@@ -2422,22 +2353,6 @@
                                                             },
                                                             'wrong Compensate event'
                                                         );
-=======
-                                            // Note that this indirectly asserts that `Purged`
-                                            // is not emitted if it does not revert because
-                                            // `Purged` would have been emitted before `Compensate`
-                                            let compensate_event: purger_contract::Compensate =
-                                                common::pop_event_with_indexed_keys(
-                                                purger.contract_address
-                                            )
-                                                .unwrap();
-                                            assert(
-                                                compensate_event == purger_contract::Compensate {
-                                                    recipient: caller, compensation
-                                                },
-                                                'wrong Compensate event'
-                                            );
->>>>>>> 2be46e8e
 
                                                         // Check Shrine event
                                                         let expected_redistribution_id = 1;
