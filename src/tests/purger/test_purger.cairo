--- conflicted
+++ resolved
@@ -1277,290 +1277,8 @@
 
                                 match absorber_yin_cases.pop_front() {
                                     Option::Some(absorber_start_yin) => {
-<<<<<<< HEAD
-                                        let (
-                                            shrine,
-                                            abbot,
-                                            mock_pragma,
-                                            absorber,
-                                            purger,
-                                            yangs,
-                                            gates
-                                        ) =
-                                            purger_utils::purger_deploy();
-                                        let initial_trove_debt: Wad = purger_utils::TARGET_TROVE_YIN
-                                            .into();
-                                        let target_trove_owner: ContractAddress =
-                                            purger_utils::target_trove_owner();
-                                        common::fund_user(
-                                            target_trove_owner, yangs, *target_trove_yang_asset_amts
-                                        );
-                                        let target_trove: u64 = common::open_trove_helper(
-                                            abbot,
-                                            target_trove_owner,
-                                            yangs,
-                                            *target_trove_yang_asset_amts,
-                                            gates,
-                                            initial_trove_debt
-                                        );
-
-                                        // Skip interest accrual to facilitate parametrization of
-                                        // absorber's yin balance based on target trove's debt
-                                        //common::advance_intervals(500);
-
-                                        let (_, _, start_value, before_debt) = shrine
-                                            .get_trove_info(target_trove);
-
-                                        let recipient_trove_owner: ContractAddress =
-                                            absorber_utils::provider_1();
-                                        let recipient_trove: u64 =
-                                            absorber_utils::provide_to_absorber(
-                                            shrine,
-                                            abbot,
-                                            absorber,
-                                            recipient_trove_owner,
-                                            yangs,
-                                            *yang_asset_amts,
-                                            gates,
-                                            *absorber_start_yin,
-                                        );
-                                        let before_total_debt: Wad = shrine.get_total_troves_debt();
-
-                                        // Make the target trove absorbable
-                                        let target_ltv: Ray = (purger_contract::ABSORPTION_THRESHOLD
-                                            + 1)
-                                            .into();
-                                        purger_utils::lower_prices_to_raise_trove_ltv(
-                                            shrine,
-                                            mock_pragma,
-                                            yangs,
-                                            yang_pair_ids,
-                                            start_value,
-                                            before_debt,
-                                            target_ltv
-                                        );
-
-                                        let (_, ltv, before_value, _) = shrine
-                                            .get_trove_info(target_trove);
-                                        let (_, _, recipient_trove_value, recipient_trove_debt) =
-                                            shrine
-                                            .get_trove_info(recipient_trove);
-
-                                        purger_utils::assert_trove_is_absorbable(
-                                            shrine, purger, target_trove, ltv
-                                        );
-
-                                        let (penalty, max_close_amt, expected_compensation_value) =
-                                            purger
-                                            .preview_absorb(target_trove);
-                                        let close_amt: Wad = *absorber_start_yin;
-
-                                        // Sanity check
-                                        assert(
-                                            shrine
-                                                .get_yin(absorber.contract_address) < max_close_amt,
-                                            'not less than close amount'
-                                        );
-
-                                        let caller: ContractAddress = purger_utils::random_user();
-
-                                        let before_caller_asset_bals: Span<Span<u128>> =
-                                            common::get_token_balances(
-                                            yangs, array![caller].span()
-                                        );
-                                        let before_absorber_asset_bals: Span<Span<u128>> =
-                                            common::get_token_balances(
-                                            yangs, array![absorber.contract_address].span()
-                                        );
-
-                                        common::drop_all_events(purger.contract_address);
-                                        common::drop_all_events(shrine.contract_address);
-
-                                        set_contract_address(caller);
-                                        let compensation: Span<AssetBalance> = purger
-                                            .absorb(target_trove);
-
-                                        let after_total_debt: Wad = shrine.get_total_troves_debt();
-                                        assert(
-                                            after_total_debt == before_total_debt - close_amt,
-                                            'wrong total debt'
-                                        );
-
-                                        // Check absorption occured
-                                        assert(
-                                            absorber.get_absorptions_count() == 1,
-                                            'wrong absorptions count'
-                                        );
-
-                                        // Check trove debt, value and LTV
-                                        let (_, _, after_value, after_debt) = shrine
-                                            .get_trove_info(target_trove);
-                                        assert(
-                                            after_debt.is_zero(), 'wrong debt after liquidation'
-                                        );
-                                        assert(
-                                            after_value.is_zero(), 'wrong value after liquidation'
-                                        );
-
-                                        // Check that caller has received compensation
-                                        let expected_compensation_amts: Span<u128> =
-                                            purger_utils::get_expected_compensation_assets(
-                                            *target_trove_yang_asset_amts,
-                                            before_value,
-                                            expected_compensation_value
-                                        );
-                                        let expected_compensation: Span<AssetBalance> =
-                                            common::combine_assets_and_amts(
-                                            yangs, expected_compensation_amts
-                                        );
-                                        purger_utils::assert_received_assets(
-                                            before_caller_asset_bals,
-                                            common::get_token_balances(
-                                                yangs, array![caller].span()
-                                            ),
-                                            expected_compensation,
-                                            10_u128, // error margin
-                                            'wrong caller asset balance',
-                                        );
-
-                                        common::assert_asset_balances_equalish(
-                                            compensation,
-                                            expected_compensation,
-                                            10_u128, // error margin
-                                            'wrong freed asset amount'
-                                        );
-
-                                        // Check absorber yin balance is wiped out
-                                        assert(
-                                            shrine.get_yin(absorber.contract_address).is_zero(),
-                                            'wrong absorber yin balance'
-                                        );
-
-                                        // Check that absorber has received proportionate share of collateral
-                                        let (expected_freed_pct, expected_freed_asset_amts) =
-                                            purger_utils::get_expected_liquidation_assets(
-                                            *target_trove_yang_asset_amts,
-                                            before_value,
-                                            close_amt,
-                                            penalty,
-                                            Option::Some(expected_compensation_value),
-                                        );
-
-                                        let expected_freed_assets: Span<AssetBalance> =
-                                            common::combine_assets_and_amts(
-                                            yangs, expected_freed_asset_amts
-                                        );
-                                        purger_utils::assert_received_assets(
-                                            before_absorber_asset_bals,
-                                            common::get_token_balances(
-                                                yangs, array![absorber.contract_address].span()
-                                            ),
-                                            expected_freed_assets,
-                                            100_u128, // error margin
-                                            'wrong absorber asset balance',
-                                        );
-
-                                        // Check redistribution occured
-                                        assert(
-                                            shrine.get_redistributions_count() == 1,
-                                            'wrong redistributions count'
-                                        );
-
-                                        // Check recipient trove's value and debt
-                                        let (
-                                            _,
-                                            _,
-                                            after_recipient_trove_value,
-                                            after_recipient_trove_debt
-                                        ) =
-                                            shrine
-                                            .get_trove_info(recipient_trove);
-                                        let redistributed_amt: Wad = max_close_amt - close_amt;
-                                        let expected_recipient_trove_debt: Wad =
-                                            recipient_trove_debt
-                                            + redistributed_amt;
-
-                                        common::assert_equalish(
-                                            after_recipient_trove_debt,
-                                            expected_recipient_trove_debt,
-                                            (WAD_ONE / 100).into(), // error margin
-                                            'wrong recipient trove debt'
-                                        );
-
-                                        let redistributed_value: Wad = before_value
-                                            - wadray::rmul_wr(close_amt, RAY_ONE.into() + penalty)
-                                            - expected_compensation_value;
-                                        let expected_recipient_trove_value: Wad =
-                                            recipient_trove_value
-                                            + redistributed_value;
-
-                                        common::assert_equalish(
-                                            after_recipient_trove_value,
-                                            expected_recipient_trove_value,
-                                            (WAD_ONE / 100).into(), // error margin
-                                            'wrong recipient trove value'
-                                        );
-
-                                        // Check Purger events
-
-                                        let purged_event: purger_contract::Purged =
-                                            common::pop_event_with_indexed_keys(
-                                            purger.contract_address
-                                        )
-                                            .unwrap();
-                                        common::assert_asset_balances_equalish(
-                                            purged_event.freed_assets,
-                                            expected_freed_assets,
-                                            1_u128,
-                                            'wrong freed assets for event'
-                                        );
-                                        assert(
-                                            purged_event.trove_id == target_trove,
-                                            'wrong Purged trove ID'
-                                        );
-                                        assert(
-                                            purged_event.purge_amt == close_amt, 'wrong Purged amt'
-                                        );
-                                        assert(
-                                            purged_event.percentage_freed == expected_freed_pct,
-                                            'wrong Purged freed pct'
-                                        );
-                                        assert(
-                                            purged_event.funder == absorber.contract_address,
-                                            'wrong Purged funder'
-                                        );
-                                        assert(
-                                            purged_event.recipient == absorber.contract_address,
-                                            'wrong Purged recipient'
-                                        );
-
-                                        let compensate_event: purger_contract::Compensate =
-                                            common::pop_event_with_indexed_keys(
-                                            purger.contract_address
-                                        )
-                                            .unwrap();
-                                        assert(
-                                            compensate_event == purger_contract::Compensate {
-                                                recipient: caller, compensation
-                                            },
-                                            'wrong Compensate event'
-                                        );
-
-                                        // Check Shrine event
-                                        let expected_redistribution_id = 1;
-                                        let mut expected_events: Span<shrine_contract::Event> =
-                                            array![
-                                            shrine_contract::Event::TroveRedistributed(
-                                                shrine_contract::TroveRedistributed {
-                                                    redistribution_id: expected_redistribution_id,
-                                                    trove_id: target_trove,
-                                                    debt: redistributed_amt,
-                                                }
-                                            ),
-=======
                                         let mut is_recovery_mode_fuzz: Span<bool> = array![
                                             false, true
->>>>>>> 2caebce9
                                         ]
                                             .span();
                                         loop {
@@ -1675,7 +1393,7 @@
                                                     }
 
                                                     let before_total_debt: Wad = shrine
-                                                        .get_total_debt();
+                                                        .get_total_troves_debt();
 
                                                     let (_, ltv, before_value, _) = shrine
                                                         .get_trove_info(target_trove);
@@ -1737,7 +1455,7 @@
                                                         .absorb(target_trove);
 
                                                     let after_total_debt: Wad = shrine
-                                                        .get_total_debt();
+                                                        .get_total_troves_debt();
                                                     assert(
                                                         after_total_debt == before_total_debt
                                                             - close_amt,
@@ -2173,18 +1891,6 @@
                                                                     shrine
                                                                     .get_trove_info(target_trove);
 
-<<<<<<< HEAD
-                                                let (
-                                                    _,
-                                                    _,
-                                                    recipient_trove_value,
-                                                    recipient_trove_debt
-                                                ) =
-                                                    shrine
-                                                    .get_trove_info(recipient_trove);
-                                                let before_total_debt: Wad = shrine
-                                                    .get_total_troves_debt();
-=======
                                                                 assert(
                                                                     adjusted_threshold < start_threshold
                                                                         - purger_utils::RM_ERROR_MARGIN
@@ -2224,7 +1930,6 @@
                                                                 max_close_amt < before_debt,
                                                                 'close amt not below trove debt'
                                                             );
->>>>>>> 2caebce9
 
                                                             let (
                                                                 _,
@@ -2239,7 +1944,7 @@
                                                                 shrine
                                                                 .get_trove_info(target_trove);
                                                             let before_total_debt: Wad = shrine
-                                                                .get_total_debt();
+                                                                .get_total_troves_debt();
 
                                                             // Fund absorber based on adjusted max close amount
                                                             // after recovery mode has been set up
@@ -2295,17 +2000,6 @@
                                                                 shrine.contract_address
                                                             );
 
-<<<<<<< HEAD
-                                                // Assert that total debt includes accrued interest on liquidated trove
-                                                let after_total_debt: Wad = shrine
-                                                    .get_total_troves_debt();
-                                                assert(
-                                                    after_total_debt == before_total_debt
-                                                        + accrued_interest
-                                                        - close_amt,
-                                                    'wrong total debt'
-                                                );
-=======
                                                             set_contract_address(caller);
                                                             let compensation: Span<AssetBalance> =
                                                                 purger
@@ -2313,14 +2007,13 @@
 
                                                             // Assert that total debt includes accrued interest on liquidated trove
                                                             let after_total_debt: Wad = shrine
-                                                                .get_total_debt();
+                                                                .get_total_troves_debt();
                                                             assert(
                                                                 after_total_debt == before_total_debt
                                                                     + accrued_interest
                                                                     - close_amt,
                                                                 'wrong total debt'
                                                             );
->>>>>>> 2caebce9
 
                                                             // Check absorption occured
                                                             assert(
@@ -2732,49 +2425,6 @@
                                                             'no interest accrued'
                                                         );
 
-<<<<<<< HEAD
-                                            let recipient_trove_owner: ContractAddress =
-                                                absorber_utils::provider_1();
-                                            let recipient_trove: u64 =
-                                                absorber_utils::provide_to_absorber(
-                                                shrine,
-                                                abbot,
-                                                absorber,
-                                                recipient_trove_owner,
-                                                yangs,
-                                                *yang_asset_amts,
-                                                gates,
-                                                *absorber_start_yin,
-                                            );
-
-                                            let before_total_debt: Wad = shrine
-                                                .get_total_troves_debt();
-
-                                            let target_ltv: Ray =
-                                                (purger_contract::ABSORPTION_THRESHOLD
-                                                + 1)
-                                                .into();
-                                            purger_utils::lower_prices_to_raise_trove_ltv(
-                                                shrine,
-                                                mock_pragma,
-                                                yangs,
-                                                yang_pair_ids,
-                                                before_target_trove_value,
-                                                before_target_trove_debt,
-                                                target_ltv
-                                            );
-
-                                            let (_, ltv, before_value, _) = shrine
-                                                .get_trove_info(target_trove);
-                                            let (
-                                                _,
-                                                _,
-                                                before_recipient_trove_value,
-                                                before_recipient_trove_debt
-                                            ) =
-                                                shrine
-                                                .get_trove_info(recipient_trove);
-=======
                                                         let mut recipient_trove: u64 =
                                                             if *is_recovery_mode {
                                                             let recipient_trove_owner: ContractAddress =
@@ -2791,7 +2441,6 @@
                                                                 gates,
                                                                 *absorber_start_yin,
                                                             );
->>>>>>> 2caebce9
 
                                                             purger_utils::trigger_recovery_mode(
                                                                 shrine,
@@ -2808,7 +2457,7 @@
                                                         };
 
                                                         let before_total_debt: Wad = shrine
-                                                            .get_total_debt();
+                                                            .get_total_troves_debt();
 
                                                         let target_ltv: Ray =
                                                             (purger_contract::ABSORPTION_THRESHOLD
@@ -2865,16 +2514,6 @@
                                                             shrine, purger, target_trove, ltv
                                                         );
 
-<<<<<<< HEAD
-                                            // Assert that total debt includes accrued interest on liquidated trove
-                                            let after_total_debt: Wad = shrine
-                                                .get_total_troves_debt();
-                                            assert(
-                                                after_total_debt == before_total_debt
-                                                    + accrued_interest,
-                                                'wrong total debt'
-                                            );
-=======
                                                         let caller: ContractAddress =
                                                             purger_utils::random_user();
                                                         let before_caller_asset_bals: Span<
@@ -2886,7 +2525,6 @@
                                                         let (_, _, expected_compensation_value) =
                                                             purger
                                                             .preview_absorb(target_trove);
->>>>>>> 2caebce9
 
                                                         common::drop_all_events(
                                                             purger.contract_address
@@ -2899,7 +2537,7 @@
 
                                                         // Assert that total debt includes accrued interest on liquidated trove
                                                         let after_total_debt: Wad = shrine
-                                                            .get_total_debt();
+                                                            .get_total_troves_debt();
                                                         assert(
                                                             after_total_debt == before_total_debt
                                                                 + accrued_interest,
