--- conflicted
+++ resolved
@@ -1450,16 +1450,7 @@
 
                                                             let redistributed_amt: Wad = max_close_amt - close_amt;
 
-<<<<<<< HEAD
                                                             let expected_redistribution_id = 1;
-=======
-                                                            common::assert_equalish(
-                                                                recipient_trove_after_health.debt,
-                                                                expected_recipient_trove_debt,
-                                                                (WAD_ONE / 10).into(), // error margin
-                                                                'wrong recipient trove debt'
-                                                            );
->>>>>>> a0766963
 
                                                             // Check if the redistribution was exceptional for all yangs
                                                             // i.e. all value went to initial yangs and all debt went to 
@@ -1491,7 +1482,6 @@
                                                                 let recipient_trove_after_health: Health = shrine
                                                                     .get_trove_health(recipient_trove);
 
-<<<<<<< HEAD
                                                                 // Relax the assertion because exceptional redistribution 
                                                                 // may be triggered                                               
                                                                 assert(
@@ -1507,14 +1497,6 @@
                                                                     'wrong recipient trove value'
                                                                 );
                                                             }
-=======
-                                                            common::assert_equalish(
-                                                                recipient_trove_after_health.value,
-                                                                expected_recipient_trove_value,
-                                                                (WAD_ONE / 10).into(), // error margin
-                                                                'wrong recipient trove value'
-                                                            );
->>>>>>> a0766963
 
                                                             // Check Purger events
                                                             purger_spy.fetch_events();
@@ -2006,24 +1988,9 @@
                                                     let after_recipient_trove_health = shrine
                                                         .get_trove_health(recipient_trove);
                                                     let expected_redistributed_amt: Wad = max_close_amt - close_amt;
-<<<<<<< HEAD
-=======
-                                                    let expected_recipient_trove_debt: Wad =
-                                                        before_recipient_trove_health
-                                                        .debt
-                                                        + expected_redistributed_amt;
-
-                                                    common::assert_equalish(
-                                                        after_recipient_trove_health.debt,
-                                                        expected_recipient_trove_debt,
-                                                        (WAD_ONE / 10).into(), // error margin
-                                                        'wrong recipient trove debt'
-                                                    );
->>>>>>> a0766963
 
                                                     let expected_redistribution_id = 1;
 
-<<<<<<< HEAD
                                                     // Check if the redistribution was exceptional for all yangs
                                                     // i.e. all value went to initial yangs and all debt went to troves' deficit
                                                     let yang1_redistribution: Wad = shrine
@@ -2076,14 +2043,6 @@
                                                             'wrong recipient trove value'
                                                         );
                                                     }
-=======
-                                                    common::assert_equalish(
-                                                        after_recipient_trove_health.value,
-                                                        expected_recipient_trove_value,
-                                                        (WAD_ONE / 10).into(), // error margin
-                                                        'wrong recipient trove value'
-                                                    );
->>>>>>> a0766963
 
                                                     // Check remainder yang assets for redistributed trove is correct
                                                     let expected_remainder_pct: Ray = wadray::rdiv_ww(
@@ -2663,7 +2622,6 @@
 
                                                                 let expected_redistribution_id = 1;
 
-<<<<<<< HEAD
                                                                 // Check if the redistribution was exceptional for all yangs
                                                                 // i.e. all value went to initial yangs and all debt went to
                                                                 // troves' deficit
@@ -2709,29 +2667,6 @@
                                                                         'wrong recipient trove value'
                                                                     );
                                                                 }
-=======
-                                                                common::assert_equalish(
-                                                                    after_recipient_trove_health.debt,
-                                                                    expected_recipient_trove_debt,
-                                                                    (WAD_ONE / 10).into(), // error margin
-                                                                    'wrong recipient trove debt'
-                                                                );
-
-                                                                let redistributed_value: Wad =
-                                                                    target_trove_updated_start_health
-                                                                    .value
-                                                                    - expected_compensation_value;
-                                                                let expected_recipient_trove_value: Wad =
-                                                                    before_recipient_trove_health
-                                                                    .value
-                                                                    + redistributed_value;
-                                                                common::assert_equalish(
-                                                                    after_recipient_trove_health.value,
-                                                                    expected_recipient_trove_value,
-                                                                    (WAD_ONE / 10).into(), // error margin
-                                                                    'wrong recipient trove value'
-                                                                );
->>>>>>> a0766963
 
                                                                 // Check Purger events
 
