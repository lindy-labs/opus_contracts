#[cfg(test)]
mod TestPurger {
    use array::{ArrayTrait, SpanTrait};
    use integer::BoundedU128;
    use option::OptionTrait;
    use starknet::ContractAddress;
    use starknet::testing::set_contract_address;
    use traits::Into;
    use zeroable::Zeroable;

    use aura::core::purger::Purger;
    use aura::core::roles::PurgerRoles;

    use aura::interfaces::IAbbot::{IAbbotDispatcher, IAbbotDispatcherTrait};
    use aura::interfaces::IAbsorber::{IAbsorberDispatcher, IAbsorberDispatcherTrait};
    use aura::interfaces::IPurger::{IPurgerDispatcher, IPurgerDispatcherTrait};
    use aura::interfaces::IShrine::{IShrineDispatcher, IShrineDispatcherTrait};
    use aura::utils::access_control::{IAccessControlDispatcher, IAccessControlDispatcherTrait};
    use aura::utils::wadray;
    use aura::utils::wadray::{Ray, RayZeroable, RAY_ONE, RAY_PERCENT, Wad, WadZeroable};

    use aura::tests::absorber::utils::AbsorberUtils;
    use aura::tests::common;
    use aura::tests::flashmint::utils::FlashmintUtils;
    use aura::tests::purger::flash_liquidator::{
        IFlashLiquidatorDispatcher, IFlashLiquidatorDispatcherTrait
    };
    use aura::tests::purger::utils::PurgerUtils;
    use aura::tests::shrine::utils::ShrineUtils;

    use debug::PrintTrait;

    //
    // Tests - Setup
    //

    #[test]
    #[available_gas(20000000000)]
    fn test_purger_setup() {
        let (shrine, abbot, absorber, purger, yangs, gates) = PurgerUtils::purger_deploy();
        let purger_ac = IAccessControlDispatcher { contract_address: purger.contract_address };
        assert(
            purger_ac.get_roles(PurgerUtils::admin()) == PurgerRoles::default_admin_role(),
            'wrong role for admin'
        );
    }

    //
    // Tests - Setters
    //

    #[test]
    #[available_gas(20000000000)]
    fn test_set_penalty_scalar_pass() {
        let (shrine, abbot, _, purger, yangs, gates) = PurgerUtils::purger_deploy();

        let target_trove: u64 = PurgerUtils::funded_healthy_trove(
            abbot, yangs, gates, PurgerUtils::TARGET_TROVE_YIN.into()
        );

        // Set thresholds to 91% so we can check the scalar is applied to the penalty
        let threshold: Ray = (91 * RAY_PERCENT).into();
        PurgerUtils::set_thresholds(shrine, yangs, threshold);

        let (_, _, value, debt) = shrine.get_trove_info(target_trove);
        let target_ltv: Ray = threshold + RAY_PERCENT.into(); // 92%
        PurgerUtils::adjust_prices_for_trove_ltv(shrine, yangs, value, debt, target_ltv);

        // sanity check that LTV is at the target liquidation LTV
        let (_, ltv, _, _) = shrine.get_trove_info(target_trove);
        let error_margin: Ray = 1000000_u128.into();
        common::assert_equalish(ltv, target_ltv, error_margin, 'LTV sanity check');

        // Set scalar to 1
        set_contract_address(PurgerUtils::admin());
        let penalty_scalar: Ray = RAY_ONE.into();
        purger.set_penalty_scalar(penalty_scalar);

        assert(purger.get_penalty_scalar() == penalty_scalar, 'wrong penalty scalar #1');

        let (penalty, _, _) = purger.preview_absorb(target_trove);
        let expected_penalty: Ray = 41000000000000000000000000_u128.into(); // 4.1%
        let error_margin: Ray = (RAY_PERCENT / 100).into(); // 0.01%
        common::assert_equalish(penalty, expected_penalty, error_margin, 'wrong scalar penalty #1');

        // Set scalar to 0.97
        let penalty_scalar: Ray = Purger::MIN_PENALTY_SCALAR.into();
        purger.set_penalty_scalar(penalty_scalar);

        assert(purger.get_penalty_scalar() == penalty_scalar, 'wrong penalty scalar #2');

        let (penalty, _, _) = purger.preview_absorb(target_trove);
        let expected_penalty: Ray = 10700000000000000000000000_u128.into(); // 1.07%
        common::assert_equalish(penalty, expected_penalty, error_margin, 'wrong scalar penalty #2');

        // Set scalar to 1.06
        let penalty_scalar: Ray = Purger::MAX_PENALTY_SCALAR.into();
        purger.set_penalty_scalar(penalty_scalar);

        assert(purger.get_penalty_scalar() == penalty_scalar, 'wrong penalty scalar #3');

        let (penalty, _, _) = purger.preview_absorb(target_trove);
        let expected_penalty: Ray = 54300000000000000000000000_u128.into(); // 5.43%
        common::assert_equalish(penalty, expected_penalty, error_margin, 'wrong scalar penalty #3');
    }

    #[test]
    #[available_gas(20000000000)]
    fn test_penalty_scalar_lower_bound() {
        let (shrine, abbot, _, purger, yangs, gates) = PurgerUtils::purger_deploy();

        let target_trove: u64 = PurgerUtils::funded_healthy_trove(
            abbot, yangs, gates, PurgerUtils::TARGET_TROVE_YIN.into()
        );

        // Set thresholds to 90% so we can check the scalar is not applied to the penalty
        let threshold: Ray = (90 * RAY_PERCENT).into();
        PurgerUtils::set_thresholds(shrine, yangs, threshold);

        let (_, _, value, debt) = shrine.get_trove_info(target_trove);
        // 91%; Note that if a penalty scalar is applied, then the trove would be absorbable
        // at this LTV because the penalty would be the maximum possible penalty. On the other
        // hand, if a penalty scalar is not applied, then the maximum possible penalty will be
        // reached from 92.09% onwards, so the trove would not be absorbable at this LTV
        let target_ltv: Ray = 910000000000000000000000000_u128.into();
        PurgerUtils::adjust_prices_for_trove_ltv(shrine, yangs, value, debt, target_ltv);

        let (trove_threshold, ltv, _, _) = shrine.get_trove_info(target_trove);
        // sanity check that threshold is correct
        assert(trove_threshold == threshold, 'threshold sanity check');

        // sanity check that LTV is at the target liquidation LTV
        let error_margin: Ray = 100000000_u128.into();
        common::assert_equalish(ltv, target_ltv, error_margin, 'LTV sanity check');

        let (penalty, _, _) = purger.preview_absorb(target_trove);
        let expected_penalty: Ray = RayZeroable::zero();
        assert(penalty == RayZeroable::zero(), 'should not be absorbable #1');

        // Set scalar to 1.06 and check the trove is still not absorbable.
        set_contract_address(PurgerUtils::admin());
        let penalty_scalar: Ray = Purger::MAX_PENALTY_SCALAR.into();
        purger.set_penalty_scalar(penalty_scalar);

        let (penalty, _, _) = purger.preview_absorb(target_trove);
        assert(penalty == RayZeroable::zero(), 'should not be absorbable #2');
    }

    #[test]
    #[available_gas(20000000000)]
    #[should_panic(expected: ('PU: Invalid scalar', 'ENTRYPOINT_FAILED'))]
    fn test_set_penalty_scalar_too_low_fail() {
        let (_, _, _, purger, _, _) = PurgerUtils::purger_deploy();

        set_contract_address(PurgerUtils::admin());
        purger.set_penalty_scalar((Purger::MIN_PENALTY_SCALAR - 1).into());
    }

    #[test]
    #[available_gas(20000000000)]
    #[should_panic(expected: ('PU: Invalid scalar', 'ENTRYPOINT_FAILED'))]
    fn test_set_penalty_scalar_too_high_fail() {
        let (_, _, _, purger, _, _) = PurgerUtils::purger_deploy();

        set_contract_address(PurgerUtils::admin());
        purger.set_penalty_scalar((Purger::MAX_PENALTY_SCALAR + 1).into());
    }

    #[test]
    #[available_gas(20000000000)]
    #[should_panic(expected: ('Caller missing role', 'ENTRYPOINT_FAILED'))]
    fn test_set_penalty_scalar_unauthorized_fail() {
        let (_, _, _, purger, _, _) = PurgerUtils::purger_deploy();

        set_contract_address(common::badguy());
        purger.set_penalty_scalar(RAY_ONE.into());
    }

    //
    // Tests - Liquidate
    //

    #[test]
    #[available_gas(20000000000)]
    fn test_liquidate_pass() {
        let searcher_start_yin: Wad = PurgerUtils::SEARCHER_YIN.into();
        let (shrine, abbot, _, purger, yangs, gates) = PurgerUtils::purger_deploy_with_searcher(
            searcher_start_yin
        );
        let initial_trove_debt: Wad = PurgerUtils::TARGET_TROVE_YIN.into();
        let target_trove: u64 = PurgerUtils::funded_healthy_trove(
            abbot, yangs, gates, initial_trove_debt
        );

        // Accrue some interest
        common::advance_intervals(500);

        let before_total_debt: Wad = shrine.get_total_debt();
        let (threshold, _, value, debt) = shrine.get_trove_info(target_trove);
        let accrued_interest: Wad = debt - initial_trove_debt;
        // Sanity check that some interest has accrued
        assert(accrued_interest.is_non_zero(), 'no interest accrued');

        let target_ltv: Ray = (threshold.val + 1).into();
        PurgerUtils::adjust_prices_for_trove_ltv(shrine, yangs, value, debt, target_ltv);

        // Sanity check that LTV is at the target liquidation LTV
        let (_, ltv, before_value, before_debt) = shrine.get_trove_info(target_trove);
        PurgerUtils::assert_trove_is_liquidatable(shrine, purger, target_trove, ltv);

        let (penalty, max_close_amt) = purger.preview_liquidate(target_trove);
        let searcher: ContractAddress = PurgerUtils::searcher();

        let before_searcher_asset_bals: Span<Span<u128>> = common::get_token_balances(
            yangs, searcher.into()
        );

        set_contract_address(searcher);
        let (_, freed_amts) = purger.liquidate(target_trove, BoundedU128::max().into(), searcher);

        // Assert that total debt includes accrued interest on liquidated trove
        let after_total_debt: Wad = shrine.get_total_debt();
        assert(
            after_total_debt == before_total_debt + accrued_interest - max_close_amt,
            'wrong total debt'
        );

        // Check that LTV is close to safety margin
        let (_, after_ltv, _, after_debt) = shrine.get_trove_info(target_trove);
        assert(after_debt == before_debt - max_close_amt, 'wrong debt after liquidation');

        PurgerUtils::assert_ltv_at_safety_margin(threshold, after_ltv);

        // Check searcher yin balance
        assert(
            shrine.get_yin(searcher) == searcher_start_yin - max_close_amt,
            'wrong searcher yin balance'
        );

        let expected_freed_amts: Span<u128> = PurgerUtils::get_expected_liquidation_assets(
            PurgerUtils::target_trove_yang_asset_amts(), before_value, max_close_amt, penalty
        );

        // Check that searcher has received collateral
        PurgerUtils::assert_received_assets(
            before_searcher_asset_bals,
            common::get_token_balances(yangs, searcher.into()),
            expected_freed_amts,
            10_u128, // error margin
            'wrong searcher asset balance',
        );

        common::assert_spans_equalish(
            freed_amts, expected_freed_amts, 10_u128, // error margin
             'wrong freed asset amount'
        );
    }

    #[test]
    #[available_gas(20000000000)]
    fn test_liquidate_with_flashmint_pass() {
        let (shrine, abbot, _, purger, yangs, gates) = PurgerUtils::purger_deploy_with_searcher(
            PurgerUtils::SEARCHER_YIN.into()
        );
        let target_trove: u64 = PurgerUtils::funded_healthy_trove(
            abbot, yangs, gates, PurgerUtils::TARGET_TROVE_YIN.into()
        );
        let flashmint = FlashmintUtils::flashmint_deploy(shrine.contract_address);
        let flash_liquidator = PurgerUtils::flash_liquidator_deploy(
            shrine.contract_address,
            abbot.contract_address,
            flashmint.contract_address,
            purger.contract_address
        );

        // Fund flash liquidator contract with some collateral to open a trove
        // but not draw any debt
        common::fund_user(
            flash_liquidator.contract_address, yangs, AbsorberUtils::provider_asset_amts()
        );

        let (threshold, _, value, debt) = shrine.get_trove_info(target_trove);
        let target_ltv: Ray = (threshold.val + 1).into();
        PurgerUtils::adjust_prices_for_trove_ltv(shrine, yangs, value, debt, target_ltv);

        // Sanity check that LTV is at the target liquidation LTV
        let (_, ltv, before_value, before_debt) = shrine.get_trove_info(target_trove);
        PurgerUtils::assert_trove_is_liquidatable(shrine, purger, target_trove, ltv);
        let (_, max_close_amt) = purger.preview_liquidate(target_trove);

        let searcher: ContractAddress = PurgerUtils::searcher();
        set_contract_address(searcher);
        flash_liquidator.flash_liquidate(target_trove, yangs, gates);

        // Check that LTV is close to safety margin
        let (_, after_ltv, _, after_debt) = shrine.get_trove_info(target_trove);
        assert(after_debt == before_debt - max_close_amt, 'wrong debt after liquidation');

        PurgerUtils::assert_ltv_at_safety_margin(threshold, after_ltv);
    }

    // This test parametrizes over thresholds (by setting all yangs thresholds to the given value)
    // and the LTV at liquidation, and checks for the following
    // 1. LTV has decreased
    // 2. trove's debt is reduced by the close amount
    // 3. If it is not a full liquidation, then the post-liquidation LTV is at the target safety margin
    #[test]
    #[available_gas(20000000000)]
    fn test_liquidate_parametrized() {
        let mut thresholds: Span<Ray> = PurgerUtils::interesting_thresholds_for_liquidation();

        let num_thresholds: usize = thresholds.len();
        let mut safe_ltv_count: usize = 0;

        loop {
            match thresholds.pop_front() {
                Option::Some(threshold) => {
                    let mut target_ltvs: Array<Ray> = Default::default();
                    target_ltvs.append((*threshold.val + 1).into()); // just above threshold
                    target_ltvs.append(*threshold + RAY_PERCENT.into()); // 1% above threshold
                    // halfway between threshold and 100%
                    target_ltvs.append(*threshold + ((RAY_ONE.into() - *threshold).val / 2).into());
                    target_ltvs.append((RAY_ONE - RAY_PERCENT).into()); // 99%
                    target_ltvs.append((RAY_ONE + RAY_PERCENT).into()); // 101%
                    let mut target_ltvs: Span<Ray> = target_ltvs.span();

                    // Assert that we hit the branch for safety margin check at least once per threshold
                    let mut safety_margin_achieved: bool = false;

                    // Inner loop iterating over LTVs at liquidation
                    loop {
                        match target_ltvs.pop_front() {
                            Option::Some(target_ltv) => {
                                let searcher_start_yin: Wad = PurgerUtils::SEARCHER_YIN.into();
                                let (shrine, abbot, _, purger, yangs, gates) =
                                    PurgerUtils::purger_deploy_with_searcher(
                                    searcher_start_yin
                                );

                                // Set thresholds to provided value
                                PurgerUtils::set_thresholds(shrine, yangs, *threshold);

                                let trove_debt: Wad = PurgerUtils::TARGET_TROVE_YIN.into();
                                let target_trove: u64 = PurgerUtils::funded_healthy_trove(
                                    abbot, yangs, gates, trove_debt
                                );

                                let (_, _, value, before_debt) = shrine
                                    .get_trove_info(target_trove);
                                PurgerUtils::adjust_prices_for_trove_ltv(
                                    shrine, yangs, value, before_debt, *target_ltv
                                );

                                let (penalty, max_close_amt) = purger
                                    .preview_liquidate(target_trove);

                                let searcher: ContractAddress = PurgerUtils::searcher();
                                set_contract_address(searcher);
                                purger.liquidate(target_trove, BoundedU128::max().into(), searcher);

                                // Check that LTV is close to safety margin
                                let (_, after_ltv, _, after_debt) = shrine
                                    .get_trove_info(target_trove);

                                let is_fully_liquidated: bool = trove_debt == max_close_amt;
                                if !is_fully_liquidated {
                                    PurgerUtils::assert_ltv_at_safety_margin(*threshold, after_ltv);

                                    assert(
                                        after_debt == before_debt - max_close_amt,
                                        'wrong debt after liquidation'
                                    );

                                    if !safety_margin_achieved {
                                        safe_ltv_count += 1;
                                        safety_margin_achieved = true;
                                    }
                                } else {
                                    assert(after_debt == WadZeroable::zero(), 'should be 0 debt');
                                }
                            },
                            Option::None(_) => {
                                break;
                            },
                        };
                    };
                },
                Option::None(_) => {
                    break;
                },
            };
        };

        // We should hit the branch to check the post-liquidation LTV is at the expected safety margin
        // at least once per threshold, based on the target LTV that is just above the threshold.
        // This assertion provides this assurance.
        // Offset 1 for the 99% threshold where close amount is always equal to trove's debt
        assert(safe_ltv_count == num_thresholds - 1, 'at least one per threshold');
    }

    #[test]
    #[available_gas(20000000000)]
    #[should_panic(expected: ('PU: Not liquidatable', 'ENTRYPOINT_FAILED'))]
    fn test_liquidate_trove_healthy_fail() {
        let (shrine, abbot, _, purger, yangs, gates) = PurgerUtils::purger_deploy_with_searcher(
            PurgerUtils::SEARCHER_YIN.into()
        );
        let healthy_trove: u64 = PurgerUtils::funded_healthy_trove(
            abbot, yangs, gates, PurgerUtils::TARGET_TROVE_YIN.into()
        );

        PurgerUtils::assert_trove_is_healthy(shrine, purger, healthy_trove);

        let searcher: ContractAddress = PurgerUtils::searcher();
        set_contract_address(searcher);
        purger.liquidate(healthy_trove, BoundedU128::max().into(), searcher);
    }

    #[test]
    #[available_gas(20000000000)]
    #[should_panic(expected: ('PU: Not liquidatable', 'ENTRYPOINT_FAILED'))]
    fn test_liquidate_trove_healthy_high_threshold_fail() {
        let (shrine, abbot, _, purger, yangs, gates) = PurgerUtils::purger_deploy_with_searcher(
            PurgerUtils::SEARCHER_YIN.into()
        );
        let healthy_trove: u64 = PurgerUtils::funded_healthy_trove(
            abbot, yangs, gates, PurgerUtils::TARGET_TROVE_YIN.into()
        );

        let threshold: Ray = (95 * RAY_PERCENT).into();
        PurgerUtils::set_thresholds(shrine, yangs, threshold);
        let max_forge_amt: Wad = shrine.get_max_forge(healthy_trove);

        let healthy_trove_owner: ContractAddress = PurgerUtils::target_trove_owner();
        set_contract_address(healthy_trove_owner);
        abbot.forge(healthy_trove, max_forge_amt, 0_u128.into());

        // Sanity check that LTV is above absorption threshold and safe
        let (_, ltv, _, _) = shrine.get_trove_info(healthy_trove);
        assert(ltv > Purger::ABSORPTION_THRESHOLD.into(), 'too low');
        PurgerUtils::assert_trove_is_healthy(shrine, purger, healthy_trove);

        let searcher: ContractAddress = PurgerUtils::searcher();
        set_contract_address(searcher);
        purger.liquidate(healthy_trove, BoundedU128::max().into(), searcher);
    }

    #[test]
    #[available_gas(20000000000)]
    #[should_panic(expected: ('u128_sub Overflow', 'ENTRYPOINT_FAILED', 'ENTRYPOINT_FAILED'))]
    fn test_liquidate_insufficient_yin_fail() {
        let target_trove_yin: Wad = PurgerUtils::TARGET_TROVE_YIN.into();
        let searcher_yin: Wad = (target_trove_yin.val / 10).into();

        let (shrine, abbot, _, purger, yangs, gates) = PurgerUtils::purger_deploy_with_searcher(
            searcher_yin
        );
        let target_trove: u64 = PurgerUtils::funded_healthy_trove(
            abbot, yangs, gates, target_trove_yin
        );

        let (threshold, _, value, debt) = shrine.get_trove_info(target_trove);

        let target_ltv: Ray = (threshold.val + 1).into();
        PurgerUtils::adjust_prices_for_trove_ltv(shrine, yangs, value, debt, target_ltv);

        // Sanity check that LTV is at the target liquidation LTV
        let (_, ltv, _, _) = shrine.get_trove_info(target_trove);
        PurgerUtils::assert_trove_is_liquidatable(shrine, purger, target_trove, ltv);

        let searcher: ContractAddress = PurgerUtils::searcher();
        set_contract_address(searcher);
        purger.liquidate(target_trove, BoundedU128::max().into(), searcher);
    }

    //
    // Tests - Absorb
    //

    #[test]
    #[available_gas(20000000000)]
    fn test_full_absorb_pass() {
        let (shrine, abbot, absorber, purger, yangs, gates) =
            PurgerUtils::purger_deploy_with_searcher(
            PurgerUtils::SEARCHER_YIN.into()
        );
        let initial_trove_debt: Wad = PurgerUtils::TARGET_TROVE_YIN.into();
        let target_trove: u64 = PurgerUtils::funded_healthy_trove(
            abbot, yangs, gates, initial_trove_debt
        );

        // Accrue some interest
        common::advance_intervals(500);

        let (threshold, _, start_value, before_debt) = shrine.get_trove_info(target_trove);
        let accrued_interest: Wad = before_debt - initial_trove_debt;
        // Sanity check that some interest has accrued
        assert(accrued_interest.is_non_zero(), 'no interest accrued');

        // Fund the absorber with twice the target trove's debt
        let absorber_start_yin: Wad = (before_debt.val * 2).into();
        PurgerUtils::funded_absorber(shrine, abbot, absorber, yangs, gates, absorber_start_yin);

        // sanity check
        assert(shrine.get_yin(absorber.contract_address) > before_debt, 'not full absorption');

        let before_total_debt: Wad = shrine.get_total_debt();

        // Make the target trove absorbable
        let target_ltv: Ray = (Purger::ABSORPTION_THRESHOLD + 1).into();
        PurgerUtils::adjust_prices_for_trove_ltv(
            shrine, yangs, start_value, before_debt, target_ltv
        );
        let (_, ltv, before_value, _) = shrine.get_trove_info(target_trove);
        PurgerUtils::assert_trove_is_absorbable(shrine, purger, target_trove, ltv);

        let (penalty, max_close_amt, expected_compensation_value) = purger
            .preview_absorb(target_trove);
        let caller: ContractAddress = PurgerUtils::random_user();

        let before_caller_asset_bals: Span<Span<u128>> = common::get_token_balances(
            yangs, caller.into()
        );
        let before_absorber_asset_bals: Span<Span<u128>> = common::get_token_balances(
            yangs, absorber.contract_address.into()
        );

        set_contract_address(caller);
        let (_, compensation) = purger.absorb(target_trove);

        // Assert that total debt includes accrued interest on liquidated trove
        let after_total_debt: Wad = shrine.get_total_debt();
        assert(
            after_total_debt == before_total_debt + accrued_interest - max_close_amt,
            'wrong total debt'
        );

        // Check absorption occured
        assert(absorber.get_absorptions_count() == 1, 'wrong absorptions count');

        // Check trove debt and LTV
        let (_, after_ltv, _, after_debt) = shrine.get_trove_info(target_trove);
        assert(after_debt == before_debt - max_close_amt, 'wrong debt after liquidation');

        let is_fully_absorbed: bool = after_debt.is_zero();
        if !is_fully_absorbed {
            PurgerUtils::assert_ltv_at_safety_margin(threshold, after_ltv);
        }

        // Check that caller has received compensation
        let target_trove_yang_asset_amts: Span<u128> = PurgerUtils::target_trove_yang_asset_amts();
        let expected_compensation: Span<u128> = PurgerUtils::get_expected_compensation_assets(
            target_trove_yang_asset_amts, before_value, expected_compensation_value
        );
        PurgerUtils::assert_received_assets(
            before_caller_asset_bals,
            common::get_token_balances(yangs, caller.into()),
            expected_compensation,
            10_u128, // error margin
            'wrong caller asset balance',
        );

        common::assert_spans_equalish(
            compensation, expected_compensation, 10_u128, // error margin
             'wrong freed asset amount'
        );

        // Check absorber yin balance
        assert(
            shrine.get_yin(absorber.contract_address) == absorber_start_yin - max_close_amt,
            'wrong absorber yin balance'
        );

        // Check that absorber has received collateral
        PurgerUtils::assert_received_assets(
            before_absorber_asset_bals,
            common::get_token_balances(yangs, absorber.contract_address.into()),
            PurgerUtils::get_expected_liquidation_assets(
                target_trove_yang_asset_amts, before_value, max_close_amt, penalty
            ),
            10_u128, // error margin
            'wrong absorber asset balance',
        );
    }

    #[test]
    #[available_gas(20000000000)]
    fn test_partial_absorb_with_redistribution_entire_trove_debt_parametrized() {
        let mut yang_asset_amts_cases = PurgerUtils::interesting_yang_amts_for_recipient_trove();
        loop {
            match yang_asset_amts_cases.pop_front() {
                Option::Some(yang_asset_amts) => {
                    let (shrine, abbot, absorber, purger, yangs, gates) =
                        PurgerUtils::purger_deploy();
                    let initial_trove_debt: Wad = PurgerUtils::TARGET_TROVE_YIN.into();
                    let target_trove: u64 = PurgerUtils::funded_healthy_trove(
                        abbot, yangs, gates, initial_trove_debt
                    );

<<<<<<< HEAD
        let (penalty, max_close_amt, expected_compensation_value) = purger
            .preview_absorb(target_trove);
        let close_amt: Wad = absorber_start_yin;
        // Sanity check 
        assert(close_amt <= max_close_amt, 'max close amount exceeded');
=======
                    // Accrue some interest
                    common::advance_intervals(500);

                    let (threshold, _, start_value, before_debt) = shrine
                        .get_trove_info(target_trove);
                    let accrued_interest: Wad = before_debt - initial_trove_debt;
                    // Sanity check that some interest has accrued
                    assert(accrued_interest.is_non_zero(), 'no interest accrued');

                    // Fund the absorber with a third of the target trove's debt
                    let absorber_start_yin: Wad = (before_debt.val / 3).into();

                    let recipient_trove_owner: ContractAddress = AbsorberUtils::provider_1();
                    let recipient_trove: u64 = AbsorberUtils::provide_to_absorber(
                        shrine,
                        abbot,
                        absorber,
                        recipient_trove_owner,
                        yangs,
                        *yang_asset_amts,
                        gates,
                        absorber_start_yin,
                    );
                    let (_, _, _, recipient_trove_debt) = shrine.get_trove_info(recipient_trove);
                    let before_total_debt: Wad = shrine.get_total_debt();
>>>>>>> 99a52191

                    // sanity check
                    assert(
                        shrine.get_yin(absorber.contract_address) < before_debt,
                        'not partial absorption'
                    );

<<<<<<< HEAD
        let before_caller_asset_bals: Span<Span<u128>> = common::get_token_balances(
            yangs, caller.into()
        );
        let before_absorber_asset_bals: Span<Span<u128>> = common::get_token_balances(
            yangs, absorber.contract_address.into()
        );
=======
                    // Make the target trove absorbable
                    let target_ltv: Ray = (Purger::ABSORPTION_THRESHOLD + 1).into();
                    PurgerUtils::adjust_prices_for_trove_ltv(
                        shrine, yangs, start_value, before_debt, target_ltv
                    );
>>>>>>> 99a52191

                    let (_, ltv, before_value, _) = shrine.get_trove_info(target_trove);

<<<<<<< HEAD
        // Assert that total debt includes accrued interest on liquidated trove
        let after_total_debt: Wad = shrine.get_total_debt();
        assert(
            after_total_debt == before_total_debt + accrued_interest - close_amt, 'wrong total debt'
        );
=======
                    PurgerUtils::assert_trove_is_absorbable(shrine, purger, target_trove, ltv);
>>>>>>> 99a52191

                    let penalty: Ray = purger.get_absorption_penalty(target_trove);
                    let max_close_amt: Wad = purger.get_max_absorption_amount(target_trove);
                    let close_amt: Wad = absorber_start_yin;
                    // Sanity check 
                    assert(close_amt <= max_close_amt, 'max close amount exceeded');

                    let caller: ContractAddress = PurgerUtils::random_user();

                    let before_caller_asset_bals: Span<Span<u128>> = common::get_token_balances(
                        yangs, caller.into()
                    );
                    let before_absorber_asset_bals: Span<Span<u128>> = common::get_token_balances(
                        yangs, absorber.contract_address.into()
                    );
                    let expected_compensation_value: Wad = purger.get_compensation(target_trove);

                    let caller: ContractAddress = PurgerUtils::random_user();
                    set_contract_address(caller);
                    let (_, compensation) = purger.absorb(target_trove);

                    // Assert that total debt includes accrued interest on liquidated trove
                    let after_total_debt: Wad = shrine.get_total_debt();
                    assert(after_total_debt == before_total_debt + accrued_interest - close_amt, 'wrong total debt');

                    // Check absorption occured
                    assert(absorber.get_absorptions_count() == 1, 'wrong absorptions count');

                    // Check trove debt and LTV
                    let (_, after_ltv, after_value, after_debt) = shrine
                        .get_trove_info(target_trove);
                    assert(after_debt == WadZeroable::zero(), 'wrong debt after liquidation');
                    assert(after_value == WadZeroable::zero(), 'wrong value after liquidation');

                    // Check that caller has received compensation
                    let target_trove_yang_asset_amts: Span<u128> =
                        PurgerUtils::target_trove_yang_asset_amts();
                    let expected_compensation: Span<u128> =
                        PurgerUtils::get_expected_compensation_assets(
                        target_trove_yang_asset_amts, before_value, expected_compensation_value
                    );
                    PurgerUtils::assert_received_assets(
                        before_caller_asset_bals,
                        common::get_token_balances(yangs, caller.into()),
                        expected_compensation,
                        10_u128, // error margin
                        'wrong caller asset balance',
                    );

                    common::assert_spans_equalish(
                        compensation,
                        expected_compensation,
                        10_u128, // error margin
                        'wrong freed asset amount'
                    );

                    // Check absorber yin balance is wiped out
                    assert(
                        shrine.get_yin(absorber.contract_address) == WadZeroable::zero(),
                        'wrong absorber yin balance'
                    );

                    // Check that absorber has received proportionate share of collateral
                    PurgerUtils::assert_received_assets(
                        before_absorber_asset_bals,
                        common::get_token_balances(yangs, absorber.contract_address.into()),
                        PurgerUtils::get_expected_liquidation_assets(
                            target_trove_yang_asset_amts, before_value, close_amt, penalty
                        ),
                        10_u128, // error margin
                        'wrong absorber asset balance',
                    );

                    // Check redistribution occured
                    assert(shrine.get_redistributions_count() == 1, 'wrong redistributions count');

                    // Check recipient trove's debt
                    let (_, _, _, after_recipient_trove_debt) = shrine
                        .get_trove_info(recipient_trove);
                    let redistributed_amt: Wad = max_close_amt - close_amt;
                    let expected_recipient_trove_debt: Wad = recipient_trove_debt
                        + redistributed_amt;

                    common::assert_equalish(
                        after_recipient_trove_debt,
                        expected_recipient_trove_debt,
                        1000000000000000_u128.into(), // error margin
                        'wrong recipient trove debt'
                    );
                },
                Option::None(_) => {
                    break;
                },
            };
        };
    }

    // Note that the absorber also zero shares in this test because no provider has
    // provided yin yet. 
    #[test]
    #[available_gas(20000000000)]
    fn test_absorb_full_redistribution_parametrized() {
        let mut yang_asset_amts_cases = PurgerUtils::interesting_yang_amts_for_recipient_trove();
        loop {
            match yang_asset_amts_cases.pop_front() {
                Option::Some(yang_asset_amts) => {
                    let (shrine, abbot, absorber, purger, yangs, gates) =
                        PurgerUtils::purger_deploy();
                    let initial_trove_debt: Wad = PurgerUtils::TARGET_TROVE_YIN.into();
                    let target_trove: u64 = PurgerUtils::funded_healthy_trove(
                        abbot, yangs, gates, initial_trove_debt
                    );

                    // Accrue some interest
                    common::advance_intervals(500);

                    let recipient_trove_owner: ContractAddress = AbsorberUtils::provider_1();
                    common::fund_user(recipient_trove_owner, yangs, *yang_asset_amts);
                    let recipient_trove: u64 = common::open_trove_helper(
                        abbot,
                        recipient_trove_owner,
                        yangs,
                        *yang_asset_amts,
                        gates,
                        WadZeroable::zero()
                    );

                    let before_total_debt: Wad = shrine.get_total_debt();
                    let (_, _, before_target_trove_value, before_target_trove_debt) = shrine
                        .get_trove_info(target_trove);
                    let accrued_interest: Wad = before_target_trove_debt - initial_trove_debt;
                     // Sanity check that some interest has accrued
                    assert(accrued_interest.is_non_zero(), 'no interest accrued');

                    let target_ltv: Ray = (Purger::ABSORPTION_THRESHOLD + 1).into();
                    PurgerUtils::adjust_prices_for_trove_ltv(
                        shrine,
                        yangs,
                        before_target_trove_value,
                        before_target_trove_debt,
                        target_ltv
                    );

<<<<<<< HEAD
        let caller: ContractAddress = PurgerUtils::random_user();
        let before_caller_asset_bals: Span<Span<u128>> = common::get_token_balances(
            yangs, caller.into()
        );
        let (_, _, expected_compensation_value) = purger.preview_absorb(target_trove);
=======
                    let (_, ltv, before_value, _) = shrine.get_trove_info(target_trove);
>>>>>>> 99a52191

                    PurgerUtils::assert_trove_is_absorbable(shrine, purger, target_trove, ltv);

                    let caller: ContractAddress = PurgerUtils::random_user();
                    let before_caller_asset_bals: Span<Span<u128>> = common::get_token_balances(
                        yangs, caller.into()
                    );
                    let expected_compensation_value: Wad = purger.get_compensation(target_trove);

                    set_contract_address(caller);
                    let (_, compensation) = purger.absorb(target_trove);

                    // Assert that total debt includes accrued interest on liquidated trove
                    let after_total_debt: Wad = shrine.get_total_debt();
                    assert(after_total_debt == before_total_debt + accrued_interest, 'wrong total debt');

                    // Check that caller has received compensation
                    let target_trove_yang_asset_amts: Span<u128> =
                        PurgerUtils::target_trove_yang_asset_amts();
                    let expected_compensation: Span<u128> =
                        PurgerUtils::get_expected_compensation_assets(
                        target_trove_yang_asset_amts, before_value, expected_compensation_value
                    );
                    PurgerUtils::assert_received_assets(
                        before_caller_asset_bals,
                        common::get_token_balances(yangs, caller.into()),
                        expected_compensation,
                        10_u128, // error margin
                        'wrong caller asset balance',
                    );

                    common::assert_spans_equalish(
                        compensation,
                        expected_compensation,
                        10_u128, // error margin
                        'wrong freed asset amount'
                    );

                    let (_, ltv, after_target_trove_value, after_target_trove_debt) = shrine
                        .get_trove_info(target_trove);
                    assert(shrine.is_healthy(target_trove), 'should be healthy');
                    assert(ltv == RayZeroable::zero(), 'LTV should be 0');
                    assert(after_target_trove_value == WadZeroable::zero(), 'value should be 0');
                    assert(after_target_trove_debt == WadZeroable::zero(), 'debt should be 0');

                    // Check no absorption occured
                    assert(absorber.get_absorptions_count() == 0, 'wrong absorptions count');

                    // Check redistribution occured
                    assert(shrine.get_redistributions_count() == 1, 'wrong redistributions count');

                    // Check recipient trove's debt
                    let (_, _, _, recipient_trove_debt) = shrine.get_trove_info(recipient_trove);
                    common::assert_equalish(
                        recipient_trove_debt,
                        before_target_trove_debt,
                        1000000000000000_u128.into(),
                        'wrong recipient trove debt'
                    );
                },
                Option::None(_) => {
                    break;
                },
            };
        };
    }

    // This test parametrizes over thresholds (by setting all yangs thresholds to the given value)
    // and the LTV at liquidation, and checks for the following for thresholds up to 78.74%:
    // 1. LTV has decreased to the target safety margin
    // 2. trove's debt is reduced by the close amount, which is less than the trove's debt
    #[test]
    #[available_gas(20000000000)]
    fn test_absorb_less_than_trove_debt_parametrized() {
        let mut thresholds: Span<Ray> =
            PurgerUtils::interesting_thresholds_for_absorption_below_trove_debt();
        let mut target_ltvs_by_threshold: Span<Span<Ray>> =
            PurgerUtils::ltvs_for_interesting_thresholds_for_absorption_below_trove_debt();

        loop {
            match thresholds.pop_front() {
                Option::Some(threshold) => {
                    let mut target_ltvs: Span<Ray> = *target_ltvs_by_threshold.pop_front().unwrap();

                    // Inner loop iterating over LTVs at liquidation
                    loop {
                        match target_ltvs.pop_front() {
                            Option::Some(target_ltv) => {
                                let searcher_start_yin: Wad = PurgerUtils::SEARCHER_YIN.into();
                                let (shrine, abbot, absorber, purger, yangs, gates) =
                                    PurgerUtils::purger_deploy_with_searcher(
                                    searcher_start_yin
                                );

                                // Set thresholds to provided value
                                PurgerUtils::set_thresholds(shrine, yangs, *threshold);

                                let trove_debt: Wad = PurgerUtils::TARGET_TROVE_YIN.into();
                                let target_trove: u64 = PurgerUtils::funded_healthy_trove(
                                    abbot, yangs, gates, trove_debt
                                );

                                let (_, _, start_value, before_debt) = shrine
                                    .get_trove_info(target_trove);

                                // Fund the absorber with twice the target trove's debt
                                let absorber_start_yin: Wad = (before_debt.val * 2).into();
                                PurgerUtils::funded_absorber(
                                    shrine, abbot, absorber, yangs, gates, absorber_start_yin
                                );

                                // sanity check
                                assert(
                                    shrine.get_yin(absorber.contract_address) > before_debt,
                                    'not full absorption'
                                );

                                // Make the target trove absorbable
                                PurgerUtils::adjust_prices_for_trove_ltv(
                                    shrine, yangs, start_value, before_debt, *target_ltv
                                );
                                let (_, ltv, _, _) = shrine.get_trove_info(target_trove);

                                PurgerUtils::assert_trove_is_absorbable(
                                    shrine, purger, target_trove, ltv
                                );

                                let (_, max_close_amt, _) = purger.preview_absorb(target_trove);
                                assert(max_close_amt < before_debt, 'close amount == debt');

                                set_contract_address(PurgerUtils::random_user());
                                purger.absorb(target_trove);

                                // Check that LTV is close to safety margin
                                let (_, after_ltv, _, after_debt) = shrine
                                    .get_trove_info(target_trove);
                                assert(
                                    after_debt == before_debt - max_close_amt,
                                    'wrong debt after liquidation'
                                );

                                PurgerUtils::assert_ltv_at_safety_margin(*threshold, after_ltv);
                            },
                            Option::None(_) => {
                                break;
                            },
                        };
                    };
                },
                Option::None(_) => {
                    break;
                },
            };
        };
    }

    // This test parametrizes over thresholds (by setting all yangs thresholds to the given value)
    // and the LTV at liquidation, and checks that the trove's debt is absorbed in full for thresholds
    // from 78.74% onwards.
    #[test]
    #[available_gas(20000000000)]
    fn test_absorb_trove_debt_parametrized() {
        let mut thresholds: Span<Ray> =
            PurgerUtils::interesting_thresholds_for_absorption_entire_trove_debt();
        let mut target_ltvs_by_threshold: Span<Span<Ray>> =
            PurgerUtils::ltvs_for_interesting_thresholds_for_absorption_entire_trove_debt();

        loop {
            match thresholds.pop_front() {
                Option::Some(threshold) => {
                    let mut target_ltvs: Span<Ray> = *target_ltvs_by_threshold.pop_front().unwrap();

                    // Inner loop iterating over LTVs at liquidation
                    loop {
                        match target_ltvs.pop_front() {
                            Option::Some(target_ltv) => {
                                let searcher_start_yin: Wad = PurgerUtils::SEARCHER_YIN.into();
                                let (shrine, abbot, absorber, purger, yangs, gates) =
                                    PurgerUtils::purger_deploy_with_searcher(
                                    searcher_start_yin
                                );

                                // Set thresholds to provided value
                                PurgerUtils::set_thresholds(shrine, yangs, *threshold);

                                let trove_debt: Wad = PurgerUtils::TARGET_TROVE_YIN.into();
                                let target_trove: u64 = PurgerUtils::funded_healthy_trove(
                                    abbot, yangs, gates, trove_debt
                                );

                                let (_, _, start_value, before_debt) = shrine
                                    .get_trove_info(target_trove);

                                // Fund the absorber with twice the target trove's debt
                                let absorber_start_yin: Wad = (before_debt.val * 2).into();
                                PurgerUtils::funded_absorber(
                                    shrine, abbot, absorber, yangs, gates, absorber_start_yin
                                );

                                // sanity check
                                assert(
                                    shrine.get_yin(absorber.contract_address) > before_debt,
                                    'not full absorption'
                                );

                                // Make the target trove absorbable
                                PurgerUtils::adjust_prices_for_trove_ltv(
                                    shrine, yangs, start_value, before_debt, *target_ltv
                                );

                                let (_, ltv, _, _) = shrine.get_trove_info(target_trove);
                                PurgerUtils::assert_trove_is_absorbable(
                                    shrine, purger, target_trove, ltv
                                );

                                let (_, max_close_amt, _) = purger.preview_absorb(target_trove);
                                assert(max_close_amt == before_debt, 'close amount != debt');

                                set_contract_address(PurgerUtils::random_user());
                                purger.absorb(target_trove);

                                // Check that LTV is close to safety margin
                                let (_, after_ltv, after_value, after_debt) = shrine
                                    .get_trove_info(target_trove);
                                assert(
                                    after_ltv == RayZeroable::zero(), 'wrong LTV after liquidation'
                                );
                                common::assert_equalish(
                                    after_value,
                                    WadZeroable::zero(),
                                    1000_u128.into(),
                                    'wrong value after liquidation'
                                );
                                assert(
                                    after_debt == WadZeroable::zero(),
                                    'wrong debt after liquidation'
                                );
                            },
                            Option::None(_) => {
                                break;
                            },
                        };
                    };
                },
                Option::None(_) => {
                    break;
                },
            };
        };
    }

    #[test]
    #[available_gas(20000000000)]
    #[should_panic(expected: ('PU: Not absorbable', 'ENTRYPOINT_FAILED'))]
    fn test_absorb_trove_healthy_fail() {
        let (shrine, abbot, absorber, purger, yangs, gates) =
            PurgerUtils::purger_deploy_with_searcher(
            PurgerUtils::SEARCHER_YIN.into()
        );

        let trove_debt: Wad = PurgerUtils::TARGET_TROVE_YIN.into();
        let healthy_trove: u64 = PurgerUtils::funded_healthy_trove(abbot, yangs, gates, trove_debt);

        PurgerUtils::funded_absorber(shrine, abbot, absorber, yangs, gates, trove_debt);

        PurgerUtils::assert_trove_is_healthy(shrine, purger, healthy_trove);

        set_contract_address(PurgerUtils::random_user());
        purger.absorb(healthy_trove);
    }

    #[test]
    #[available_gas(20000000000)]
    #[should_panic(expected: ('PU: Not absorbable', 'ENTRYPOINT_FAILED'))]
    fn test_absorb_below_absorbable_ltv_fail() {
        let (shrine, abbot, absorber, purger, yangs, gates) =
            PurgerUtils::purger_deploy_with_searcher(
            PurgerUtils::SEARCHER_YIN.into()
        );

        let trove_debt: Wad = PurgerUtils::TARGET_TROVE_YIN.into();
        let target_trove: u64 = PurgerUtils::funded_healthy_trove(abbot, yangs, gates, trove_debt);
        PurgerUtils::funded_absorber(shrine, abbot, absorber, yangs, gates, trove_debt);

        let (threshold, _, value, debt) = shrine.get_trove_info(target_trove);
        let target_ltv: Ray = threshold + RAY_PERCENT.into();
        PurgerUtils::adjust_prices_for_trove_ltv(shrine, yangs, value, debt, target_ltv);

        let (_, new_ltv, value, _) = shrine.get_trove_info(target_trove);

        PurgerUtils::assert_trove_is_liquidatable(shrine, purger, target_trove, new_ltv);
        PurgerUtils::assert_trove_is_not_absorbable(purger, target_trove);

        set_contract_address(PurgerUtils::random_user());
        purger.absorb(target_trove);
    }

    // For thresholds < 90%, check that the LTV at which the trove is absorbable minus
    // 0.01% is not absorbable.
    #[test]
    #[available_gas(20000000000)]
    fn test_absorb_marginally_below_absorbable_ltv_not_absorbable() {
        let (mut thresholds, mut target_ltvs) =
            PurgerUtils::interesting_thresholds_and_ltvs_below_absorption_ltv();

        loop {
            match thresholds.pop_front() {
                Option::Some(threshold) => {
                    let searcher_start_yin: Wad = PurgerUtils::SEARCHER_YIN.into();
                    let (shrine, abbot, absorber, purger, yangs, gates) =
                        PurgerUtils::purger_deploy_with_searcher(
                        searcher_start_yin
                    );

                    // Set thresholds to provided value
                    PurgerUtils::set_thresholds(shrine, yangs, *threshold);

                    let trove_debt: Wad = PurgerUtils::TARGET_TROVE_YIN.into();
                    let target_trove: u64 = PurgerUtils::funded_healthy_trove(
                        abbot, yangs, gates, trove_debt
                    );

                    let (_, _, start_value, before_debt) = shrine.get_trove_info(target_trove);

                    // Fund the absorber with twice the target trove's debt
                    let absorber_start_yin: Wad = (before_debt.val * 2).into();
                    PurgerUtils::funded_absorber(
                        shrine, abbot, absorber, yangs, gates, absorber_start_yin
                    );

                    // Adjust the trove to the target LTV
                    PurgerUtils::adjust_prices_for_trove_ltv(
                        shrine, yangs, start_value, before_debt, *target_ltvs.pop_front().unwrap()
                    );

                    let (_, ltv, _, _) = shrine.get_trove_info(target_trove);
                    PurgerUtils::assert_trove_is_liquidatable(shrine, purger, target_trove, ltv);
                    PurgerUtils::assert_trove_is_not_absorbable(purger, target_trove);
                },
                Option::None(_) => {
                    break;
                },
            };
        };
    }
}<|MERGE_RESOLUTION|>--- conflicted
+++ resolved
@@ -597,13 +597,6 @@
                         abbot, yangs, gates, initial_trove_debt
                     );
 
-<<<<<<< HEAD
-        let (penalty, max_close_amt, expected_compensation_value) = purger
-            .preview_absorb(target_trove);
-        let close_amt: Wad = absorber_start_yin;
-        // Sanity check 
-        assert(close_amt <= max_close_amt, 'max close amount exceeded');
-=======
                     // Accrue some interest
                     common::advance_intervals(500);
 
@@ -629,7 +622,6 @@
                     );
                     let (_, _, _, recipient_trove_debt) = shrine.get_trove_info(recipient_trove);
                     let before_total_debt: Wad = shrine.get_total_debt();
->>>>>>> 99a52191
 
                     // sanity check
                     assert(
@@ -637,35 +629,18 @@
                         'not partial absorption'
                     );
 
-<<<<<<< HEAD
-        let before_caller_asset_bals: Span<Span<u128>> = common::get_token_balances(
-            yangs, caller.into()
-        );
-        let before_absorber_asset_bals: Span<Span<u128>> = common::get_token_balances(
-            yangs, absorber.contract_address.into()
-        );
-=======
                     // Make the target trove absorbable
                     let target_ltv: Ray = (Purger::ABSORPTION_THRESHOLD + 1).into();
                     PurgerUtils::adjust_prices_for_trove_ltv(
                         shrine, yangs, start_value, before_debt, target_ltv
                     );
->>>>>>> 99a52191
 
                     let (_, ltv, before_value, _) = shrine.get_trove_info(target_trove);
 
-<<<<<<< HEAD
-        // Assert that total debt includes accrued interest on liquidated trove
-        let after_total_debt: Wad = shrine.get_total_debt();
-        assert(
-            after_total_debt == before_total_debt + accrued_interest - close_amt, 'wrong total debt'
-        );
-=======
                     PurgerUtils::assert_trove_is_absorbable(shrine, purger, target_trove, ltv);
->>>>>>> 99a52191
-
-                    let penalty: Ray = purger.get_absorption_penalty(target_trove);
-                    let max_close_amt: Wad = purger.get_max_absorption_amount(target_trove);
+
+                    let (penalty, max_close_amt, expected_compensation_value) = purger
+                        .preview_absorb(target_trove);
                     let close_amt: Wad = absorber_start_yin;
                     // Sanity check 
                     assert(close_amt <= max_close_amt, 'max close amount exceeded');
@@ -678,7 +653,6 @@
                     let before_absorber_asset_bals: Span<Span<u128>> = common::get_token_balances(
                         yangs, absorber.contract_address.into()
                     );
-                    let expected_compensation_value: Wad = purger.get_compensation(target_trove);
 
                     let caller: ContractAddress = PurgerUtils::random_user();
                     set_contract_address(caller);
@@ -806,15 +780,7 @@
                         target_ltv
                     );
 
-<<<<<<< HEAD
-        let caller: ContractAddress = PurgerUtils::random_user();
-        let before_caller_asset_bals: Span<Span<u128>> = common::get_token_balances(
-            yangs, caller.into()
-        );
-        let (_, _, expected_compensation_value) = purger.preview_absorb(target_trove);
-=======
                     let (_, ltv, before_value, _) = shrine.get_trove_info(target_trove);
->>>>>>> 99a52191
 
                     PurgerUtils::assert_trove_is_absorbable(shrine, purger, target_trove, ltv);
 
@@ -822,7 +788,7 @@
                     let before_caller_asset_bals: Span<Span<u128>> = common::get_token_balances(
                         yangs, caller.into()
                     );
-                    let expected_compensation_value: Wad = purger.get_compensation(target_trove);
+                    let (_, _, expected_compensation_value) = purger.preview_absorb(target_trove);
 
                     set_contract_address(caller);
                     let (_, compensation) = purger.absorb(target_trove);
