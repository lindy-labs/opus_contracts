#[cfg(test)]
mod TestPurger {
    use array::{ArrayTrait, SpanTrait};
    use option::OptionTrait;
    use starknet::ContractAddress;
    use starknet::testing::set_contract_address;
    use traits::Into;
    use zeroable::Zeroable;

    use aura::core::purger::Purger;
    use aura::core::roles::PurgerRoles;

    use aura::interfaces::IAbbot::{IAbbotDispatcher, IAbbotDispatcherTrait};
    use aura::interfaces::IAbsorber::{IAbsorberDispatcher, IAbsorberDispatcherTrait};
    use aura::interfaces::IGate::{IGateDispatcher, IGateDispatcherTrait};
    use aura::interfaces::IPurger::{IPurgerDispatcher, IPurgerDispatcherTrait};
    use aura::interfaces::IShrine::{IShrineDispatcher, IShrineDispatcherTrait};
    use aura::utils::access_control::{IAccessControlDispatcher, IAccessControlDispatcherTrait};
    use aura::utils::wadray;
    use aura::utils::wadray::{
        BoundedWad, Ray, RayZeroable, RAY_ONE, RAY_PERCENT, Wad, WadZeroable, WAD_ONE
    };

    use aura::tests::absorber::utils::AbsorberUtils;
    use aura::tests::common;
    use aura::tests::external::utils::PragmaUtils;
    use aura::tests::flashmint::utils::FlashmintUtils;
    use aura::tests::purger::flash_liquidator::{
        IFlashLiquidatorDispatcher, IFlashLiquidatorDispatcherTrait
    };
    use aura::tests::purger::utils::PurgerUtils;
    use aura::tests::shrine::utils::ShrineUtils;

    use debug::PrintTrait;

    //
    // Tests - Setup
    //

    #[test]
    #[available_gas(20000000000)]
    fn test_purger_setup() {
        let (_, _, _, _, purger, _, _) = PurgerUtils::purger_deploy();
        let purger_ac = IAccessControlDispatcher { contract_address: purger.contract_address };
        assert(
            purger_ac.get_roles(PurgerUtils::admin()) == PurgerRoles::default_admin_role(),
            'wrong role for admin'
        );
    }

    //
    // Tests - Setters
    //

    #[test]
    #[available_gas(20000000000)]
    fn test_set_penalty_scalar_pass() {
        let (shrine, abbot, mock_pragma, _, purger, yangs, gates) = PurgerUtils::purger_deploy();
        let yang_pair_ids = PragmaUtils::yang_pair_ids();

        PurgerUtils::create_whale_trove(abbot, yangs, gates);

        let target_trove: u64 = PurgerUtils::funded_healthy_trove(
            abbot, yangs, gates, PurgerUtils::TARGET_TROVE_YIN.into()
        );

        // Set thresholds to 91% so we can check the scalar is applied to the penalty
        let threshold: Ray = (91 * RAY_PERCENT).into();
        PurgerUtils::set_thresholds(shrine, yangs, threshold);

        let (_, _, value, debt) = shrine.get_trove_info(target_trove);
        let target_ltv: Ray = threshold + RAY_PERCENT.into(); // 92%
        PurgerUtils::adjust_prices_for_trove_ltv(
            shrine, mock_pragma, yangs, yang_pair_ids, value, debt, target_ltv
        );

        // sanity check that LTV is at the target liquidation LTV
        let (_, ltv, _, _) = shrine.get_trove_info(target_trove);
        let error_margin: Ray = 2000000_u128.into();
        common::assert_equalish(ltv, target_ltv, error_margin, 'LTV sanity check');

        // Set scalar to 1
        set_contract_address(PurgerUtils::admin());
        let penalty_scalar: Ray = RAY_ONE.into();
        purger.set_penalty_scalar(penalty_scalar);

        assert(purger.get_penalty_scalar() == penalty_scalar, 'wrong penalty scalar #1');

        let penalty: Ray = purger.get_absorption_penalty(target_trove);
        let expected_penalty: Ray = 41000000000000000000000000_u128.into(); // 4.1%
        let error_margin: Ray = (RAY_PERCENT / 100).into(); // 0.01%
        common::assert_equalish(penalty, expected_penalty, error_margin, 'wrong scalar penalty #1');

        // Set scalar to 0.97
        let penalty_scalar: Ray = Purger::MIN_PENALTY_SCALAR.into();
        purger.set_penalty_scalar(penalty_scalar);

        assert(purger.get_penalty_scalar() == penalty_scalar, 'wrong penalty scalar #2');

        let penalty: Ray = purger.get_absorption_penalty(target_trove);
        let expected_penalty: Ray = 10700000000000000000000000_u128.into(); // 1.07%
        common::assert_equalish(penalty, expected_penalty, error_margin, 'wrong scalar penalty #2');

        // Set scalar to 1.06
        let penalty_scalar: Ray = Purger::MAX_PENALTY_SCALAR.into();
        purger.set_penalty_scalar(penalty_scalar);

        assert(purger.get_penalty_scalar() == penalty_scalar, 'wrong penalty scalar #3');

        let penalty: Ray = purger.get_absorption_penalty(target_trove);
        let expected_penalty: Ray = 54300000000000000000000000_u128.into(); // 5.43%
        common::assert_equalish(penalty, expected_penalty, error_margin, 'wrong scalar penalty #3');
    }

    #[test]
    #[available_gas(20000000000)]
    fn test_penalty_scalar_lower_bound() {
        let (shrine, abbot, mock_pragma, _, purger, yangs, gates) = PurgerUtils::purger_deploy();
<<<<<<< HEAD
        
=======

>>>>>>> e8ccc7d0
        PurgerUtils::create_whale_trove(abbot, yangs, gates);

        let yang_pair_ids = PragmaUtils::yang_pair_ids();

        let target_trove: u64 = PurgerUtils::funded_healthy_trove(
            abbot, yangs, gates, PurgerUtils::TARGET_TROVE_YIN.into()
        );
        
        // Set thresholds to 90% so we can check the scalar is not applied to the penalty
        let threshold: Ray = (90 * RAY_PERCENT).into();
        PurgerUtils::set_thresholds(shrine, yangs, threshold);

        let (_, _, value, debt) = shrine.get_trove_info(target_trove);
        // 91%; Note that if a penalty scalar is applied, then the trove would be absorbable
        // at this LTV because the penalty would be the maximum possible penalty. On the other
        // hand, if a penalty scalar is not applied, then the maximum possible penalty will be
        // reached from 92.09% onwards, so the trove would not be absorbable at this LTV
        let target_ltv: Ray = 910000000000000000000000000_u128.into();
        PurgerUtils::adjust_prices_for_trove_ltv(
            shrine, mock_pragma, yangs, yang_pair_ids, value, debt, target_ltv
        );

        let (trove_threshold, ltv, _, _) = shrine.get_trove_info(target_trove);
        // sanity check that threshold is correct
        assert(trove_threshold == threshold, 'threshold sanity check');

        // sanity check that LTV is at the target liquidation LTV
        let error_margin: Ray = 100000000_u128.into();
        common::assert_equalish(ltv, target_ltv, error_margin, 'LTV sanity check');

        let penalty: Ray = purger.get_absorption_penalty(target_trove);
        let expected_penalty: Ray = RayZeroable::zero();
        assert(penalty.is_zero(), 'should not be absorbable #1');

        // Set scalar to 1.06 and check the trove is still not absorbable.
        set_contract_address(PurgerUtils::admin());
        let penalty_scalar: Ray = Purger::MAX_PENALTY_SCALAR.into();
        purger.set_penalty_scalar(penalty_scalar);

        let penalty: Ray = purger.get_absorption_penalty(target_trove);
        assert(penalty.is_zero(), 'should not be absorbable #2');
    }

    #[test]
    #[available_gas(20000000000)]
    #[should_panic(expected: ('PU: Invalid scalar', 'ENTRYPOINT_FAILED'))]
    fn test_set_penalty_scalar_too_low_fail() {
        let (_, _, _, _, purger, _, _) = PurgerUtils::purger_deploy();

        set_contract_address(PurgerUtils::admin());
        purger.set_penalty_scalar((Purger::MIN_PENALTY_SCALAR - 1).into());
    }

    #[test]
    #[available_gas(20000000000)]
    #[should_panic(expected: ('PU: Invalid scalar', 'ENTRYPOINT_FAILED'))]
    fn test_set_penalty_scalar_too_high_fail() {
        let (_, _, _, _, purger, _, _) = PurgerUtils::purger_deploy();

        set_contract_address(PurgerUtils::admin());
        purger.set_penalty_scalar((Purger::MAX_PENALTY_SCALAR + 1).into());
    }

    #[test]
    #[available_gas(20000000000)]
    #[should_panic(expected: ('Caller missing role', 'ENTRYPOINT_FAILED'))]
    fn test_set_penalty_scalar_unauthorized_fail() {
        let (_, _, _, _, purger, _, _) = PurgerUtils::purger_deploy();

        set_contract_address(common::badguy());
        purger.set_penalty_scalar(RAY_ONE.into());
    }

    //
    // Tests - Liquidate
    //

    #[test]
    #[available_gas(20000000000)]
    fn test_liquidate_pass() {
        let searcher_start_yin: Wad = PurgerUtils::SEARCHER_YIN.into();
        let (shrine, abbot, mock_pragma, _, purger, yangs, gates) =
            PurgerUtils::purger_deploy_with_searcher(
            searcher_start_yin
        );

        PurgerUtils::create_whale_trove(abbot, yangs, gates);

        let initial_trove_debt: Wad = PurgerUtils::TARGET_TROVE_YIN.into();
        let target_trove: u64 = PurgerUtils::funded_healthy_trove(
            abbot, yangs, gates, initial_trove_debt
        );
        let yang_pair_ids = PragmaUtils::yang_pair_ids();

        // Accrue some interest
        common::advance_intervals(500);

        let before_total_debt: Wad = shrine.get_total_debt();
        let (threshold, _, value, debt) = shrine.get_trove_info(target_trove);
        let accrued_interest: Wad = debt - initial_trove_debt;
        // Sanity check that some interest has accrued
        assert(accrued_interest.is_non_zero(), 'no interest accrued');

        let target_ltv: Ray = (threshold.val + 1).into();
        PurgerUtils::adjust_prices_for_trove_ltv(
            shrine, mock_pragma, yangs, yang_pair_ids, value, debt, target_ltv
        );

        // Sanity check that LTV is at the target liquidation LTV
        let (_, ltv, before_value, before_debt) = shrine.get_trove_info(target_trove);
        PurgerUtils::assert_trove_is_liquidatable(shrine, purger, target_trove, ltv);

        let penalty: Ray = purger.get_liquidation_penalty(target_trove);
        let max_close_amt: Wad = purger.get_max_liquidation_amount(target_trove);
        let searcher: ContractAddress = PurgerUtils::searcher();

        let before_searcher_asset_bals: Span<Span<u128>> = common::get_token_balances(
            yangs, searcher.into()
        );

        set_contract_address(searcher);
        let (_, freed_amts) = purger.liquidate(target_trove, BoundedWad::max(), searcher);

        // Assert that total debt includes accrued interest on liquidated trove
        let after_total_debt: Wad = shrine.get_total_debt();
        assert(
            after_total_debt == before_total_debt + accrued_interest - max_close_amt,
            'wrong total debt'
        );

        // Check that LTV is close to safety margin
        let (_, after_ltv, _, after_debt) = shrine.get_trove_info(target_trove);
        assert(after_debt == before_debt - max_close_amt, 'wrong debt after liquidation');

        PurgerUtils::assert_ltv_at_safety_margin(threshold, after_ltv);

        // Check searcher yin balance
        assert(
            shrine.get_yin(searcher) == searcher_start_yin - max_close_amt,
            'wrong searcher yin balance'
        );

        let expected_freed_amts: Span<u128> = PurgerUtils::get_expected_liquidation_assets(
            PurgerUtils::target_trove_yang_asset_amts(), before_value, max_close_amt, penalty
        );

        // Check that searcher has received collateral
        PurgerUtils::assert_received_assets(
            before_searcher_asset_bals,
            common::get_token_balances(yangs, searcher.into()),
            expected_freed_amts,
            10_u128, // error margin
            'wrong searcher asset balance',
        );

        common::assert_spans_equalish(
            freed_amts, expected_freed_amts, 10_u128, // error margin
             'wrong freed asset amount'
        );
    }

    #[test]
    #[available_gas(20000000000)]
    fn test_liquidate_with_flashmint_pass() {
        let (shrine, abbot, mock_pragma, _, purger, yangs, gates) =
            PurgerUtils::purger_deploy_with_searcher(
            PurgerUtils::SEARCHER_YIN.into()
        );

        PurgerUtils::create_whale_trove(abbot, yangs, gates);

        let yang_pair_ids = PragmaUtils::yang_pair_ids();

        let target_trove: u64 = PurgerUtils::funded_healthy_trove(
            abbot, yangs, gates, PurgerUtils::TARGET_TROVE_YIN.into()
        );
        let flashmint = FlashmintUtils::flashmint_deploy(shrine.contract_address);
        let flash_liquidator = PurgerUtils::flash_liquidator_deploy(
            shrine.contract_address,
            abbot.contract_address,
            flashmint.contract_address,
            purger.contract_address
        );

        // Fund flash liquidator contract with some collateral to open a trove
        // but not draw any debt
        common::fund_user(
            flash_liquidator.contract_address, yangs, AbsorberUtils::provider_asset_amts()
        );

        // Accrue some interest
        common::advance_intervals(500);

        let (threshold, _, value, debt) = shrine.get_trove_info(target_trove);
        let target_ltv: Ray = (threshold.val + 1).into();
        PurgerUtils::adjust_prices_for_trove_ltv(
            shrine, mock_pragma, yangs, yang_pair_ids, value, debt, target_ltv
        );

        // Sanity check that LTV is at the target liquidation LTV
        let (_, ltv, before_value, before_debt) = shrine.get_trove_info(target_trove);
        PurgerUtils::assert_trove_is_liquidatable(shrine, purger, target_trove, ltv);
        let max_close_amt: Wad = purger.get_max_liquidation_amount(target_trove);

        let searcher: ContractAddress = PurgerUtils::searcher();
        set_contract_address(searcher);
        flash_liquidator.flash_liquidate(target_trove, yangs, gates);

        // Check that LTV is close to safety margin
        let (_, after_ltv, _, after_debt) = shrine.get_trove_info(target_trove);
        assert(after_debt == before_debt - max_close_amt, 'wrong debt after liquidation');

        PurgerUtils::assert_ltv_at_safety_margin(threshold, after_ltv);
    }

    // This test parametrizes over thresholds (by setting all yangs thresholds to the given value)
    // and the LTV at liquidation, and checks for the following
    // 1. LTV has decreased
    // 2. trove's debt is reduced by the close amount
    // 3. If it is not a full liquidation, then the post-liquidation LTV is at the target safety margin
    #[test]
    #[available_gas(20000000000)]
    fn test_liquidate_parametrized() {
        let yang_pair_ids = PragmaUtils::yang_pair_ids();

        let mut thresholds: Span<Ray> = PurgerUtils::interesting_thresholds_for_liquidation();

        let num_thresholds: usize = thresholds.len();
        let mut safe_ltv_count: usize = 0;

        loop {
            match thresholds.pop_front() {
                Option::Some(threshold) => {
                    let mut target_ltvs: Array<Ray> = Default::default();
                    target_ltvs.append((*threshold.val + 1).into()); // just above threshold
                    target_ltvs.append(*threshold + RAY_PERCENT.into()); // 1% above threshold
                    // halfway between threshold and 100%
                    target_ltvs.append(*threshold + ((RAY_ONE.into() - *threshold).val / 2).into());
                    target_ltvs.append((RAY_ONE - RAY_PERCENT).into()); // 99%
                    target_ltvs.append((RAY_ONE + RAY_PERCENT).into()); // 101%
                    let mut target_ltvs: Span<Ray> = target_ltvs.span();

                    // Assert that we hit the branch for safety margin check at least once per threshold
                    let mut safety_margin_achieved: bool = false;

                    // Inner loop iterating over LTVs at liquidation
                    loop {
                        match target_ltvs.pop_front() {
                            Option::Some(target_ltv) => {
                                let searcher_start_yin: Wad = PurgerUtils::SEARCHER_YIN.into();
                                let (shrine, abbot, mock_pragma, _, purger, yangs, gates) =
                                    PurgerUtils::purger_deploy_with_searcher(
                                    searcher_start_yin
                                );

                                // Set thresholds to provided value
                                PurgerUtils::set_thresholds(shrine, yangs, *threshold);

                                PurgerUtils::create_whale_trove(abbot, yangs, gates);

                                let trove_debt: Wad = PurgerUtils::TARGET_TROVE_YIN.into();
                                let target_trove: u64 = PurgerUtils::funded_healthy_trove(
                                    abbot, yangs, gates, trove_debt
                                );

                                // Accrue some interest
                                common::advance_intervals(500);

                                let (_, _, value, before_debt) = shrine
                                    .get_trove_info(target_trove);
                                PurgerUtils::adjust_prices_for_trove_ltv(
                                    shrine,
                                    mock_pragma,
                                    yangs,
                                    yang_pair_ids,
                                    value,
                                    before_debt,
                                    *target_ltv
                                );

                                let penalty: Ray = purger.get_liquidation_penalty(target_trove);
                                let max_close_amt: Wad = purger
                                    .get_max_liquidation_amount(target_trove);

                                let searcher: ContractAddress = PurgerUtils::searcher();
                                set_contract_address(searcher);
                                purger.liquidate(target_trove, BoundedWad::max(), searcher);

                                // Check that LTV is close to safety margin
                                let (_, after_ltv, _, after_debt) = shrine
                                    .get_trove_info(target_trove);

                                let is_fully_liquidated: bool = before_debt == max_close_amt;
                                if !is_fully_liquidated {
                                    PurgerUtils::assert_ltv_at_safety_margin(*threshold, after_ltv);

                                    assert(
                                        after_debt == before_debt - max_close_amt,
                                        'wrong debt after liquidation'
                                    );

                                    if !safety_margin_achieved {
                                        safe_ltv_count += 1;
                                        safety_margin_achieved = true;
                                    }
                                } else {
                                    assert(after_debt.is_zero(), 'should be 0 debt');
                                }
                            },
                            Option::None(_) => {
                                break;
                            },
                        };
                    };
                },
                Option::None(_) => {
                    break;
                },
            };
        };

        // We should hit the branch to check the post-liquidation LTV is at the expected safety margin
        // at least once per threshold, based on the target LTV that is just above the threshold.
        // This assertion provides this assurance.
        // Offset 1 for the 99% threshold where close amount is always equal to trove's debt
        assert(safe_ltv_count == num_thresholds - 1, 'at least one per threshold');
    }

    #[test]
    #[available_gas(20000000000)]
    #[should_panic(expected: ('PU: Not liquidatable', 'ENTRYPOINT_FAILED'))]
    fn test_liquidate_trove_healthy_fail() {
        let (shrine, abbot, _, _, purger, yangs, gates) = PurgerUtils::purger_deploy_with_searcher(
            PurgerUtils::SEARCHER_YIN.into()
        );
        let healthy_trove: u64 = PurgerUtils::funded_healthy_trove(
            abbot, yangs, gates, PurgerUtils::TARGET_TROVE_YIN.into()
        );

        PurgerUtils::assert_trove_is_healthy(shrine, purger, healthy_trove);

        let searcher: ContractAddress = PurgerUtils::searcher();
        set_contract_address(searcher);
        purger.liquidate(healthy_trove, BoundedWad::max(), searcher);
    }

    #[test]
    #[available_gas(20000000000)]
    #[should_panic(expected: ('PU: Not liquidatable', 'ENTRYPOINT_FAILED'))]
    fn test_liquidate_trove_healthy_high_threshold_fail() {
        let (shrine, abbot, _, _, purger, yangs, gates) = PurgerUtils::purger_deploy_with_searcher(
            PurgerUtils::SEARCHER_YIN.into()
        );
        let healthy_trove: u64 = PurgerUtils::funded_healthy_trove(
            abbot, yangs, gates, PurgerUtils::TARGET_TROVE_YIN.into()
        );

        let threshold: Ray = (95 * RAY_PERCENT).into();
        PurgerUtils::set_thresholds(shrine, yangs, threshold);
        let max_forge_amt: Wad = shrine.get_max_forge(healthy_trove);

        let healthy_trove_owner: ContractAddress = PurgerUtils::target_trove_owner();
        set_contract_address(healthy_trove_owner);
        abbot.forge(healthy_trove, max_forge_amt, 0_u128.into());

        // Sanity check that LTV is above absorption threshold and safe
        let (_, ltv, _, _) = shrine.get_trove_info(healthy_trove);
        assert(ltv > Purger::ABSORPTION_THRESHOLD.into(), 'too low');
        PurgerUtils::assert_trove_is_healthy(shrine, purger, healthy_trove);

        let searcher: ContractAddress = PurgerUtils::searcher();
        set_contract_address(searcher);
        purger.liquidate(healthy_trove, BoundedWad::max(), searcher);
    }

    #[test]
    #[available_gas(20000000000)]
    #[should_panic(expected: ('u128_sub Overflow', 'ENTRYPOINT_FAILED', 'ENTRYPOINT_FAILED'))]
    fn test_liquidate_insufficient_yin_fail() {
        let target_trove_yin: Wad = PurgerUtils::TARGET_TROVE_YIN.into();
        let searcher_yin: Wad = (target_trove_yin.val / 10).into();

        let (shrine, abbot, mock_pragma, _, purger, yangs, gates) =
            PurgerUtils::purger_deploy_with_searcher(
            searcher_yin
        );
        let yang_pair_ids = PragmaUtils::yang_pair_ids();
        let target_trove: u64 = PurgerUtils::funded_healthy_trove(
            abbot, yangs, gates, target_trove_yin
        );

        let (threshold, _, value, debt) = shrine.get_trove_info(target_trove);

        let target_ltv: Ray = (threshold.val + 1).into();
        PurgerUtils::adjust_prices_for_trove_ltv(
            shrine, mock_pragma, yangs, yang_pair_ids, value, debt, target_ltv
        );

        // Sanity check that LTV is at the target liquidation LTV
        let (_, ltv, _, _) = shrine.get_trove_info(target_trove);
        PurgerUtils::assert_trove_is_liquidatable(shrine, purger, target_trove, ltv);

        let searcher: ContractAddress = PurgerUtils::searcher();
        set_contract_address(searcher);
        purger.liquidate(target_trove, BoundedWad::max(), searcher);
    }

    //
    // Tests - Absorb
    //

    #[test]
    #[available_gas(20000000000)]
    fn test_full_absorb_pass() {
        let (shrine, abbot, mock_pragma, absorber, purger, yangs, gates) =
            PurgerUtils::purger_deploy_with_searcher(
            PurgerUtils::SEARCHER_YIN.into()
        );
        let initial_trove_debt: Wad = PurgerUtils::TARGET_TROVE_YIN.into();
        let target_trove: u64 = PurgerUtils::funded_healthy_trove(
            abbot, yangs, gates, initial_trove_debt
        );
        let yang_pair_ids = PragmaUtils::yang_pair_ids();

        // Accrue some interest
        common::advance_intervals(500);

        let (threshold, _, start_value, before_debt) = shrine.get_trove_info(target_trove);
        let accrued_interest: Wad = before_debt - initial_trove_debt;
        // Sanity check that some interest has accrued
        assert(accrued_interest.is_non_zero(), 'no interest accrued');

        // Fund the absorber with twice the target trove's debt
        let absorber_start_yin: Wad = (before_debt.val * 2).into();
        PurgerUtils::funded_absorber(shrine, abbot, absorber, yangs, gates, absorber_start_yin);

        // sanity check
        assert(shrine.get_yin(absorber.contract_address) > before_debt, 'not full absorption');

        let before_total_debt: Wad = shrine.get_total_debt();

        // Make the target trove absorbable
        let target_ltv: Ray = (Purger::ABSORPTION_THRESHOLD + 1).into();
        PurgerUtils::adjust_prices_for_trove_ltv(
            shrine, mock_pragma, yangs, yang_pair_ids, start_value, before_debt, target_ltv
        );
        let (_, ltv, before_value, _) = shrine.get_trove_info(target_trove);
        PurgerUtils::assert_trove_is_absorbable(shrine, purger, target_trove, ltv);

        let penalty: Ray = purger.get_absorption_penalty(target_trove);
        let max_close_amt: Wad = purger.get_max_absorption_amount(target_trove);
        let caller: ContractAddress = PurgerUtils::random_user();

        let before_caller_asset_bals: Span<Span<u128>> = common::get_token_balances(
            yangs, caller.into()
        );
        let before_absorber_asset_bals: Span<Span<u128>> = common::get_token_balances(
            yangs, absorber.contract_address.into()
        );
        let expected_compensation_value: Wad = purger.get_compensation(target_trove);

        set_contract_address(caller);
        let (_, compensation) = purger.absorb(target_trove);

        // Assert that total debt includes accrued interest on liquidated trove
        let after_total_debt: Wad = shrine.get_total_debt();
        assert(
            after_total_debt == before_total_debt + accrued_interest - max_close_amt,
            'wrong total debt'
        );

        // Check absorption occured
        assert(absorber.get_absorptions_count() == 1, 'wrong absorptions count');

        // Check trove debt and LTV
        let (_, after_ltv, _, after_debt) = shrine.get_trove_info(target_trove);
        assert(after_debt == before_debt - max_close_amt, 'wrong debt after liquidation');

        let is_fully_absorbed: bool = after_debt.is_zero();
        if !is_fully_absorbed {
            PurgerUtils::assert_ltv_at_safety_margin(threshold, after_ltv);
        }

        // Check that caller has received compensation
        let target_trove_yang_asset_amts: Span<u128> = PurgerUtils::target_trove_yang_asset_amts();
        let expected_compensation: Span<u128> = PurgerUtils::get_expected_compensation_assets(
            target_trove_yang_asset_amts, before_value, expected_compensation_value
        );
        PurgerUtils::assert_received_assets(
            before_caller_asset_bals,
            common::get_token_balances(yangs, caller.into()),
            expected_compensation,
            10_u128, // error margin
            'wrong caller asset balance',
        );

        common::assert_spans_equalish(
            compensation, expected_compensation, 10_u128, // error margin
             'wrong freed asset amount'
        );

        // Check absorber yin balance
        assert(
            shrine.get_yin(absorber.contract_address) == absorber_start_yin - max_close_amt,
            'wrong absorber yin balance'
        );

        // Check that absorber has received collateral
        PurgerUtils::assert_received_assets(
            before_absorber_asset_bals,
            common::get_token_balances(yangs, absorber.contract_address.into()),
            PurgerUtils::get_expected_liquidation_assets(
                target_trove_yang_asset_amts, before_value, max_close_amt, penalty
            ),
            10_u128, // error margin
            'wrong absorber asset balance',
        );
    }

    #[test]
    #[available_gas(20000000000)]
    fn test_partial_absorb_with_redistribution_entire_trove_debt_parametrized() {
        let mut target_trove_yang_asset_amts_cases =
            PurgerUtils::interesting_yang_amts_for_redistributed_trove();
        let yang_pair_ids = PragmaUtils::yang_pair_ids();
        loop {
            match target_trove_yang_asset_amts_cases.pop_front() {
                Option::Some(target_trove_yang_asset_amts) => {
                    let mut recipient_trove_yang_asset_amts_cases =
                        PurgerUtils::interesting_yang_amts_for_recipient_trove();
                    loop {
                        match recipient_trove_yang_asset_amts_cases.pop_front() {
                            Option::Some(yang_asset_amts) => {
                                let initial_trove_debt: Wad = PurgerUtils::TARGET_TROVE_YIN.into();
                                let mut absorber_yin_cases: Span<Wad> =
                                    PurgerUtils::generate_absorber_yin_cases(
                                    initial_trove_debt
                                );

                                match absorber_yin_cases.pop_front() {
                                    Option::Some(absorber_start_yin) => {
                                        let (
                                            shrine,
                                            abbot,
                                            mock_pragma,
                                            absorber,
                                            purger,
                                            yangs,
                                            gates
                                        ) =
                                            PurgerUtils::purger_deploy();
                                        let initial_trove_debt: Wad = PurgerUtils::TARGET_TROVE_YIN
                                            .into();
                                        let target_trove_owner: ContractAddress =
                                            PurgerUtils::target_trove_owner();
                                        common::fund_user(
                                            target_trove_owner, yangs, *target_trove_yang_asset_amts
                                        );
                                        let target_trove: u64 = common::open_trove_helper(
                                            abbot,
                                            target_trove_owner,
                                            yangs,
                                            *target_trove_yang_asset_amts,
                                            gates,
                                            initial_trove_debt
                                        );

                                        // Skip interest accrual to facilitate parametrization of 
                                        // absorber's yin balance based on target trove's debt
                                        //common::advance_intervals(500);

                                        let (_, _, start_value, before_debt) = shrine
                                            .get_trove_info(target_trove);

                                        let recipient_trove_owner: ContractAddress =
                                            AbsorberUtils::provider_1();
                                        let recipient_trove: u64 =
                                            AbsorberUtils::provide_to_absorber(
                                            shrine,
                                            abbot,
                                            absorber,
                                            recipient_trove_owner,
                                            yangs,
                                            *yang_asset_amts,
                                            gates,
                                            *absorber_start_yin,
                                        );
                                        let before_total_debt: Wad = shrine.get_total_debt();

                                        // Make the target trove absorbable
                                        let target_ltv: Ray = (Purger::ABSORPTION_THRESHOLD + 1)
                                            .into();
                                        PurgerUtils::adjust_prices_for_trove_ltv(
                                            shrine,
                                            mock_pragma,
                                            yangs,
                                            yang_pair_ids,
                                            start_value,
                                            before_debt,
                                            target_ltv
                                        );

                                        let (_, ltv, before_value, _) = shrine
                                            .get_trove_info(target_trove);
                                        let (_, _, recipient_trove_value, recipient_trove_debt) =
                                            shrine
                                            .get_trove_info(recipient_trove);

                                        PurgerUtils::assert_trove_is_absorbable(
                                            shrine, purger, target_trove, ltv
                                        );

                                        let penalty: Ray = purger
                                            .get_absorption_penalty(target_trove);
                                        let max_close_amt: Wad = purger
                                            .get_max_absorption_amount(target_trove);
                                        let close_amt: Wad = *absorber_start_yin;

                                        // Sanity check 
                                        assert(
                                            shrine
                                                .get_yin(absorber.contract_address) < max_close_amt,
                                            'not less than close amount'
                                        );

                                        let caller: ContractAddress = PurgerUtils::random_user();

                                        let before_caller_asset_bals: Span<Span<u128>> =
                                            common::get_token_balances(
                                            yangs, caller.into()
                                        );
                                        let before_absorber_asset_bals: Span<Span<u128>> =
                                            common::get_token_balances(
                                            yangs, absorber.contract_address.into()
                                        );
                                        let expected_compensation_value: Wad = purger
                                            .get_compensation(target_trove);

                                        set_contract_address(caller);
                                        let (_, compensation) = purger.absorb(target_trove);

                                        let after_total_debt: Wad = shrine.get_total_debt();
                                        assert(
                                            after_total_debt == before_total_debt - close_amt,
                                            'wrong total debt'
                                        );

                                        // Check absorption occured
                                        assert(
                                            absorber.get_absorptions_count() == 1,
                                            'wrong absorptions count'
                                        );

                                        // Check trove debt, value and LTV
                                        let (_, _, after_value, after_debt) = shrine
                                            .get_trove_info(target_trove);
                                        assert(
                                            after_debt.is_zero(), 'wrong debt after liquidation'
                                        );
                                        assert(
                                            after_value.is_zero(), 'wrong value after liquidation'
                                        );

                                        // Check that caller has received compensation
                                        let expected_compensation: Span<u128> =
                                            PurgerUtils::get_expected_compensation_assets(
                                            *target_trove_yang_asset_amts,
                                            before_value,
                                            expected_compensation_value
                                        );
                                        PurgerUtils::assert_received_assets(
                                            before_caller_asset_bals,
                                            common::get_token_balances(yangs, caller.into()),
                                            expected_compensation,
                                            10_u128, // error margin
                                            'wrong caller asset balance',
                                        );

                                        common::assert_spans_equalish(
                                            compensation,
                                            expected_compensation,
                                            10_u128, // error margin
                                            'wrong freed asset amount'
                                        );

                                        // Check absorber yin balance is wiped out
                                        assert(
                                            shrine.get_yin(absorber.contract_address).is_zero(),
                                            'wrong absorber yin balance'
                                        );

                                        // Check that absorber has received proportionate share of collateral
                                        PurgerUtils::assert_received_assets(
                                            before_absorber_asset_bals,
                                            common::get_token_balances(
                                                yangs, absorber.contract_address.into()
                                            ),
                                            PurgerUtils::get_expected_liquidation_assets(
                                                *target_trove_yang_asset_amts,
                                                before_value,
                                                close_amt,
                                                penalty
                                            ),
                                            100_u128, // error margin
                                            'wrong absorber asset balance',
                                        );

                                        // Check redistribution occured
                                        assert(
                                            shrine.get_redistributions_count() == 1,
                                            'wrong redistributions count'
                                        );

                                        // Check recipient trove's value and debt
                                        let (
                                            _,
                                            _,
                                            after_recipient_trove_value,
                                            after_recipient_trove_debt
                                        ) =
                                            shrine
                                            .get_trove_info(recipient_trove);
                                        let redistributed_amt: Wad = max_close_amt - close_amt;
                                        let expected_recipient_trove_debt: Wad =
                                            recipient_trove_debt
                                            + redistributed_amt;

                                        common::assert_equalish(
                                            after_recipient_trove_debt,
                                            expected_recipient_trove_debt,
                                            (WAD_ONE / 100).into(), // error margin
                                            'wrong recipient trove debt'
                                        );

                                        let redistributed_value: Wad = before_value
                                            - wadray::rmul_wr(close_amt, RAY_ONE.into() + penalty)
                                            - expected_compensation_value;
                                        let expected_recipient_trove_value: Wad =
                                            recipient_trove_value
                                            + redistributed_value;

                                        common::assert_equalish(
                                            after_recipient_trove_value,
                                            expected_recipient_trove_value,
                                            (WAD_ONE / 100).into(), // error margin
                                            'wrong recipient trove value'
                                        );
                                    },
                                    Option::None(_) => {
                                        break;
                                    },
                                };
                            },
                            Option::None(_) => {
                                break;
                            },
                        };
                    };
                },
                Option::None(_) => {
                    break;
                },
            };
        };
    }

    #[test]
    #[available_gas(20000000000000000)]
    fn test_partial_absorb_with_redistribution_below_trove_debt_parametrized() {
        let mut target_trove_yang_asset_amts_cases =
            PurgerUtils::interesting_yang_amts_for_redistributed_trove();
        let yang_pair_ids = PragmaUtils::yang_pair_ids();
        loop {
            match target_trove_yang_asset_amts_cases.pop_front() {
                Option::Some(target_trove_yang_asset_amts) => {
                    let mut recipient_trove_yang_asset_amts_cases =
                        PurgerUtils::interesting_yang_amts_for_recipient_trove();
                    loop {
                        match recipient_trove_yang_asset_amts_cases.pop_front() {
                            Option::Some(yang_asset_amts) => {
                                let mut interesting_thresholds =
                                    PurgerUtils::interesting_thresholds_for_absorption_below_trove_debt();
                                let mut target_ltvs: Span<Span<Ray>> =
                                    PurgerUtils::ltvs_for_interesting_thresholds_for_absorption_below_trove_debt();
                                loop {
                                    match interesting_thresholds.pop_front() {
                                        Option::Some(threshold) => {
                                            // Use only the first value which guarantees the max absorption amount is less
                                            // than the trove's debt
                                            let mut target_ltvs_arr: Span<Ray> = *target_ltvs
                                                .pop_front()
                                                .unwrap();
                                            let target_ltv: Ray = *target_ltvs_arr
                                                .pop_front()
                                                .unwrap();

                                            let mut absorber_yin_idx: usize = 0;
                                            // Index 0 is a dummy value for the absorber yin
                                            // being a fraction of the trove's debt.
                                            // Index 1 is a dummy value for the lower bound 
                                            // of the absorber's yin.
                                            // Index 2 is a dummy value for the trove's debt
                                            // minus the smallest unit of Wad (which would amount to
                                            // 1001 wei after including the initial amount in Absorber)
                                            let end_idx: usize = 3;

                                            loop {
                                                if absorber_yin_idx == end_idx {
                                                    break;
                                                }

                                                let (
                                                    shrine,
                                                    abbot,
                                                    mock_pragma,
                                                    absorber,
                                                    purger,
                                                    yangs,
                                                    gates
                                                ) =
                                                    PurgerUtils::purger_deploy();

                                                let target_trove_owner: ContractAddress =
                                                    PurgerUtils::target_trove_owner();
                                                common::fund_user(
                                                    target_trove_owner,
                                                    yangs,
                                                    *target_trove_yang_asset_amts
                                                );
                                                let initial_trove_debt: Wad =
                                                    PurgerUtils::TARGET_TROVE_YIN
                                                    .into();
                                                let target_trove: u64 = common::open_trove_helper(
                                                    abbot,
                                                    target_trove_owner,
                                                    yangs,
                                                    *target_trove_yang_asset_amts,
                                                    gates,
                                                    initial_trove_debt
                                                );

                                                // Accrue some interest
                                                common::advance_intervals(500);

                                                let whale_trove: u64 =
                                                    PurgerUtils::create_whale_trove(
                                                    abbot, yangs, gates
                                                );

                                                let (_, _, start_value, before_debt) = shrine
                                                    .get_trove_info(target_trove);
                                                let accrued_interest: Wad = before_debt
                                                    - initial_trove_debt;
                                                // Sanity check that some interest has accrued
                                                assert(
                                                    accrued_interest.is_non_zero(),
                                                    'no interest accrued'
                                                );

                                                // Set threshold to 70% to test partial absorption when max close amount 
                                                // is less than trove's debt
                                                PurgerUtils::set_thresholds(
                                                    shrine, yangs, *threshold
                                                );

                                                let (_, _, start_value, before_debt) = shrine
                                                    .get_trove_info(target_trove);

                                                // Make the target trove absorbable
                                                PurgerUtils::adjust_prices_for_trove_ltv(
                                                    shrine,
                                                    mock_pragma,
                                                    yangs,
                                                    yang_pair_ids,
                                                    start_value,
                                                    before_debt,
                                                    target_ltv
                                                );

                                                let (_, ltv, before_value, _) = shrine
                                                    .get_trove_info(target_trove);

                                                PurgerUtils::assert_trove_is_absorbable(
                                                    shrine, purger, target_trove, ltv
                                                );

                                                let penalty: Ray = purger
                                                    .get_absorption_penalty(target_trove);
                                                let max_close_amt: Wad = purger
                                                    .get_max_absorption_amount(target_trove);
                                                // sanity check
                                                assert(
                                                    max_close_amt < before_debt,
                                                    'close amt not below trove debt'
                                                );

                                                let caller: ContractAddress =
                                                    PurgerUtils::random_user();

                                                let before_caller_asset_bals: Span<Span<u128>> =
                                                    common::get_token_balances(
                                                    yangs, caller.into()
                                                );
                                                let before_absorber_asset_bals: Span<Span<u128>> =
                                                    common::get_token_balances(
                                                    yangs, absorber.contract_address.into()
                                                );
                                                let expected_compensation_value: Wad = purger
                                                    .get_compensation(target_trove);

                                                let absorber_start_yin: Wad =
                                                    if absorber_yin_idx == 0 {
                                                    // Fund the absorber with 1/3 of the max close amount
                                                    (max_close_amt.val / 3).into()
                                                } else {
                                                    if absorber_yin_idx == 1 {
                                                        1000_u128.into()
                                                    } else {
                                                        (max_close_amt.val - 1).into()
                                                    }
                                                };
                                                let close_amt = absorber_start_yin;
                                                let recipient_trove_owner: ContractAddress =
                                                    AbsorberUtils::provider_1();
                                                let recipient_trove: u64 =
                                                    AbsorberUtils::provide_to_absorber(
                                                    shrine,
                                                    abbot,
                                                    absorber,
                                                    recipient_trove_owner,
                                                    yangs,
                                                    *yang_asset_amts,
                                                    gates,
                                                    absorber_start_yin,
                                                );
                                                set_contract_address(target_trove_owner);
                                                abbot.close_trove(whale_trove);

                                                let (tmp_threshold, _, _, _) = shrine
                                                    .get_trove_info(target_trove);
                                                assert(
                                                    tmp_threshold == *threshold, 'in recovery mode'
                                                );

                                                let (
                                                    _,
                                                    _,
                                                    recipient_trove_value,
                                                    recipient_trove_debt
                                                ) =
                                                    shrine
                                                    .get_trove_info(recipient_trove);
                                                let before_total_debt: Wad = shrine
                                                    .get_total_debt();

                                                // sanity check
                                                assert(
                                                    shrine
                                                        .get_yin(
                                                            absorber.contract_address
                                                        ) < max_close_amt,
                                                    'not less than close amount'
                                                );

                                                set_contract_address(caller);
                                                let (_, compensation) = purger.absorb(target_trove);

                                                // Assert that total debt includes accrued interest on liquidated trove
                                                let after_total_debt: Wad = shrine.get_total_debt();
                                                assert(
                                                    after_total_debt == before_total_debt
                                                        + accrued_interest
                                                        - close_amt,
                                                    'wrong total debt'
                                                );

                                                // Check absorption occured
                                                assert(
                                                    absorber.get_absorptions_count() == 1,
                                                    'wrong absorptions count'
                                                );

                                                // Check trove debt, value and LTV
                                                let (_, after_ltv, after_value, after_debt) = shrine
                                                    .get_trove_info(target_trove);

                                                let expected_redistributed_value: Wad =
                                                    wadray::rmul_wr(
                                                    max_close_amt, RAY_ONE.into() + penalty
                                                );
                                                let expected_after_value: Wad = before_value
                                                    - expected_compensation_value
                                                    - expected_redistributed_value;
                                                assert(
                                                    after_debt.is_non_zero(), 'debt should not be 0'
                                                );

                                                let expected_after_debt: Wad = before_debt
                                                    - max_close_amt;
                                                assert(
                                                    after_debt == expected_after_debt,
                                                    'wrong debt after liquidation'
                                                );

                                                assert(
                                                    after_value.is_non_zero(),
                                                    'value should not be 0'
                                                );
                                                common::assert_equalish(
                                                    after_value,
                                                    expected_after_value,
                                                    // (10 ** 15) error margin
                                                    1000000000000000_u128.into(),
                                                    'wrong value after liquidation'
                                                );

                                                PurgerUtils::assert_ltv_at_safety_margin(
                                                    *threshold, after_ltv
                                                );

                                                // Check that caller has received compensation
                                                let expected_compensation: Span<u128> =
                                                    PurgerUtils::get_expected_compensation_assets(
                                                    *target_trove_yang_asset_amts,
                                                    before_value,
                                                    expected_compensation_value
                                                );
                                                PurgerUtils::assert_received_assets(
                                                    before_caller_asset_bals,
                                                    common::get_token_balances(
                                                        yangs, caller.into()
                                                    ),
                                                    expected_compensation,
                                                    10_u128, // error margin
                                                    'wrong caller asset balance'
                                                );

                                                common::assert_spans_equalish(
                                                    compensation,
                                                    expected_compensation,
                                                    10_u128, // error margin
                                                    'wrong freed asset amount'
                                                );

                                                // Check absorber yin balance is wiped out
                                                assert(
                                                    shrine
                                                        .get_yin(absorber.contract_address)
                                                        .is_zero(),
                                                    'wrong absorber yin balance'
                                                );

                                                // Check that absorber has received proportionate share of collateral
                                                PurgerUtils::assert_received_assets(
                                                    before_absorber_asset_bals,
                                                    common::get_token_balances(
                                                        yangs, absorber.contract_address.into()
                                                    ),
                                                    PurgerUtils::get_expected_liquidation_assets(
                                                        *target_trove_yang_asset_amts,
                                                        before_value,
                                                        close_amt,
                                                        penalty
                                                    ),
                                                    100_u128, // error margin
                                                    'wrong absorber asset balance'
                                                );

                                                // Check redistribution occured
                                                assert(
                                                    shrine.get_redistributions_count() == 1,
                                                    'wrong redistributions count'
                                                );

                                                // Check recipient trove's debt
                                                let (
                                                    _,
                                                    _,
                                                    after_recipient_trove_value,
                                                    after_recipient_trove_debt
                                                ) =
                                                    shrine
                                                    .get_trove_info(recipient_trove);
                                                let expected_redistributed_amt: Wad = max_close_amt
                                                    - close_amt;
                                                let expected_recipient_trove_debt: Wad =
                                                    recipient_trove_debt
                                                    + expected_redistributed_amt;

                                                common::assert_equalish(
                                                    after_recipient_trove_debt,
                                                    expected_recipient_trove_debt,
                                                    (WAD_ONE / 100).into(), // error margin
                                                    'wrong recipient trove debt'
                                                );

                                                let redistributed_value: Wad = wadray::rmul_wr(
                                                    expected_redistributed_amt,
                                                    RAY_ONE.into() + penalty
                                                );
                                                let expected_recipient_trove_value: Wad =
                                                    recipient_trove_value
                                                    + redistributed_value;

                                                common::assert_equalish(
                                                    after_recipient_trove_value,
                                                    expected_recipient_trove_value,
                                                    (WAD_ONE / 100).into(), // error margin
                                                    'wrong recipient trove value'
                                                );

                                                // Check remainder yang assets for redistributed trove is correct
                                                let expected_remainder_pct: Ray = wadray::rdiv_ww(
                                                    expected_after_value, before_value
                                                );
                                                let mut expected_remainder_trove_yang_asset_amts =
                                                    common::scale_span_by_pct(
                                                    *target_trove_yang_asset_amts,
                                                    expected_remainder_pct
                                                );

                                                let mut yangs_copy = yangs;
                                                let mut gates_copy = gates;
                                                loop {
                                                    match expected_remainder_trove_yang_asset_amts
                                                        .pop_front() {
                                                        Option::Some(expected_asset_amt) => {
                                                            let gate: IGateDispatcher = *gates_copy
                                                                .pop_front()
                                                                .unwrap();
                                                            let remainder_trove_yang: Wad = shrine
                                                                .get_deposit(
                                                                    *yangs_copy
                                                                        .pop_front()
                                                                        .unwrap(),
                                                                    target_trove
                                                                );
                                                            let remainder_asset_amt: u128 = gate
                                                                .preview_exit(remainder_trove_yang);
                                                            common::assert_equalish(
                                                                remainder_asset_amt,
                                                                *expected_asset_amt,
                                                                10000000_u128.into(),
                                                                'wrong remainder yang asset'
                                                            );
                                                        },
                                                        Option::None(_) => {
                                                            break;
                                                        },
                                                    };
                                                };
                                                absorber_yin_idx += 1;
                                            };
                                        },
                                        Option::None(_) => {
                                            break;
                                        },
                                    };
                                };
                            },
                            Option::None(_) => {
                                break;
                            },
                        };
                    };
                },
                Option::None(_) => {
                    break;
                },
            };
        };
    }

    // Note that the absorber also zero shares in this test because no provider has
    // provided yin yet.
    #[test]
    #[available_gas(20000000000)]
    fn test_absorb_full_redistribution_parametrized() {
        let mut target_trove_yang_asset_amts_cases =
            PurgerUtils::interesting_yang_amts_for_redistributed_trove();
        let yang_pair_ids = PragmaUtils::yang_pair_ids();
        loop {
            match target_trove_yang_asset_amts_cases.pop_front() {
                Option::Some(target_trove_yang_asset_amts) => {
                    let mut recipient_trove_yang_asset_amts_cases =
                        PurgerUtils::interesting_yang_amts_for_recipient_trove();
                    loop {
                        match recipient_trove_yang_asset_amts_cases.pop_front() {
                            Option::Some(yang_asset_amts) => {
                                let (shrine, abbot, mock_pragma, absorber, purger, yangs, gates) =
                                    PurgerUtils::purger_deploy();
                                let initial_trove_debt: Wad = PurgerUtils::TARGET_TROVE_YIN.into();
                                let target_trove_owner: ContractAddress =
                                    PurgerUtils::target_trove_owner();
                                common::fund_user(
                                    target_trove_owner, yangs, *target_trove_yang_asset_amts
                                );
                                let target_trove: u64 = common::open_trove_helper(
                                    abbot,
                                    target_trove_owner,
                                    yangs,
                                    *target_trove_yang_asset_amts,
                                    gates,
                                    PurgerUtils::TARGET_TROVE_YIN.into()
                                );

                                // Accrue some interest
                                common::advance_intervals(500);

                                let recipient_trove_owner: ContractAddress =
                                    AbsorberUtils::provider_1();
                                common::fund_user(recipient_trove_owner, yangs, *yang_asset_amts);
                                let recipient_trove: u64 = common::open_trove_helper(
                                    abbot,
                                    recipient_trove_owner,
                                    yangs,
                                    *yang_asset_amts,
                                    gates,
                                    WadZeroable::zero()
                                );

                                let before_total_debt: Wad = shrine.get_total_debt();
                                let (_, _, before_target_trove_value, before_target_trove_debt) =
                                    shrine
                                    .get_trove_info(target_trove);
                                let accrued_interest: Wad = before_target_trove_debt
                                    - initial_trove_debt;
                                // Sanity check that some interest has accrued
                                assert(accrued_interest.is_non_zero(), 'no interest accrued');

                                let target_ltv: Ray = (Purger::ABSORPTION_THRESHOLD + 1).into();
                                PurgerUtils::adjust_prices_for_trove_ltv(
                                    shrine,
                                    mock_pragma,
                                    yangs,
                                    yang_pair_ids,
                                    before_target_trove_value,
                                    before_target_trove_debt,
                                    target_ltv
                                );

                                let (_, ltv, before_value, _) = shrine.get_trove_info(target_trove);
                                let (_, _, before_recipient_trove_value, _) = shrine
                                    .get_trove_info(recipient_trove);

                                PurgerUtils::assert_trove_is_absorbable(
                                    shrine, purger, target_trove, ltv
                                );

                                let caller: ContractAddress = PurgerUtils::random_user();
                                let before_caller_asset_bals: Span<Span<u128>> =
                                    common::get_token_balances(
                                    yangs, caller.into()
                                );
                                let expected_compensation_value: Wad = purger
                                    .get_compensation(target_trove);

                                set_contract_address(caller);
                                let (_, compensation) = purger.absorb(target_trove);

                                // Assert that total debt includes accrued interest on liquidated trove
                                let after_total_debt: Wad = shrine.get_total_debt();
                                assert(
                                    after_total_debt == before_total_debt + accrued_interest,
                                    'wrong total debt'
                                );

                                // Check that caller has received compensation
                                let expected_compensation: Span<u128> =
                                    PurgerUtils::get_expected_compensation_assets(
                                    *target_trove_yang_asset_amts,
                                    before_value,
                                    expected_compensation_value
                                );
                                PurgerUtils::assert_received_assets(
                                    before_caller_asset_bals,
                                    common::get_token_balances(yangs, caller.into()),
                                    expected_compensation,
                                    10_u128, // error margin
                                    'wrong caller asset balance',
                                );

                                common::assert_spans_equalish(
                                    compensation,
                                    expected_compensation,
                                    10_u128, // error margin
                                    'wrong freed asset amount'
                                );

                                let (_, ltv, after_target_trove_value, after_target_trove_debt) =
                                    shrine
                                    .get_trove_info(target_trove);
                                assert(shrine.is_healthy(target_trove), 'should be healthy');
                                assert(ltv.is_zero(), 'LTV should be 0');
                                assert(after_target_trove_value.is_zero(), 'value should be 0');
                                assert(after_target_trove_debt.is_zero(), 'debt should be 0');

                                // Check no absorption occured
                                assert(
                                    absorber.get_absorptions_count() == 0, 'wrong absorptions count'
                                );

                                // Check redistribution occured
                                assert(
                                    shrine.get_redistributions_count() == 1,
                                    'wrong redistributions count'
                                );

                                // Check recipient trove's value and debt
                                let (
                                    _, _, after_recipient_trove_value, after_recipient_trove_debt
                                ) =
                                    shrine
                                    .get_trove_info(recipient_trove);
                                common::assert_equalish(
                                    after_recipient_trove_debt,
                                    before_target_trove_debt,
                                    (WAD_ONE / 100).into(), // error margin
                                    'wrong recipient trove debt'
                                );

                                let redistributed_value: Wad = before_value
                                    - expected_compensation_value;
                                let expected_recipient_trove_value: Wad =
                                    before_recipient_trove_value
                                    + redistributed_value;
                                common::assert_equalish(
                                    after_recipient_trove_value,
                                    expected_recipient_trove_value,
                                    (WAD_ONE / 100).into(), // error margin
                                    'wrong recipient trove value'
                                );
                            },
                            Option::None(_) => {
                                break;
                            },
                        };
                    };
                },
                Option::None(_) => {
                    break;
                },
            };
        };
    }

    // This test parametrizes over thresholds (by setting all yangs thresholds to the given value)
    // and the LTV at liquidation, and checks for the following for thresholds up to 78.74%:
    // 1. LTV has decreased to the target safety margin
    // 2. trove's debt is reduced by the close amount, which is less than the trove's debt
    #[test]
    #[available_gas(20000000000)]
    fn test_absorb_less_than_trove_debt_parametrized() {
        let yang_pair_ids = PragmaUtils::yang_pair_ids();

        let mut thresholds: Span<Ray> =
            PurgerUtils::interesting_thresholds_for_absorption_below_trove_debt();
        let mut target_ltvs_by_threshold: Span<Span<Ray>> =
            PurgerUtils::ltvs_for_interesting_thresholds_for_absorption_below_trove_debt();

        loop {
            match thresholds.pop_front() {
                Option::Some(threshold) => {
                    let mut target_ltvs: Span<Ray> = *target_ltvs_by_threshold.pop_front().unwrap();

                    // Inner loop iterating over LTVs at liquidation
                    loop {
                        match target_ltvs.pop_front() {
                            Option::Some(target_ltv) => {
                                let searcher_start_yin: Wad = PurgerUtils::SEARCHER_YIN.into();
                                let (shrine, abbot, mock_pragma, absorber, purger, yangs, gates) =
                                    PurgerUtils::purger_deploy_with_searcher(
                                    searcher_start_yin
                                );

                                // Set thresholds to provided value
                                PurgerUtils::set_thresholds(shrine, yangs, *threshold);

                                PurgerUtils::create_whale_trove(abbot, yangs, gates);

                                let trove_debt: Wad = PurgerUtils::TARGET_TROVE_YIN.into();
                                let target_trove: u64 = PurgerUtils::funded_healthy_trove(
                                    abbot, yangs, gates, trove_debt
                                );

                                // Accrue some interest
                                common::advance_intervals(500);

                                let (_, _, start_value, before_debt) = shrine
                                    .get_trove_info(target_trove);

                                // Fund the absorber with twice the target trove's debt
                                let absorber_start_yin: Wad = (before_debt.val * 2).into();
                                PurgerUtils::funded_absorber(
                                    shrine, abbot, absorber, yangs, gates, absorber_start_yin
                                );

                                // sanity check
                                assert(
                                    shrine.get_yin(absorber.contract_address) > before_debt,
                                    'not full absorption'
                                );

                                // Make the target trove absorbable
                                PurgerUtils::adjust_prices_for_trove_ltv(
                                    shrine,
                                    mock_pragma,
                                    yangs,
                                    yang_pair_ids,
                                    start_value,
                                    before_debt,
                                    *target_ltv
                                );
                                let (_, ltv, _, _) = shrine.get_trove_info(target_trove);

                                PurgerUtils::assert_trove_is_absorbable(
                                    shrine, purger, target_trove, ltv
                                );

                                let max_close_amt: Wad = purger
                                    .get_max_absorption_amount(target_trove);
                                assert(max_close_amt < before_debt, 'close amount == debt');

                                set_contract_address(PurgerUtils::random_user());
                                purger.absorb(target_trove);

                                // Check that LTV is close to safety margin
                                let (_, after_ltv, _, after_debt) = shrine
                                    .get_trove_info(target_trove);
                                assert(
                                    after_debt == before_debt - max_close_amt,
                                    'wrong debt after liquidation'
                                );

                                PurgerUtils::assert_ltv_at_safety_margin(*threshold, after_ltv);
                            },
                            Option::None(_) => {
                                break;
                            },
                        };
                    };
                },
                Option::None(_) => {
                    break;
                },
            };
        };
    }

    // This test parametrizes over thresholds (by setting all yangs thresholds to the given value)
    // and the LTV at liquidation, and checks that the trove's debt is absorbed in full for thresholds
    // from 78.74% onwards.
    #[test]
    #[available_gas(20000000000)]
    fn test_absorb_trove_debt_parametrized() {
        let yang_pair_ids = PragmaUtils::yang_pair_ids();

        let mut thresholds: Span<Ray> =
            PurgerUtils::interesting_thresholds_for_absorption_entire_trove_debt();
        let mut target_ltvs_by_threshold: Span<Span<Ray>> =
            PurgerUtils::ltvs_for_interesting_thresholds_for_absorption_entire_trove_debt();

        loop {
            match thresholds.pop_front() {
                Option::Some(threshold) => {
                    let mut target_ltvs: Span<Ray> = *target_ltvs_by_threshold.pop_front().unwrap();

                    // Inner loop iterating over LTVs at liquidation
                    loop {
                        match target_ltvs.pop_front() {
                            Option::Some(target_ltv) => {
                                let searcher_start_yin: Wad = PurgerUtils::SEARCHER_YIN.into();
                                let (shrine, abbot, mock_pragma, absorber, purger, yangs, gates) =
                                    PurgerUtils::purger_deploy_with_searcher(
                                    searcher_start_yin
                                );

                                // Set thresholds to provided value
                                PurgerUtils::set_thresholds(shrine, yangs, *threshold);

                                let trove_debt: Wad = PurgerUtils::TARGET_TROVE_YIN.into();
                                let target_trove: u64 = PurgerUtils::funded_healthy_trove(
                                    abbot, yangs, gates, trove_debt
                                );

                                // Accrue some interest
                                common::advance_intervals(500);

                                let (_, _, start_value, before_debt) = shrine
                                    .get_trove_info(target_trove);

                                // Fund the absorber with twice the target trove's debt
                                let absorber_start_yin: Wad = (before_debt.val * 2).into();
                                PurgerUtils::funded_absorber(
                                    shrine, abbot, absorber, yangs, gates, absorber_start_yin
                                );

                                // sanity check
                                assert(
                                    shrine.get_yin(absorber.contract_address) > before_debt,
                                    'not full absorption'
                                );

                                // Make the target trove absorbable
                                PurgerUtils::adjust_prices_for_trove_ltv(
                                    shrine,
                                    mock_pragma,
                                    yangs,
                                    yang_pair_ids,
                                    start_value,
                                    before_debt,
                                    *target_ltv
                                );

                                let (_, ltv, _, _) = shrine.get_trove_info(target_trove);
                                PurgerUtils::assert_trove_is_absorbable(
                                    shrine, purger, target_trove, ltv
                                );

                                let max_close_amt: Wad = purger
                                    .get_max_absorption_amount(target_trove);
                                assert(max_close_amt == before_debt, 'close amount != debt');

                                set_contract_address(PurgerUtils::random_user());
                                purger.absorb(target_trove);

                                // Check that LTV is close to safety margin
                                let (_, after_ltv, after_value, after_debt) = shrine
                                    .get_trove_info(target_trove);
                                assert(after_ltv.is_zero(), 'wrong debt after liquidation');
                                assert(after_value.is_zero(), 'wrong debt after liquidation');
                                assert(after_debt.is_zero(), 'wrong debt after liquidation');
                            },
                            Option::None(_) => {
                                break;
                            },
                        };
                    };
                },
                Option::None(_) => {
                    break;
                },
            };
        };
    }

    #[test]
    #[available_gas(20000000000)]
    #[should_panic(expected: ('PU: Not absorbable', 'ENTRYPOINT_FAILED'))]
    fn test_absorb_trove_healthy_fail() {
        let (shrine, abbot, _, absorber, purger, yangs, gates) =
            PurgerUtils::purger_deploy_with_searcher(
            PurgerUtils::SEARCHER_YIN.into()
        );

        let trove_debt: Wad = PurgerUtils::TARGET_TROVE_YIN.into();
        let healthy_trove: u64 = PurgerUtils::funded_healthy_trove(abbot, yangs, gates, trove_debt);

        PurgerUtils::funded_absorber(shrine, abbot, absorber, yangs, gates, trove_debt);

        PurgerUtils::assert_trove_is_healthy(shrine, purger, healthy_trove);

        set_contract_address(PurgerUtils::random_user());
        purger.absorb(healthy_trove);
    }

    #[test]
    #[available_gas(20000000000)]
    #[should_panic(expected: ('PU: Not absorbable', 'ENTRYPOINT_FAILED'))]
    fn test_absorb_below_absorbable_ltv_fail() {
        let (shrine, abbot, mock_pragma, absorber, purger, yangs, gates) =
            PurgerUtils::purger_deploy_with_searcher(
            PurgerUtils::SEARCHER_YIN.into()
        );
        let yang_pair_ids = PragmaUtils::yang_pair_ids();

        PurgerUtils::create_whale_trove(abbot, yangs, gates);

        let trove_debt: Wad = PurgerUtils::TARGET_TROVE_YIN.into();
        let target_trove: u64 = PurgerUtils::funded_healthy_trove(abbot, yangs, gates, trove_debt);
        PurgerUtils::funded_absorber(shrine, abbot, absorber, yangs, gates, trove_debt);

        let (threshold, _, value, debt) = shrine.get_trove_info(target_trove);
        let target_ltv: Ray = threshold + RAY_PERCENT.into();
        PurgerUtils::adjust_prices_for_trove_ltv(
            shrine, mock_pragma, yangs, yang_pair_ids, value, debt, target_ltv
        );

        let (_, new_ltv, value, _) = shrine.get_trove_info(target_trove);

        PurgerUtils::assert_trove_is_liquidatable(shrine, purger, target_trove, new_ltv);
        PurgerUtils::assert_trove_is_not_absorbable(purger, target_trove);

        set_contract_address(PurgerUtils::random_user());
        purger.absorb(target_trove);
    }

    // For thresholds < 90%, check that the LTV at which the trove is absorbable minus
    // 0.01% is not absorbable.
    #[test]
    #[available_gas(20000000000)]
    fn test_absorb_marginally_below_absorbable_ltv_not_absorbable() {
        let yang_pair_ids = PragmaUtils::yang_pair_ids();

        let (mut thresholds, mut target_ltvs) =
            PurgerUtils::interesting_thresholds_and_ltvs_below_absorption_ltv();

        loop {
            match thresholds.pop_front() {
                Option::Some(threshold) => {
                    let searcher_start_yin: Wad = PurgerUtils::SEARCHER_YIN.into();
                    let (shrine, abbot, mock_pragma, absorber, purger, yangs, gates) =
                        PurgerUtils::purger_deploy_with_searcher(
                        searcher_start_yin
                    );

                    PurgerUtils::create_whale_trove(abbot, yangs, gates);

                    // Set thresholds to provided value
                    PurgerUtils::set_thresholds(shrine, yangs, *threshold);

                    let trove_debt: Wad = PurgerUtils::TARGET_TROVE_YIN.into();
                    let target_trove: u64 = PurgerUtils::funded_healthy_trove(
                        abbot, yangs, gates, trove_debt
                    );

                    // Accrue some interest
                    common::advance_intervals(500);

                    let (_, _, start_value, before_debt) = shrine.get_trove_info(target_trove);

                    // Fund the absorber with twice the target trove's debt
                    let absorber_start_yin: Wad = (before_debt.val * 2).into();
                    PurgerUtils::funded_absorber(
                        shrine, abbot, absorber, yangs, gates, absorber_start_yin
                    );

                    // Adjust the trove to the target LTV
                    PurgerUtils::adjust_prices_for_trove_ltv(
                        shrine,
                        mock_pragma,
                        yangs,
                        yang_pair_ids,
                        start_value,
                        before_debt,
                        *target_ltvs.pop_front().unwrap()
                    );

                    let (_, ltv, _, _) = shrine.get_trove_info(target_trove);
                    PurgerUtils::assert_trove_is_liquidatable(shrine, purger, target_trove, ltv);
                    PurgerUtils::assert_trove_is_not_absorbable(purger, target_trove);
                },
                Option::None(_) => {
                    break;
                },
            };
        };
    }
}<|MERGE_RESOLUTION|>--- conflicted
+++ resolved
@@ -116,11 +116,7 @@
     #[available_gas(20000000000)]
     fn test_penalty_scalar_lower_bound() {
         let (shrine, abbot, mock_pragma, _, purger, yangs, gates) = PurgerUtils::purger_deploy();
-<<<<<<< HEAD
-        
-=======
-
->>>>>>> e8ccc7d0
+
         PurgerUtils::create_whale_trove(abbot, yangs, gates);
 
         let yang_pair_ids = PragmaUtils::yang_pair_ids();
@@ -128,7 +124,7 @@
         let target_trove: u64 = PurgerUtils::funded_healthy_trove(
             abbot, yangs, gates, PurgerUtils::TARGET_TROVE_YIN.into()
         );
-        
+
         // Set thresholds to 90% so we can check the scalar is not applied to the penalty
         let threshold: Ray = (90 * RAY_PERCENT).into();
         PurgerUtils::set_thresholds(shrine, yangs, threshold);
