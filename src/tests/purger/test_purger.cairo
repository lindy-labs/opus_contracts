--- conflicted
+++ resolved
@@ -142,13 +142,8 @@
         let penalty_scalar: Ray = Purger::MAX_PENALTY_SCALAR.into();
         purger.set_penalty_scalar(penalty_scalar);
 
-<<<<<<< HEAD
         let (penalty, _, _) = purger.preview_absorb(target_trove);
-        assert(penalty == RayZeroable::zero(), 'should not be absorbable #2');
-=======
-        let penalty: Ray = purger.get_absorption_penalty(target_trove);
         assert(penalty.is_zero(), 'should not be absorbable #2');
->>>>>>> 6fae93de
     }
 
     #[test]
@@ -1011,21 +1006,13 @@
                                 let (_, after_ltv, after_value, after_debt) = shrine
                                     .get_trove_info(target_trove);
                                 assert(
-<<<<<<< HEAD
-                                    after_ltv == RayZeroable::zero(), 'wrong LTV after liquidation'
+                                    after_ltv.is_zero(), 'wrong LTV after liquidation'
                                 );
                                 common::assert_equalish(
                                     after_value,
                                     WadZeroable::zero(),
                                     1000_u128.into(),
                                     'wrong value after liquidation'
-=======
-                                    after_ltv.is_zero(), 'wrong debt after liquidation'
-                                );
-                                assert(
-                                    after_value.is_zero(),
-                                    'wrong debt after liquidation'
->>>>>>> 6fae93de
                                 );
                                 assert(
                                     after_debt.is_zero(),
