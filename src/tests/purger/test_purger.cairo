--- conflicted
+++ resolved
@@ -2309,218 +2309,6 @@
             array![*recipient_trove_yang_asset_amts_cases[3]].span(), true, 0
         );
     }
-<<<<<<< HEAD
-
-    #[test]
-    fn test_partial_absorb_with_redistribution_below_trove_debt_parametrized23() {
-        let mut recipient_trove_yang_asset_amts_cases = purger_utils::interesting_yang_amts_for_recipient_trove();
-        test_partial_absorb_with_redistribution_below_trove_debt(
-            array![*recipient_trove_yang_asset_amts_cases[3]].span(), true, 1
-        );
-    }
-
-    #[test]
-    fn test_partial_absorb_with_redistribution_below_trove_debt_parametrized24() {
-        let mut recipient_trove_yang_asset_amts_cases = purger_utils::interesting_yang_amts_for_recipient_trove();
-        test_partial_absorb_with_redistribution_below_trove_debt(
-            array![*recipient_trove_yang_asset_amts_cases[3]].span(), true, 2
-        );
-    }
-    // Note that the absorber has zero shares in this test because no provider has
-    // provided yin yet.
-    fn test_absorb_full_redistribution(recipient_trove_yang_asset_amts_param: Span<Span<u128>>) {
-        let classes = Option::Some(purger_utils::declare_contracts());
-
-        let mut target_trove_yang_asset_amts_cases = purger_utils::interesting_yang_amts_for_redistributed_trove();
-
-        loop {
-            match target_trove_yang_asset_amts_cases.pop_front() {
-                Option::Some(target_trove_yang_asset_amts) => {
-                    let mut recipient_trove_yang_asset_amts_cases = recipient_trove_yang_asset_amts_param;
-                    loop {
-                        match recipient_trove_yang_asset_amts_cases.pop_front() {
-                            Option::Some(yang_asset_amts) => {
-                                let mut absorber_yin_cases: Span<Wad> =
-                                    purger_utils::inoperational_absorber_yin_cases();
-                                loop {
-                                    match absorber_yin_cases.pop_front() {
-                                        Option::Some(absorber_start_yin) => {
-                                            let mut is_recovery_mode_fuzz: Span<bool> = array![false, true].span();
-                                            loop {
-                                                match is_recovery_mode_fuzz.pop_front() {
-                                                    Option::Some(is_recovery_mode) => {
-                                                        let (shrine, abbot, seer, absorber, purger, yangs, gates) =
-                                                            purger_utils::purger_deploy(
-                                                            classes
-                                                        );
-
-                                                        let mut purger_spy = spy_events(
-                                                            SpyOn::One(purger.contract_address)
-                                                        );
-                                                        let mut shrine_spy = spy_events(
-                                                            SpyOn::One(shrine.contract_address)
-                                                        );
-
-                                                        start_prank(
-                                                            CheatTarget::One(shrine.contract_address),
-                                                            shrine_utils::admin()
-                                                        );
-                                                        shrine.set_debt_ceiling((2000000 * WAD_ONE).into());
-                                                        stop_prank(CheatTarget::One(shrine.contract_address));
-
-                                                        let initial_trove_debt: Wad = purger_utils::TARGET_TROVE_YIN
-                                                            .into();
-                                                        let target_trove_owner: ContractAddress =
-                                                            purger_utils::target_trove_owner();
-                                                        common::fund_user(
-                                                            target_trove_owner, yangs, *target_trove_yang_asset_amts
-                                                        );
-                                                        let target_trove: u64 = common::open_trove_helper(
-                                                            abbot,
-                                                            target_trove_owner,
-                                                            yangs,
-                                                            *target_trove_yang_asset_amts,
-                                                            gates,
-                                                            purger_utils::TARGET_TROVE_YIN.into()
-                                                        );
-
-                                                        // Accrue some interest
-                                                        common::advance_intervals_and_refresh_prices_and_multiplier(
-                                                            shrine, yangs, 500
-                                                        );
-
-                                                        let target_trove_start_health: Health = shrine
-                                                            .get_trove_health(target_trove);
-                                                        let accrued_interest: Wad = target_trove_start_health.debt
-                                                            - initial_trove_debt;
-                                                        // Sanity check that some interest has accrued
-                                                        assert(accrued_interest.is_non_zero(), 'no interest accrued');
-
-                                                        let mut recipient_trove: u64 = if *is_recovery_mode {
-                                                            let recipient_trove_owner: ContractAddress =
-                                                                absorber_utils::provider_1();
-
-                                                            let trove_id: u64 = absorber_utils::provide_to_absorber(
-                                                                shrine,
-                                                                abbot,
-                                                                absorber,
-                                                                recipient_trove_owner,
-                                                                yangs,
-                                                                *yang_asset_amts,
-                                                                gates,
-                                                                *absorber_start_yin,
-                                                            );
-
-                                                            purger_utils::trigger_recovery_mode(
-                                                                shrine, abbot, trove_id, recipient_trove_owner
-                                                            );
-
-                                                            trove_id
-                                                        } else {
-                                                            purger_utils::create_whale_trove(abbot, yangs, gates)
-                                                        };
-
-                                                        let shrine_health: Health = shrine.get_shrine_health();
-                                                        let before_total_debt: Wad = shrine_health.debt;
-
-                                                        let target_ltv: Ray = (purger_contract::ABSORPTION_THRESHOLD
-                                                            + 1)
-                                                            .into();
-                                                        purger_utils::lower_prices_to_raise_trove_ltv(
-                                                            shrine,
-                                                            seer,
-                                                            yangs,
-                                                            target_trove_start_health.value,
-                                                            target_trove_start_health.debt,
-                                                            target_ltv
-                                                        );
-
-                                                        let target_trove_updated_start_health: Health = shrine
-                                                            .get_trove_health(target_trove);
-
-                                                        // Sanity check to ensure recovery mode parameterization is correct
-                                                        // Due to the changes in yang prices, there may be a very slight
-                                                        // deviation in the threshold. Therefore, we treat the new threshold
-                                                        // as equal to the previous threshold if it is within 0.1%
-                                                        // (i.e. recovery mode is not activated)
-                                                        if *is_recovery_mode {
-                                                            assert(shrine.is_recovery_mode(), 'not recovery mode');
-                                                        } else {
-                                                            assert(!shrine.is_recovery_mode(), 'recovery mode');
-                                                        }
-
-                                                        let before_recipient_trove_health: Health = shrine
-                                                            .get_trove_health(recipient_trove);
-
-                                                        purger_utils::assert_trove_is_absorbable(
-                                                            shrine,
-                                                            purger,
-                                                            target_trove,
-                                                            target_trove_updated_start_health.ltv
-                                                        );
-
-                                                        let caller: ContractAddress = purger_utils::random_user();
-                                                        let before_caller_asset_bals: Span<Span<u128>> =
-                                                            common::get_token_balances(
-                                                            yangs, array![caller].span()
-                                                        );
-                                                        let (_, _, expected_compensation_value) = purger
-                                                            .preview_absorb(target_trove)
-                                                            .expect('Should be absorbable');
-
-                                                        start_prank(CheatTarget::One(purger.contract_address), caller);
-                                                        let compensation: Span<AssetBalance> = purger
-                                                            .absorb(target_trove);
-
-                                                        // Assert that total debt includes accrued interest on liquidated trove
-                                                        let shrine_health: Health = shrine.get_shrine_health();
-                                                        let after_total_debt: Wad = shrine_health.debt;
-                                                        assert(
-                                                            after_total_debt == before_total_debt + accrued_interest,
-                                                            'wrong total debt'
-                                                        );
-
-                                                        // Check that caller has received compensation
-                                                        let expected_compensation_amts: Span<u128> =
-                                                            purger_utils::get_expected_compensation_assets(
-                                                            *target_trove_yang_asset_amts,
-                                                            target_trove_updated_start_health.value,
-                                                            expected_compensation_value
-                                                        );
-                                                        let expected_compensation: Span<AssetBalance> =
-                                                            common::combine_assets_and_amts(
-                                                            yangs, expected_compensation_amts
-                                                        );
-                                                        purger_utils::assert_received_assets(
-                                                            before_caller_asset_bals,
-                                                            common::get_token_balances(yangs, array![caller].span()),
-                                                            expected_compensation,
-                                                            10_u128, // error margin
-                                                            'wrong caller asset balance',
-                                                        );
-
-                                                        common::assert_asset_balances_equalish(
-                                                            compensation,
-                                                            expected_compensation,
-                                                            10_u128, // error margin
-                                                            'wrong freed asset amount'
-                                                        );
-
-                                                        let target_trove_after_health: Health = shrine
-                                                            .get_trove_health(target_trove);
-                                                        assert(shrine.is_healthy(target_trove), 'should be healthy');
-                                                        assert(
-                                                            target_trove_after_health.ltv.is_zero(), 'LTV should be 0'
-                                                        );
-                                                        assert(
-                                                            target_trove_after_health.value.is_zero(),
-                                                            'value should be 0'
-                                                        );
-                                                        assert(
-                                                            target_trove_after_health.debt.is_zero(), 'debt should be 0'
-                                                        );
-=======
->>>>>>> c722108b
 
     #[test]
     fn test_partial_absorb_with_redistribution_below_trove_debt_parametrized23() {
