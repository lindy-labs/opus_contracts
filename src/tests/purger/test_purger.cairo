#[cfg(test)]
mod TestPurger {
    use array::{ArrayTrait, SpanTrait};
    use option::OptionTrait;
    use starknet::ContractAddress;
    use starknet::testing::set_contract_address;
    use traits::Into;
    use zeroable::Zeroable;

    use aura::core::purger::Purger;
    use aura::core::roles::PurgerRoles;

    use aura::interfaces::IAbbot::{IAbbotDispatcher, IAbbotDispatcherTrait};
    use aura::interfaces::IAbsorber::{IAbsorberDispatcher, IAbsorberDispatcherTrait};
    use aura::interfaces::IPurger::{IPurgerDispatcher, IPurgerDispatcherTrait};
    use aura::interfaces::IShrine::{IShrineDispatcher, IShrineDispatcherTrait};
    use aura::utils::access_control::{IAccessControlDispatcher, IAccessControlDispatcherTrait};
    use aura::utils::types::AssetBalance;
    use aura::utils::wadray;
    use aura::utils::wadray::{BoundedWad, Ray, RayZeroable, RAY_ONE, RAY_PERCENT, Wad, WadZeroable};

    use aura::tests::absorber::utils::AbsorberUtils;
    use aura::tests::common;
    use aura::tests::flashmint::utils::FlashmintUtils;
    use aura::tests::purger::flash_liquidator::{
        IFlashLiquidatorDispatcher, IFlashLiquidatorDispatcherTrait
    };
    use aura::tests::purger::utils::PurgerUtils;
    use aura::tests::shrine::utils::ShrineUtils;

    use debug::PrintTrait;

    //
    // Tests - Setup
    //

    #[test]
    #[available_gas(20000000000)]
    fn test_purger_setup() {
        let (shrine, abbot, absorber, purger, yangs, gates) = PurgerUtils::purger_deploy();
        let purger_ac = IAccessControlDispatcher { contract_address: purger.contract_address };
        assert(
            purger_ac.get_roles(PurgerUtils::admin()) == PurgerRoles::default_admin_role(),
            'wrong role for admin'
        );
    }

    //
    // Tests - Setters
    //

    #[test]
    #[available_gas(20000000000)]
    fn test_set_penalty_scalar_pass() {
        let (shrine, abbot, _, purger, yangs, gates) = PurgerUtils::purger_deploy();

        let target_trove: u64 = PurgerUtils::funded_healthy_trove(
            abbot, yangs, gates, PurgerUtils::TARGET_TROVE_YIN.into()
        );

        // Set thresholds to 91% so we can check the scalar is applied to the penalty
        let threshold: Ray = (91 * RAY_PERCENT).into();
        PurgerUtils::set_thresholds(shrine, yangs, threshold);

        let (_, _, value, debt) = shrine.get_trove_info(target_trove);
        let target_ltv: Ray = threshold + RAY_PERCENT.into(); // 92%
        PurgerUtils::adjust_prices_for_trove_ltv(shrine, yangs, value, debt, target_ltv);

        // sanity check that LTV is at the target liquidation LTV
        let (_, ltv, _, _) = shrine.get_trove_info(target_trove);
        let error_margin: Ray = 1000000_u128.into();
        common::assert_equalish(ltv, target_ltv, error_margin, 'LTV sanity check');

        // Set scalar to 1
        set_contract_address(PurgerUtils::admin());
        let penalty_scalar: Ray = RAY_ONE.into();
        purger.set_penalty_scalar(penalty_scalar);

        assert(purger.get_penalty_scalar() == penalty_scalar, 'wrong penalty scalar #1');

        let penalty: Ray = purger.get_absorption_penalty(target_trove);
        let expected_penalty: Ray = 41000000000000000000000000_u128.into(); // 4.1%
        let error_margin: Ray = (RAY_PERCENT / 100).into(); // 0.01%
        common::assert_equalish(penalty, expected_penalty, error_margin, 'wrong scalar penalty #1');

        // Set scalar to 0.97
        let penalty_scalar: Ray = Purger::MIN_PENALTY_SCALAR.into();
        purger.set_penalty_scalar(penalty_scalar);

        assert(purger.get_penalty_scalar() == penalty_scalar, 'wrong penalty scalar #2');

        let penalty: Ray = purger.get_absorption_penalty(target_trove);
        let expected_penalty: Ray = 10700000000000000000000000_u128.into(); // 1.07%
        common::assert_equalish(penalty, expected_penalty, error_margin, 'wrong scalar penalty #2');

        // Set scalar to 1.06
        let penalty_scalar: Ray = Purger::MAX_PENALTY_SCALAR.into();
        purger.set_penalty_scalar(penalty_scalar);

        assert(purger.get_penalty_scalar() == penalty_scalar, 'wrong penalty scalar #3');

        let penalty: Ray = purger.get_absorption_penalty(target_trove);
        let expected_penalty: Ray = 54300000000000000000000000_u128.into(); // 5.43%
        common::assert_equalish(penalty, expected_penalty, error_margin, 'wrong scalar penalty #3');
    }

    #[test]
    #[available_gas(20000000000)]
    fn test_penalty_scalar_lower_bound() {
        let (shrine, abbot, _, purger, yangs, gates) = PurgerUtils::purger_deploy();

        let target_trove: u64 = PurgerUtils::funded_healthy_trove(
            abbot, yangs, gates, PurgerUtils::TARGET_TROVE_YIN.into()
        );

        // Set thresholds to 90% so we can check the scalar is not applied to the penalty
        let threshold: Ray = (90 * RAY_PERCENT).into();
        PurgerUtils::set_thresholds(shrine, yangs, threshold);

        let (_, _, value, debt) = shrine.get_trove_info(target_trove);
        // 91%; Note that if a penalty scalar is applied, then the trove would be absorbable
        // at this LTV because the penalty would be the maximum possible penalty. On the other
        // hand, if a penalty scalar is not applied, then the maximum possible penalty will be
        // reached from 92.09% onwards, so the trove would not be absorbable at this LTV
        let target_ltv: Ray = 910000000000000000000000000_u128.into();
        PurgerUtils::adjust_prices_for_trove_ltv(shrine, yangs, value, debt, target_ltv);

        let (trove_threshold, ltv, _, _) = shrine.get_trove_info(target_trove);
        // sanity check that threshold is correct
        assert(trove_threshold == threshold, 'threshold sanity check');

        // sanity check that LTV is at the target liquidation LTV
        let error_margin: Ray = 100000000_u128.into();
        common::assert_equalish(ltv, target_ltv, error_margin, 'LTV sanity check');

        let penalty: Ray = purger.get_absorption_penalty(target_trove);
        let expected_penalty: Ray = RayZeroable::zero();
        assert(penalty.is_zero(), 'should not be absorbable #1');

        // Set scalar to 1.06 and check the trove is still not absorbable.
        set_contract_address(PurgerUtils::admin());
        let penalty_scalar: Ray = Purger::MAX_PENALTY_SCALAR.into();
        purger.set_penalty_scalar(penalty_scalar);

        let penalty: Ray = purger.get_absorption_penalty(target_trove);
        assert(penalty.is_zero(), 'should not be absorbable #2');
    }

    #[test]
    #[available_gas(20000000000)]
    #[should_panic(expected: ('PU: Invalid scalar', 'ENTRYPOINT_FAILED'))]
    fn test_set_penalty_scalar_too_low_fail() {
        let (_, _, _, purger, _, _) = PurgerUtils::purger_deploy();

        set_contract_address(PurgerUtils::admin());
        purger.set_penalty_scalar((Purger::MIN_PENALTY_SCALAR - 1).into());
    }

    #[test]
    #[available_gas(20000000000)]
    #[should_panic(expected: ('PU: Invalid scalar', 'ENTRYPOINT_FAILED'))]
    fn test_set_penalty_scalar_too_high_fail() {
        let (_, _, _, purger, _, _) = PurgerUtils::purger_deploy();

        set_contract_address(PurgerUtils::admin());
        purger.set_penalty_scalar((Purger::MAX_PENALTY_SCALAR + 1).into());
    }

    #[test]
    #[available_gas(20000000000)]
    #[should_panic(expected: ('Caller missing role', 'ENTRYPOINT_FAILED'))]
    fn test_set_penalty_scalar_unauthorized_fail() {
        let (_, _, _, purger, _, _) = PurgerUtils::purger_deploy();

        set_contract_address(common::badguy());
        purger.set_penalty_scalar(RAY_ONE.into());
    }

    //
    // Tests - Liquidate
    //

    #[test]
    #[available_gas(20000000000)]
    fn test_liquidate_pass() {
        let searcher_start_yin: Wad = PurgerUtils::SEARCHER_YIN.into();
        let (shrine, abbot, _, purger, yangs, gates) = PurgerUtils::purger_deploy_with_searcher(
            searcher_start_yin
        );
        let initial_trove_debt: Wad = PurgerUtils::TARGET_TROVE_YIN.into();
        let target_trove: u64 = PurgerUtils::funded_healthy_trove(
            abbot, yangs, gates, initial_trove_debt
        );

        // Accrue some interest
        common::advance_intervals(500);

        let before_total_debt: Wad = shrine.get_total_debt();
        let (threshold, _, value, debt) = shrine.get_trove_info(target_trove);
        let accrued_interest: Wad = debt - initial_trove_debt;
        // Sanity check that some interest has accrued
        assert(accrued_interest.is_non_zero(), 'no interest accrued');

        let target_ltv: Ray = (threshold.val + 1).into();
        PurgerUtils::adjust_prices_for_trove_ltv(shrine, yangs, value, debt, target_ltv);

        // Sanity check that LTV is at the target liquidation LTV
        let (_, ltv, before_value, before_debt) = shrine.get_trove_info(target_trove);
        PurgerUtils::assert_trove_is_liquidatable(shrine, purger, target_trove, ltv);

        let penalty: Ray = purger.get_liquidation_penalty(target_trove);
        let max_close_amt: Wad = purger.get_max_liquidation_amount(target_trove);
        let searcher: ContractAddress = PurgerUtils::searcher();

        let before_searcher_asset_bals: Span<Span<u128>> = common::get_token_balances(
            yangs, searcher.into()
        );

        set_contract_address(searcher);
<<<<<<< HEAD
        let freed_assets: Span<AssetBalance> = purger
            .liquidate(target_trove, BoundedU128::max().into(), searcher);
=======
        let (_, freed_amts) = purger.liquidate(target_trove, BoundedWad::max(), searcher);
>>>>>>> 9bd596a3

        // Assert that total debt includes accrued interest on liquidated trove
        let after_total_debt: Wad = shrine.get_total_debt();
        assert(
            after_total_debt == before_total_debt + accrued_interest - max_close_amt,
            'wrong total debt'
        );

        // Check that LTV is close to safety margin
        let (_, after_ltv, _, after_debt) = shrine.get_trove_info(target_trove);
        assert(after_debt == before_debt - max_close_amt, 'wrong debt after liquidation');

        PurgerUtils::assert_ltv_at_safety_margin(threshold, after_ltv);

        // Check searcher yin balance
        assert(
            shrine.get_yin(searcher) == searcher_start_yin - max_close_amt,
            'wrong searcher yin balance'
        );

        let expected_freed_amts: Span<u128> = PurgerUtils::get_expected_liquidation_assets(
            PurgerUtils::target_trove_yang_asset_amts(), before_value, max_close_amt, penalty
        );
        let expected_freed_assets: Span<AssetBalance> = common::combine_assets_and_amts(
            yangs, expected_freed_amts
        );

        // Check that searcher has received collateral
        PurgerUtils::assert_received_assets(
            before_searcher_asset_bals,
            common::get_token_balances(yangs, searcher.into()),
            expected_freed_assets,
            10_u128, // error margin
            'wrong searcher asset balance',
        );

        common::assert_asset_balances_equalish(
            freed_assets, expected_freed_assets, 10_u128, // error margin
             'wrong freed asset amount'
        );
    }

    #[test]
    #[available_gas(20000000000)]
    fn test_liquidate_with_flashmint_pass() {
        let (shrine, abbot, _, purger, yangs, gates) = PurgerUtils::purger_deploy_with_searcher(
            PurgerUtils::SEARCHER_YIN.into()
        );
        let target_trove: u64 = PurgerUtils::funded_healthy_trove(
            abbot, yangs, gates, PurgerUtils::TARGET_TROVE_YIN.into()
        );
        let flashmint = FlashmintUtils::flashmint_deploy(shrine.contract_address);
        let flash_liquidator = PurgerUtils::flash_liquidator_deploy(
            shrine.contract_address,
            abbot.contract_address,
            flashmint.contract_address,
            purger.contract_address
        );

        // Fund flash liquidator contract with some collateral to open a trove
        // but not draw any debt
        common::fund_user(
            flash_liquidator.contract_address, yangs, AbsorberUtils::provider_asset_amts()
        );

        let (threshold, _, value, debt) = shrine.get_trove_info(target_trove);
        let target_ltv: Ray = (threshold.val + 1).into();
        PurgerUtils::adjust_prices_for_trove_ltv(shrine, yangs, value, debt, target_ltv);

        // Sanity check that LTV is at the target liquidation LTV
        let (_, ltv, before_value, before_debt) = shrine.get_trove_info(target_trove);
        PurgerUtils::assert_trove_is_liquidatable(shrine, purger, target_trove, ltv);
        let max_close_amt: Wad = purger.get_max_liquidation_amount(target_trove);

        let searcher: ContractAddress = PurgerUtils::searcher();
        set_contract_address(searcher);
        flash_liquidator.flash_liquidate(target_trove, yangs, gates);

        // Check that LTV is close to safety margin
        let (_, after_ltv, _, after_debt) = shrine.get_trove_info(target_trove);
        assert(after_debt == before_debt - max_close_amt, 'wrong debt after liquidation');

        PurgerUtils::assert_ltv_at_safety_margin(threshold, after_ltv);
    }

    // This test parametrizes over thresholds (by setting all yangs thresholds to the given value)
    // and the LTV at liquidation, and checks for the following
    // 1. LTV has decreased
    // 2. trove's debt is reduced by the close amount
    // 3. If it is not a full liquidation, then the post-liquidation LTV is at the target safety margin
    #[test]
    #[available_gas(20000000000)]
    fn test_liquidate_parametrized() {
        let mut thresholds: Span<Ray> = PurgerUtils::interesting_thresholds_for_liquidation();

        let num_thresholds: usize = thresholds.len();
        let mut safe_ltv_count: usize = 0;

        loop {
            match thresholds.pop_front() {
                Option::Some(threshold) => {
                    let mut target_ltvs: Array<Ray> = Default::default();
                    target_ltvs.append((*threshold.val + 1).into()); // just above threshold
                    target_ltvs.append(*threshold + RAY_PERCENT.into()); // 1% above threshold
                    // halfway between threshold and 100%
                    target_ltvs.append(*threshold + ((RAY_ONE.into() - *threshold).val / 2).into());
                    target_ltvs.append((RAY_ONE - RAY_PERCENT).into()); // 99%
                    target_ltvs.append((RAY_ONE + RAY_PERCENT).into()); // 101%
                    let mut target_ltvs: Span<Ray> = target_ltvs.span();

                    // Assert that we hit the branch for safety margin check at least once per threshold
                    let mut safety_margin_achieved: bool = false;

                    // Inner loop iterating over LTVs at liquidation
                    loop {
                        match target_ltvs.pop_front() {
                            Option::Some(target_ltv) => {
                                let searcher_start_yin: Wad = PurgerUtils::SEARCHER_YIN.into();
                                let (shrine, abbot, _, purger, yangs, gates) =
                                    PurgerUtils::purger_deploy_with_searcher(
                                    searcher_start_yin
                                );

                                // Set thresholds to provided value
                                PurgerUtils::set_thresholds(shrine, yangs, *threshold);

                                let trove_debt: Wad = PurgerUtils::TARGET_TROVE_YIN.into();
                                let target_trove: u64 = PurgerUtils::funded_healthy_trove(
                                    abbot, yangs, gates, trove_debt
                                );

                                let (_, _, value, before_debt) = shrine
                                    .get_trove_info(target_trove);
                                PurgerUtils::adjust_prices_for_trove_ltv(
                                    shrine, yangs, value, before_debt, *target_ltv
                                );

                                let penalty: Ray = purger.get_liquidation_penalty(target_trove);
                                let max_close_amt: Wad = purger
                                    .get_max_liquidation_amount(target_trove);

                                let searcher: ContractAddress = PurgerUtils::searcher();
                                set_contract_address(searcher);
                                purger.liquidate(target_trove, BoundedWad::max(), searcher);

                                // Check that LTV is close to safety margin
                                let (_, after_ltv, _, after_debt) = shrine
                                    .get_trove_info(target_trove);

                                let is_fully_liquidated: bool = trove_debt == max_close_amt;
                                if !is_fully_liquidated {
                                    PurgerUtils::assert_ltv_at_safety_margin(*threshold, after_ltv);

                                    assert(
                                        after_debt == before_debt - max_close_amt,
                                        'wrong debt after liquidation'
                                    );

                                    if !safety_margin_achieved {
                                        safe_ltv_count += 1;
                                        safety_margin_achieved = true;
                                    }
                                } else {
                                    assert(after_debt.is_zero(), 'should be 0 debt');
                                }
                            },
                            Option::None(_) => {
                                break;
                            },
                        };
                    };
                },
                Option::None(_) => {
                    break;
                },
            };
        };

        // We should hit the branch to check the post-liquidation LTV is at the expected safety margin
        // at least once per threshold, based on the target LTV that is just above the threshold.
        // This assertion provides this assurance.
        // Offset 1 for the 99% threshold where close amount is always equal to trove's debt
        assert(safe_ltv_count == num_thresholds - 1, 'at least one per threshold');
    }

    #[test]
    #[available_gas(20000000000)]
    #[should_panic(expected: ('PU: Not liquidatable', 'ENTRYPOINT_FAILED'))]
    fn test_liquidate_trove_healthy_fail() {
        let (shrine, abbot, _, purger, yangs, gates) = PurgerUtils::purger_deploy_with_searcher(
            PurgerUtils::SEARCHER_YIN.into()
        );
        let healthy_trove: u64 = PurgerUtils::funded_healthy_trove(
            abbot, yangs, gates, PurgerUtils::TARGET_TROVE_YIN.into()
        );

        PurgerUtils::assert_trove_is_healthy(shrine, purger, healthy_trove);

        let searcher: ContractAddress = PurgerUtils::searcher();
        set_contract_address(searcher);
        purger.liquidate(healthy_trove, BoundedWad::max(), searcher);
    }

    #[test]
    #[available_gas(20000000000)]
    #[should_panic(expected: ('PU: Not liquidatable', 'ENTRYPOINT_FAILED'))]
    fn test_liquidate_trove_healthy_high_threshold_fail() {
        let (shrine, abbot, _, purger, yangs, gates) = PurgerUtils::purger_deploy_with_searcher(
            PurgerUtils::SEARCHER_YIN.into()
        );
        let healthy_trove: u64 = PurgerUtils::funded_healthy_trove(
            abbot, yangs, gates, PurgerUtils::TARGET_TROVE_YIN.into()
        );

        let threshold: Ray = (95 * RAY_PERCENT).into();
        PurgerUtils::set_thresholds(shrine, yangs, threshold);
        let max_forge_amt: Wad = shrine.get_max_forge(healthy_trove);

        let healthy_trove_owner: ContractAddress = PurgerUtils::target_trove_owner();
        set_contract_address(healthy_trove_owner);
        abbot.forge(healthy_trove, max_forge_amt, 0_u128.into());

        // Sanity check that LTV is above absorption threshold and safe
        let (_, ltv, _, _) = shrine.get_trove_info(healthy_trove);
        assert(ltv > Purger::ABSORPTION_THRESHOLD.into(), 'too low');
        PurgerUtils::assert_trove_is_healthy(shrine, purger, healthy_trove);

        let searcher: ContractAddress = PurgerUtils::searcher();
        set_contract_address(searcher);
        purger.liquidate(healthy_trove, BoundedWad::max(), searcher);
    }

    #[test]
    #[available_gas(20000000000)]
    #[should_panic(expected: ('u128_sub Overflow', 'ENTRYPOINT_FAILED', 'ENTRYPOINT_FAILED'))]
    fn test_liquidate_insufficient_yin_fail() {
        let target_trove_yin: Wad = PurgerUtils::TARGET_TROVE_YIN.into();
        let searcher_yin: Wad = (target_trove_yin.val / 10).into();

        let (shrine, abbot, _, purger, yangs, gates) = PurgerUtils::purger_deploy_with_searcher(
            searcher_yin
        );
        let target_trove: u64 = PurgerUtils::funded_healthy_trove(
            abbot, yangs, gates, target_trove_yin
        );

        let (threshold, _, value, debt) = shrine.get_trove_info(target_trove);

        let target_ltv: Ray = (threshold.val + 1).into();
        PurgerUtils::adjust_prices_for_trove_ltv(shrine, yangs, value, debt, target_ltv);

        // Sanity check that LTV is at the target liquidation LTV
        let (_, ltv, _, _) = shrine.get_trove_info(target_trove);
        PurgerUtils::assert_trove_is_liquidatable(shrine, purger, target_trove, ltv);

        let searcher: ContractAddress = PurgerUtils::searcher();
        set_contract_address(searcher);
        purger.liquidate(target_trove, BoundedWad::max(), searcher);
    }

    //
    // Tests - Absorb
    //

    #[test]
    #[available_gas(20000000000)]
    fn test_full_absorb_pass() {
        let (shrine, abbot, absorber, purger, yangs, gates) =
            PurgerUtils::purger_deploy_with_searcher(
            PurgerUtils::SEARCHER_YIN.into()
        );
        let initial_trove_debt: Wad = PurgerUtils::TARGET_TROVE_YIN.into();
        let target_trove: u64 = PurgerUtils::funded_healthy_trove(
            abbot, yangs, gates, initial_trove_debt
        );

        // Accrue some interest
        common::advance_intervals(500);

        let (threshold, _, start_value, before_debt) = shrine.get_trove_info(target_trove);
        let accrued_interest: Wad = before_debt - initial_trove_debt;
        // Sanity check that some interest has accrued
        assert(accrued_interest.is_non_zero(), 'no interest accrued');

        // Fund the absorber with twice the target trove's debt
        let absorber_start_yin: Wad = (before_debt.val * 2).into();
        PurgerUtils::funded_absorber(shrine, abbot, absorber, yangs, gates, absorber_start_yin);

        // sanity check
        assert(shrine.get_yin(absorber.contract_address) > before_debt, 'not full absorption');

        let before_total_debt: Wad = shrine.get_total_debt();

        // Make the target trove absorbable
        let target_ltv: Ray = (Purger::ABSORPTION_THRESHOLD + 1).into();
        PurgerUtils::adjust_prices_for_trove_ltv(
            shrine, yangs, start_value, before_debt, target_ltv
        );
        let (_, ltv, before_value, _) = shrine.get_trove_info(target_trove);
        PurgerUtils::assert_trove_is_absorbable(shrine, purger, target_trove, ltv);

        let penalty: Ray = purger.get_absorption_penalty(target_trove);
        let max_close_amt: Wad = purger.get_max_absorption_amount(target_trove);
        let caller: ContractAddress = PurgerUtils::random_user();

        let before_caller_asset_bals: Span<Span<u128>> = common::get_token_balances(
            yangs, caller.into()
        );
        let before_absorber_asset_bals: Span<Span<u128>> = common::get_token_balances(
            yangs, absorber.contract_address.into()
        );
        let expected_compensation_value: Wad = purger.get_compensation(target_trove);

        set_contract_address(caller);
        let compensation: Span<AssetBalance> = purger.absorb(target_trove);

        // Assert that total debt includes accrued interest on liquidated trove
        let after_total_debt: Wad = shrine.get_total_debt();
        assert(
            after_total_debt == before_total_debt + accrued_interest - max_close_amt,
            'wrong total debt'
        );

        // Check absorption occured
        assert(absorber.get_absorptions_count() == 1, 'wrong absorptions count');

        // Check trove debt and LTV
        let (_, after_ltv, _, after_debt) = shrine.get_trove_info(target_trove);
        assert(after_debt == before_debt - max_close_amt, 'wrong debt after liquidation');

        let is_fully_absorbed: bool = after_debt.is_zero();
        if !is_fully_absorbed {
            PurgerUtils::assert_ltv_at_safety_margin(threshold, after_ltv);
        }

        // Check that caller has received compensation
        let target_trove_yang_asset_amts: Span<u128> = PurgerUtils::target_trove_yang_asset_amts();
        let expected_compensation_amts: Span<u128> = PurgerUtils::get_expected_compensation_assets(
            target_trove_yang_asset_amts, before_value, expected_compensation_value
        );
        let expected_compensation: Span<AssetBalance> = common::combine_assets_and_amts(
            yangs, expected_compensation_amts
        );
        PurgerUtils::assert_received_assets(
            before_caller_asset_bals,
            common::get_token_balances(yangs, caller.into()),
            expected_compensation,
            10_u128, // error margin
            'wrong caller asset balance',
        );

        common::assert_asset_balances_equalish(
            compensation, expected_compensation, 10_u128, // error margin
             'wrong freed asset amount'
        );

        // Check absorber yin balance
        assert(
            shrine.get_yin(absorber.contract_address) == absorber_start_yin - max_close_amt,
            'wrong absorber yin balance'
        );

        // Check that absorber has received collateral
        let expected_freed_assets: Span<AssetBalance> = common::combine_assets_and_amts(
            yangs,
            PurgerUtils::get_expected_liquidation_assets(
                target_trove_yang_asset_amts, before_value, max_close_amt, penalty
            )
        );
        PurgerUtils::assert_received_assets(
            before_absorber_asset_bals,
            common::get_token_balances(yangs, absorber.contract_address.into()),
            expected_freed_assets,
            10_u128, // error margin
            'wrong absorber asset balance',
        );
    }

    #[test]
    #[available_gas(20000000000)]
    fn test_partial_absorb_with_redistribution_entire_trove_debt_parametrized() {
        let mut yang_asset_amts_cases = PurgerUtils::interesting_yang_amts_for_recipient_trove();
        loop {
            match yang_asset_amts_cases.pop_front() {
                Option::Some(yang_asset_amts) => {
                    let (shrine, abbot, absorber, purger, yangs, gates) =
                        PurgerUtils::purger_deploy();
                    let initial_trove_debt: Wad = PurgerUtils::TARGET_TROVE_YIN.into();
                    let target_trove: u64 = PurgerUtils::funded_healthy_trove(
                        abbot, yangs, gates, initial_trove_debt
                    );

                    // Accrue some interest
                    common::advance_intervals(500);

                    let (threshold, _, start_value, before_debt) = shrine
                        .get_trove_info(target_trove);
                    let accrued_interest: Wad = before_debt - initial_trove_debt;
                    // Sanity check that some interest has accrued
                    assert(accrued_interest.is_non_zero(), 'no interest accrued');

                    // Fund the absorber with a third of the target trove's debt
                    let absorber_start_yin: Wad = (before_debt.val / 3).into();

                    let recipient_trove_owner: ContractAddress = AbsorberUtils::provider_1();
                    let recipient_trove: u64 = AbsorberUtils::provide_to_absorber(
                        shrine,
                        abbot,
                        absorber,
                        recipient_trove_owner,
                        yangs,
                        *yang_asset_amts,
                        gates,
                        absorber_start_yin,
                    );
                    let (_, _, _, recipient_trove_debt) = shrine.get_trove_info(recipient_trove);
                    let before_total_debt: Wad = shrine.get_total_debt();

                    // sanity check
                    assert(
                        shrine.get_yin(absorber.contract_address) < before_debt,
                        'not partial absorption'
                    );

                    // Make the target trove absorbable
                    let target_ltv: Ray = (Purger::ABSORPTION_THRESHOLD + 1).into();
                    PurgerUtils::adjust_prices_for_trove_ltv(
                        shrine, yangs, start_value, before_debt, target_ltv
                    );

                    let (_, ltv, before_value, _) = shrine.get_trove_info(target_trove);

                    PurgerUtils::assert_trove_is_absorbable(shrine, purger, target_trove, ltv);

                    let penalty: Ray = purger.get_absorption_penalty(target_trove);
                    let max_close_amt: Wad = purger.get_max_absorption_amount(target_trove);
                    let close_amt: Wad = absorber_start_yin;
                    // Sanity check
                    assert(close_amt <= max_close_amt, 'max close amount exceeded');

                    let caller: ContractAddress = PurgerUtils::random_user();

                    let before_caller_asset_bals: Span<Span<u128>> = common::get_token_balances(
                        yangs, caller.into()
                    );
                    let before_absorber_asset_bals: Span<Span<u128>> = common::get_token_balances(
                        yangs, absorber.contract_address.into()
                    );
                    let expected_compensation_value: Wad = purger.get_compensation(target_trove);

                    let caller: ContractAddress = PurgerUtils::random_user();
                    set_contract_address(caller);
                    let compensation: Span<AssetBalance> = purger.absorb(target_trove);

                    // Assert that total debt includes accrued interest on liquidated trove
                    let after_total_debt: Wad = shrine.get_total_debt();
                    assert(
                        after_total_debt == before_total_debt + accrued_interest - close_amt,
                        'wrong total debt'
                    );

                    // Check absorption occured
                    assert(absorber.get_absorptions_count() == 1, 'wrong absorptions count');

                    // Check trove debt and LTV
                    let (_, after_ltv, after_value, after_debt) = shrine
                        .get_trove_info(target_trove);
                    assert(after_debt.is_zero(), 'wrong debt after liquidation');
                    assert(after_value.is_zero(), 'wrong value after liquidation');

                    // Check that caller has received compensation
                    let target_trove_yang_asset_amts: Span<u128> =
                        PurgerUtils::target_trove_yang_asset_amts();
                    let expected_compensation_amts: Span<u128> =
                        PurgerUtils::get_expected_compensation_assets(
                        target_trove_yang_asset_amts, before_value, expected_compensation_value
                    );
                    let expected_compensation: Span<AssetBalance> = common::combine_assets_and_amts(
                        yangs, expected_compensation_amts
                    );
                    PurgerUtils::assert_received_assets(
                        before_caller_asset_bals,
                        common::get_token_balances(yangs, caller.into()),
                        expected_compensation,
                        10_u128, // error margin
                        'wrong caller asset balance',
                    );

                    common::assert_asset_balances_equalish(
                        compensation,
                        expected_compensation,
                        10_u128, // error margin
                        'wrong freed asset amount'
                    );

                    // Check absorber yin balance is wiped out
                    assert(
                        shrine.get_yin(absorber.contract_address).is_zero(),
                        'wrong absorber yin balance'
                    );

                    // Check that absorber has received proportionate share of collateral
                    let expected_freed_assets: Span<AssetBalance> = common::combine_assets_and_amts(
                        yangs,
                        PurgerUtils::get_expected_liquidation_assets(
                            target_trove_yang_asset_amts, before_value, close_amt, penalty
                        )
                    );
                    PurgerUtils::assert_received_assets(
                        before_absorber_asset_bals,
                        common::get_token_balances(yangs, absorber.contract_address.into()),
                        expected_freed_assets,
                        10_u128, // error margin
                        'wrong absorber asset balance',
                    );

                    // Check redistribution occured
                    assert(shrine.get_redistributions_count() == 1, 'wrong redistributions count');

                    // Check recipient trove's debt
                    let (_, _, _, after_recipient_trove_debt) = shrine
                        .get_trove_info(recipient_trove);
                    let redistributed_amt: Wad = max_close_amt - close_amt;
                    let expected_recipient_trove_debt: Wad = recipient_trove_debt
                        + redistributed_amt;

                    common::assert_equalish(
                        after_recipient_trove_debt,
                        expected_recipient_trove_debt,
                        1000000000000000_u128.into(), // error margin
                        'wrong recipient trove debt'
                    );
                },
                Option::None(_) => {
                    break;
                },
            };
        };
    }

    // Note that the absorber also zero shares in this test because no provider has
    // provided yin yet.
    #[test]
    #[available_gas(20000000000)]
    fn test_absorb_full_redistribution_parametrized() {
        let mut yang_asset_amts_cases = PurgerUtils::interesting_yang_amts_for_recipient_trove();
        loop {
            match yang_asset_amts_cases.pop_front() {
                Option::Some(yang_asset_amts) => {
                    let (shrine, abbot, absorber, purger, yangs, gates) =
                        PurgerUtils::purger_deploy();
                    let initial_trove_debt: Wad = PurgerUtils::TARGET_TROVE_YIN.into();
                    let target_trove: u64 = PurgerUtils::funded_healthy_trove(
                        abbot, yangs, gates, initial_trove_debt
                    );

                    // Accrue some interest
                    common::advance_intervals(500);

                    let recipient_trove_owner: ContractAddress = AbsorberUtils::provider_1();
                    common::fund_user(recipient_trove_owner, yangs, *yang_asset_amts);
                    let recipient_trove: u64 = common::open_trove_helper(
                        abbot,
                        recipient_trove_owner,
                        yangs,
                        *yang_asset_amts,
                        gates,
                        WadZeroable::zero()
                    );

                    let before_total_debt: Wad = shrine.get_total_debt();
                    let (_, _, before_target_trove_value, before_target_trove_debt) = shrine
                        .get_trove_info(target_trove);
                    let accrued_interest: Wad = before_target_trove_debt - initial_trove_debt;
                    // Sanity check that some interest has accrued
                    assert(accrued_interest.is_non_zero(), 'no interest accrued');

                    let target_ltv: Ray = (Purger::ABSORPTION_THRESHOLD + 1).into();
                    PurgerUtils::adjust_prices_for_trove_ltv(
                        shrine,
                        yangs,
                        before_target_trove_value,
                        before_target_trove_debt,
                        target_ltv
                    );

                    let (_, ltv, before_value, _) = shrine.get_trove_info(target_trove);

                    PurgerUtils::assert_trove_is_absorbable(shrine, purger, target_trove, ltv);

                    let caller: ContractAddress = PurgerUtils::random_user();
                    let before_caller_asset_bals: Span<Span<u128>> = common::get_token_balances(
                        yangs, caller.into()
                    );
                    let expected_compensation_value: Wad = purger.get_compensation(target_trove);

                    set_contract_address(caller);
                    let compensation: Span<AssetBalance> = purger.absorb(target_trove);

                    // Assert that total debt includes accrued interest on liquidated trove
                    let after_total_debt: Wad = shrine.get_total_debt();
                    assert(
                        after_total_debt == before_total_debt + accrued_interest, 'wrong total debt'
                    );

                    // Check that caller has received compensation
                    let target_trove_yang_asset_amts: Span<u128> =
                        PurgerUtils::target_trove_yang_asset_amts();
                    let expected_compensation_amts: Span<u128> =
                        PurgerUtils::get_expected_compensation_assets(
                        target_trove_yang_asset_amts, before_value, expected_compensation_value
                    );
                    let expected_compensation: Span<AssetBalance> = common::combine_assets_and_amts(
                        yangs, expected_compensation_amts
                    );
                    PurgerUtils::assert_received_assets(
                        before_caller_asset_bals,
                        common::get_token_balances(yangs, caller.into()),
                        expected_compensation,
                        10_u128, // error margin
                        'wrong caller asset balance',
                    );

                    common::assert_asset_balances_equalish(
                        compensation,
                        expected_compensation,
                        10_u128, // error margin
                        'wrong freed asset amount'
                    );

                    let (_, ltv, after_target_trove_value, after_target_trove_debt) = shrine
                        .get_trove_info(target_trove);
                    assert(shrine.is_healthy(target_trove), 'should be healthy');
                    assert(ltv.is_zero(), 'LTV should be 0');
                    assert(after_target_trove_value.is_zero(), 'value should be 0');
                    assert(after_target_trove_debt.is_zero(), 'debt should be 0');

                    // Check no absorption occured
                    assert(absorber.get_absorptions_count() == 0, 'wrong absorptions count');

                    // Check redistribution occured
                    assert(shrine.get_redistributions_count() == 1, 'wrong redistributions count');

                    // Check recipient trove's debt
                    let (_, _, _, recipient_trove_debt) = shrine.get_trove_info(recipient_trove);
                    common::assert_equalish(
                        recipient_trove_debt,
                        before_target_trove_debt,
                        1000000000000000_u128.into(),
                        'wrong recipient trove debt'
                    );
                },
                Option::None(_) => {
                    break;
                },
            };
        };
    }

    // This test parametrizes over thresholds (by setting all yangs thresholds to the given value)
    // and the LTV at liquidation, and checks for the following for thresholds up to 78.74%:
    // 1. LTV has decreased to the target safety margin
    // 2. trove's debt is reduced by the close amount, which is less than the trove's debt
    #[test]
    #[available_gas(20000000000)]
    fn test_absorb_less_than_trove_debt_parametrized() {
        let mut thresholds: Span<Ray> =
            PurgerUtils::interesting_thresholds_for_absorption_below_trove_debt();
        let mut target_ltvs_by_threshold: Span<Span<Ray>> =
            PurgerUtils::ltvs_for_interesting_thresholds_for_absorption_below_trove_debt();

        loop {
            match thresholds.pop_front() {
                Option::Some(threshold) => {
                    let mut target_ltvs: Span<Ray> = *target_ltvs_by_threshold.pop_front().unwrap();

                    // Inner loop iterating over LTVs at liquidation
                    loop {
                        match target_ltvs.pop_front() {
                            Option::Some(target_ltv) => {
                                let searcher_start_yin: Wad = PurgerUtils::SEARCHER_YIN.into();
                                let (shrine, abbot, absorber, purger, yangs, gates) =
                                    PurgerUtils::purger_deploy_with_searcher(
                                    searcher_start_yin
                                );

                                // Set thresholds to provided value
                                PurgerUtils::set_thresholds(shrine, yangs, *threshold);

                                let trove_debt: Wad = PurgerUtils::TARGET_TROVE_YIN.into();
                                let target_trove: u64 = PurgerUtils::funded_healthy_trove(
                                    abbot, yangs, gates, trove_debt
                                );

                                let (_, _, start_value, before_debt) = shrine
                                    .get_trove_info(target_trove);

                                // Fund the absorber with twice the target trove's debt
                                let absorber_start_yin: Wad = (before_debt.val * 2).into();
                                PurgerUtils::funded_absorber(
                                    shrine, abbot, absorber, yangs, gates, absorber_start_yin
                                );

                                // sanity check
                                assert(
                                    shrine.get_yin(absorber.contract_address) > before_debt,
                                    'not full absorption'
                                );

                                // Make the target trove absorbable
                                PurgerUtils::adjust_prices_for_trove_ltv(
                                    shrine, yangs, start_value, before_debt, *target_ltv
                                );
                                let (_, ltv, _, _) = shrine.get_trove_info(target_trove);

                                PurgerUtils::assert_trove_is_absorbable(
                                    shrine, purger, target_trove, ltv
                                );

                                let max_close_amt: Wad = purger
                                    .get_max_absorption_amount(target_trove);
                                assert(max_close_amt < before_debt, 'close amount == debt');

                                set_contract_address(PurgerUtils::random_user());
                                purger.absorb(target_trove);

                                // Check that LTV is close to safety margin
                                let (_, after_ltv, _, after_debt) = shrine
                                    .get_trove_info(target_trove);
                                assert(
                                    after_debt == before_debt - max_close_amt,
                                    'wrong debt after liquidation'
                                );

                                PurgerUtils::assert_ltv_at_safety_margin(*threshold, after_ltv);
                            },
                            Option::None(_) => {
                                break;
                            },
                        };
                    };
                },
                Option::None(_) => {
                    break;
                },
            };
        };
    }

    // This test parametrizes over thresholds (by setting all yangs thresholds to the given value)
    // and the LTV at liquidation, and checks that the trove's debt is absorbed in full for thresholds
    // from 78.74% onwards.
    #[test]
    #[available_gas(20000000000)]
    fn test_absorb_trove_debt_parametrized() {
        let mut thresholds: Span<Ray> =
            PurgerUtils::interesting_thresholds_for_absorption_entire_trove_debt();
        let mut target_ltvs_by_threshold: Span<Span<Ray>> =
            PurgerUtils::ltvs_for_interesting_thresholds_for_absorption_entire_trove_debt();

        loop {
            match thresholds.pop_front() {
                Option::Some(threshold) => {
                    let mut target_ltvs: Span<Ray> = *target_ltvs_by_threshold.pop_front().unwrap();

                    // Inner loop iterating over LTVs at liquidation
                    loop {
                        match target_ltvs.pop_front() {
                            Option::Some(target_ltv) => {
                                let searcher_start_yin: Wad = PurgerUtils::SEARCHER_YIN.into();
                                let (shrine, abbot, absorber, purger, yangs, gates) =
                                    PurgerUtils::purger_deploy_with_searcher(
                                    searcher_start_yin
                                );

                                // Set thresholds to provided value
                                PurgerUtils::set_thresholds(shrine, yangs, *threshold);

                                let trove_debt: Wad = PurgerUtils::TARGET_TROVE_YIN.into();
                                let target_trove: u64 = PurgerUtils::funded_healthy_trove(
                                    abbot, yangs, gates, trove_debt
                                );

                                let (_, _, start_value, before_debt) = shrine
                                    .get_trove_info(target_trove);

                                // Fund the absorber with twice the target trove's debt
                                let absorber_start_yin: Wad = (before_debt.val * 2).into();
                                PurgerUtils::funded_absorber(
                                    shrine, abbot, absorber, yangs, gates, absorber_start_yin
                                );

                                // sanity check
                                assert(
                                    shrine.get_yin(absorber.contract_address) > before_debt,
                                    'not full absorption'
                                );

                                // Make the target trove absorbable
                                PurgerUtils::adjust_prices_for_trove_ltv(
                                    shrine, yangs, start_value, before_debt, *target_ltv
                                );

                                let (_, ltv, _, _) = shrine.get_trove_info(target_trove);
                                PurgerUtils::assert_trove_is_absorbable(
                                    shrine, purger, target_trove, ltv
                                );

                                let max_close_amt: Wad = purger
                                    .get_max_absorption_amount(target_trove);
                                assert(max_close_amt == before_debt, 'close amount != debt');

                                set_contract_address(PurgerUtils::random_user());
                                purger.absorb(target_trove);

                                // Check that LTV is close to safety margin
                                let (_, after_ltv, after_value, after_debt) = shrine
                                    .get_trove_info(target_trove);
                                assert(after_ltv.is_zero(), 'wrong debt after liquidation');
                                assert(after_value.is_zero(), 'wrong debt after liquidation');
                                assert(after_debt.is_zero(), 'wrong debt after liquidation');
                            },
                            Option::None(_) => {
                                break;
                            },
                        };
                    };
                },
                Option::None(_) => {
                    break;
                },
            };
        };
    }

    #[test]
    #[available_gas(20000000000)]
    #[should_panic(expected: ('PU: Not absorbable', 'ENTRYPOINT_FAILED'))]
    fn test_absorb_trove_healthy_fail() {
        let (shrine, abbot, absorber, purger, yangs, gates) =
            PurgerUtils::purger_deploy_with_searcher(
            PurgerUtils::SEARCHER_YIN.into()
        );

        let trove_debt: Wad = PurgerUtils::TARGET_TROVE_YIN.into();
        let healthy_trove: u64 = PurgerUtils::funded_healthy_trove(abbot, yangs, gates, trove_debt);

        PurgerUtils::funded_absorber(shrine, abbot, absorber, yangs, gates, trove_debt);

        PurgerUtils::assert_trove_is_healthy(shrine, purger, healthy_trove);

        set_contract_address(PurgerUtils::random_user());
        purger.absorb(healthy_trove);
    }

    #[test]
    #[available_gas(20000000000)]
    #[should_panic(expected: ('PU: Not absorbable', 'ENTRYPOINT_FAILED'))]
    fn test_absorb_below_absorbable_ltv_fail() {
        let (shrine, abbot, absorber, purger, yangs, gates) =
            PurgerUtils::purger_deploy_with_searcher(
            PurgerUtils::SEARCHER_YIN.into()
        );

        let trove_debt: Wad = PurgerUtils::TARGET_TROVE_YIN.into();
        let target_trove: u64 = PurgerUtils::funded_healthy_trove(abbot, yangs, gates, trove_debt);
        PurgerUtils::funded_absorber(shrine, abbot, absorber, yangs, gates, trove_debt);

        let (threshold, _, value, debt) = shrine.get_trove_info(target_trove);
        let target_ltv: Ray = threshold + RAY_PERCENT.into();
        PurgerUtils::adjust_prices_for_trove_ltv(shrine, yangs, value, debt, target_ltv);

        let (_, new_ltv, value, _) = shrine.get_trove_info(target_trove);

        PurgerUtils::assert_trove_is_liquidatable(shrine, purger, target_trove, new_ltv);
        PurgerUtils::assert_trove_is_not_absorbable(purger, target_trove);

        set_contract_address(PurgerUtils::random_user());
        purger.absorb(target_trove);
    }

    // For thresholds < 90%, check that the LTV at which the trove is absorbable minus
    // 0.01% is not absorbable.
    #[test]
    #[available_gas(20000000000)]
    fn test_absorb_marginally_below_absorbable_ltv_not_absorbable() {
        let (mut thresholds, mut target_ltvs) =
            PurgerUtils::interesting_thresholds_and_ltvs_below_absorption_ltv();

        loop {
            match thresholds.pop_front() {
                Option::Some(threshold) => {
                    let searcher_start_yin: Wad = PurgerUtils::SEARCHER_YIN.into();
                    let (shrine, abbot, absorber, purger, yangs, gates) =
                        PurgerUtils::purger_deploy_with_searcher(
                        searcher_start_yin
                    );

                    // Set thresholds to provided value
                    PurgerUtils::set_thresholds(shrine, yangs, *threshold);

                    let trove_debt: Wad = PurgerUtils::TARGET_TROVE_YIN.into();
                    let target_trove: u64 = PurgerUtils::funded_healthy_trove(
                        abbot, yangs, gates, trove_debt
                    );

                    let (_, _, start_value, before_debt) = shrine.get_trove_info(target_trove);

                    // Fund the absorber with twice the target trove's debt
                    let absorber_start_yin: Wad = (before_debt.val * 2).into();
                    PurgerUtils::funded_absorber(
                        shrine, abbot, absorber, yangs, gates, absorber_start_yin
                    );

                    // Adjust the trove to the target LTV
                    PurgerUtils::adjust_prices_for_trove_ltv(
                        shrine, yangs, start_value, before_debt, *target_ltvs.pop_front().unwrap()
                    );

                    let (_, ltv, _, _) = shrine.get_trove_info(target_trove);
                    PurgerUtils::assert_trove_is_liquidatable(shrine, purger, target_trove, ltv);
                    PurgerUtils::assert_trove_is_not_absorbable(purger, target_trove);
                },
                Option::None(_) => {
                    break;
                },
            };
        };
    }
}<|MERGE_RESOLUTION|>--- conflicted
+++ resolved
@@ -217,12 +217,8 @@
         );
 
         set_contract_address(searcher);
-<<<<<<< HEAD
-        let freed_assets: Span<AssetBalance> = purger
-            .liquidate(target_trove, BoundedU128::max().into(), searcher);
-=======
-        let (_, freed_amts) = purger.liquidate(target_trove, BoundedWad::max(), searcher);
->>>>>>> 9bd596a3
+        let freed_assets: Span<AssetBalance> = purger.
+            liquidate(target_trove, BoundedWad::max(), searcher);
 
         // Assert that total debt includes accrued interest on liquidated trove
         let after_total_debt: Wad = shrine.get_total_debt();
