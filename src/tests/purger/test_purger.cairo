mod test_purger {
    use cmp::{max, min};
    use core::option::OptionTrait;
    use debug::PrintTrait;
    use integer::BoundedU256;
    use opus::core::absorber::absorber as absorber_contract;
    use opus::core::purger::purger as purger_contract;
    use opus::core::roles::purger_roles;
    use opus::core::shrine::shrine as shrine_contract;
    use opus::interfaces::IAbbot::{IAbbotDispatcher, IAbbotDispatcherTrait};
    use opus::interfaces::IAbsorber::{IAbsorberDispatcher, IAbsorberDispatcherTrait};
    use opus::interfaces::IERC20::{IERC20Dispatcher, IERC20DispatcherTrait};
    use opus::interfaces::IGate::{IGateDispatcher, IGateDispatcherTrait};
    use opus::interfaces::IPurger::{IPurgerDispatcher, IPurgerDispatcherTrait};
    use opus::interfaces::ISentinel::{ISentinelDispatcher, ISentinelDispatcherTrait};
    use opus::interfaces::IShrine::{IShrineDispatcher, IShrineDispatcherTrait};
    use opus::tests::absorber::utils::absorber_utils;
    use opus::tests::common;
    use opus::tests::external::utils::pragma_utils;
    use opus::tests::flash_mint::utils::flash_mint_utils;
    use opus::tests::purger::flash_liquidator::{
        IFlashLiquidatorDispatcher, IFlashLiquidatorDispatcherTrait
    };
    use opus::tests::purger::utils::purger_utils;
    use opus::tests::shrine::utils::shrine_utils;
    use opus::types::{AssetBalance, Health};
    use opus::utils::access_control::{IAccessControlDispatcher, IAccessControlDispatcherTrait};
    use opus::utils::math::pow;
    use opus::utils::wadray::{
        BoundedWad, Ray, RayZeroable, RAY_ONE, RAY_PERCENT, Wad, WadZeroable, WAD_ONE
    };
    use opus::utils::wadray;
    use starknet::testing::{set_block_timestamp, set_contract_address};
    use starknet::{ContractAddress, get_block_timestamp};

    //
    // Tests - Setup
    //

    #[test]
    #[available_gas(20000000000)]
    fn test_purger_setup() {
        let (_, _, _, _, purger, _, _) = purger_utils::purger_deploy(Option::None);
        let purger_ac = IAccessControlDispatcher { contract_address: purger.contract_address };
        assert(
            purger_ac.get_roles(purger_utils::admin()) == purger_roles::default_admin_role(),
            'wrong role for admin'
        );

        let mut expected_events: Span<purger_contract::Event> = array![
            purger_contract::Event::PenaltyScalarUpdated(
                purger_contract::PenaltyScalarUpdated { new_scalar: RAY_ONE.into(), }
            ),
        ]
            .span();
        common::assert_events_emitted(purger.contract_address, expected_events, Option::None);
    }

    //
    // Tests - Setters
    //

    #[test]
    #[available_gas(20000000000)]
    fn test_set_penalty_scalar_pass() {
        let (shrine, abbot, mock_pragma, _, purger, yangs, gates) = purger_utils::purger_deploy(
            Option::None
        );
        let yang_pair_ids = pragma_utils::yang_pair_ids();

        purger_utils::create_whale_trove(abbot, yangs, gates);

        let target_trove: u64 = purger_utils::funded_healthy_trove(
            abbot, yangs, gates, purger_utils::TARGET_TROVE_YIN.into()
        );

        // Set thresholds to 91% so we can check the scalar is applied to the penalty
        let threshold: Ray = (91 * RAY_PERCENT).into();
        purger_utils::set_thresholds(shrine, yangs, threshold);

        let target_trove_health: Health = shrine.get_trove_health(target_trove);
        let target_ltv: Ray = threshold + RAY_PERCENT.into(); // 92%
        purger_utils::lower_prices_to_raise_trove_ltv(
            shrine,
            mock_pragma,
            yangs,
            yang_pair_ids,
            target_trove_health.value,
            target_trove_health.debt,
            target_ltv
        );

        // sanity check that LTV is at the target liquidation LTV
        let target_trove_health: Health = shrine.get_trove_health(target_trove);
        let error_margin: Ray = 2000000_u128.into();
        common::assert_equalish(
            target_trove_health.ltv, target_ltv, error_margin, 'LTV sanity check'
        );

        common::drop_all_events(purger.contract_address);

        let mut expected_events: Array<purger_contract::Event> = ArrayTrait::new();

        // Set scalar to 1
        set_contract_address(purger_utils::admin());
        let penalty_scalar: Ray = RAY_ONE.into();
        purger.set_penalty_scalar(penalty_scalar);

        assert(purger.get_penalty_scalar() == penalty_scalar, 'wrong penalty scalar #1');

        let (penalty, _, _) = purger.preview_absorb(target_trove).expect('Should be absorbable');
        let expected_penalty: Ray = 41000000000000000000000000_u128.into(); // 4.1%
        let error_margin: Ray = (RAY_PERCENT / 100).into(); // 0.01%
        common::assert_equalish(penalty, expected_penalty, error_margin, 'wrong scalar penalty #1');

        expected_events
            .append(
                purger_contract::Event::PenaltyScalarUpdated(
                    purger_contract::PenaltyScalarUpdated { new_scalar: penalty_scalar, }
                )
            );

        // Set scalar to 0.97
        let penalty_scalar: Ray = purger_contract::MIN_PENALTY_SCALAR.into();
        purger.set_penalty_scalar(penalty_scalar);

        assert(purger.get_penalty_scalar() == penalty_scalar, 'wrong penalty scalar #2');

        let (penalty, _, _) = purger.preview_absorb(target_trove).expect('Should be absorbable');
        let expected_penalty: Ray = 10700000000000000000000000_u128.into(); // 1.07%
        common::assert_equalish(penalty, expected_penalty, error_margin, 'wrong scalar penalty #2');

        expected_events
            .append(
                purger_contract::Event::PenaltyScalarUpdated(
                    purger_contract::PenaltyScalarUpdated { new_scalar: penalty_scalar, }
                )
            );

        // Set scalar to 1.06
        let penalty_scalar: Ray = purger_contract::MAX_PENALTY_SCALAR.into();
        purger.set_penalty_scalar(penalty_scalar);

        assert(purger.get_penalty_scalar() == penalty_scalar, 'wrong penalty scalar #3');

        let (penalty, _, _) = purger.preview_absorb(target_trove).expect('Should be absorbable');
        let expected_penalty: Ray = 54300000000000000000000000_u128.into(); // 5.43%
        common::assert_equalish(penalty, expected_penalty, error_margin, 'wrong scalar penalty #3');

        expected_events
            .append(
                purger_contract::Event::PenaltyScalarUpdated(
                    purger_contract::PenaltyScalarUpdated { new_scalar: penalty_scalar, }
                )
            );

        common::assert_events_emitted(
            purger.contract_address, expected_events.span(), Option::None
        );
    }

    #[test]
    #[available_gas(20000000000)]
    fn test_penalty_scalar_lower_bound() {
        let (shrine, abbot, mock_pragma, _, purger, yangs, gates) = purger_utils::purger_deploy(
            Option::None
        );

        purger_utils::create_whale_trove(abbot, yangs, gates);

        let yang_pair_ids = pragma_utils::yang_pair_ids();

        let target_trove: u64 = purger_utils::funded_healthy_trove(
            abbot, yangs, gates, purger_utils::TARGET_TROVE_YIN.into()
        );

        // Set thresholds to 90% so we can check the scalar is not applied to the penalty
        let threshold: Ray = (90 * RAY_PERCENT).into();
        purger_utils::set_thresholds(shrine, yangs, threshold);

        let target_trove_health: Health = shrine.get_trove_health(target_trove);
        // 91%; Note that if a penalty scalar is applied, then the trove would be absorbable
        // at this LTV because the penalty would be the maximum possible penalty. On the other
        // hand, if a penalty scalar is not applied, then the maximum possible penalty will be
        // reached from 92.09% onwards, so the trove would not be absorbable at this LTV
        let target_ltv: Ray = 910000000000000000000000000_u128.into();
        purger_utils::lower_prices_to_raise_trove_ltv(
            shrine,
            mock_pragma,
            yangs,
            yang_pair_ids,
            target_trove_health.value,
            target_trove_health.debt,
            target_ltv
        );

        let target_trove_health: Health = shrine.get_trove_health(target_trove);
        // sanity check that threshold is correct
        assert(target_trove_health.threshold == threshold, 'threshold sanity check');

        // sanity check that LTV is at the target liquidation LTV
        let error_margin: Ray = 100000000_u128.into();
        common::assert_equalish(
            target_trove_health.ltv, target_ltv, error_margin, 'LTV sanity check'
        );

        assert(purger.preview_absorb(target_trove).is_none(), 'should not be absorbable #1');

        // Set scalar to 1.06 and check the trove is still not absorbable.
        set_contract_address(purger_utils::admin());
        let penalty_scalar: Ray = purger_contract::MAX_PENALTY_SCALAR.into();
        purger.set_penalty_scalar(penalty_scalar);

        assert(purger.preview_absorb(target_trove).is_none(), 'should not be absorbable #2');
    }

    #[test]
    #[available_gas(20000000000)]
    #[should_panic(expected: ('PU: Invalid scalar', 'ENTRYPOINT_FAILED'))]
    fn test_set_penalty_scalar_too_low_fail() {
        let (_, _, _, _, purger, _, _) = purger_utils::purger_deploy(Option::None);

        set_contract_address(purger_utils::admin());
        purger.set_penalty_scalar((purger_contract::MIN_PENALTY_SCALAR - 1).into());
    }

    #[test]
    #[available_gas(20000000000)]
    #[should_panic(expected: ('PU: Invalid scalar', 'ENTRYPOINT_FAILED'))]
    fn test_set_penalty_scalar_too_high_fail() {
        let (_, _, _, _, purger, _, _) = purger_utils::purger_deploy(Option::None);

        set_contract_address(purger_utils::admin());
        purger.set_penalty_scalar((purger_contract::MAX_PENALTY_SCALAR + 1).into());
    }

    #[test]
    #[available_gas(20000000000)]
    #[should_panic(expected: ('Caller missing role', 'ENTRYPOINT_FAILED'))]
    fn test_set_penalty_scalar_unauthorized_fail() {
        let (_, _, _, _, purger, _, _) = purger_utils::purger_deploy(Option::None);

        set_contract_address(common::badguy());
        purger.set_penalty_scalar(RAY_ONE.into());
    }

    //
    // Tests - Liquidate
    //

    // This test fixes the trove's debt to 1,000 in order to test the ground truth values of the
    // penalty and close amount when LTV is at threshold. The error margin is relaxed because
    // `lower_prices_to_raise_trove_ltv` may not put the trove in the exact LTV as the threshold.
    //
    // For low thresholds (arbitraily defined as 2% or less), the trove's debt is set based on the 
    // value instead. See inline comments for more details.
    #[test]
    #[available_gas(20000000000)]
    fn test_preview_liquidate_parametrized() {
        let yang_pair_ids = pragma_utils::yang_pair_ids();

        let mut thresholds: Span<Ray> = purger_utils::interesting_thresholds_for_liquidation();

        let default_trove_debt: Wad = (WAD_ONE * 1000).into();

        // non-recovery mode
        let mut expected_max_close_amts: Span<Wad> = array![
            1_u128.into(), // 1 wei (0% threshold)
            13904898408200000000_u128.into(), // 13.904... (1% threshold)
            284822000000000000000_u128.into(), // 284.822 (70% threshold)
            386997000000000000000_u128.into(), // 386.997 (80% threshold)
            603509000000000000000_u128.into(), // 603.509 (90% threshold)
            908381000000000000000_u128.into(), // 908.381 (96% threshold)
            992098000000000000000_u128.into(), // 992.098 (97% threshold)
            default_trove_debt, // (99% threshold)
        ]
            .span();

        let mut expected_penalty: Span<Ray> = array![
            (3 * RAY_PERCENT).into(), // 3% (0% threshold)
            (3 * RAY_PERCENT).into(), // 3% (1% threshold)
            (3 * RAY_PERCENT).into(), // 3% (70% threshold)
            (3 * RAY_PERCENT).into(), // 3% (80% threshold)
            (3 * RAY_PERCENT).into(), // 3% (90% threshold)
            (3 * RAY_PERCENT).into(), // 3% (96% threshold)
            (3 * RAY_PERCENT).into(), // 3% (97% threshold)
            10101000000000000000000000_u128.into(), // 1.0101% (99% threshold)
        ]
            .span();

        // recovery mode
        let mut expected_rm_max_close_amts: Span<Wad> = array![
            1_u128.into(), // 1 wei (0% threshold)
            132807337144000000000_u128.into(), // 132.807... (1% threshold)
            734310354751000000000_u128.into(), // 734.310... (70% threshold, 49% rm threshold)
            854503464203000000000_u128.into(), // 854.503... (80% threshold, 56% rm threshold)
            default_trove_debt, // (90% threshold, 63% rm threshold)
            default_trove_debt, // (96% threshold. 67.2% rm threshold)
            default_trove_debt, // (97% threshold, 67.9% rm threshold)
            default_trove_debt, // (99% threshold, 69.3% rm threshold)
        ]
            .span();

        let mut expected_rm_penalty: Span<Ray> = array![
            (3 * RAY_PERCENT).into(), // 3% (0% threshold)
            (3 * RAY_PERCENT).into(), // 3% (1% threshold)
            purger_contract::MAX_PENALTY.into(), // 3% (70% threshold, 49% rm threshold) 
            purger_contract::MAX_PENALTY.into(), // 3% (80% threshold, 56% rm threshold)
            purger_contract::MAX_PENALTY.into(), // 3% (90% threshold)
            purger_contract::MAX_PENALTY.into(), // 3% (96% threshold)
            purger_contract::MAX_PENALTY.into(), // 3% (97% threshold)
            10101000000000000000000000_u128.into(), // 1.0101% (99% threshold)
        ]
            .span();

        let mut expected_rm_thresholds: Span<Ray> = array![
            RayZeroable::zero(),
            // Expected threshold = 1% * 0.7 * (1% / 80%) = 0.00875%
            // Capped at 1% / 2 = 0.5%
            5000000000000000000000000_u128.into(),
            // Expected threshold = 70% * 0.7 * (70% / 70%) = 49%
            // which is greater than 70% / 2 = 35%
            (49 * RAY_PERCENT).into(),
            // Expected threshold = 80% * 0.7 * (80% / 80%) = 56%
            // which is greater than 80% / 2 = 40%
            (56 * RAY_PERCENT).into(),
            // Expected threshold = 90% * 0.7 * (90% / 90%) = 63%
            // which is greater than 90% / 2 = 45%
            (63 * RAY_PERCENT).into(),
            // Expected threshold = 96% * 0.7 * (96% / 96%) = 67.2%
            // which is greater than 96% / 2 = 48%
            (67 * RAY_PERCENT + (RAY_PERCENT / 5)).into(),
            // Expected threshold = 97% * 0.7 * (97% / 97%) = 67.9%
            // which is greater than 97% / 2 = 48.5%
            (67 * RAY_PERCENT + (RAY_PERCENT / 10) * 9).into(),
            // Expected threshold = 99% * 0.7 * (99% / 99%) = 69.3%
            // which is greater than 99% / 2 = 49.5%
            (69 * RAY_PERCENT + (RAY_PERCENT / 10) * 3).into(),
        ]
            .span();

        let dummy_threshold: Ray = (80 * RAY_PERCENT).into();

        let mut salt: felt252 = 0;
        loop {
            match thresholds.pop_front() {
                Option::Some(threshold) => {
                    let mut is_recovery_mode_fuzz: Span<bool> = array![false, true].span();
                    loop {
                        match is_recovery_mode_fuzz.pop_front() {
                            Option::Some(is_recovery_mode) => {
                                let (shrine, abbot, mock_pragma, absorber, purger, yangs, gates) =
                                    purger_utils::purger_deploy(
                                    Option::Some(salt)
                                );

                                if !(*is_recovery_mode) {
                                    purger_utils::create_whale_trove(abbot, yangs, gates);
                                }

                                // If the threshold is below 2%, we set the trove's debt such that
                                // we get the desired ltv for the trove from the get-go in order to
                                // avoid overflow issues in `lower_prices_to_raise_trove_ltv`.
                                //
                                // This is because `lower_prices_to_raise_trove_ltv` is designed for 
                                // raising the trove's LTV to the given *higher* LTV,
                                // not lowering it. 
                                //
                                // NOTE: This 2% cut off is completely arbitrary and meant only for excluding 
                                // the two test cases in `interesting_thresholds_for_liquidation`: 0% and 1%. 
                                // If more low thresholds were added that were above 2% but below the 
                                // starting LTV of the trove, then this cutoff would need to be adjusted. 
                                let mut dummy_trove: u64 = 0;
                                let trove_debt = if *threshold > (RAY_PERCENT * 2).into() {
                                    default_trove_debt
                                } else {
                                    let target_trove_yang_amts: Span<Wad> = array![
                                        purger_utils::TARGET_TROVE_ETH_DEPOSIT_AMT.into(),
                                        (purger_utils::TARGET_TROVE_WBTC_DEPOSIT_AMT
                                            * pow(10_u128, 10))
                                            .into()
                                    ]
                                        .span();

                                    let trove_value: Wad = purger_utils::get_sum_of_value(
                                        shrine, yangs, target_trove_yang_amts
                                    );

                                    if (*is_recovery_mode) {
                                        // Create another trove to trigger recovery mode
                                        dummy_trove =
                                            purger_utils::funded_healthy_trove(
                                                abbot, yangs, gates, default_trove_debt
                                            );
                                    }

                                    wadray::rmul_wr(trove_value, *threshold) + 1_u128.into()
                                };

                                let target_trove: u64 = purger_utils::funded_healthy_trove(
                                    abbot, yangs, gates, trove_debt
                                );

                                purger_utils::set_thresholds(shrine, yangs, *threshold);

                                let target_trove_health: Health = shrine
                                    .get_trove_health(target_trove);

                                if *threshold > (RAY_PERCENT * 2).into() {
                                    purger_utils::lower_prices_to_raise_trove_ltv(
                                        shrine,
                                        mock_pragma,
                                        yangs,
                                        yang_pair_ids,
                                        target_trove_health.value,
                                        target_trove_health.debt,
                                        *threshold
                                    );
                                } else if (*is_recovery_mode) {
                                    let dummy_trove_health: Health = shrine
                                        .get_trove_health(dummy_trove);

                                    purger_utils::lower_prices_to_raise_trove_ltv(
                                        shrine,
                                        mock_pragma,
                                        yangs,
                                        yang_pair_ids,
                                        dummy_trove_health.value,
                                        dummy_trove_health.debt,
                                        dummy_threshold
                                    );
                                }

                                let target_trove_updated_health: Health = shrine
                                    .get_trove_health(target_trove);
                                purger_utils::assert_trove_is_liquidatable(
                                    shrine, purger, target_trove, target_trove_updated_health.ltv
                                );

                                if (*is_recovery_mode) {
                                    let expected_rm_threshold: Ray = *expected_rm_thresholds
                                        .pop_front()
                                        .unwrap();
                                    common::assert_equalish(
                                        target_trove_updated_health.threshold,
                                        expected_rm_threshold,
                                        (RAY_PERCENT / 100).into(),
                                        'wrong rm threshold'
                                    );
                                }

                                let (penalty, max_close_amt) = purger
                                    .preview_liquidate(target_trove)
                                    .expect('Should be liquidatable');

                                let expected_penalty = if (*is_recovery_mode) {
                                    *expected_rm_penalty.pop_front().unwrap()
                                } else {
                                    *expected_penalty.pop_front().unwrap()
                                };

                                common::assert_equalish(
                                    penalty,
                                    expected_penalty,
                                    (RAY_ONE / 10).into(),
                                    'wrong penalty'
                                );

                                let expected_max_close_amt = if (*is_recovery_mode) {
                                    *expected_rm_max_close_amts.pop_front().unwrap()
                                } else {
                                    *expected_max_close_amts.pop_front().unwrap()
                                };

                                common::assert_equalish(
                                    max_close_amt,
                                    expected_max_close_amt,
                                    (WAD_ONE * 2).into(),
                                    'wrong max close amt'
                                );

                                salt += 1;
                            },
                            Option::None => { break; },
                        };
                    };
                },
                Option::None => { break; },
            };
        };
    }

    #[test]
    #[available_gas(20000000000)]
    fn test_liquidate_pass() {
        let searcher_start_yin: Wad = purger_utils::SEARCHER_YIN.into();
        let (shrine, abbot, mock_pragma, _, purger, yangs, gates) =
            purger_utils::purger_deploy_with_searcher(
            searcher_start_yin, Option::None
        );

        purger_utils::create_whale_trove(abbot, yangs, gates);

        let initial_trove_debt: Wad = purger_utils::TARGET_TROVE_YIN.into();
        let target_trove: u64 = purger_utils::funded_healthy_trove(
            abbot, yangs, gates, initial_trove_debt
        );
        let yang_pair_ids = pragma_utils::yang_pair_ids();

        // Accrue some interest
        common::advance_intervals(500);

        let shrine_health: Health = shrine.get_shrine_health();
        let before_total_debt: Wad = shrine_health.debt;
        let target_trove_start_health: Health = shrine.get_trove_health(target_trove);
        let accrued_interest: Wad = target_trove_start_health.debt - initial_trove_debt;
        // Sanity check that some interest has accrued
        assert(accrued_interest.is_non_zero(), 'no interest accrued');

        let target_ltv: Ray = (target_trove_start_health.threshold.val + 1).into();
        purger_utils::lower_prices_to_raise_trove_ltv(
            shrine,
            mock_pragma,
            yangs,
            yang_pair_ids,
            target_trove_start_health.value,
            target_trove_start_health.debt,
            target_ltv
        );

        // Sanity check that LTV is at the target liquidation LTV
        let target_trove_updated_start_health: Health = shrine.get_trove_health(target_trove);
        purger_utils::assert_trove_is_liquidatable(
            shrine, purger, target_trove, target_trove_updated_start_health.ltv
        );

        let (penalty, max_close_amt) = purger
            .preview_liquidate(target_trove)
            .expect('Should be liquidatable');
        let searcher: ContractAddress = purger_utils::searcher();

        let before_searcher_asset_bals: Span<Span<u128>> = common::get_token_balances(
            yangs, array![searcher].span()
        );

        set_contract_address(searcher);
        let freed_assets: Span<AssetBalance> = purger
            .liquidate(target_trove, BoundedWad::max(), searcher);

        // Assert that total debt includes accrued interest on liquidated trove
        let shrine_health: Health = shrine.get_shrine_health();
        let after_total_debt: Wad = shrine_health.debt;
        assert(
            after_total_debt == before_total_debt + accrued_interest - max_close_amt,
            'wrong total debt'
        );

        // Check that LTV is close to safety margin
        let target_trove_after_health: Health = shrine.get_trove_health(target_trove);
        assert(
            target_trove_after_health.debt == target_trove_updated_start_health.debt
                - max_close_amt,
            'wrong debt after liquidation'
        );

        purger_utils::assert_ltv_at_safety_margin(
            target_trove_start_health.threshold, target_trove_after_health.ltv
        );

        // Check searcher yin balance
        assert(
            shrine.get_yin(searcher) == searcher_start_yin - max_close_amt,
            'wrong searcher yin balance'
        );

        let (expected_freed_pct, expected_freed_amts) =
            purger_utils::get_expected_liquidation_assets(
            purger_utils::target_trove_yang_asset_amts(),
            target_trove_updated_start_health.value,
            max_close_amt,
            penalty,
            Option::None
        );
        let expected_freed_assets: Span<AssetBalance> = common::combine_assets_and_amts(
            yangs, expected_freed_amts
        );

        // Check that searcher has received collateral
        purger_utils::assert_received_assets(
            before_searcher_asset_bals,
            common::get_token_balances(yangs, array![searcher].span()),
            expected_freed_assets,
            10_u128, // error margin
            'wrong searcher asset balance',
        );

        common::assert_asset_balances_equalish(
            freed_assets, expected_freed_assets, 10_u128, // error margin
             'wrong freed asset amount'
        );

        let mut expected_events: Span<purger_contract::Event> = array![
            purger_contract::Event::Purged(
                purger_contract::Purged {
                    trove_id: target_trove,
                    purge_amt: max_close_amt,
                    percentage_freed: expected_freed_pct,
                    funder: searcher,
                    recipient: searcher,
                    freed_assets: freed_assets
                }
            ),
        ]
            .span();
        common::assert_events_emitted(purger.contract_address, expected_events, Option::None);

        shrine_utils::assert_shrine_invariants(shrine, yangs, abbot.get_troves_count());
    }

    #[test]
    #[available_gas(20000000000)]
    fn test_liquidate_with_flashmint_pass() {
        let (shrine, abbot, mock_pragma, _, purger, yangs, gates) =
            purger_utils::purger_deploy_with_searcher(
            purger_utils::SEARCHER_YIN.into(), Option::None
        );

        purger_utils::create_whale_trove(abbot, yangs, gates);

        let yang_pair_ids = pragma_utils::yang_pair_ids();

        let target_trove: u64 = purger_utils::funded_healthy_trove(
            abbot, yangs, gates, purger_utils::TARGET_TROVE_YIN.into()
        );
        let flashmint = flash_mint_utils::flashmint_deploy(shrine.contract_address);
        let flash_liquidator = purger_utils::flash_liquidator_deploy(
            shrine.contract_address,
            abbot.contract_address,
            flashmint.contract_address,
            purger.contract_address
        );

        // Fund flash liquidator contract with some collateral to open a trove
        // but not draw any debt
        common::fund_user(
            flash_liquidator.contract_address, yangs, absorber_utils::provider_asset_amts()
        );

        // Accrue some interest
        common::advance_intervals(500);

        let target_trove_start_health: Health = shrine.get_trove_health(target_trove);
        let target_ltv: Ray = (target_trove_start_health.threshold.val + 1).into();
        purger_utils::lower_prices_to_raise_trove_ltv(
            shrine,
            mock_pragma,
            yangs,
            yang_pair_ids,
            target_trove_start_health.value,
            target_trove_start_health.debt,
            target_ltv
        );

        // Sanity check that LTV is at the target liquidation LTV
        let target_trove_updated_start_health: Health = shrine.get_trove_health(target_trove);
        purger_utils::assert_trove_is_liquidatable(
            shrine, purger, target_trove, target_trove_updated_start_health.ltv
        );
<<<<<<< HEAD
        let (_, max_close_amt) = purger.preview_liquidate(target_trove);
=======
        let (_, max_close_amt) = purger
            .preview_liquidate(target_trove)
            .expect('Should be liquidatable');
>>>>>>> fbbb895c

        let searcher: ContractAddress = purger_utils::searcher();
        set_contract_address(searcher);
        flash_liquidator.flash_liquidate(target_trove, yangs, gates);

        // Check that LTV is close to safety margin
        let target_trove_after_health: Health = shrine.get_trove_health(target_trove);
        assert(
            target_trove_after_health.debt == target_trove_updated_start_health.debt
                - max_close_amt,
            'wrong debt after liquidation'
        );

        purger_utils::assert_ltv_at_safety_margin(
            target_trove_start_health.threshold, target_trove_after_health.ltv
        );

        shrine_utils::assert_shrine_invariants(shrine, yangs, abbot.get_troves_count());
    }

    // This test parametrizes over thresholds (by setting all yangs thresholds to the given value)
    // and the LTV at liquidation, and checks for the following
    // 1. LTV has decreased
    // 2. trove's debt is reduced by the close amount
    // 3. If it is not a full liquidation, then the post-liquidation LTV is at the target safety margin
    #[test]
    #[available_gas(20000000000000)]
    fn test_liquidate_parametrized() {
        let yang_pair_ids = pragma_utils::yang_pair_ids();

        let mut thresholds: Span<Ray> = purger_utils::interesting_thresholds_for_liquidation();

        let num_thresholds: usize = thresholds.len();
        let mut safe_ltv_count: usize = 0;

        let low_ltv_cutoff: Ray = (2 * RAY_PERCENT).into();

        let dummy_threshold: Ray = (80 * RAY_PERCENT).into();

        let mut salt: felt252 = 0;
        loop {
            match thresholds.pop_front() {
                Option::Some(threshold) => {
                    let mut target_ltvs: Span<Ray> = array![
                        (*threshold.val + 1).into(), //just above threshold
                        *threshold + RAY_PERCENT.into(), // 1% above threshold
                        // halfway between threshold and 100%
                        *threshold + ((RAY_ONE.into() - *threshold).val / 2).into(),
                        (RAY_ONE - RAY_PERCENT).into(), // 99%
                        (RAY_ONE + RAY_PERCENT).into() // 101%
                    ]
                        .span();

                    // Assert that we hit the branch for safety margin check at least once per threshold
                    // If the threshold is zero we add to the `safe_ltv_count` and set this to true,
                    // thereby skipping this check for the given threshold, since a
                    // threshold of zero necessitates a full liquidation in all cases.
                    let mut safety_margin_achieved: bool = if (*threshold).is_non_zero() {
                        false
                    } else {
                        safe_ltv_count += 1;
                        true
                    };

                    // Inner loop iterating over LTVs at liquidation
                    loop {
                        match target_ltvs.pop_front() {
                            Option::Some(target_ltv) => {
                                let mut is_recovery_mode_fuzz: Span<bool> = array![false, true]
                                    .span();

                                loop {
                                    match is_recovery_mode_fuzz.pop_front() {
                                        Option::Some(is_recovery_mode) => {
                                            let searcher_start_yin: Wad = purger_utils::SEARCHER_YIN
                                                .into();
                                            let (
                                                shrine, abbot, mock_pragma, _, purger, yangs, gates
                                            ) =
                                                purger_utils::purger_deploy_with_searcher(
                                                searcher_start_yin, Option::Some(salt)
                                            );

                                            if !(*is_recovery_mode) {
                                                purger_utils::create_whale_trove(
                                                    abbot, yangs, gates
                                                );
                                            }

                                            // NOTE: This 2% cut off is completely arbitrary and meant only for excluding 
                                            // the two test cases in `interesting_thresholds_for_liquidation`: 0% and 1%. 
                                            // If more low thresholds were added that were above 2% but below the 
                                            // starting LTV of the trove, then this cutoff would need to be adjusted. 
                                            let mut dummy_trove: u64 = 0;
                                            let target_ltv_above_cutoff =
                                                *target_ltv > low_ltv_cutoff;
                                            let trove_debt: Wad = if target_ltv_above_cutoff {
                                                // If target_ltv is above 2%, then we can set the trove's debt
                                                // to `TARGET_TROVE_YIN` and adjust prices in order to reach 
                                                // the target LTV
                                                purger_utils::TARGET_TROVE_YIN.into()
                                            } else {
                                                // Otherwise, we set the debt for the trove such that we get 
                                                // the desired ltv for the trove from the get-go in order
                                                // to avoid overflow issues in lower_prices_to_raise_trove_ltv
                                                //
                                                // This is because lower_prices_to_raise_trove_ltv is designed for 
                                                // raising the trove's LTV to the given *higher* LTV,
                                                // not lowering it. 
                                                let target_trove_yang_amts: Span<Wad> = array![
                                                    purger_utils::TARGET_TROVE_ETH_DEPOSIT_AMT
                                                        .into(),
                                                    (purger_utils::TARGET_TROVE_WBTC_DEPOSIT_AMT
                                                        * pow(10_u128, 10))
                                                        .into()
                                                ]
                                                    .span();

                                                let trove_value: Wad =
                                                    purger_utils::get_sum_of_value(
                                                    shrine, yangs, target_trove_yang_amts
                                                );

                                                if (*is_recovery_mode) {
                                                    // Create another trove to trigger recovery mode
                                                    dummy_trove =
                                                        purger_utils::funded_healthy_trove(
                                                            abbot,
                                                            yangs,
                                                            gates,
                                                            purger_utils::TARGET_TROVE_YIN.into()
                                                        );
                                                }

                                                wadray::rmul_wr(trove_value, *target_ltv)
                                                    + 1_u128.into()
                                            };

                                            let target_trove: u64 =
                                                purger_utils::funded_healthy_trove(
                                                abbot, yangs, gates, trove_debt
                                            );

                                            // Set thresholds to provided value
                                            purger_utils::set_thresholds(shrine, yangs, *threshold);

                                            // Accrue some interest
                                            common::advance_intervals(500);

                                            let target_trove_start_health: Health = shrine
                                                .get_trove_health(target_trove);

                                            if target_ltv_above_cutoff {
                                                purger_utils::lower_prices_to_raise_trove_ltv(
                                                    shrine,
                                                    mock_pragma,
                                                    yangs,
                                                    yang_pair_ids,
                                                    target_trove_start_health.value,
                                                    target_trove_start_health.debt,
                                                    *target_ltv
                                                );
                                            } else {
                                                if (*is_recovery_mode) {
                                                    let dummy_trove_health: Health = shrine
                                                        .get_trove_health(dummy_trove);

                                                    purger_utils::lower_prices_to_raise_trove_ltv(
                                                        shrine,
                                                        mock_pragma,
                                                        yangs,
                                                        yang_pair_ids,
                                                        dummy_trove_health.value,
                                                        dummy_trove_health.debt,
                                                        dummy_threshold
                                                    );
                                                }
                                            }

                                            // Get the updated values after adjusting prices
                                            // The threshold may have changed if in recovery mode 
                                            let target_trove_updated_start_health: Health = shrine
                                                .get_trove_health(target_trove);

                                            let (penalty, max_close_amt) = purger
                                                .preview_liquidate(target_trove)
                                                .expect('Should be liquidatable');

                                            let searcher: ContractAddress =
                                                purger_utils::searcher();
                                            set_contract_address(searcher);
                                            let freed_assets: Span<AssetBalance> = purger
                                                .liquidate(
                                                    target_trove, BoundedWad::max(), searcher
                                                );

                                            // Check that LTV is close to safety margin
                                            let target_trove_after_health: Health = shrine
                                                .get_trove_health(target_trove);

                                            let is_fully_liquidated: bool =
                                                target_trove_updated_start_health
                                                .debt == max_close_amt;
                                            if !is_fully_liquidated {
                                                purger_utils::assert_ltv_at_safety_margin(
                                                    target_trove_updated_start_health.threshold,
                                                    target_trove_after_health.ltv
                                                );

                                                assert(
                                                    target_trove_after_health
                                                        .debt == target_trove_updated_start_health
                                                        .debt
                                                        - max_close_amt,
                                                    'wrong debt after liquidation'
                                                );

                                                if !safety_margin_achieved {
                                                    safe_ltv_count += 1;
                                                    safety_margin_achieved = true;
                                                }
                                            } else {
                                                assert(
                                                    target_trove_after_health.debt.is_zero(),
                                                    'should be 0 debt'
                                                );
                                            }

                                            let (expected_freed_pct, _) =
                                                purger_utils::get_expected_liquidation_assets(
                                                purger_utils::target_trove_yang_asset_amts(),
                                                target_trove_updated_start_health.value,
                                                max_close_amt,
                                                penalty,
                                                Option::None,
                                            );

                                            let mut expected_events: Span<purger_contract::Event> =
                                                array![
                                                purger_contract::Event::Purged(
                                                    purger_contract::Purged {
                                                        trove_id: target_trove,
                                                        purge_amt: max_close_amt,
                                                        percentage_freed: expected_freed_pct,
                                                        funder: searcher,
                                                        recipient: searcher,
                                                        freed_assets: freed_assets
                                                    }
                                                ),
                                            ]
                                                .span();

                                            common::assert_events_emitted(
                                                purger.contract_address,
                                                expected_events,
                                                Option::None
                                            );

                                            shrine_utils::assert_shrine_invariants(
                                                shrine, yangs, abbot.get_troves_count()
                                            );

                                            salt += 1;
                                        },
                                        Option::None => { break; },
                                    };
                                };
                            },
                            Option::None => { break; },
                        };
                    };
                },
                Option::None => { break; },
            };
        };

        // We should hit the branch to check the post-liquidation LTV is at the expected safety margin
        // at least once per threshold, based on the target LTV that is just above the threshold.
        // This assertion provides this assurance.
        // Offset 1 for the 99% threshold where close amount is always equal to trove's debt
        assert(safe_ltv_count == num_thresholds - 1, 'at least one per threshold');
    }

    #[test]
    #[available_gas(20000000000)]
    #[should_panic(expected: ('PU: Not liquidatable', 'ENTRYPOINT_FAILED'))]
    fn test_liquidate_trove_healthy_fail() {
        let (shrine, abbot, _, _, purger, yangs, gates) = purger_utils::purger_deploy_with_searcher(
            purger_utils::SEARCHER_YIN.into(), Option::None
        );
        let healthy_trove: u64 = purger_utils::funded_healthy_trove(
            abbot, yangs, gates, purger_utils::TARGET_TROVE_YIN.into()
        );

        purger_utils::assert_trove_is_healthy(shrine, purger, healthy_trove);

        let searcher: ContractAddress = purger_utils::searcher();
        set_contract_address(searcher);
        purger.liquidate(healthy_trove, BoundedWad::max(), searcher);
    }

    #[test]
    #[available_gas(20000000000)]
    #[should_panic(expected: ('PU: Not liquidatable', 'ENTRYPOINT_FAILED'))]
    fn test_liquidate_trove_healthy_high_threshold_fail() {
        let (shrine, abbot, _, _, purger, yangs, gates) = purger_utils::purger_deploy_with_searcher(
            purger_utils::SEARCHER_YIN.into(), Option::None
        );
        let healthy_trove: u64 = purger_utils::funded_healthy_trove(
            abbot, yangs, gates, purger_utils::TARGET_TROVE_YIN.into()
        );

        let threshold: Ray = (95 * RAY_PERCENT).into();
        purger_utils::set_thresholds(shrine, yangs, threshold);
        let max_forge_amt: Wad = shrine.get_max_forge(healthy_trove);

        let healthy_trove_owner: ContractAddress = purger_utils::target_trove_owner();
        set_contract_address(healthy_trove_owner);
        abbot.forge(healthy_trove, max_forge_amt, 0_u128.into());

        // Sanity check that LTV is above absorption threshold and safe
        let health: Health = shrine.get_trove_health(healthy_trove);
        assert(health.ltv > purger_contract::ABSORPTION_THRESHOLD.into(), 'too low');
        purger_utils::assert_trove_is_healthy(shrine, purger, healthy_trove);

        let searcher: ContractAddress = purger_utils::searcher();
        set_contract_address(searcher);
        purger.liquidate(healthy_trove, BoundedWad::max(), searcher);
    }

    #[test]
    #[available_gas(20000000000)]
    #[should_panic(
        expected: ('SH: Insufficient yin balance', 'ENTRYPOINT_FAILED', 'ENTRYPOINT_FAILED')
    )]
    fn test_liquidate_insufficient_yin_fail() {
        let target_trove_yin: Wad = purger_utils::TARGET_TROVE_YIN.into();
        let searcher_yin: Wad = (target_trove_yin.val / 10).into();

        let (shrine, abbot, mock_pragma, _, purger, yangs, gates) =
            purger_utils::purger_deploy_with_searcher(
            searcher_yin, Option::None
        );
        let yang_pair_ids = pragma_utils::yang_pair_ids();
        let target_trove: u64 = purger_utils::funded_healthy_trove(
            abbot, yangs, gates, target_trove_yin
        );

        let target_trove_health: Health = shrine.get_trove_health(target_trove);

        let target_ltv: Ray = (target_trove_health.threshold.val + 1).into();
        purger_utils::lower_prices_to_raise_trove_ltv(
            shrine,
            mock_pragma,
            yangs,
            yang_pair_ids,
            target_trove_health.value,
            target_trove_health.debt,
            target_ltv
        );

        // Sanity check that LTV is at the target liquidation LTV
        let updated_target_trove_health: Health = shrine.get_trove_health(target_trove);
        purger_utils::assert_trove_is_liquidatable(
            shrine, purger, target_trove, updated_target_trove_health.ltv
        );

        let searcher: ContractAddress = purger_utils::searcher();
        set_contract_address(searcher);
        purger.liquidate(target_trove, BoundedWad::max(), searcher);
    }

    //
    // Tests - Absorb
    //

    // This test fixes the trove's debt to 1,000 in order to test the ground truth values of the
    // penalty and close amount when LTV is at threshold. The error margin is relaxed because the
    // `lower_prices_to_raise_trove_ltv` may not put the trove in the exact LTV as the threshold.
    #[test]
    #[available_gas(20000000000000000)]
    fn test_preview_absorb_below_trove_debt_parametrized() {
        let yang_pair_ids = pragma_utils::yang_pair_ids();

        let mut interesting_thresholds =
            purger_utils::interesting_thresholds_for_absorption_below_trove_debt();
        let mut target_ltvs: Span<Span<Ray>> =
            purger_utils::ltvs_for_interesting_thresholds_for_absorption_below_trove_debt();

        let trove_debt: Wad = (WAD_ONE * 1000).into();
        let expected_penalty: Ray = purger_contract::MAX_PENALTY.into();

        let mut expected_max_close_amts: Span<Wad> = array![
            593187000000000000000_u128.into(), // 593.187 (65% threshold, 71.18% LTV)
            696105000000000000000_u128.into(), // 696.105 (70% threshold, 76.65% LTV)
            842762000000000000000_u128.into(), // 842.762 (75% threshold, 82.13% LTV)
            999945000000000000000_u128.into(), // 999.945 (78.74% threshold, 86.2203% LTV)
        ]
            .span();

        let mut expected_rm_max_close_amts: Span<Wad> = array![
            896358337401000000000_u128
                .into(), // 896.358... (65% threshold, 71.18% LTV, 32.5% rm threshold)
            931454487512000000000_u128
                .into(), // 931.454... (70% threshold, 76.65% LTV, 35% rm threshold)
            969502867506000000000_u128
                .into(), // 969.503... (75% threshold, 82.13% LTV, 37.5% rm threshold)
            999985053373000000000_u128
                .into(), // 999.985... (78.74% threshold, 86.2203% LTV, 39.34% rm threshold)
        ]
            .span();

        let mut salt: felt252 = 0;
        loop {
            match interesting_thresholds.pop_front() {
                Option::Some(threshold) => {
                    let mut target_ltv_arr = *target_ltvs.pop_front().unwrap();
                    let target_ltv = *target_ltv_arr.pop_front().unwrap();
                    let mut is_recovery_mode_fuzz: Span<bool> = array![false, true].span();

                    loop {
                        match is_recovery_mode_fuzz.pop_front() {
                            Option::Some(is_recovery_mode) => {
                                let (shrine, abbot, mock_pragma, absorber, purger, yangs, gates) =
                                    purger_utils::purger_deploy(
                                    Option::Some(salt)
                                );

                                set_contract_address(shrine_utils::admin());
                                shrine.set_debt_ceiling((2000000 * WAD_ONE).into());

                                let target_trove: u64 = purger_utils::funded_healthy_trove(
                                    abbot, yangs, gates, trove_debt
                                );

                                let other_trove_owner: ContractAddress =
                                    absorber_utils::provider_1();
                                let other_trove: u64 = purger_utils::funded_absorber(
                                    shrine,
                                    abbot,
                                    absorber,
                                    yangs,
                                    gates,
                                    (trove_debt.val * 2).into()
                                );
                                purger_utils::set_thresholds(shrine, yangs, *threshold);

                                // In order to trigger recovery mode, we forge a large amount of debt 
                                // on the other trove such that `recovery_mode_threshold / shrine_ltv` 
                                // in `shrine.scale_threshold_for_recovery_mode` is a very small value, 
                                // and therefore that function will always return the recovery mode
                                // threshold as half of the original threshold.
                                if (*is_recovery_mode) {
                                    purger_utils::trigger_recovery_mode(
                                        shrine, abbot, other_trove, other_trove_owner
                                    );
                                }

                                // Make the target trove absorbable
                                let target_trove_start_health: Health = shrine
                                    .get_trove_health(target_trove);
                                purger_utils::lower_prices_to_raise_trove_ltv(
                                    shrine,
                                    mock_pragma,
                                    yangs,
                                    yang_pair_ids,
                                    target_trove_start_health.value,
                                    target_trove_start_health.debt,
                                    target_ltv
                                );

                                let target_trove_updated_start_health: Health = shrine
                                    .get_trove_health(target_trove);
                                if (*is_recovery_mode) {
                                    let expected_rm_threshold: Ray = (*threshold.val / 2).into();
                                    common::assert_equalish(
                                        target_trove_updated_start_health.threshold,
                                        expected_rm_threshold,
                                        (RAY_PERCENT / 100).into(),
                                        'wrong rm threshold'
                                    );
                                }

                                purger_utils::assert_trove_is_absorbable(
                                    shrine,
                                    purger,
                                    target_trove,
                                    target_trove_updated_start_health.ltv
                                );

                                let (penalty, max_close_amt, _) = purger
                                    .preview_absorb(target_trove)
                                    .expect('Should be absorbable');

                                common::assert_equalish(
                                    penalty,
                                    expected_penalty,
                                    (RAY_PERCENT / 10).into(), // 0.1%
                                    'wrong penalty'
                                );

                                let expected_max_close_amt = if *is_recovery_mode {
                                    *expected_rm_max_close_amts.pop_front().unwrap()
                                } else {
                                    *expected_max_close_amts.pop_front().unwrap()
                                };
                                common::assert_equalish(
                                    max_close_amt,
                                    expected_max_close_amt,
                                    (WAD_ONE / 10).into(),
                                    'wrong max close amt'
                                );

                                salt += 1;
                            },
                            Option::None => { break; },
                        };
                    };
                },
                Option::None => { break; },
            };
        };
    }

    #[test]
    #[available_gas(20000000000)]
    fn test_full_absorb_pass() {
        let (shrine, abbot, mock_pragma, absorber, purger, yangs, gates) =
            purger_utils::purger_deploy_with_searcher(
            purger_utils::SEARCHER_YIN.into(), Option::None
        );
        let initial_trove_debt: Wad = purger_utils::TARGET_TROVE_YIN.into();
        let target_trove: u64 = purger_utils::funded_healthy_trove(
            abbot, yangs, gates, initial_trove_debt
        );
        let yang_pair_ids = pragma_utils::yang_pair_ids();

        // Accrue some interest
        common::advance_intervals(500);

        let target_trove_start_health: Health = shrine.get_trove_health(target_trove);
        let accrued_interest: Wad = target_trove_start_health.debt - initial_trove_debt;
        // Sanity check that some interest has accrued
        assert(accrued_interest.is_non_zero(), 'no interest accrued');

        // Fund the absorber with twice the target trove's debt
        let absorber_start_yin: Wad = (target_trove_start_health.debt.val * 2).into();
        purger_utils::funded_absorber(shrine, abbot, absorber, yangs, gates, absorber_start_yin);

        // sanity check
        assert(
            shrine.get_yin(absorber.contract_address) > target_trove_start_health.debt,
            'not full absorption'
        );

        let shrine_health: Health = shrine.get_shrine_health();
        let before_total_debt: Wad = shrine_health.debt;

        // Make the target trove absorbable
        let target_ltv: Ray = (purger_contract::ABSORPTION_THRESHOLD + 1).into();
        purger_utils::lower_prices_to_raise_trove_ltv(
            shrine,
            mock_pragma,
            yangs,
            yang_pair_ids,
            target_trove_start_health.value,
            target_trove_start_health.debt,
            target_ltv
        );
        let target_trove_updated_start_health: Health = shrine.get_trove_health(target_trove);
        purger_utils::assert_trove_is_absorbable(
            shrine, purger, target_trove, target_trove_updated_start_health.ltv
        );

        let (penalty, max_close_amt, expected_compensation_value) = purger
            .preview_absorb(target_trove)
            .expect('Should be absorbable');
        let caller: ContractAddress = purger_utils::random_user();

        let before_caller_asset_bals: Span<Span<u128>> = common::get_token_balances(
            yangs, array![caller].span()
        );
        let before_absorber_asset_bals: Span<Span<u128>> = common::get_token_balances(
            yangs, array![absorber.contract_address].span()
        );

        common::drop_all_events(purger.contract_address);

        set_contract_address(caller);
        let compensation: Span<AssetBalance> = purger.absorb(target_trove);

        // Assert that total debt includes accrued interest on liquidated trove
        let shrine_health: Health = shrine.get_shrine_health();
        let after_total_debt: Wad = shrine_health.debt;
        assert(
            after_total_debt == before_total_debt + accrued_interest - max_close_amt,
            'wrong total debt'
        );

        // Check absorption occured
        assert(absorber.get_absorptions_count() == 1, 'wrong absorptions count');

        // Check trove debt and LTV
        let target_trove_after_health: Health = shrine.get_trove_health(target_trove);
        assert(
            target_trove_after_health.debt == target_trove_start_health.debt - max_close_amt,
            'wrong debt after liquidation'
        );

        let is_fully_absorbed: bool = target_trove_after_health.debt.is_zero();
        if !is_fully_absorbed {
            purger_utils::assert_ltv_at_safety_margin(
                target_trove_start_health.threshold, target_trove_after_health.ltv
            );
        }

        // Check that caller has received compensation
        let target_trove_yang_asset_amts: Span<u128> = purger_utils::target_trove_yang_asset_amts();
        let expected_compensation_amts: Span<u128> = purger_utils::get_expected_compensation_assets(
            target_trove_yang_asset_amts,
            target_trove_updated_start_health.value,
            expected_compensation_value
        );
        let expected_compensation: Span<AssetBalance> = common::combine_assets_and_amts(
            yangs, expected_compensation_amts
        );
        purger_utils::assert_received_assets(
            before_caller_asset_bals,
            common::get_token_balances(yangs, array![caller].span()),
            expected_compensation,
            10_u128, // error margin
            'wrong caller asset balance',
        );

        common::assert_asset_balances_equalish(
            compensation, expected_compensation, 10_u128, // error margin
             'wrong freed asset amount'
        );

        // Check absorber yin balance
        assert(
            shrine.get_yin(absorber.contract_address) == absorber_start_yin - max_close_amt,
            'wrong absorber yin balance'
        );

        // Check that absorber has received collateral
        let (_, expected_freed_asset_amts) = purger_utils::get_expected_liquidation_assets(
            target_trove_yang_asset_amts,
            target_trove_updated_start_health.value,
            max_close_amt,
            penalty,
            Option::Some(expected_compensation_value)
        );

        let expected_freed_assets: Span<AssetBalance> = common::combine_assets_and_amts(
            yangs, expected_freed_asset_amts,
        );
        purger_utils::assert_received_assets(
            before_absorber_asset_bals,
            common::get_token_balances(yangs, array![absorber.contract_address].span()),
            expected_freed_assets,
            10_u128, // error margin
            'wrong absorber asset balance',
        );

        let purged_event: purger_contract::Purged = common::pop_event_with_indexed_keys(
            purger.contract_address
        )
            .unwrap();
        common::assert_asset_balances_equalish(
            purged_event.freed_assets,
            expected_freed_assets,
            10_u128,
            'wrong freed assets for event'
        );
        assert(purged_event.trove_id == target_trove, 'wrong Purged trove ID');
        assert(purged_event.purge_amt == max_close_amt, 'wrong Purged amt');
        assert(purged_event.percentage_freed == RAY_ONE.into(), 'wrong Purged freed pct');
        assert(purged_event.funder == absorber.contract_address, 'wrong Purged funder');
        assert(purged_event.recipient == absorber.contract_address, 'wrong Purged recipient');

        let compensate_event: purger_contract::Compensate = common::pop_event_with_indexed_keys(
            purger.contract_address
        )
            .unwrap();
        assert(
            compensate_event == purger_contract::Compensate { recipient: caller, compensation },
            'wrong Compensate event'
        );

        shrine_utils::assert_shrine_invariants(shrine, yangs, abbot.get_troves_count());
    }

    #[test]
    #[available_gas(20000000000)]
    fn test_partial_absorb_with_redistribution_entire_trove_debt_parametrized() {
        let mut target_trove_yang_asset_amts_cases =
            purger_utils::interesting_yang_amts_for_redistributed_trove();
        let yang_pair_ids = pragma_utils::yang_pair_ids();
        let mut salt: felt252 = 0;
        loop {
            match target_trove_yang_asset_amts_cases.pop_front() {
                Option::Some(target_trove_yang_asset_amts) => {
                    let mut recipient_trove_yang_asset_amts_cases =
                        purger_utils::interesting_yang_amts_for_recipient_trove();
                    loop {
                        match recipient_trove_yang_asset_amts_cases.pop_front() {
                            Option::Some(yang_asset_amts) => {
                                let initial_trove_debt: Wad = purger_utils::TARGET_TROVE_YIN.into();
                                let mut absorber_yin_cases: Span<Wad> =
                                    purger_utils::generate_operational_absorber_yin_cases(
                                    initial_trove_debt
                                );

                                match absorber_yin_cases.pop_front() {
                                    Option::Some(absorber_start_yin) => {
                                        let mut is_recovery_mode_fuzz: Span<bool> = array![
                                            false, true
                                        ]
                                            .span();
                                        loop {
                                            match is_recovery_mode_fuzz.pop_front() {
                                                Option::Some(is_recovery_mode) => {
                                                    let (
                                                        shrine,
                                                        abbot,
                                                        mock_pragma,
                                                        absorber,
                                                        purger,
                                                        yangs,
                                                        gates
                                                    ) =
                                                        purger_utils::purger_deploy(
                                                        Option::Some(salt)
                                                    );

                                                    set_contract_address(shrine_utils::admin());
                                                    shrine
                                                        .set_debt_ceiling(
                                                            (2000000 * WAD_ONE).into()
                                                        );

                                                    let target_trove_owner: ContractAddress =
                                                        purger_utils::target_trove_owner();
                                                    common::fund_user(
                                                        target_trove_owner,
                                                        yangs,
                                                        *target_trove_yang_asset_amts
                                                    );
                                                    let target_trove: u64 =
                                                        common::open_trove_helper(
                                                        abbot,
                                                        target_trove_owner,
                                                        yangs,
                                                        *target_trove_yang_asset_amts,
                                                        gates,
                                                        initial_trove_debt
                                                    );

                                                    // Skip interest accrual to facilitate parametrization of
                                                    // absorber's yin balance based on target trove's debt
                                                    //common::advance_intervals(500);

                                                    let target_trove_start_health: Health = shrine
                                                        .get_trove_health(target_trove);

                                                    let recipient_trove_owner: ContractAddress =
                                                        absorber_utils::provider_1();
                                                    let recipient_trove: u64 =
                                                        absorber_utils::provide_to_absorber(
                                                        shrine,
                                                        abbot,
                                                        absorber,
                                                        recipient_trove_owner,
                                                        yangs,
                                                        *yang_asset_amts,
                                                        gates,
                                                        *absorber_start_yin,
                                                    );

                                                    // Make the target trove absorbable
                                                    let target_ltv: Ray =
                                                        (purger_contract::ABSORPTION_THRESHOLD
                                                        + 1)
                                                        .into();

                                                    purger_utils::lower_prices_to_raise_trove_ltv(
                                                        shrine,
                                                        mock_pragma,
                                                        yangs,
                                                        yang_pair_ids,
                                                        target_trove_start_health.value,
                                                        target_trove_start_health.debt,
                                                        target_ltv
                                                    );

                                                    let mut target_trove_updated_start_health: Health =
                                                        shrine
                                                        .get_trove_health(target_trove);
                                                    if *is_recovery_mode {
                                                        purger_utils::trigger_recovery_mode(
                                                            shrine,
                                                            abbot,
                                                            recipient_trove,
                                                            recipient_trove_owner
                                                        );

                                                        target_trove_updated_start_health = shrine
                                                            .get_trove_health(target_trove);

                                                        assert(
                                                            target_trove_updated_start_health
                                                                .threshold < target_trove_start_health
                                                                .threshold
                                                                - purger_utils::RM_ERROR_MARGIN
                                                                    .into(),
                                                            'not recovery mode'
                                                        );
                                                    } else {
                                                        // Sanity check to ensure recovery mode paramterization is correct
                                                        // Due to the changes in yang prices, there may be a very slight 
                                                        // deviation in the threshold. Therefore, we treat the new threshold 
                                                        // as equal to the previous threshold if it is within 0.1% 
                                                        // (i.e. recovery mode is not activated)
                                                        common::assert_equalish(
                                                            target_trove_updated_start_health
                                                                .threshold,
                                                            target_trove_start_health.threshold,
                                                            purger_utils::RM_ERROR_MARGIN.into(),
                                                            'in recovery mode'
                                                        );
                                                    }

                                                    let shrine_health: Health = shrine
                                                        .get_shrine_health();
                                                    let before_total_debt: Wad = shrine_health.debt;

                                                    let recipient_trove_start_health: Health =
                                                        shrine
                                                        .get_trove_health(recipient_trove);

                                                    purger_utils::assert_trove_is_absorbable(
                                                        shrine,
                                                        purger,
                                                        target_trove,
                                                        target_trove_updated_start_health.ltv
                                                    );

                                                    let (
                                                        penalty,
                                                        max_close_amt,
                                                        expected_compensation_value
                                                    ) =
                                                        purger
                                                        .preview_absorb(target_trove)
                                                        .expect('Should be absorbable');
                                                    let close_amt: Wad = *absorber_start_yin;

                                                    // Sanity check
                                                    assert(
                                                        shrine
                                                            .get_yin(
                                                                absorber.contract_address
                                                            ) < max_close_amt,
                                                        'not less than close amount'
                                                    );

                                                    let caller: ContractAddress =
                                                        purger_utils::random_user();

                                                    let before_caller_asset_bals: Span<Span<u128>> =
                                                        common::get_token_balances(
                                                        yangs, array![caller].span()
                                                    );
                                                    let before_absorber_asset_bals: Span<
                                                        Span<u128>
                                                    > =
                                                        common::get_token_balances(
                                                        yangs,
                                                        array![absorber.contract_address].span()
                                                    );

                                                    common::drop_all_events(
                                                        purger.contract_address
                                                    );
                                                    common::drop_all_events(
                                                        shrine.contract_address
                                                    );

                                                    set_contract_address(caller);
                                                    let compensation: Span<AssetBalance> = purger
                                                        .absorb(target_trove);

                                                    let shrine_health: Health = shrine
                                                        .get_shrine_health();
                                                    let after_total_debt: Wad = shrine_health.debt;
                                                    assert(
                                                        after_total_debt == before_total_debt
                                                            - close_amt,
                                                        'wrong total debt'
                                                    );

                                                    // Check absorption occured
                                                    assert(
                                                        absorber.get_absorptions_count() == 1,
                                                        'wrong absorptions count'
                                                    );

                                                    // Check trove debt, value and LTV
                                                    let target_trove_after_health: Health = shrine
                                                        .get_trove_health(target_trove);
                                                    assert(
                                                        target_trove_after_health.debt.is_zero(),
                                                        'wrong debt after liquidation'
                                                    );
                                                    assert(
                                                        target_trove_after_health.value.is_zero(),
                                                        'wrong value after liquidation'
                                                    );

                                                    // Check that caller has received compensation
                                                    let expected_compensation_amts: Span<u128> =
                                                        purger_utils::get_expected_compensation_assets(
                                                        *target_trove_yang_asset_amts,
                                                        target_trove_updated_start_health.value,
                                                        expected_compensation_value
                                                    );
                                                    let expected_compensation: Span<AssetBalance> =
                                                        common::combine_assets_and_amts(
                                                        yangs, expected_compensation_amts
                                                    );
                                                    purger_utils::assert_received_assets(
                                                        before_caller_asset_bals,
                                                        common::get_token_balances(
                                                            yangs, array![caller].span()
                                                        ),
                                                        expected_compensation,
                                                        10_u128, // error margin
                                                        'wrong caller asset balance',
                                                    );

                                                    common::assert_asset_balances_equalish(
                                                        compensation,
                                                        expected_compensation,
                                                        10_u128, // error margin
                                                        'wrong freed asset amount'
                                                    );

                                                    // Check absorber yin balance is wiped out
                                                    assert(
                                                        shrine
                                                            .get_yin(absorber.contract_address)
                                                            .is_zero(),
                                                        'wrong absorber yin balance'
                                                    );

                                                    // Check that absorber has received proportionate share of collateral
                                                    let (
                                                        expected_freed_pct,
                                                        expected_freed_asset_amts
                                                    ) =
                                                        purger_utils::get_expected_liquidation_assets(
                                                        *target_trove_yang_asset_amts,
                                                        target_trove_updated_start_health.value,
                                                        close_amt,
                                                        penalty,
                                                        Option::Some(expected_compensation_value),
                                                    );

                                                    let expected_freed_assets: Span<AssetBalance> =
                                                        common::combine_assets_and_amts(
                                                        yangs, expected_freed_asset_amts
                                                    );
                                                    purger_utils::assert_received_assets(
                                                        before_absorber_asset_bals,
                                                        common::get_token_balances(
                                                            yangs,
                                                            array![absorber.contract_address].span()
                                                        ),
                                                        expected_freed_assets,
                                                        100_u128, // error margin
                                                        'wrong absorber asset balance',
                                                    );

                                                    // Check redistribution occured
                                                    assert(
                                                        shrine.get_redistributions_count() == 1,
                                                        'wrong redistributions count'
                                                    );

                                                    // Check recipient trove's value and debt
                                                    let recipient_trove_after_health: Health =
                                                        shrine
                                                        .get_trove_health(recipient_trove);
                                                    let redistributed_amt: Wad = max_close_amt
                                                        - close_amt;
                                                    let expected_recipient_trove_debt: Wad =
                                                        recipient_trove_start_health
                                                        .debt
                                                        + redistributed_amt;

                                                    common::assert_equalish(
                                                        recipient_trove_after_health.debt,
                                                        expected_recipient_trove_debt,
                                                        (WAD_ONE / 100).into(), // error margin
                                                        'wrong recipient trove debt'
                                                    );

                                                    let redistributed_value: Wad =
                                                        target_trove_updated_start_health
                                                        .value
                                                        - wadray::rmul_wr(
                                                            close_amt, RAY_ONE.into() + penalty
                                                        )
                                                        - expected_compensation_value;
                                                    let expected_recipient_trove_value: Wad =
                                                        recipient_trove_start_health
                                                        .value
                                                        + redistributed_value;

                                                    common::assert_equalish(
                                                        recipient_trove_after_health.value,
                                                        expected_recipient_trove_value,
                                                        (WAD_ONE / 100).into(), // error margin
                                                        'wrong recipient trove value'
                                                    );

                                                    // Check Purger events

                                                    let purged_event: purger_contract::Purged =
                                                        common::pop_event_with_indexed_keys(
                                                        purger.contract_address
                                                    )
                                                        .unwrap();
                                                    common::assert_asset_balances_equalish(
                                                        purged_event.freed_assets,
                                                        expected_freed_assets,
                                                        1_u128,
                                                        'wrong freed assets for event'
                                                    );
                                                    assert(
                                                        purged_event.trove_id == target_trove,
                                                        'wrong Purged trove ID'
                                                    );
                                                    assert(
                                                        purged_event.purge_amt == close_amt,
                                                        'wrong Purged amt'
                                                    );
                                                    assert(
                                                        purged_event
                                                            .percentage_freed == expected_freed_pct,
                                                        'wrong Purged freed pct'
                                                    );
                                                    assert(
                                                        purged_event
                                                            .funder == absorber
                                                            .contract_address,
                                                        'wrong Purged funder'
                                                    );
                                                    assert(
                                                        purged_event
                                                            .recipient == absorber
                                                            .contract_address,
                                                        'wrong Purged recipient'
                                                    );

                                                    let compensate_event: purger_contract::Compensate =
                                                        common::pop_event_with_indexed_keys(
                                                        purger.contract_address
                                                    )
                                                        .unwrap();
                                                    assert(
                                                        compensate_event == purger_contract::Compensate {
                                                            recipient: caller, compensation
                                                        },
                                                        'wrong Compensate event'
                                                    );

                                                    // Check Shrine event
                                                    let expected_redistribution_id = 1;
                                                    let mut expected_events: Span<
                                                        shrine_contract::Event
                                                    > =
                                                        array![
                                                        shrine_contract::Event::TroveRedistributed(
                                                            shrine_contract::TroveRedistributed {
                                                                redistribution_id: expected_redistribution_id,
                                                                trove_id: target_trove,
                                                                debt: redistributed_amt,
                                                            }
                                                        ),
                                                    ]
                                                        .span();
                                                    common::assert_events_emitted(
                                                        shrine.contract_address,
                                                        expected_events,
                                                        Option::None
                                                    );

                                                    shrine_utils::assert_shrine_invariants(
                                                        shrine, yangs, abbot.get_troves_count()
                                                    );

                                                    salt += 1;
                                                },
                                                Option::None => { break; },
                                            };
                                        };
                                    },
                                    Option::None => { break; },
                                };
                            },
                            Option::None => { break; },
                        };
                    };
                },
                Option::None => { break; },
            };
        };
    }

    #[test]
    #[available_gas(20000000000000000)]
    fn test_partial_absorb_with_redistribution_below_trove_debt_parametrized() {
        let mut target_trove_yang_asset_amts_cases =
            purger_utils::interesting_yang_amts_for_redistributed_trove();
        let yang_pair_ids = pragma_utils::yang_pair_ids();

        let mut salt: felt252 = 0;
        loop {
            match target_trove_yang_asset_amts_cases.pop_front() {
                Option::Some(target_trove_yang_asset_amts) => {
                    let mut recipient_trove_yang_asset_amts_cases =
                        purger_utils::interesting_yang_amts_for_recipient_trove();
                    loop {
                        match recipient_trove_yang_asset_amts_cases.pop_front() {
                            Option::Some(yang_asset_amts) => {
                                let mut interesting_thresholds =
                                    purger_utils::interesting_thresholds_for_absorption_below_trove_debt();
                                let mut target_ltvs: Span<Span<Ray>> =
                                    purger_utils::ltvs_for_interesting_thresholds_for_absorption_below_trove_debt();
                                loop {
                                    match interesting_thresholds.pop_front() {
                                        Option::Some(threshold) => {
                                            // Use only the first value which guarantees the max absorption amount is less
                                            // than the trove's debt
                                            let mut target_ltvs_arr: Span<Ray> = *target_ltvs
                                                .pop_front()
                                                .unwrap();
                                            let target_ltv: Ray = *target_ltvs_arr
                                                .pop_front()
                                                .unwrap();

                                            let mut is_recovery_mode_fuzz: Span<bool> = array![
                                                false, true
                                            ]
                                                .span();
                                            loop {
                                                match is_recovery_mode_fuzz.pop_front() {
                                                    Option::Some(is_recovery_mode) => {
                                                        let mut absorber_yin_idx: usize = 0;
                                                        // Index 0 is a dummy value for the absorber yin
                                                        // being a fraction of the trove's debt.
                                                        // Index 1 is a dummy value for the lower bound
                                                        // of the absorber's yin.
                                                        // Index 2 is a dummy value for the trove's debt
                                                        // minus the smallest unit of Wad (which would amount to
                                                        // 1001 wei after including the initial amount in Absorber)
                                                        let end_idx: usize = 3;

                                                        loop {
                                                            if absorber_yin_idx == end_idx {
                                                                break;
                                                            }

                                                            let (
                                                                shrine,
                                                                abbot,
                                                                mock_pragma,
                                                                absorber,
                                                                purger,
                                                                yangs,
                                                                gates
                                                            ) =
                                                                purger_utils::purger_deploy(
                                                                Option::Some(salt)
                                                            );

                                                            let target_trove_owner: ContractAddress =
                                                                purger_utils::target_trove_owner();
                                                            common::fund_user(
                                                                target_trove_owner,
                                                                yangs,
                                                                *target_trove_yang_asset_amts
                                                            );
                                                            let initial_trove_debt: Wad =
                                                                purger_utils::TARGET_TROVE_YIN
                                                                .into();
                                                            let target_trove: u64 =
                                                                common::open_trove_helper(
                                                                abbot,
                                                                target_trove_owner,
                                                                yangs,
                                                                *target_trove_yang_asset_amts,
                                                                gates,
                                                                initial_trove_debt
                                                            );

                                                            // Accrue some interest
                                                            common::advance_intervals(500);

                                                            let whale_trove: u64 =
                                                                purger_utils::create_whale_trove(
                                                                abbot, yangs, gates
                                                            );

                                                            let target_trove_start_health: Health =
                                                                shrine
                                                                .get_trove_health(target_trove);
                                                            let accrued_interest: Wad =
                                                                target_trove_start_health
                                                                .debt
                                                                - initial_trove_debt;
                                                            // Sanity check that some interest has accrued
                                                            assert(
                                                                accrued_interest.is_non_zero(),
                                                                'no interest accrued'
                                                            );

                                                            purger_utils::set_thresholds(
                                                                shrine, yangs, *threshold
                                                            );

                                                            // Make the target trove absorbable
                                                            purger_utils::lower_prices_to_raise_trove_ltv(
                                                                shrine,
                                                                mock_pragma,
                                                                yangs,
                                                                yang_pair_ids,
                                                                target_trove_start_health.value,
                                                                target_trove_start_health.debt,
                                                                target_ltv
                                                            );

                                                            let target_trove_start_health: Health =
                                                                shrine
                                                                .get_trove_health(target_trove);

                                                            purger_utils::assert_trove_is_absorbable(
                                                                shrine,
                                                                purger,
                                                                target_trove,
                                                                target_trove_start_health.ltv
                                                            );

                                                            let (
                                                                penalty,
                                                                max_close_amt,
                                                                expected_compensation_value
                                                            ) =
                                                                purger
                                                                .preview_absorb(target_trove)
                                                                .expect('Should be absorbable');

                                                            // sanity check
                                                            assert(
                                                                max_close_amt < target_trove_start_health
                                                                    .debt,
                                                                'close amt not below trove debt'
                                                            );

                                                            let caller: ContractAddress =
                                                                purger_utils::random_user();

                                                            let before_caller_asset_bals: Span<
                                                                Span<u128>
                                                            > =
                                                                common::get_token_balances(
                                                                yangs, array![caller].span()
                                                            );
                                                            let before_absorber_asset_bals: Span<
                                                                Span<u128>
                                                            > =
                                                                common::get_token_balances(
                                                                yangs,
                                                                array![absorber.contract_address]
                                                                    .span()
                                                            );

                                                            let recipient_trove_owner: ContractAddress =
                                                                absorber_utils::provider_1();

                                                            // Provide the minimum to absorber.
                                                            // The actual amount will be provided after 
                                                            // recovery mode adjustment is made.
                                                            let recipient_trove: u64 =
                                                                absorber_utils::provide_to_absorber(
                                                                shrine,
                                                                abbot,
                                                                absorber,
                                                                recipient_trove_owner,
                                                                yangs,
                                                                *yang_asset_amts,
                                                                gates,
                                                                absorber_contract::MINIMUM_SHARES
                                                                    .into(),
                                                            );
                                                            set_contract_address(
                                                                recipient_trove_owner
                                                            );
                                                            abbot
                                                                .forge(
                                                                    recipient_trove,
                                                                    max_close_amt,
                                                                    WadZeroable::zero()
                                                                );

                                                            set_contract_address(
                                                                target_trove_owner
                                                            );
                                                            abbot.close_trove(whale_trove);

                                                            let mut target_trove_updated_start_health: Health =
                                                                shrine
                                                                .get_trove_health(target_trove);

                                                            if *is_recovery_mode {
                                                                purger_utils::trigger_recovery_mode(
                                                                    shrine,
                                                                    abbot,
                                                                    recipient_trove,
                                                                    recipient_trove_owner
                                                                );

                                                                target_trove_updated_start_health =
                                                                    shrine
                                                                    .get_trove_health(target_trove);

                                                                assert(
                                                                    target_trove_updated_start_health
                                                                        .threshold < target_trove_start_health
                                                                        .threshold
                                                                        - purger_utils::RM_ERROR_MARGIN
                                                                            .into(),
                                                                    'not recovery mode'
                                                                );
                                                            } else {
                                                                // Sanity check to ensure recovery mode paramterization is correct
                                                                // Due to the changes in yang prices, there may be a very slight 
                                                                // deviation in the threshold. Therefore, we treat the new threshold 
                                                                // as equal to the previous threshold if it is within 0.1% 
                                                                // (i.e. recovery mode is not activated)
                                                                common::assert_equalish(
                                                                    target_trove_updated_start_health
                                                                        .threshold,
                                                                    target_trove_start_health
                                                                        .threshold,
                                                                    purger_utils::RM_ERROR_MARGIN
                                                                        .into(),
                                                                    'in recovery mode'
                                                                );
                                                            }

                                                            // Preview absorption again based on adjustments for recovery mode                                                            
                                                            let (
                                                                penalty,
                                                                max_close_amt,
                                                                expected_compensation_value
                                                            ) =
                                                                purger
                                                                .preview_absorb(target_trove)
                                                                .expect('Should be absorbable');

                                                            // sanity check
                                                            assert(
                                                                max_close_amt < target_trove_start_health
                                                                    .debt,
                                                                'close amt not below trove debt'
                                                            );

                                                            let before_recipient_trove_health: Health =
                                                                shrine
                                                                .get_trove_health(recipient_trove);

                                                            let shrine_health: Health = shrine
                                                                .get_shrine_health();
                                                            let before_total_debt: Wad =
                                                                shrine_health
                                                                .debt;

                                                            // Fund absorber based on adjusted max close amount
                                                            // after recovery mode has been set up
                                                            let mut absorber_start_yin: Wad =
                                                                if absorber_yin_idx == 0 {
                                                                // Fund the absorber with 1/3 of the max close amount
                                                                (max_close_amt.val / 3).into()
                                                            } else {
                                                                if absorber_yin_idx == 1 {
                                                                    absorber_contract::MINIMUM_SHARES
                                                                        .into()
                                                                } else {
                                                                    (max_close_amt.val - 1).into()
                                                                }
                                                            };

                                                            let close_amt = absorber_start_yin;
                                                            absorber_start_yin -=
                                                                absorber_contract::MINIMUM_SHARES
                                                                .into();

                                                            if absorber_start_yin.is_non_zero() {
                                                                set_contract_address(
                                                                    recipient_trove_owner
                                                                );
                                                                let yin = IERC20Dispatcher {
                                                                    contract_address: shrine
                                                                        .contract_address
                                                                };
                                                                absorber
                                                                    .provide(absorber_start_yin);
                                                            }

                                                            assert(
                                                                shrine
                                                                    .get_yin(
                                                                        absorber.contract_address
                                                                    ) < max_close_amt,
                                                                'not less than close amount'
                                                            );
                                                            assert(
                                                                shrine
                                                                    .get_yin(
                                                                        absorber.contract_address
                                                                    ) == close_amt,
                                                                'absorber has close amount'
                                                            );

                                                            common::drop_all_events(
                                                                purger.contract_address
                                                            );
                                                            common::drop_all_events(
                                                                shrine.contract_address
                                                            );

                                                            set_contract_address(caller);
                                                            let compensation: Span<AssetBalance> =
                                                                purger
                                                                .absorb(target_trove);

                                                            // Assert that total debt includes accrued interest on liquidated trove
                                                            let shrine_health: Health = shrine
                                                                .get_shrine_health();
                                                            let after_total_debt: Wad =
                                                                shrine_health
                                                                .debt;
                                                            assert(
                                                                after_total_debt == before_total_debt
                                                                    + accrued_interest
                                                                    - close_amt,
                                                                'wrong total debt'
                                                            );

                                                            // Check absorption occured
                                                            assert(
                                                                absorber
                                                                    .get_absorptions_count() == 1,
                                                                'wrong absorptions count'
                                                            );

                                                            // Check trove debt, value and LTV
                                                            let target_trove_after_health: Health =
                                                                shrine
                                                                .get_trove_health(target_trove);

                                                            let expected_liquidated_value: Wad =
                                                                wadray::rmul_wr(
                                                                max_close_amt,
                                                                RAY_ONE.into() + penalty
                                                            );
                                                            let expected_after_value: Wad =
                                                                target_trove_updated_start_health
                                                                .value
                                                                - expected_compensation_value
                                                                - expected_liquidated_value;
                                                            assert(
                                                                target_trove_after_health
                                                                    .debt
                                                                    .is_non_zero(),
                                                                'debt should not be 0'
                                                            );

                                                            let expected_after_debt: Wad =
                                                                target_trove_updated_start_health
                                                                .debt
                                                                - max_close_amt;
                                                            assert(
                                                                target_trove_after_health
                                                                    .debt == expected_after_debt,
                                                                'wrong debt after liquidation'
                                                            );

                                                            assert(
                                                                target_trove_after_health
                                                                    .value
                                                                    .is_non_zero(),
                                                                'value should not be 0'
                                                            );

                                                            common::assert_equalish(
                                                                target_trove_after_health.value,
                                                                expected_after_value,
                                                                // (10 ** 15) error margin
                                                                1000000000000000_u128.into(),
                                                                'wrong value after liquidation'
                                                            );

                                                            purger_utils::assert_ltv_at_safety_margin(
                                                                target_trove_updated_start_health
                                                                    .threshold,
                                                                target_trove_after_health.ltv
                                                            );

                                                            // Check that caller has received compensation
                                                            let expected_compensation_amts: Span<
                                                                u128
                                                            > =
                                                                purger_utils::get_expected_compensation_assets(
                                                                *target_trove_yang_asset_amts,
                                                                target_trove_updated_start_health
                                                                    .value,
                                                                expected_compensation_value
                                                            );
                                                            let expected_compensation: Span<
                                                                AssetBalance
                                                            > =
                                                                common::combine_assets_and_amts(
                                                                yangs, expected_compensation_amts
                                                            );
                                                            purger_utils::assert_received_assets(
                                                                before_caller_asset_bals,
                                                                common::get_token_balances(
                                                                    yangs, array![caller].span()
                                                                ),
                                                                expected_compensation,
                                                                10_u128, // error margin
                                                                'wrong caller asset balance'
                                                            );

                                                            common::assert_asset_balances_equalish(
                                                                compensation,
                                                                expected_compensation,
                                                                10_u128, // error margin
                                                                'wrong freed asset amount'
                                                            );

                                                            // Check absorber yin balance is wiped out
                                                            assert(
                                                                shrine
                                                                    .get_yin(
                                                                        absorber.contract_address
                                                                    )
                                                                    .is_zero(),
                                                                'wrong absorber yin balance'
                                                            );

                                                            // Check that absorber has received proportionate share of collateral
                                                            let (
                                                                expected_freed_pct,
                                                                expected_freed_amts
                                                            ) =
                                                                purger_utils::get_expected_liquidation_assets(
                                                                *target_trove_yang_asset_amts,
                                                                target_trove_updated_start_health
                                                                    .value,
                                                                close_amt,
                                                                penalty,
                                                                Option::Some(
                                                                    expected_compensation_value
                                                                ),
                                                            );
                                                            let expected_freed_assets: Span<
                                                                AssetBalance
                                                            > =
                                                                common::combine_assets_and_amts(
                                                                yangs, expected_freed_amts
                                                            );
                                                            purger_utils::assert_received_assets(
                                                                before_absorber_asset_bals,
                                                                common::get_token_balances(
                                                                    yangs,
                                                                    array![
                                                                        absorber.contract_address
                                                                    ]
                                                                        .span()
                                                                ),
                                                                expected_freed_assets,
                                                                100_u128, // error margin
                                                                'wrong absorber asset balance'
                                                            );

                                                            // Check redistribution occured
                                                            assert(
                                                                shrine
                                                                    .get_redistributions_count() == 1,
                                                                'wrong redistributions count'
                                                            );

                                                            // Check recipient trove's debt
                                                            let after_recipient_trove_health =
                                                                shrine
                                                                .get_trove_health(recipient_trove);
                                                            let expected_redistributed_amt: Wad =
                                                                max_close_amt
                                                                - close_amt;
                                                            let expected_recipient_trove_debt: Wad =
                                                                before_recipient_trove_health
                                                                .debt
                                                                + expected_redistributed_amt;

                                                            common::assert_equalish(
                                                                after_recipient_trove_health.debt,
                                                                expected_recipient_trove_debt,
                                                                (WAD_ONE / 100)
                                                                    .into(), // error margin
                                                                'wrong recipient trove debt'
                                                            );

                                                            let redistributed_value: Wad =
                                                                wadray::rmul_wr(
                                                                expected_redistributed_amt,
                                                                RAY_ONE.into() + penalty
                                                            );
                                                            let expected_recipient_trove_value: Wad =
                                                                before_recipient_trove_health
                                                                .value
                                                                + redistributed_value;

                                                            common::assert_equalish(
                                                                after_recipient_trove_health.value,
                                                                expected_recipient_trove_value,
                                                                (WAD_ONE / 100)
                                                                    .into(), // error margin
                                                                'wrong recipient trove value'
                                                            );

                                                            // Check remainder yang assets for redistributed trove is correct
                                                            let expected_remainder_pct: Ray =
                                                                wadray::rdiv_ww(
                                                                expected_after_value,
                                                                target_trove_updated_start_health
                                                                    .value
                                                            );
                                                            let mut expected_remainder_trove_yang_asset_amts =
                                                                common::scale_span_by_pct(
                                                                *target_trove_yang_asset_amts,
                                                                expected_remainder_pct
                                                            );

                                                            let mut yangs_copy = yangs;
                                                            let mut gates_copy = gates;
                                                            loop {
                                                                match expected_remainder_trove_yang_asset_amts
                                                                    .pop_front() {
                                                                    Option::Some(expected_asset_amt) => {
                                                                        let gate: IGateDispatcher =
                                                                            *gates_copy
                                                                            .pop_front()
                                                                            .unwrap();
                                                                        let remainder_trove_yang: Wad =
                                                                            shrine
                                                                            .get_deposit(
                                                                                *yangs_copy
                                                                                    .pop_front()
                                                                                    .unwrap(),
                                                                                target_trove
                                                                            );
                                                                        let remainder_asset_amt: u128 =
                                                                            gate
                                                                            .convert_to_assets(
                                                                                remainder_trove_yang
                                                                            );
                                                                        common::assert_equalish(
                                                                            remainder_asset_amt,
                                                                            *expected_asset_amt,
                                                                            10000000_u128.into(),
                                                                            'wrong remainder yang asset'
                                                                        );
                                                                    },
                                                                    Option::None => { break; },
                                                                };
                                                            };

                                                            // Check Purger events

                                                            let purged_event: purger_contract::Purged =
                                                                common::pop_event_with_indexed_keys(
                                                                purger.contract_address
                                                            )
                                                                .unwrap();
                                                            common::assert_asset_balances_equalish(
                                                                purged_event.freed_assets,
                                                                expected_freed_assets,
                                                                1000_u128,
                                                                'wrong freed assets for event'
                                                            );
                                                            assert(
                                                                purged_event
                                                                    .trove_id == target_trove,
                                                                'wrong Purged trove ID'
                                                            );
                                                            assert(
                                                                purged_event.purge_amt == close_amt,
                                                                'wrong Purged amt'
                                                            );
                                                            common::assert_equalish(
                                                                purged_event.percentage_freed,
                                                                expected_freed_pct,
                                                                1000000_u128.into(),
                                                                'wrong Purged freed pct'
                                                            );
                                                            assert(
                                                                purged_event
                                                                    .funder == absorber
                                                                    .contract_address,
                                                                'wrong Purged funder'
                                                            );
                                                            assert(
                                                                purged_event
                                                                    .recipient == absorber
                                                                    .contract_address,
                                                                'wrong Purged recipient'
                                                            );

                                                            let compensate_event: purger_contract::Compensate =
                                                                common::pop_event_with_indexed_keys(
                                                                purger.contract_address
                                                            )
                                                                .unwrap();
                                                            assert(
                                                                compensate_event == purger_contract::Compensate {
                                                                    recipient: caller, compensation
                                                                },
                                                                'wrong Compensate event'
                                                            );

                                                            // Check Shrine event
                                                            let expected_redistribution_id = 1;
                                                            let mut expected_events: Span<
                                                                shrine_contract::Event
                                                            > =
                                                                array![
                                                                shrine_contract::Event::TroveRedistributed(
                                                                    shrine_contract::TroveRedistributed {
                                                                        redistribution_id: expected_redistribution_id,
                                                                        trove_id: target_trove,
                                                                        debt: expected_redistributed_amt,
                                                                    }
                                                                ),
                                                            ]
                                                                .span();
                                                            common::assert_events_emitted(
                                                                shrine.contract_address,
                                                                expected_events,
                                                                Option::None
                                                            );

                                                            shrine_utils::assert_shrine_invariants(
                                                                shrine,
                                                                yangs,
                                                                abbot.get_troves_count(),
                                                            );

                                                            absorber_yin_idx += 1;
                                                            salt += 1;
                                                        };
                                                    },
                                                    Option::None => { break; },
                                                };
                                            };
                                        },
                                        Option::None => { break; },
                                    };
                                };
                            },
                            Option::None => { break; },
                        };
                    };
                },
                Option::None => { break; },
            };
        };
    }

    // Note that the absorber has zero shares in this test because no provider has
    // provided yin yet.
    #[test]
    #[available_gas(20000000000000)]
    fn test_absorb_full_redistribution_parametrized() {
        let mut target_trove_yang_asset_amts_cases =
            purger_utils::interesting_yang_amts_for_redistributed_trove();
        let yang_pair_ids = pragma_utils::yang_pair_ids();

        let mut salt: felt252 = 0;
        loop {
            match target_trove_yang_asset_amts_cases.pop_front() {
                Option::Some(target_trove_yang_asset_amts) => {
                    let mut recipient_trove_yang_asset_amts_cases =
                        purger_utils::interesting_yang_amts_for_recipient_trove();
                    loop {
                        match recipient_trove_yang_asset_amts_cases.pop_front() {
                            Option::Some(yang_asset_amts) => {
                                let mut absorber_yin_cases: Span<Wad> =
                                    purger_utils::inoperational_absorber_yin_cases();
                                loop {
                                    match absorber_yin_cases.pop_front() {
                                        Option::Some(absorber_start_yin) => {
                                            let mut is_recovery_mode_fuzz: Span<bool> = array![
                                                false, true
                                            ]
                                                .span();
                                            loop {
                                                match is_recovery_mode_fuzz.pop_front() {
                                                    Option::Some(is_recovery_mode) => {
                                                        let (
                                                            shrine,
                                                            abbot,
                                                            mock_pragma,
                                                            absorber,
                                                            purger,
                                                            yangs,
                                                            gates
                                                        ) =
                                                            purger_utils::purger_deploy(
                                                            Option::Some(salt)
                                                        );

                                                        set_contract_address(shrine_utils::admin());
                                                        shrine
                                                            .set_debt_ceiling(
                                                                (2000000 * WAD_ONE).into()
                                                            );

                                                        let initial_trove_debt: Wad =
                                                            purger_utils::TARGET_TROVE_YIN
                                                            .into();
                                                        let target_trove_owner: ContractAddress =
                                                            purger_utils::target_trove_owner();
                                                        common::fund_user(
                                                            target_trove_owner,
                                                            yangs,
                                                            *target_trove_yang_asset_amts
                                                        );
                                                        let target_trove: u64 =
                                                            common::open_trove_helper(
                                                            abbot,
                                                            target_trove_owner,
                                                            yangs,
                                                            *target_trove_yang_asset_amts,
                                                            gates,
                                                            purger_utils::TARGET_TROVE_YIN.into()
                                                        );

                                                        // Accrue some interest
                                                        common::advance_intervals(500);

                                                        let target_trove_start_health: Health =
                                                            shrine
                                                            .get_trove_health(target_trove);
                                                        let accrued_interest: Wad =
                                                            target_trove_start_health
                                                            .debt
                                                            - initial_trove_debt;
                                                        // Sanity check that some interest has accrued
                                                        assert(
                                                            accrued_interest.is_non_zero(),
                                                            'no interest accrued'
                                                        );

                                                        let mut recipient_trove: u64 =
                                                            if *is_recovery_mode {
                                                            let recipient_trove_owner: ContractAddress =
                                                                absorber_utils::provider_1();

                                                            let trove_id: u64 =
                                                                absorber_utils::provide_to_absorber(
                                                                shrine,
                                                                abbot,
                                                                absorber,
                                                                recipient_trove_owner,
                                                                yangs,
                                                                *yang_asset_amts,
                                                                gates,
                                                                *absorber_start_yin,
                                                            );

                                                            purger_utils::trigger_recovery_mode(
                                                                shrine,
                                                                abbot,
                                                                trove_id,
                                                                recipient_trove_owner
                                                            );

                                                            trove_id
                                                        } else {
                                                            purger_utils::create_whale_trove(
                                                                abbot, yangs, gates
                                                            )
                                                        };

                                                        let shrine_health: Health = shrine
                                                            .get_shrine_health();
                                                        let before_total_debt: Wad = shrine_health
                                                            .debt;

                                                        let target_ltv: Ray =
                                                            (purger_contract::ABSORPTION_THRESHOLD
                                                            + 1)
                                                            .into();
                                                        purger_utils::lower_prices_to_raise_trove_ltv(
                                                            shrine,
                                                            mock_pragma,
                                                            yangs,
                                                            yang_pair_ids,
                                                            target_trove_start_health.value,
                                                            target_trove_start_health.debt,
                                                            target_ltv
                                                        );

                                                        let target_trove_updated_start_health: Health =
                                                            shrine
                                                            .get_trove_health(target_trove);

                                                        // Sanity check to ensure recovery mode paramterization is correct
                                                        // Due to the changes in yang prices, there may be a very slight 
                                                        // deviation in the threshold. Therefore, we treat the new threshold 
                                                        // as equal to the previous threshold if it is within 0.1% 
                                                        // (i.e. recovery mode is not activated)
                                                        if *is_recovery_mode {
                                                            assert(
                                                                target_trove_updated_start_health
                                                                    .threshold < target_trove_start_health
                                                                    .threshold
                                                                    - purger_utils::RM_ERROR_MARGIN
                                                                        .into(),
                                                                'not recovery mode'
                                                            )
                                                        } else {
                                                            common::assert_equalish(
                                                                target_trove_updated_start_health
                                                                    .threshold,
                                                                target_trove_start_health.threshold,
                                                                purger_utils::RM_ERROR_MARGIN
                                                                    .into(),
                                                                'in recovery mode'
                                                            );
                                                        }

                                                        let before_recipient_trove_health: Health =
                                                            shrine
                                                            .get_trove_health(recipient_trove);

                                                        purger_utils::assert_trove_is_absorbable(
                                                            shrine,
                                                            purger,
                                                            target_trove,
                                                            target_trove_updated_start_health.ltv
                                                        );

                                                        let caller: ContractAddress =
                                                            purger_utils::random_user();
                                                        let before_caller_asset_bals: Span<
                                                            Span<u128>
                                                        > =
                                                            common::get_token_balances(
                                                            yangs, array![caller].span()
                                                        );
                                                        let (_, _, expected_compensation_value) =
                                                            purger
                                                            .preview_absorb(target_trove)
                                                            .expect('Should be absorbable');

                                                        common::drop_all_events(
                                                            purger.contract_address
                                                        );

                                                        set_contract_address(caller);
                                                        let compensation: Span<AssetBalance> =
                                                            purger
                                                            .absorb(target_trove);

                                                        // Assert that total debt includes accrued interest on liquidated trove
                                                        let shrine_health: Health = shrine
                                                            .get_shrine_health();
                                                        let after_total_debt: Wad = shrine_health
                                                            .debt;
                                                        assert(
                                                            after_total_debt == before_total_debt
                                                                + accrued_interest,
                                                            'wrong total debt'
                                                        );

                                                        // Check that caller has received compensation
                                                        let expected_compensation_amts: Span<u128> =
                                                            purger_utils::get_expected_compensation_assets(
                                                            *target_trove_yang_asset_amts,
                                                            target_trove_updated_start_health.value,
                                                            expected_compensation_value
                                                        );
                                                        let expected_compensation: Span<
                                                            AssetBalance
                                                        > =
                                                            common::combine_assets_and_amts(
                                                            yangs, expected_compensation_amts
                                                        );
                                                        purger_utils::assert_received_assets(
                                                            before_caller_asset_bals,
                                                            common::get_token_balances(
                                                                yangs, array![caller].span()
                                                            ),
                                                            expected_compensation,
                                                            10_u128, // error margin
                                                            'wrong caller asset balance',
                                                        );

                                                        common::assert_asset_balances_equalish(
                                                            compensation,
                                                            expected_compensation,
                                                            10_u128, // error margin
                                                            'wrong freed asset amount'
                                                        );

                                                        let target_trove_after_health: Health =
                                                            shrine
                                                            .get_trove_health(target_trove);
                                                        assert(
                                                            shrine.is_healthy(target_trove),
                                                            'should be healthy'
                                                        );
                                                        assert(
                                                            target_trove_after_health.ltv.is_zero(),
                                                            'LTV should be 0'
                                                        );
                                                        assert(
                                                            target_trove_after_health
                                                                .value
                                                                .is_zero(),
                                                            'value should be 0'
                                                        );
                                                        assert(
                                                            target_trove_after_health
                                                                .debt
                                                                .is_zero(),
                                                            'debt should be 0'
                                                        );

                                                        // Check no absorption occured
                                                        assert(
                                                            absorber.get_absorptions_count() == 0,
                                                            'wrong absorptions count'
                                                        );

                                                        // Check redistribution occured
                                                        assert(
                                                            shrine.get_redistributions_count() == 1,
                                                            'wrong redistributions count'
                                                        );

                                                        // Check recipient trove's value and debt
                                                        let after_recipient_trove_health = shrine
                                                            .get_trove_health(recipient_trove);
                                                        let expected_recipient_trove_debt: Wad =
                                                            before_recipient_trove_health
                                                            .debt
                                                            + target_trove_start_health.debt;

                                                        common::assert_equalish(
                                                            after_recipient_trove_health.debt,
                                                            expected_recipient_trove_debt,
                                                            (WAD_ONE / 100).into(), // error margin
                                                            'wrong recipient trove debt'
                                                        );

                                                        let redistributed_value: Wad =
                                                            target_trove_updated_start_health
                                                            .value
                                                            - expected_compensation_value;
                                                        let expected_recipient_trove_value: Wad =
                                                            before_recipient_trove_health
                                                            .value
                                                            + redistributed_value;
                                                        common::assert_equalish(
                                                            after_recipient_trove_health.value,
                                                            expected_recipient_trove_value,
                                                            (WAD_ONE / 100).into(), // error margin
                                                            'wrong recipient trove value'
                                                        );

                                                        // Check Purger events

                                                        // Note that this indirectly asserts that `Purged` 
                                                        // is not emitted if it does not revert because 
                                                        // `Purged` would have been emitted before `Compensate`
                                                        let compensate_event: purger_contract::Compensate =
                                                            common::pop_event_with_indexed_keys(
                                                            purger.contract_address
                                                        )
                                                            .unwrap();
                                                        assert(
                                                            compensate_event == purger_contract::Compensate {
                                                                recipient: caller, compensation
                                                            },
                                                            'wrong Compensate event'
                                                        );

                                                        // Check Shrine event
                                                        let expected_redistribution_id = 1;
                                                        let mut expected_events: Span<
                                                            shrine_contract::Event
                                                        > =
                                                            array![
                                                            shrine_contract::Event::TroveRedistributed(
                                                                shrine_contract::TroveRedistributed {
                                                                    redistribution_id: expected_redistribution_id,
                                                                    trove_id: target_trove,
                                                                    debt: target_trove_updated_start_health
                                                                        .debt,
                                                                }
                                                            ),
                                                        ]
                                                            .span();
                                                        common::assert_events_emitted(
                                                            shrine.contract_address,
                                                            expected_events,
                                                            Option::None
                                                        );

                                                        shrine_utils::assert_shrine_invariants(
                                                            shrine, yangs, abbot.get_troves_count(),
                                                        );

                                                        salt += 1;
                                                    },
                                                    Option::None => { break; },
                                                };
                                            };
                                        },
                                        Option::None => { break; },
                                    };
                                };
                            },
                            Option::None => { break; },
                        };
                    };
                },
                Option::None => { break; },
            };
        };
    }

    // This test parametrizes over thresholds (by setting all yangs thresholds to the given value)
    // and the LTV at liquidation, and checks for the following for thresholds up to 78.74%:
    // 1. LTV has decreased to the target safety margin
    // 2. trove's debt is reduced by the close amount, which is less than the trove's debt
    #[test]
    #[available_gas(200000000000000)]
    fn test_absorb_less_than_trove_debt_parametrized() {
        let yang_pair_ids = pragma_utils::yang_pair_ids();

        let mut thresholds: Span<Ray> =
            purger_utils::interesting_thresholds_for_absorption_below_trove_debt();
        let mut target_ltvs_by_threshold: Span<Span<Ray>> =
            purger_utils::ltvs_for_interesting_thresholds_for_absorption_below_trove_debt();

        let mut salt: felt252 = 0;
        loop {
            match thresholds.pop_front() {
                Option::Some(threshold) => {
                    let mut target_ltvs: Span<Ray> = *target_ltvs_by_threshold.pop_front().unwrap();

                    // Inner loop iterating over LTVs at liquidation
                    loop {
                        match target_ltvs.pop_front() {
                            Option::Some(target_ltv) => {
                                let mut is_recovery_mode_fuzz: Span<bool> = array![false, true]
                                    .span();
                                loop {
                                    match is_recovery_mode_fuzz.pop_front() {
                                        Option::Some(is_recovery_mode) => {
                                            let (
                                                shrine,
                                                abbot,
                                                mock_pragma,
                                                absorber,
                                                purger,
                                                yangs,
                                                gates
                                            ) =
                                                purger_utils::purger_deploy(
                                                Option::Some(salt)
                                            );

                                            // Set thresholds to provided value
                                            purger_utils::set_thresholds(shrine, yangs, *threshold);

                                            let whale_trove: u64 = purger_utils::create_whale_trove(
                                                abbot, yangs, gates
                                            );

                                            let trove_debt: Wad = (purger_utils::TARGET_TROVE_YIN
                                                * 5)
                                                .into();
                                            let target_trove: u64 =
                                                purger_utils::funded_healthy_trove(
                                                abbot, yangs, gates, trove_debt
                                            );

                                            // Accrue some interest
                                            common::advance_intervals(500);

                                            let target_trove_start_health: Health = shrine
                                                .get_trove_health(target_trove);

                                            // Fund the absorber with twice the target trove's debt
                                            let absorber_start_yin: Wad = (target_trove_start_health
                                                .debt
                                                .val
                                                * 2)
                                                .into();
                                            let other_trove_owner: ContractAddress =
                                                absorber_utils::provider_1();
                                            let other_trove: u64 = purger_utils::funded_absorber(
                                                shrine,
                                                abbot,
                                                absorber,
                                                yangs,
                                                gates,
                                                absorber_start_yin
                                            );

                                            // sanity check
                                            assert(
                                                shrine
                                                    .get_yin(
                                                        absorber.contract_address
                                                    ) > target_trove_start_health
                                                    .debt,
                                                'not full absorption'
                                            );

                                            // Make the target trove absorbable
                                            purger_utils::lower_prices_to_raise_trove_ltv(
                                                shrine,
                                                mock_pragma,
                                                yangs,
                                                yang_pair_ids,
                                                target_trove_start_health.value,
                                                target_trove_start_health.debt,
                                                *target_ltv
                                            );

                                            let mut target_trove_updated_start_health: Health =
                                                shrine
                                                .get_trove_health(target_trove);

                                            if *is_recovery_mode {
                                                set_contract_address(
                                                    purger_utils::target_trove_owner()
                                                );
                                                abbot.close_trove(whale_trove);

                                                purger_utils::trigger_recovery_mode(
                                                    shrine, abbot, other_trove, other_trove_owner
                                                );

                                                target_trove_updated_start_health = shrine
                                                    .get_trove_health(target_trove);

                                                assert(
                                                    target_trove_updated_start_health
                                                        .threshold < target_trove_start_health
                                                        .threshold
                                                        - purger_utils::RM_ERROR_MARGIN.into(),
                                                    'not recovery mode'
                                                );
                                            } else {
                                                // Sanity check to ensure recovery mode paramterization is correct
                                                // Due to the changes in yang prices, there may be a very slight 
                                                // deviation in the threshold. Therefore, we treat the new threshold 
                                                // as equal to the previous threshold if it is within 0.1% 
                                                // (i.e. recovery mode is not activated)
                                                common::assert_equalish(
                                                    target_trove_updated_start_health.threshold,
                                                    target_trove_start_health.threshold,
                                                    purger_utils::RM_ERROR_MARGIN.into(),
                                                    'in recovery mode'
                                                );
                                            }

                                            purger_utils::assert_trove_is_absorbable(
                                                shrine,
                                                purger,
                                                target_trove,
                                                target_trove_updated_start_health.ltv
                                            );

                                            let (
                                                penalty, max_close_amt, expected_compensation_value
                                            ) =
                                                purger
                                                .preview_absorb(target_trove)
                                                .expect('Should be absorbable');
                                            assert(
                                                max_close_amt < target_trove_updated_start_health
                                                    .debt,
                                                'close amount == debt'
                                            );

                                            common::drop_all_events(purger.contract_address);

                                            let caller: ContractAddress =
                                                purger_utils::random_user();
                                            set_contract_address(caller);
                                            let compensation: Span<AssetBalance> = purger
                                                .absorb(target_trove);

                                            // Check that LTV is close to safety margin
                                            let target_trove_after_health: Health = shrine
                                                .get_trove_health(target_trove);
                                            assert(
                                                target_trove_after_health
                                                    .debt == target_trove_updated_start_health
                                                    .debt
                                                    - max_close_amt,
                                                'wrong debt after liquidation'
                                            );

                                            purger_utils::assert_ltv_at_safety_margin(
                                                target_trove_updated_start_health.threshold,
                                                target_trove_after_health.ltv
                                            );

                                            let (expected_freed_pct, expected_freed_amts) =
                                                purger_utils::get_expected_liquidation_assets(
                                                purger_utils::target_trove_yang_asset_amts(),
                                                target_trove_updated_start_health.value,
                                                max_close_amt,
                                                penalty,
                                                Option::Some(expected_compensation_value)
                                            );
                                            let expected_freed_assets: Span<AssetBalance> =
                                                common::combine_assets_and_amts(
                                                yangs, expected_freed_amts
                                            );

                                            let purged_event: purger_contract::Purged =
                                                common::pop_event_with_indexed_keys(
                                                purger.contract_address
                                            )
                                                .unwrap();
                                            common::assert_asset_balances_equalish(
                                                purged_event.freed_assets,
                                                expected_freed_assets,
                                                1000_u128,
                                                'wrong freed assets for event'
                                            );
                                            assert(
                                                purged_event.trove_id == target_trove,
                                                'wrong Purged trove ID'
                                            );
                                            assert(
                                                purged_event.purge_amt == max_close_amt,
                                                'wrong Purged amt'
                                            );
                                            common::assert_equalish(
                                                purged_event.percentage_freed,
                                                expected_freed_pct,
                                                1000000_u128.into(),
                                                'wrong Purged freed pct'
                                            );
                                            assert(
                                                purged_event.funder == absorber.contract_address,
                                                'wrong Purged funder'
                                            );
                                            assert(
                                                purged_event.recipient == absorber.contract_address,
                                                'wrong Purged recipient'
                                            );

                                            let compensate_event: purger_contract::Compensate =
                                                common::pop_event_with_indexed_keys(
                                                purger.contract_address
                                            )
                                                .unwrap();
                                            assert(
                                                compensate_event == purger_contract::Compensate {
                                                    recipient: caller, compensation
                                                },
                                                'wrong Compensate event'
                                            );

                                            shrine_utils::assert_shrine_invariants(
                                                shrine, yangs, abbot.get_troves_count()
                                            );

                                            salt += 1;
                                        },
                                        Option::None => { break; },
                                    };
                                };
                            },
                            Option::None => { break; },
                        };
                    };
                },
                Option::None => { break; },
            };
        };
    }

    // This test parametrizes over thresholds (by setting all yangs thresholds to the given value)
    // and the LTV at liquidation, and checks that the trove's debt is absorbed in full for thresholds
    // from 78.74% onwards.
    #[test]
    #[available_gas(20000000000000)]
    fn test_absorb_trove_debt_parametrized() {
        let yang_pair_ids = pragma_utils::yang_pair_ids();

        let mut thresholds: Span<Ray> =
            purger_utils::interesting_thresholds_for_absorption_entire_trove_debt();
        let mut target_ltvs_by_threshold: Span<Span<Ray>> =
            purger_utils::ltvs_for_interesting_thresholds_for_absorption_entire_trove_debt();

        // This array should match `target_ltvs_by_threshold`. However, since only the first
        // LTV in the inner span of `target_ltvs_by_threshold` has a non-zero penalty, and the
        // penalty will be zero from the seocnd LTV of 99% (Ray) onwards, we flatten
        // the array to be concise.
        let ninety_nine_pct: Ray = (RAY_ONE - RAY_PERCENT).into();
        let mut expected_penalties: Span<Ray> = array![
            // First threshold of 78.75% (Ray)
            124889600000000000000000000_u128.into(), // 12.48896% (Ray); 86.23% LTV
            // Second threshold of 80% (Ray)
            116217800000000000000000000_u128.into(), // 11.62178% (Ray); 86.9% LTV
            // Third threshold of 90% (Ray)
            53196900000000000000000000_u128.into(), // 5.31969% (Ray); 92.1% LTV
            // Fourth threshold of 96% (Ray)
            10141202000000000000000000_u128.into(), // 1.0104102; (96 + 1 wei)% LTV
            // Fifth threshold of 97% (Ray)
            RayZeroable::zero(), // Dummy value since all target LTVs do not have a penalty
            // Sixth threshold of 99% (Ray)
            RayZeroable::zero(), // Dummy value since all target LTVs do not have a penalty
        ]
            .span();

        let mut salt: felt252 = 0;
        loop {
            match thresholds.pop_front() {
                Option::Some(threshold) => {
                    let mut target_ltvs: Span<Ray> = *target_ltvs_by_threshold.pop_front().unwrap();
                    let expected_penalty: Ray = *expected_penalties.pop_front().unwrap();
                    // Inner loop iterating over LTVs at liquidation
                    loop {
                        match target_ltvs.pop_front() {
                            Option::Some(target_ltv) => {
                                let mut is_recovery_mode_fuzz: Span<bool> = array![false, true]
                                    .span();
                                loop {
                                    match is_recovery_mode_fuzz.pop_front() {
                                        Option::Some(is_recovery_mode) => {
                                            let (
                                                shrine,
                                                abbot,
                                                mock_pragma,
                                                absorber,
                                                purger,
                                                yangs,
                                                gates
                                            ) =
                                                purger_utils::purger_deploy(
                                                Option::Some(salt)
                                            );

                                            // Set thresholds to provided value
                                            purger_utils::set_thresholds(shrine, yangs, *threshold);

                                            let trove_debt: Wad = purger_utils::TARGET_TROVE_YIN
                                                .into();
                                            let target_trove: u64 =
                                                purger_utils::funded_healthy_trove(
                                                abbot, yangs, gates, trove_debt
                                            );

                                            // Accrue some interest
                                            common::advance_intervals(500);

                                            let target_trove_start_health: Health = shrine
                                                .get_trove_health(target_trove);

                                            // Fund the absorber with twice the target trove's debt
                                            let absorber_start_yin: Wad = (target_trove_start_health
                                                .debt
                                                .val
                                                * 2)
                                                .into();
                                            let other_trove_owner: ContractAddress =
                                                absorber_utils::provider_1();
                                            let other_trove: u64 = purger_utils::funded_absorber(
                                                shrine,
                                                abbot,
                                                absorber,
                                                yangs,
                                                gates,
                                                absorber_start_yin
                                            );

                                            // sanity check
                                            assert(
                                                shrine
                                                    .get_yin(
                                                        absorber.contract_address
                                                    ) > target_trove_start_health
                                                    .debt,
                                                'not full absorption'
                                            );

                                            // Make the target trove absorbable
                                            purger_utils::lower_prices_to_raise_trove_ltv(
                                                shrine,
                                                mock_pragma,
                                                yangs,
                                                yang_pair_ids,
                                                target_trove_start_health.value,
                                                target_trove_start_health.debt,
                                                *target_ltv
                                            );

                                            let mut target_trove_updated_start_health: Health =
                                                shrine
                                                .get_trove_health(target_trove);

                                            if *is_recovery_mode {
                                                purger_utils::trigger_recovery_mode(
                                                    shrine, abbot, other_trove, other_trove_owner
                                                );

                                                target_trove_updated_start_health = shrine
                                                    .get_trove_health(target_trove);

                                                assert(
                                                    target_trove_updated_start_health
                                                        .threshold < target_trove_start_health
                                                        .threshold
                                                        - purger_utils::RM_ERROR_MARGIN.into(),
                                                    'not recovery mode'
                                                );
                                            } else {
                                                // Sanity check to ensure recovery mode paramterization is correct
                                                // Due to the changes in yang prices, there may be a very slight 
                                                // deviation in the threshold. Therefore, we treat the new threshold 
                                                // as equal to the previous threshold if it is within 0.1% 
                                                // (i.e. recovery mode is not activated)
                                                common::assert_equalish(
                                                    target_trove_updated_start_health.threshold,
                                                    target_trove_start_health.threshold,
                                                    purger_utils::RM_ERROR_MARGIN.into(),
                                                    'in recovery mode'
                                                );
                                            }

                                            purger_utils::assert_trove_is_absorbable(
                                                shrine,
                                                purger,
                                                target_trove,
                                                target_trove_updated_start_health.ltv
                                            );

                                            let (
                                                penalty, max_close_amt, expected_compensation_value
                                            ) =
                                                purger
                                                .preview_absorb(target_trove)
                                                .expect('Should be absorbable');
                                            assert(
                                                max_close_amt == target_trove_updated_start_health
                                                    .debt,
                                                'close amount != debt'
                                            );
                                            if *target_ltv >= ninety_nine_pct {
                                                assert(penalty.is_zero(), 'wrong penalty');
                                            } else {
                                                common::assert_equalish(
                                                    penalty,
                                                    expected_penalty,
                                                    (RAY_PERCENT / 10).into(), // 0.1%
                                                    'wrong penalty'
                                                )
                                            }

                                            common::drop_all_events(purger.contract_address);

                                            let caller: ContractAddress =
                                                purger_utils::random_user();
                                            set_contract_address(caller);
                                            let compensation: Span<AssetBalance> = purger
                                                .absorb(target_trove);

                                            // Check that LTV is close to safety margin
                                            let target_trove_after_health: Health = shrine
                                                .get_trove_health(target_trove);
                                            assert(
                                                target_trove_after_health.ltv.is_zero(),
                                                'wrong LTV after liquidation'
                                            );
                                            assert(
                                                target_trove_after_health.value.is_zero(),
                                                'wrong value after liquidation'
                                            );
                                            assert(
                                                target_trove_after_health.debt.is_zero(),
                                                'wrong debt after liquidation'
                                            );

                                            let target_trove_yang_asset_amts: Span<u128> =
                                                purger_utils::target_trove_yang_asset_amts();
                                            let (_, expected_freed_asset_amts) =
                                                purger_utils::get_expected_liquidation_assets(
                                                target_trove_yang_asset_amts,
                                                target_trove_updated_start_health.value,
                                                max_close_amt,
                                                penalty,
                                                Option::Some(expected_compensation_value)
                                            );

                                            let expected_freed_assets: Span<AssetBalance> =
                                                common::combine_assets_and_amts(
                                                yangs, expected_freed_asset_amts,
                                            );

                                            let purged_event: purger_contract::Purged =
                                                common::pop_event_with_indexed_keys(
                                                purger.contract_address
                                            )
                                                .unwrap();
                                            assert(
                                                purged_event.trove_id == target_trove,
                                                'wrong Purged trove ID'
                                            );
                                            assert(
                                                purged_event.purge_amt == max_close_amt,
                                                'wrong Purged amt'
                                            );
                                            assert(
                                                purged_event.percentage_freed == RAY_ONE.into(),
                                                'wrong Purged freed pct'
                                            );
                                            assert(
                                                purged_event.funder == absorber.contract_address,
                                                'wrong Purged funder'
                                            );
                                            assert(
                                                purged_event.recipient == absorber.contract_address,
                                                'wrong Purged recipient'
                                            );
                                            common::assert_asset_balances_equalish(
                                                purged_event.freed_assets,
                                                expected_freed_assets,
                                                100000_u128,
                                                'wrong freed assets for event'
                                            );

                                            let compensate_event: purger_contract::Compensate =
                                                common::pop_event_with_indexed_keys(
                                                purger.contract_address
                                            )
                                                .unwrap();
                                            assert(
                                                compensate_event == purger_contract::Compensate {
                                                    recipient: caller, compensation
                                                },
                                                'wrong Compensate event'
                                            );

                                            shrine_utils::assert_shrine_invariants(
                                                shrine, yangs, abbot.get_troves_count()
                                            );

                                            salt += 1;
                                        },
                                        Option::None => { break; },
                                    };
                                };
                            },
                            Option::None => { break; },
                        };
                    };
                },
                Option::None => { break; },
            };
        };
    }

    #[test]
    #[available_gas(20000000000)]
    #[should_panic(expected: ('PU: Not absorbable', 'ENTRYPOINT_FAILED'))]
    fn test_absorb_trove_healthy_fail() {
        let (shrine, abbot, _, absorber, purger, yangs, gates) =
            purger_utils::purger_deploy_with_searcher(
            purger_utils::SEARCHER_YIN.into(), Option::None
        );

        let trove_debt: Wad = purger_utils::TARGET_TROVE_YIN.into();
        let healthy_trove: u64 = purger_utils::funded_healthy_trove(
            abbot, yangs, gates, trove_debt
        );

        purger_utils::funded_absorber(shrine, abbot, absorber, yangs, gates, trove_debt);

        purger_utils::assert_trove_is_healthy(shrine, purger, healthy_trove);

        set_contract_address(purger_utils::random_user());
        purger.absorb(healthy_trove);
    }

    #[test]
    #[available_gas(20000000000)]
    #[should_panic(expected: ('PU: Not absorbable', 'ENTRYPOINT_FAILED'))]
    fn test_absorb_below_absorbable_ltv_fail() {
        let (shrine, abbot, mock_pragma, absorber, purger, yangs, gates) =
            purger_utils::purger_deploy_with_searcher(
            purger_utils::SEARCHER_YIN.into(), Option::None
        );
        let yang_pair_ids = pragma_utils::yang_pair_ids();

        purger_utils::create_whale_trove(abbot, yangs, gates);

        let trove_debt: Wad = purger_utils::TARGET_TROVE_YIN.into();
        let target_trove: u64 = purger_utils::funded_healthy_trove(abbot, yangs, gates, trove_debt);
        purger_utils::funded_absorber(shrine, abbot, absorber, yangs, gates, trove_debt);

        let target_trove_health: Health = shrine.get_trove_health(target_trove);
        let target_ltv: Ray = target_trove_health.threshold + RAY_PERCENT.into();
        purger_utils::lower_prices_to_raise_trove_ltv(
            shrine,
            mock_pragma,
            yangs,
            yang_pair_ids,
            target_trove_health.value,
            target_trove_health.debt,
            target_ltv
        );

        let upated_target_trove_health: Health = shrine.get_trove_health(target_trove);

        purger_utils::assert_trove_is_liquidatable(
            shrine, purger, target_trove, target_trove_health.ltv
        );
        purger_utils::assert_trove_is_not_absorbable(purger, target_trove);

        set_contract_address(purger_utils::random_user());
        purger.absorb(target_trove);
    }

    // For thresholds < 90%, check that the LTV at which the trove is absorbable minus
    // 0.01% is not absorbable.
    #[test]
    #[available_gas(20000000000)]
    fn test_absorb_marginally_below_absorbable_ltv_not_absorbable() {
        let yang_pair_ids = pragma_utils::yang_pair_ids();

        let (mut thresholds, mut target_ltvs) =
            purger_utils::interesting_thresholds_and_ltvs_below_absorption_ltv();

        let mut salt: felt252 = 0;
        loop {
            match thresholds.pop_front() {
                Option::Some(threshold) => {
                    let searcher_start_yin: Wad = purger_utils::SEARCHER_YIN.into();
                    let (shrine, abbot, mock_pragma, absorber, purger, yangs, gates) =
                        purger_utils::purger_deploy_with_searcher(
                        searcher_start_yin, Option::Some(salt)
                    );

                    purger_utils::create_whale_trove(abbot, yangs, gates);

                    // Set thresholds to provided value
                    purger_utils::set_thresholds(shrine, yangs, *threshold);

                    let trove_debt: Wad = purger_utils::TARGET_TROVE_YIN.into();
                    let target_trove: u64 = purger_utils::funded_healthy_trove(
                        abbot, yangs, gates, trove_debt
                    );

                    // Accrue some interest
                    common::advance_intervals(500);

                    let target_trove_start_health: Health = shrine.get_trove_health(target_trove);

                    // Fund the absorber with twice the target trove's debt
                    let absorber_start_yin: Wad = (target_trove_start_health.debt.val * 2).into();
                    purger_utils::funded_absorber(
                        shrine, abbot, absorber, yangs, gates, absorber_start_yin
                    );

                    // Adjust the trove to the target LTV
                    purger_utils::lower_prices_to_raise_trove_ltv(
                        shrine,
                        mock_pragma,
                        yangs,
                        yang_pair_ids,
                        target_trove_start_health.value,
                        target_trove_start_health.debt,
                        *target_ltvs.pop_front().unwrap()
                    );

                    let updated_target_trove_start_health: Health = shrine
                        .get_trove_health(target_trove);
                    purger_utils::assert_trove_is_liquidatable(
                        shrine, purger, target_trove, updated_target_trove_start_health.ltv
                    );
                    purger_utils::assert_trove_is_not_absorbable(purger, target_trove);

                    salt += 1;
                },
                Option::None => { break; },
            };
        };
    }


    #[test]
    #[available_gas(20000000000)]
    fn test_liquidate_suspended_yang() {
        let (shrine, abbot, mock_pragma, absorber, purger, yangs, gates) =
            purger_utils::purger_deploy_with_searcher(
            purger_utils::SEARCHER_YIN.into(), Option::None
        );

        // user 1 opens a trove with ETH and BTC that is close to liquidation
        // `funded_healthy_trove` supplies 2 ETH and 0.5 BTC totalling $9000 in value, so we
        // create $6000 of debt to ensure the trove is closer to liquidation
        let trove_debt: Wad = (6000 * WAD_ONE).into();
        let target_trove: u64 = purger_utils::funded_healthy_trove(abbot, yangs, gates, trove_debt);

        // Suspend BTC
        let btc: ContractAddress = *yangs[1];
        set_contract_address(shrine_utils::admin());
        let current_timestamp: u64 = get_block_timestamp();
        shrine.suspend_yang(btc);

        assert(shrine.is_healthy(target_trove), 'should still be healthy');

        // The trove has $6000 in debt and $9000 in collateral. BTC's value must decrease
        let target_trove_start_health: Health = shrine.get_trove_health(target_trove);

        let eth_threshold: Ray = shrine_utils::YANG1_THRESHOLD.into();
        let btc_threshold: Ray = shrine_utils::YANG2_THRESHOLD.into();

        let (eth_price, _, _) = shrine.get_current_yang_price(*yangs[0]);
        let (btc_price, _, _) = shrine.get_current_yang_price(*yangs[1]);

        let eth_value: Wad = eth_price * shrine.get_deposit(*yangs[0], target_trove);
        let btc_value: Wad = btc_price * shrine.get_deposit(*yangs[1], target_trove);

        // These represent the percentages of the total value of the trove each
        // of the yangs respectively make up
        let eth_weight: Ray = wadray::rdiv_ww(eth_value, target_trove_start_health.value);
        let btc_weight: Ray = wadray::rdiv_ww(btc_value, target_trove_start_health.value);

        // We need to decrease BTC's threshold until the trove threshold equals `ltv`
        // we derive the decrease factor from the following equation:
        //
        // NOTE: decrease factor is the value which, if we multiply BTC's threshold by it, will give us
        // the threshold BTC must have in order for the trove's threshold to equal its LTV
        //
        // (eth_value / total_value) * eth_threshold + (btc_value / total_value) * btc_threshold * decrease_factor = ltv
        // eth_weight * eth_threshold + btc_weight * btc_threshold * decrease_factor = ltv
        // btc_weight * btc_threshold * decrease_factor = ltv - eth_weight * eth_threshold
        // decrease_factor = (ltv - eth_weight * eth_threshold) / (btc_weight * btc_threshold)
        let btc_threshold_decrease_factor: Ray = (target_trove_start_health.ltv
            - eth_weight * eth_threshold)
            / (btc_weight * btc_threshold);
        let ts_diff: u64 = shrine_contract::SUSPENSION_GRACE_PERIOD
            - wadray::scale_u128_by_ray(
                shrine_contract::SUSPENSION_GRACE_PERIOD.into(), btc_threshold_decrease_factor
            )
                .try_into()
                .unwrap();

        // Adding one to offset any precision loss
        let new_timestamp: u64 = current_timestamp + ts_diff + 1;
        set_block_timestamp(new_timestamp);

        assert(!shrine.is_healthy(target_trove), 'should be unhealthy');

        // Liquidate the trove
        let searcher = purger_utils::searcher();
        set_contract_address(searcher);
        purger.liquidate(target_trove, target_trove_start_health.debt, searcher);

        // Sanity checks
        let target_trove_after_health: Health = shrine.get_trove_health(target_trove);

        assert(
            target_trove_after_health.debt < target_trove_start_health.debt,
            'trove not correctly liquidated'
        );

        assert(
            IERC20Dispatcher { contract_address: shrine.contract_address }
                .balance_of(searcher)
                .try_into()
                .unwrap() < purger_utils::SEARCHER_YIN,
            'searcher yin not used'
        );

        purger_utils::assert_ltv_at_safety_margin(
            target_trove_after_health.threshold, target_trove_after_health.ltv
        );
    }

    #[test]
    #[ignore]
    #[available_gas(2000000000000)]
    fn test_liquidate_suspended_yang_threshold_near_zero() {
        let (shrine, abbot, mock_pragma, absorber, purger, yangs, gates) =
            purger_utils::purger_deploy_with_searcher(
            purger_utils::SEARCHER_YIN.into(), Option::None
        );

        // We run the same tests using both searcher liquidations and absorptions as the liquidation methods.
        let mut liquidate_via_absorption_param: Span<bool> = array![
            false, //true - we comment this parametrization out for now, due to failing in CI
        ]
            .span();

        // We parametrize this test with both a reasonable starting LTV and a very low starting LTV
        let trove_debt_param: Span<Wad> = array![(600 * WAD_ONE).into(), (20 * WAD_ONE).into()]
            .span();

        // We also parametrize the test with the desired threshold after liquidation
        let desired_threshold_param: Span<Ray> = array![
            RAY_PERCENT.into(),
            (RAY_PERCENT / 4).into(),
            // This is the smallest possible desired threshold that
            // doesn't result in advancing the time enough to make
            // the suspension permanent
            (RAY_ONE + 1).into()
                / (RAY_ONE * shrine_contract::SUSPENSION_GRACE_PERIOD.into()).into(),
        ]
            .span();

        let eth: ContractAddress = *yangs[0];
        let eth_gate: IGateDispatcher = *gates[0];

        let target_user: ContractAddress = purger_utils::target_trove_owner();

        common::fund_user(target_user, array![eth].span(), array![(10 * WAD_ONE).into()].span());

        // Have the searcher provide half of his yin to the absorber
        let searcher = purger_utils::searcher();
        let yin_erc20 = IERC20Dispatcher { contract_address: shrine.contract_address };

        set_contract_address(searcher);
        yin_erc20.approve(absorber.contract_address, (purger_utils::SEARCHER_YIN / 2).into());
        absorber.provide((purger_utils::SEARCHER_YIN / 2).into());

        loop {
            match liquidate_via_absorption_param.pop_front() {
                Option::Some(liquidate_via_absorption) => {
                    let mut trove_debt_param_copy = trove_debt_param;
                    loop {
                        match trove_debt_param_copy.pop_front() {
                            Option::Some(trove_debt) => {
                                let mut desired_threshold_param_copy = desired_threshold_param;
                                loop {
                                    match desired_threshold_param_copy.pop_front() {
                                        Option::Some(desired_threshold) => {
                                            let mut is_recovery_mode_fuzz: Span<bool> = array![
                                                false, true
                                            ]
                                                .span();
                                            loop {
                                                match is_recovery_mode_fuzz.pop_front() {
                                                    Option::Some(is_recovery_mode) => {
                                                        let target_trove: u64 =
                                                            common::open_trove_helper(
                                                            abbot,
                                                            target_user,
                                                            array![eth].span(),
                                                            array![(WAD_ONE / 2).into()].span(),
                                                            array![eth_gate].span(),
                                                            *trove_debt
                                                        );

                                                        // Suspend ETH
                                                        let current_timestamp =
                                                            get_block_timestamp();

                                                        set_contract_address(shrine_utils::admin());
                                                        shrine.suspend_yang(eth);

                                                        // Advance the time stamp such that the ETH threshold falls to `desired_threshold`
                                                        let eth_threshold: Ray =
                                                            shrine_utils::YANG1_THRESHOLD
                                                            .into();

                                                        let decrease_factor: Ray =
                                                            *desired_threshold
                                                            / eth_threshold;
                                                        let ts_diff: u64 =
                                                            shrine_contract::SUSPENSION_GRACE_PERIOD
                                                            - wadray::scale_u128_by_ray(
                                                                shrine_contract::SUSPENSION_GRACE_PERIOD
                                                                    .into(),
                                                                decrease_factor
                                                            )
                                                                .try_into()
                                                                .unwrap();

                                                        set_block_timestamp(
                                                            current_timestamp + ts_diff
                                                        );

                                                        // Check that the threshold has decreased to the desired value

                                                        if *is_recovery_mode {
                                                            let whale_trove_owner: ContractAddress =
                                                                purger_utils::target_trove_owner();
                                                            let whale_trove: u64 =
                                                                purger_utils::create_whale_trove(
                                                                abbot, yangs, gates
                                                            );

                                                            purger_utils::trigger_recovery_mode(
                                                                shrine,
                                                                abbot,
                                                                whale_trove,
                                                                whale_trove_owner
                                                            );

                                                            let (_, threshold_before_liquidation) =
                                                                shrine
                                                                .get_yang_threshold(eth);
                                                            assert(
                                                                threshold_before_liquidation < *desired_threshold
                                                                    - 100000000000000000000_u128
                                                                        .into(),
                                                                'not recovery mode'
                                                            )
                                                        } else {
                                                            let (_, threshold_before_liquidation) =
                                                                shrine
                                                                .get_yang_threshold(eth);

                                                            common::assert_equalish(
                                                                threshold_before_liquidation,
                                                                *desired_threshold,
                                                                // 0.0000001 = 10^-7 (ray). Precision
                                                                // is limited by the precision of timestamps,
                                                                // which is only in seconds
                                                                100000000000000000000_u128.into(),
                                                                'wrong eth threshold'
                                                            );
                                                        }

                                                        // We want to compare the yin balance of the liquidator
                                                        // before and after the liquidation. In the case of absorption
                                                        // we check the absorber's balance, and in the case of
                                                        // searcher liquidation we check the searcher's balance.
                                                        let before_liquidation_yin_balance: u256 =
                                                            if *liquidate_via_absorption {
                                                            yin_erc20
                                                                .balance_of(
                                                                    absorber.contract_address
                                                                )
                                                        } else {
                                                            yin_erc20.balance_of(searcher)
                                                        };

                                                        // Liquidate the trove
                                                        set_contract_address(searcher);

                                                        if *liquidate_via_absorption {
                                                            purger.absorb(target_trove);
                                                        } else {
                                                            purger
                                                                .liquidate(
                                                                    target_trove,
                                                                    *trove_debt,
                                                                    searcher
                                                                );
                                                        }

                                                        // Sanity checks
                                                        let target_trove_after_health: Health =
                                                            shrine
                                                            .get_trove_health(target_trove);

                                                        assert(
                                                            target_trove_after_health
                                                                .debt < *trove_debt,
                                                            'trove not correctly liquidated'
                                                        );

                                                        // Checking that the liquidator's yin balance has decreased
                                                        // after liquidation
                                                        if *liquidate_via_absorption {
                                                            assert(
                                                                yin_erc20
                                                                    .balance_of(
                                                                        absorber.contract_address
                                                                    ) < before_liquidation_yin_balance,
                                                                'absorber yin not used'
                                                            );
                                                        } else {
                                                            assert(
                                                                yin_erc20
                                                                    .balance_of(
                                                                        searcher
                                                                    ) < before_liquidation_yin_balance,
                                                                'searcher yin not used'
                                                            );
                                                        }

                                                        set_contract_address(shrine_utils::admin());
                                                        shrine.unsuspend_yang(eth);
                                                    },
                                                    Option::None => { break; },
                                                };
                                            };
                                        },
                                        Option::None => { break; }
                                    }
                                };
                            },
                            Option::None => { break; }
                        };
                    };
                },
                Option::None => { break; }
            }
        };
    }

    #[derive(Copy, Drop, PartialEq)]
    enum AbsorbType {
        Full: (),
        Partial: (),
        None: (),
    }

    #[test]
    #[available_gas(20000000000000)]
    fn test_absorb_low_thresholds() {
        let whale_trove_owner: ContractAddress = purger_utils::target_trove_owner();

        let searcher_start_yin: Wad = (purger_utils::SEARCHER_YIN * 6).into();
        // Execution time is significantly reduced
        // by only deploying the contracts once for all parametrizations
        let (shrine, abbot, mock_pragma, absorber, purger, yangs, gates) =
            purger_utils::purger_deploy_with_searcher(
            searcher_start_yin, Option::None
        );

        set_contract_address(shrine_utils::admin());
        shrine.set_debt_ceiling((10000000 * WAD_ONE).into());

        let yin_erc20: IERC20Dispatcher = IERC20Dispatcher {
            contract_address: shrine.contract_address
        };

        let searcher = purger_utils::searcher();

        // Approve absorber for maximum yin
        set_contract_address(searcher);
        yin_erc20.approve(absorber.contract_address, BoundedU256::max());

        // Parameters
        let mut thresholds_param: Span<Ray> = array![RayZeroable::zero(), RAY_PERCENT.into(),]
            .span();

        let absorb_type_param: Span<AbsorbType> = array![
            AbsorbType::Full, AbsorbType::Partial, AbsorbType::None
        ]
            .span();

        loop {
            match thresholds_param.pop_front() {
                Option::Some(threshold) => {
                    let mut target_ltvs_param: Span<Ray> = array![
                        *threshold + 1_u128.into(), *threshold + (RAY_ONE / 2).into(),
                    ]
                        .span();

                    loop {
                        match target_ltvs_param.pop_front() {
                            Option::Some(target_ltv) => {
                                let mut absorb_type_param_copy = absorb_type_param;
                                loop {
                                    match absorb_type_param_copy.pop_front() {
                                        Option::Some(absorb_type) => {
                                            let mut is_recovery_mode_fuzz: Span<bool> = array![
                                                false, true
                                            ]
                                                .span();
                                            loop {
                                                match is_recovery_mode_fuzz.pop_front() {
                                                    Option::Some(is_recovery_mode) => {
                                                        // Calculating the `trove_debt` necessary to achieve
                                                        // the `target_ltv`
                                                        let target_trove_yang_amts: Span<Wad> =
                                                            array![
                                                            (*gates[0])
                                                                .convert_to_yang(
                                                                    purger_utils::TARGET_TROVE_ETH_DEPOSIT_AMT
                                                                ),
                                                            (*gates[1])
                                                                .convert_to_yang(
                                                                    purger_utils::TARGET_TROVE_WBTC_DEPOSIT_AMT
                                                                ),
                                                        ]
                                                            .span();

                                                        let trove_value: Wad =
                                                            purger_utils::get_sum_of_value(
                                                            shrine, yangs, target_trove_yang_amts
                                                        );

                                                        // Add 100 Wad to guarantee recovery mode for non-zero debt.
                                                        // In case of rounding down to zero, set to 1 wei.
                                                        let trove_debt: Wad = max(
                                                            wadray::rmul_wr(
                                                                trove_value, *target_ltv
                                                            )
                                                                + (100 * WAD_ONE).into(),
                                                            1_u128.into()
                                                        );

                                                        // We skip test cases of partial liquidations where
                                                        // the trove debt is less than the minimum shares in absorber.
                                                        // While it can be done, it is complicated to set up the absorber in such a
                                                        // way that the remaining yin is less than the minimum shares.
                                                        if *absorb_type == AbsorbType::Partial
                                                            && trove_debt <= absorber_contract::MINIMUM_SHARES
                                                                .into() {
                                                            continue;
                                                        }
                                                        // Resetting the thresholds to reasonable values
                                                        // to allow for creating troves at higher LTVs
                                                        purger_utils::set_thresholds(
                                                            shrine, yangs, (80 * RAY_PERCENT).into()
                                                        );

                                                        // Clearing/"resetting" the absorber
                                                        // if it needs to be reset
                                                        if yin_erc20
                                                            .balance_of(absorber.contract_address)
                                                            .is_non_zero() {
                                                            let (eth_price, _, _) = shrine
                                                                .get_current_yang_price(*yangs[0]);
                                                            let (wbtc_price, _, _) = shrine
                                                                .get_current_yang_price(*yangs[1]);

                                                            set_block_timestamp(
                                                                get_block_timestamp()
                                                                    + absorber_contract::REQUEST_COOLDOWN
                                                            );

                                                            // Update yang prices to save gas on fetching them in Shrine functions
                                                            set_contract_address(
                                                                shrine_utils::admin()
                                                            );
                                                            shrine.advance(*yangs[0], eth_price);
                                                            shrine.advance(*yangs[1], wbtc_price);

                                                            // Make a removal request and then remove the searcher's position
                                                            set_contract_address(searcher);
                                                            absorber.request();
                                                            set_block_timestamp(
                                                                get_block_timestamp()
                                                                    + absorber_contract::REQUEST_BASE_TIMELOCK
                                                            );

                                                            let searcher_provided_yin: Wad =
                                                                absorber
                                                                .preview_remove(searcher);
                                                            // Removing any remaining yin, and/or
                                                            // remaining absorbed assets due to the
                                                            // provider.

                                                            if searcher_provided_yin.is_non_zero() {
                                                                absorber
                                                                    .remove(searcher_provided_yin);
                                                            } else {
                                                                absorber.reap();
                                                            }
                                                        }

                                                        // Creating the trove to be liquidated
                                                        let target_trove: u64 =
                                                            purger_utils::funded_healthy_trove(
                                                            abbot, yangs, gates, trove_debt
                                                        );

                                                        // Now, the searcher deposits some yin into the absorber
                                                        // The amount depends on whether we want a full or partial absorption, or
                                                        // a full redistribution

                                                        set_contract_address(searcher);

                                                        match *absorb_type {
                                                            AbsorbType::Full => {
                                                                // We provide *at least* the minimum shares
                                                                absorber
                                                                    .provide(
                                                                        max(
                                                                            trove_debt,
                                                                            absorber_contract::MINIMUM_SHARES
                                                                                .into()
                                                                        )
                                                                    );
                                                            },
                                                            AbsorbType::Partial => {
                                                                // We add 1 wei in the event that `trove_debt` is extremely small,
                                                                // to avoid the provision amount from being zero.

                                                                absorber
                                                                    .provide(
                                                                        max(
                                                                            (trove_debt.val / 2)
                                                                                .into()
                                                                                + 1_u128.into(),
                                                                            absorber_contract::MINIMUM_SHARES
                                                                                .into()
                                                                        )
                                                                    );
                                                            },
                                                            AbsorbType::None => {},
                                                        };

                                                        let whale_trove: u64 =
                                                            if *is_recovery_mode {
                                                            // Mint enough debt to trigger recovery mode before 
                                                            // thresholds are set to a very low value
                                                            let trove_id: u64 =
                                                                purger_utils::create_whale_trove(
                                                                abbot, yangs, gates
                                                            );
                                                            purger_utils::trigger_recovery_mode(
                                                                shrine,
                                                                abbot,
                                                                trove_id,
                                                                whale_trove_owner
                                                            );

                                                            trove_id
                                                        } else {
                                                            // Otherwise, create a whale trove to prevent recovery 
                                                            // mode from beign triggered
                                                            let deposit_amts: Span<u128> =
                                                                purger_utils::whale_trove_yang_asset_amts();
                                                            common::fund_user(
                                                                whale_trove_owner,
                                                                yangs,
                                                                deposit_amts
                                                            );
                                                            common::open_trove_helper(
                                                                abbot,
                                                                whale_trove_owner,
                                                                yangs,
                                                                deposit_amts,
                                                                gates,
                                                                WAD_ONE.into()
                                                            )
                                                        };

                                                        // Setting the threshold to the desired value
                                                        // the target trove is now absorbable
                                                        purger_utils::set_thresholds(
                                                            shrine, yangs, *threshold
                                                        );

                                                        let target_trove_start_health: Health =
                                                            shrine
                                                            .get_trove_health(target_trove);
                                                        if *is_recovery_mode
                                                            && (*threshold).is_non_zero() {
                                                            assert(
                                                                target_trove_start_health
                                                                    .threshold < *threshold
                                                                    - purger_utils::RM_ERROR_MARGIN
                                                                        .into(),
                                                                'not recovery mode'
                                                            );
                                                        } else {
                                                            common::assert_equalish(
                                                                target_trove_start_health.threshold,
                                                                *threshold,
                                                                purger_utils::RM_ERROR_MARGIN
                                                                    .into(),
                                                                'in recovery mode'
                                                            );
                                                        }

                                                        let (
                                                            penalty,
                                                            max_close_amt,
                                                            expected_compensation_value
                                                        ) =
                                                            purger
                                                            .preview_absorb(target_trove)
                                                            .expect('Should be absorbable');

                                                        set_contract_address(searcher);

                                                        let absorber_eth_bal_before_absorb: u128 =
                                                            IERC20Dispatcher {
                                                            contract_address: *yangs[0]
                                                        }
                                                            .balance_of(absorber.contract_address)
                                                            .try_into()
                                                            .unwrap();
                                                        let absorber_wbtc_bal_before_absorb: u128 =
                                                            IERC20Dispatcher {
                                                            contract_address: *yangs[1]
                                                        }
                                                            .balance_of(absorber.contract_address)
                                                            .try_into()
                                                            .unwrap();

                                                        let absorber_yin_bal_before_absorb: Wad =
                                                            yin_erc20
                                                            .balance_of(absorber.contract_address)
                                                            .try_into()
                                                            .unwrap();

                                                        let compensation: Span<AssetBalance> =
                                                            purger
                                                            .absorb(target_trove);

                                                        // Checking that the compensation is correct
                                                        let actual_eth_comp: AssetBalance =
                                                            *compensation[0];
                                                        let actual_wbtc_comp: AssetBalance =
                                                            *compensation[1];

                                                        let expected_compensation_pct: Ray =
                                                            wadray::rdiv_ww(
                                                            purger_contract::COMPENSATION_CAP
                                                                .into(),
                                                            target_trove_start_health.value
                                                        );

                                                        let expected_eth_comp: u128 =
                                                            wadray::scale_u128_by_ray(
                                                            purger_utils::TARGET_TROVE_ETH_DEPOSIT_AMT,
                                                            expected_compensation_pct
                                                        );

                                                        let expected_wbtc_comp: u128 =
                                                            wadray::scale_u128_by_ray(
                                                            purger_utils::TARGET_TROVE_WBTC_DEPOSIT_AMT,
                                                            expected_compensation_pct
                                                        );

                                                        common::assert_equalish(
                                                            expected_eth_comp,
                                                            actual_eth_comp.amount,
                                                            1_u128,
                                                            'wrong eth compensation'
                                                        );

                                                        common::assert_equalish(
                                                            expected_wbtc_comp,
                                                            actual_wbtc_comp.amount,
                                                            1_u128,
                                                            'wrong wbtc compensation'
                                                        );

                                                        let actual_compensation_value: Wad =
                                                            purger_utils::get_sum_of_value(
                                                            shrine,
                                                            yangs,
                                                            array![
                                                                (*gates[0])
                                                                    .convert_to_yang(
                                                                        actual_eth_comp.amount
                                                                    ),
                                                                (*gates[1])
                                                                    .convert_to_yang(
                                                                        actual_wbtc_comp.amount
                                                                    )
                                                            ]
                                                                .span()
                                                        );

                                                        common::assert_equalish(
                                                            expected_compensation_value,
                                                            actual_compensation_value,
                                                            10000000000000000_u128.into(),
                                                            'wrong compensation value'
                                                        );

                                                        // If the trove wasn't fully liquidated, check
                                                        // that it is healthy
                                                        if max_close_amt < trove_debt {
                                                            assert(
                                                                shrine.is_healthy(target_trove),
                                                                'trove should be healthy'
                                                            );
                                                        }

                                                        // Checking that the absorbed assets are equal in value to the
                                                        // debt liquidated, plus the penalty
                                                        if *absorb_type != AbsorbType::None {
                                                            // We subtract the absorber balance before the liquidation
                                                            //  in order to avoid including any leftover
                                                            // absorbed assets from previous liquidations
                                                            // in the calculation for the value of the
                                                            // absorption that *just* occured

                                                            let absorbed_eth: Wad =
                                                                common::get_erc20_bal_as_yang(
                                                                *gates[0],
                                                                *yangs[0],
                                                                absorber.contract_address
                                                            )
                                                                - (*gates[0])
                                                                    .convert_to_yang(
                                                                        absorber_eth_bal_before_absorb
                                                                    );
                                                            let absorbed_wbtc: Wad =
                                                                common::get_erc20_bal_as_yang(
                                                                *gates[1],
                                                                *yangs[1],
                                                                absorber.contract_address
                                                            )
                                                                - (*gates[1])
                                                                    .convert_to_yang(
                                                                        absorber_wbtc_bal_before_absorb
                                                                    );

                                                            let (current_eth_yang_price, _, _) =
                                                                shrine
                                                                .get_current_yang_price(*yangs[0]);
                                                            let (current_wbtc_yang_price, _, _) =
                                                                shrine
                                                                .get_current_yang_price(*yangs[1]);

                                                            let absorber_eth_value: Wad =
                                                                absorbed_eth
                                                                * current_eth_yang_price;
                                                            let absorber_wbtc_value: Wad =
                                                                absorbed_wbtc
                                                                * current_wbtc_yang_price;

                                                            let absorbed_assets_value =
                                                                absorber_eth_value
                                                                + absorber_wbtc_value;

                                                            let max_absorb_amt = min(
                                                                max_close_amt,
                                                                absorber_yin_bal_before_absorb
                                                            );

                                                            common::assert_equalish(
                                                                absorbed_assets_value,
                                                                wadray::rmul_wr(
                                                                    max_absorb_amt,
                                                                    (RAY_ONE.into() + penalty)
                                                                ),
                                                                10000000000000000_u128.into(),
                                                                'wrong absorbed assets value'
                                                            );
                                                        }

                                                        set_contract_address(whale_trove_owner);
                                                        abbot.close_trove(whale_trove);
                                                    },
                                                    Option::None => { break; }
                                                };
                                            };
                                        },
                                        Option::None => { break; },
                                    };
                                };
                            },
                            Option::None => { break; }
                        };
                    };
                },
                Option::None => { break; }
            };
        };
    }
}<|MERGE_RESOLUTION|>--- conflicted
+++ resolved
@@ -666,13 +666,9 @@
         purger_utils::assert_trove_is_liquidatable(
             shrine, purger, target_trove, target_trove_updated_start_health.ltv
         );
-<<<<<<< HEAD
-        let (_, max_close_amt) = purger.preview_liquidate(target_trove);
-=======
         let (_, max_close_amt) = purger
             .preview_liquidate(target_trove)
             .expect('Should be liquidatable');
->>>>>>> fbbb895c
 
         let searcher: ContractAddress = purger_utils::searcher();
         set_contract_address(searcher);
