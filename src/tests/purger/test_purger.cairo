--- conflicted
+++ resolved
@@ -17,11 +17,9 @@
     use aura::interfaces::IShrine::{IShrineDispatcher, IShrineDispatcherTrait};
     use aura::utils::access_control::{IAccessControlDispatcher, IAccessControlDispatcherTrait};
     use aura::utils::wadray;
-<<<<<<< HEAD
-    use aura::utils::wadray::{Ray, RayZeroable, RAY_ONE, RAY_PERCENT, Wad, WadZeroable, WAD_ONE};
-=======
-    use aura::utils::wadray::{BoundedWad, Ray, RayZeroable, RAY_ONE, RAY_PERCENT, Wad, WadZeroable};
->>>>>>> 9bd596a3
+    use aura::utils::wadray::{
+        BoundedWad, Ray, RayZeroable, RAY_ONE, RAY_PERCENT, Wad, WadZeroable, WAD_ONE
+    };
 
     use aura::tests::absorber::utils::AbsorberUtils;
     use aura::tests::common;
@@ -715,7 +713,6 @@
 
                                 let caller: ContractAddress = PurgerUtils::random_user();
 
-<<<<<<< HEAD
                                 let before_caller_asset_bals: Span<Span<u128>> =
                                     common::get_token_balances(
                                     yangs, caller.into()
@@ -726,13 +723,6 @@
                                 );
                                 let expected_compensation_value: Wad = purger
                                     .get_compensation(target_trove);
-=======
-                    let penalty: Ray = purger.get_absorption_penalty(target_trove);
-                    let max_close_amt: Wad = purger.get_max_absorption_amount(target_trove);
-                    let close_amt: Wad = absorber_start_yin;
-                    // Sanity check
-                    assert(close_amt <= max_close_amt, 'max close amount exceeded');
->>>>>>> 9bd596a3
 
                                 set_contract_address(caller);
                                 let (_, compensation) = purger.absorb(target_trove);
@@ -754,14 +744,8 @@
                                 // Check trove debt and LTV
                                 let (_, after_ltv, after_value, after_debt) = shrine
                                     .get_trove_info(target_trove);
-                                assert(
-                                    after_debt.is_zero(),
-                                    'wrong debt after liquidation'
-                                );
-                                assert(
-                                    after_value.is_zero(),
-                                    'wrong value after liquidation'
-                                );
+                                assert(after_debt.is_zero(), 'wrong debt after liquidation');
+                                assert(after_value.is_zero(), 'wrong value after liquidation');
 
                                 // Check that caller has received compensation
                                 let expected_compensation: Span<u128> =
@@ -787,8 +771,7 @@
 
                                 // Check absorber yin balance is wiped out
                                 assert(
-                                    shrine
-                                        .get_yin(absorber.contract_address).is_zero(),
+                                    shrine.get_yin(absorber.contract_address).is_zero(),
                                     'wrong absorber yin balance'
                                 );
 
@@ -1022,13 +1005,17 @@
                                             let expected_after_value: Wad = before_value
                                                 - expected_compensation_value
                                                 - expected_redistributed_value;
-                                            assert(after_debt.is_non_zero(), 'debt should not be 0');
+                                            assert(
+                                                after_debt.is_non_zero(), 'debt should not be 0'
+                                            );
                                             assert(
                                                 after_debt == expected_after_debt,
                                                 'wrong debt after liquidation'
                                             );
 
-                                            assert(after_value.is_non_zero(), 'value should not be 0');
+                                            assert(
+                                                after_value.is_non_zero(), 'value should not be 0'
+                                            );
                                             common::assert_equalish(
                                                 after_value,
                                                 expected_after_value,
@@ -1060,10 +1047,7 @@
 
                                             // Check absorber yin balance is wiped out
                                             assert(
-                                                shrine
-                                                    .get_yin(
-                                                        absorber.contract_address
-                                                    ).is_zero(),
+                                                shrine.get_yin(absorber.contract_address).is_zero(),
                                                 'wrong absorber yin balance'
                                             );
 
@@ -1092,7 +1076,8 @@
                                             // Check recipient trove's debt
                                             let (_, _, _, after_recipient_trove_debt) = shrine
                                                 .get_trove_info(recipient_trove);
-                                            let expected_redistributed_amt: Wad = max_close_amt - close_amt;
+                                            let expected_redistributed_amt: Wad = max_close_amt
+                                                - close_amt;
                                             let expected_recipient_trove_debt: Wad =
                                                 recipient_trove_debt
                                                 + expected_redistributed_amt;
@@ -1280,14 +1265,8 @@
                                     .get_trove_info(target_trove);
                                 assert(shrine.is_healthy(target_trove), 'should be healthy');
                                 assert(ltv.is_zero(), 'LTV should be 0');
-                                assert(
-                                    after_target_trove_value.is_zero(),
-                                    'value should be 0'
-                                );
-                                assert(
-                                    after_target_trove_debt.is_zero(),
-                                    'debt should be 0'
-                                );
+                                assert(after_target_trove_value.is_zero(), 'value should be 0');
+                                assert(after_target_trove_debt.is_zero(), 'debt should be 0');
 
                                 // Check no absorption occured
                                 assert(
@@ -1504,17 +1483,9 @@
                                 // Check that LTV is close to safety margin
                                 let (_, after_ltv, after_value, after_debt) = shrine
                                     .get_trove_info(target_trove);
-                                assert(
-                                    after_ltv.is_zero(), 'wrong debt after liquidation'
-                                );
-                                assert(
-                                    after_value.is_zero(),
-                                    'wrong debt after liquidation'
-                                );
-                                assert(
-                                    after_debt.is_zero(),
-                                    'wrong debt after liquidation'
-                                );
+                                assert(after_ltv.is_zero(), 'wrong debt after liquidation');
+                                assert(after_value.is_zero(), 'wrong debt after liquidation');
+                                assert(after_debt.is_zero(), 'wrong debt after liquidation');
                             },
                             Option::None(_) => {
                                 break;
