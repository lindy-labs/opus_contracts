--- conflicted
+++ resolved
@@ -510,16 +510,10 @@
         // Accrue some interest
         common::advance_intervals(500);
 
-<<<<<<< HEAD
-        let before_total_debt: Wad = shrine.get_total_troves_debt();
-        let (threshold, _, value, debt) = shrine.get_trove_info(target_trove);
-        let accrued_interest: Wad = debt - initial_trove_debt;
-=======
         let shrine_health: Health = shrine.get_shrine_health();
         let before_total_debt: Wad = shrine_health.debt;
         let target_trove_start_health: Health = shrine.get_trove_health(target_trove);
         let accrued_interest: Wad = target_trove_start_health.debt - initial_trove_debt;
->>>>>>> fbbb895c
         // Sanity check that some interest has accrued
         assert(accrued_interest.is_non_zero(), 'no interest accrued');
 
@@ -554,12 +548,8 @@
             .liquidate(target_trove, BoundedWad::max(), searcher);
 
         // Assert that total debt includes accrued interest on liquidated trove
-<<<<<<< HEAD
-        let after_total_debt: Wad = shrine.get_total_troves_debt();
-=======
         let shrine_health: Health = shrine.get_shrine_health();
         let after_total_debt: Wad = shrine_health.debt;
->>>>>>> fbbb895c
         assert(
             after_total_debt == before_total_debt + accrued_interest - max_close_amt,
             'wrong total debt'
@@ -1234,12 +1224,8 @@
             'not full absorption'
         );
 
-<<<<<<< HEAD
-        let before_total_debt: Wad = shrine.get_total_troves_debt();
-=======
         let shrine_health: Health = shrine.get_shrine_health();
         let before_total_debt: Wad = shrine_health.debt;
->>>>>>> fbbb895c
 
         // Make the target trove absorbable
         let target_ltv: Ray = (purger_contract::ABSORPTION_THRESHOLD + 1).into();
@@ -1275,12 +1261,8 @@
         let compensation: Span<AssetBalance> = purger.absorb(target_trove);
 
         // Assert that total debt includes accrued interest on liquidated trove
-<<<<<<< HEAD
-        let after_total_debt: Wad = shrine.get_total_troves_debt();
-=======
         let shrine_health: Health = shrine.get_shrine_health();
         let after_total_debt: Wad = shrine_health.debt;
->>>>>>> fbbb895c
         assert(
             after_total_debt == before_total_debt + accrued_interest - max_close_amt,
             'wrong total debt'
@@ -1403,289 +1385,8 @@
 
                                 match absorber_yin_cases.pop_front() {
                                     Option::Some(absorber_start_yin) => {
-<<<<<<< HEAD
-                                        let (
-                                            shrine,
-                                            abbot,
-                                            mock_pragma,
-                                            absorber,
-                                            purger,
-                                            yangs,
-                                            gates
-                                        ) =
-                                            purger_utils::purger_deploy();
-                                        let initial_trove_debt: Wad = purger_utils::TARGET_TROVE_YIN
-                                            .into();
-                                        let target_trove_owner: ContractAddress =
-                                            purger_utils::target_trove_owner();
-                                        common::fund_user(
-                                            target_trove_owner, yangs, *target_trove_yang_asset_amts
-                                        );
-                                        let target_trove: u64 = common::open_trove_helper(
-                                            abbot,
-                                            target_trove_owner,
-                                            yangs,
-                                            *target_trove_yang_asset_amts,
-                                            gates,
-                                            initial_trove_debt
-                                        );
-
-                                        // Skip interest accrual to facilitate parametrization of
-                                        // absorber's yin balance based on target trove's debt
-                                        //common::advance_intervals(500);
-
-                                        let (_, _, start_value, before_debt) = shrine
-                                            .get_trove_info(target_trove);
-
-                                        let recipient_trove_owner: ContractAddress =
-                                            absorber_utils::provider_1();
-                                        let recipient_trove: u64 =
-                                            absorber_utils::provide_to_absorber(
-                                            shrine,
-                                            abbot,
-                                            absorber,
-                                            recipient_trove_owner,
-                                            yangs,
-                                            *yang_asset_amts,
-                                            gates,
-                                            *absorber_start_yin,
-                                        );
-                                        let before_total_debt: Wad = shrine.get_total_troves_debt();
-
-                                        // Make the target trove absorbable
-                                        let target_ltv: Ray = (purger_contract::ABSORPTION_THRESHOLD
-                                            + 1)
-                                            .into();
-                                        purger_utils::adjust_prices_for_trove_ltv(
-                                            shrine,
-                                            mock_pragma,
-                                            yangs,
-                                            yang_pair_ids,
-                                            start_value,
-                                            before_debt,
-                                            target_ltv
-                                        );
-
-                                        let (_, ltv, before_value, _) = shrine
-                                            .get_trove_info(target_trove);
-                                        let (_, _, recipient_trove_value, recipient_trove_debt) =
-                                            shrine
-                                            .get_trove_info(recipient_trove);
-
-                                        purger_utils::assert_trove_is_absorbable(
-                                            shrine, purger, target_trove, ltv
-                                        );
-
-                                        let (penalty, max_close_amt, expected_compensation_value) =
-                                            purger
-                                            .preview_absorb(target_trove);
-                                        let close_amt: Wad = *absorber_start_yin;
-
-                                        // Sanity check
-                                        assert(
-                                            shrine
-                                                .get_yin(absorber.contract_address) < max_close_amt,
-                                            'not less than close amount'
-                                        );
-
-                                        let caller: ContractAddress = purger_utils::random_user();
-
-                                        let before_caller_asset_bals: Span<Span<u128>> =
-                                            common::get_token_balances(
-                                            yangs, array![caller].span()
-                                        );
-                                        let before_absorber_asset_bals: Span<Span<u128>> =
-                                            common::get_token_balances(
-                                            yangs, array![absorber.contract_address].span()
-                                        );
-
-                                        common::drop_all_events(purger.contract_address);
-                                        common::drop_all_events(shrine.contract_address);
-
-                                        set_contract_address(caller);
-                                        let compensation: Span<AssetBalance> = purger
-                                            .absorb(target_trove);
-
-                                        let after_total_debt: Wad = shrine.get_total_troves_debt();
-                                        assert(
-                                            after_total_debt == before_total_debt - close_amt,
-                                            'wrong total debt'
-                                        );
-
-                                        // Check absorption occured
-                                        assert(
-                                            absorber.get_absorptions_count() == 1,
-                                            'wrong absorptions count'
-                                        );
-
-                                        // Check trove debt, value and LTV
-                                        let (_, _, after_value, after_debt) = shrine
-                                            .get_trove_info(target_trove);
-                                        assert(
-                                            after_debt.is_zero(), 'wrong debt after liquidation'
-                                        );
-                                        assert(
-                                            after_value.is_zero(), 'wrong value after liquidation'
-                                        );
-
-                                        // Check that caller has received compensation
-                                        let expected_compensation_amts: Span<u128> =
-                                            purger_utils::get_expected_compensation_assets(
-                                            *target_trove_yang_asset_amts,
-                                            before_value,
-                                            expected_compensation_value
-                                        );
-                                        let expected_compensation: Span<AssetBalance> =
-                                            common::combine_assets_and_amts(
-                                            yangs, expected_compensation_amts
-                                        );
-                                        purger_utils::assert_received_assets(
-                                            before_caller_asset_bals,
-                                            common::get_token_balances(
-                                                yangs, array![caller].span()
-                                            ),
-                                            expected_compensation,
-                                            10_u128, // error margin
-                                            'wrong caller asset balance',
-                                        );
-
-                                        common::assert_asset_balances_equalish(
-                                            compensation,
-                                            expected_compensation,
-                                            10_u128, // error margin
-                                            'wrong freed asset amount'
-                                        );
-
-                                        // Check absorber yin balance is wiped out
-                                        assert(
-                                            shrine.get_yin(absorber.contract_address).is_zero(),
-                                            'wrong absorber yin balance'
-                                        );
-
-                                        // Check that absorber has received proportionate share of collateral
-                                        let (expected_freed_pct, expected_freed_asset_amts) =
-                                            purger_utils::get_expected_liquidation_assets(
-                                            *target_trove_yang_asset_amts,
-                                            before_value,
-                                            close_amt,
-                                            penalty,
-                                            Option::Some(expected_compensation_value),
-                                        );
-
-                                        let expected_freed_assets: Span<AssetBalance> =
-                                            common::combine_assets_and_amts(
-                                            yangs, expected_freed_asset_amts
-                                        );
-                                        purger_utils::assert_received_assets(
-                                            before_absorber_asset_bals,
-                                            common::get_token_balances(
-                                                yangs, array![absorber.contract_address].span()
-                                            ),
-                                            expected_freed_assets,
-                                            100_u128, // error margin
-                                            'wrong absorber asset balance',
-                                        );
-
-                                        // Check redistribution occured
-                                        assert(
-                                            shrine.get_redistributions_count() == 1,
-                                            'wrong redistributions count'
-                                        );
-
-                                        // Check recipient trove's value and debt
-                                        let (
-                                            _,
-                                            _,
-                                            after_recipient_trove_value,
-                                            after_recipient_trove_debt
-                                        ) =
-                                            shrine
-                                            .get_trove_info(recipient_trove);
-                                        let redistributed_amt: Wad = max_close_amt - close_amt;
-                                        let expected_recipient_trove_debt: Wad =
-                                            recipient_trove_debt
-                                            + redistributed_amt;
-
-                                        common::assert_equalish(
-                                            after_recipient_trove_debt,
-                                            expected_recipient_trove_debt,
-                                            (WAD_ONE / 100).into(), // error margin
-                                            'wrong recipient trove debt'
-                                        );
-
-                                        let redistributed_value: Wad = before_value
-                                            - wadray::rmul_wr(close_amt, RAY_ONE.into() + penalty)
-                                            - expected_compensation_value;
-                                        let expected_recipient_trove_value: Wad =
-                                            recipient_trove_value
-                                            + redistributed_value;
-
-                                        common::assert_equalish(
-                                            after_recipient_trove_value,
-                                            expected_recipient_trove_value,
-                                            (WAD_ONE / 100).into(), // error margin
-                                            'wrong recipient trove value'
-                                        );
-
-                                        // Check Purger events
-
-                                        let purged_event: purger_contract::Purged =
-                                            common::pop_event_with_indexed_keys(
-                                            purger.contract_address
-                                        )
-                                            .unwrap();
-                                        common::assert_asset_balances_equalish(
-                                            purged_event.freed_assets,
-                                            expected_freed_assets,
-                                            1_u128,
-                                            'wrong freed assets for event'
-                                        );
-                                        assert(
-                                            purged_event.trove_id == target_trove,
-                                            'wrong Purged trove ID'
-                                        );
-                                        assert(
-                                            purged_event.purge_amt == close_amt, 'wrong Purged amt'
-                                        );
-                                        assert(
-                                            purged_event.percentage_freed == expected_freed_pct,
-                                            'wrong Purged freed pct'
-                                        );
-                                        assert(
-                                            purged_event.funder == absorber.contract_address,
-                                            'wrong Purged funder'
-                                        );
-                                        assert(
-                                            purged_event.recipient == absorber.contract_address,
-                                            'wrong Purged recipient'
-                                        );
-
-                                        let compensate_event: purger_contract::Compensate =
-                                            common::pop_event_with_indexed_keys(
-                                            purger.contract_address
-                                        )
-                                            .unwrap();
-                                        assert(
-                                            compensate_event == purger_contract::Compensate {
-                                                recipient: caller, compensation
-                                            },
-                                            'wrong Compensate event'
-                                        );
-
-                                        // Check Shrine event
-                                        let expected_redistribution_id = 1;
-                                        let mut expected_events: Span<shrine::Event> = array![
-                                            shrine::Event::TroveRedistributed(
-                                                shrine::TroveRedistributed {
-                                                    redistribution_id: expected_redistribution_id,
-                                                    trove_id: target_trove,
-                                                    debt: redistributed_amt,
-                                                }
-                                            ),
-=======
                                         let mut is_recovery_mode_fuzz: Span<bool> = array![
                                             false, true
->>>>>>> fbbb895c
                                         ]
                                             .span();
                                         loop {
@@ -2302,18 +2003,6 @@
                                                                     recipient_trove_owner
                                                                 );
 
-<<<<<<< HEAD
-                                                let (
-                                                    _,
-                                                    _,
-                                                    recipient_trove_value,
-                                                    recipient_trove_debt
-                                                ) =
-                                                    shrine
-                                                    .get_trove_info(recipient_trove);
-                                                let before_total_debt: Wad = shrine
-                                                    .get_total_troves_debt();
-=======
                                                                 target_trove_updated_start_health =
                                                                     shrine
                                                                     .get_trove_health(target_trove);
@@ -2359,7 +2048,6 @@
                                                                     .debt,
                                                                 'close amt not below trove debt'
                                                             );
->>>>>>> fbbb895c
 
                                                             let before_recipient_trove_health: Health =
                                                                 shrine
@@ -2443,24 +2131,12 @@
                                                                 'wrong total debt'
                                                             );
 
-<<<<<<< HEAD
-                                                // Assert that total debt includes accrued interest on liquidated trove
-                                                let after_total_debt: Wad = shrine
-                                                    .get_total_troves_debt();
-                                                assert(
-                                                    after_total_debt == before_total_debt
-                                                        + accrued_interest
-                                                        - close_amt,
-                                                    'wrong total debt'
-                                                );
-=======
                                                             // Check absorption occured
                                                             assert(
                                                                 absorber
                                                                     .get_absorptions_count() == 1,
                                                                 'wrong absorptions count'
                                                             );
->>>>>>> fbbb895c
 
                                                             // Check trove debt, value and LTV
                                                             let target_trove_after_health: Health =
@@ -3232,10 +2908,6 @@
                                                 absorber_start_yin
                                             );
 
-<<<<<<< HEAD
-                                            let before_total_debt: Wad = shrine
-                                                .get_total_troves_debt();
-=======
                                             // sanity check
                                             assert(
                                                 shrine
@@ -3245,7 +2917,6 @@
                                                     .debt,
                                                 'not full absorption'
                                             );
->>>>>>> fbbb895c
 
                                             // Make the target trove absorbable
                                             purger_utils::lower_prices_to_raise_trove_ltv(
@@ -3323,15 +2994,9 @@
                                             let compensation: Span<AssetBalance> = purger
                                                 .absorb(target_trove);
 
-<<<<<<< HEAD
-                                            // Assert that total debt includes accrued interest on liquidated trove
-                                            let after_total_debt: Wad = shrine
-                                                .get_total_troves_debt();
-=======
                                             // Check that LTV is close to safety margin
                                             let target_trove_after_health: Health = shrine
                                                 .get_trove_health(target_trove);
->>>>>>> fbbb895c
                                             assert(
                                                 target_trove_after_health
                                                     .debt == target_trove_updated_start_health
