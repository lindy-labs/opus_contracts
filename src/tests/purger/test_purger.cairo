mod test_purger {
    use cmp::{max, min};
    use debug::PrintTrait;
    use integer::BoundedU256;
    use opus::core::absorber::absorber as absorber_contract;
    use opus::core::purger::purger as purger_contract;
    use opus::core::roles::purger_roles;
    use opus::core::shrine::shrine as shrine_contract;
    use opus::interfaces::IAbbot::{IAbbotDispatcher, IAbbotDispatcherTrait};
    use opus::interfaces::IAbsorber::{IAbsorberDispatcher, IAbsorberDispatcherTrait};
    use opus::interfaces::IERC20::{IERC20Dispatcher, IERC20DispatcherTrait};
    use opus::interfaces::IGate::{IGateDispatcher, IGateDispatcherTrait};
    use opus::interfaces::IPurger::{IPurgerDispatcher, IPurgerDispatcherTrait};
    use opus::interfaces::ISentinel::{ISentinelDispatcher, ISentinelDispatcherTrait};
    use opus::interfaces::IShrine::{IShrineDispatcher, IShrineDispatcherTrait};
    use opus::tests::absorber::utils::absorber_utils;
    use opus::tests::common;
    use opus::tests::external::utils::pragma_utils;
    use opus::tests::flash_mint::utils::flash_mint_utils;
    use opus::tests::purger::flash_liquidator::{
        IFlashLiquidatorDispatcher, IFlashLiquidatorDispatcherTrait
    };
    use opus::tests::purger::utils::purger_utils;
    use opus::tests::shrine::utils::shrine_utils;
    use opus::types::{AssetBalance, Health};
    use opus::utils::access_control::{IAccessControlDispatcher, IAccessControlDispatcherTrait};
    use opus::utils::math::pow;
    use opus::utils::wadray::{
        BoundedWad, Ray, RayZeroable, RAY_ONE, RAY_PERCENT, Wad, WadZeroable, WAD_ONE
    };
    use opus::utils::wadray;
    use starknet::testing::{set_block_timestamp, set_contract_address};
    use starknet::{ContractAddress, get_block_timestamp};

    //
    // Tests - Setup
    //

    #[test]
    #[available_gas(20000000000)]
    fn test_purger_setup() {
        let (_, _, _, _, purger, _, _) = purger_utils::purger_deploy();
        let purger_ac = IAccessControlDispatcher { contract_address: purger.contract_address };
        assert(
            purger_ac.get_roles(purger_utils::admin()) == purger_roles::default_admin_role(),
            'wrong role for admin'
        );

        let mut expected_events: Span<purger_contract::Event> = array![
            purger_contract::Event::PenaltyScalarUpdated(
                purger_contract::PenaltyScalarUpdated { new_scalar: RAY_ONE.into(), }
            ),
        ]
            .span();
        common::assert_events_emitted(purger.contract_address, expected_events, Option::None);
    }

    //
    // Tests - Setters
    //

    #[test]
    #[available_gas(20000000000)]
    fn test_set_penalty_scalar_pass() {
        let (shrine, abbot, mock_pragma, _, purger, yangs, gates) = purger_utils::purger_deploy();
        let yang_pair_ids = pragma_utils::yang_pair_ids();

        purger_utils::create_whale_trove(abbot, yangs, gates);

        let target_trove: u64 = purger_utils::funded_healthy_trove(
            abbot, yangs, gates, purger_utils::TARGET_TROVE_YIN.into()
        );

        // Set thresholds to 91% so we can check the scalar is applied to the penalty
        let threshold: Ray = (91 * RAY_PERCENT).into();
        purger_utils::set_thresholds(shrine, yangs, threshold);

        let target_trove_health: Health = shrine.get_trove_health(target_trove);
        let target_ltv: Ray = threshold + RAY_PERCENT.into(); // 92%
        purger_utils::lower_prices_to_raise_trove_ltv(
            shrine,
            mock_pragma,
            yangs,
            yang_pair_ids,
            target_trove_health.value,
            target_trove_health.debt,
            target_ltv
        );

        // sanity check that LTV is at the target liquidation LTV
        let target_trove_health: Health = shrine.get_trove_health(target_trove);
        let error_margin: Ray = 2000000_u128.into();
        common::assert_equalish(
            target_trove_health.ltv, target_ltv, error_margin, 'LTV sanity check'
        );

        common::drop_all_events(purger.contract_address);

        let mut expected_events: Array<purger_contract::Event> = ArrayTrait::new();

        // Set scalar to 1
        set_contract_address(purger_utils::admin());
        let penalty_scalar: Ray = RAY_ONE.into();
        purger.set_penalty_scalar(penalty_scalar);

        assert(purger.get_penalty_scalar() == penalty_scalar, 'wrong penalty scalar #1');

        let (penalty, _, _) = purger.preview_absorb(target_trove);
        let expected_penalty: Ray = 41000000000000000000000000_u128.into(); // 4.1%
        let error_margin: Ray = (RAY_PERCENT / 100).into(); // 0.01%
        common::assert_equalish(penalty, expected_penalty, error_margin, 'wrong scalar penalty #1');

        expected_events
            .append(
                purger_contract::Event::PenaltyScalarUpdated(
                    purger_contract::PenaltyScalarUpdated { new_scalar: penalty_scalar, }
                )
            );

        // Set scalar to 0.97
        let penalty_scalar: Ray = purger_contract::MIN_PENALTY_SCALAR.into();
        purger.set_penalty_scalar(penalty_scalar);

        assert(purger.get_penalty_scalar() == penalty_scalar, 'wrong penalty scalar #2');

        let (penalty, _, _) = purger.preview_absorb(target_trove);
        let expected_penalty: Ray = 10700000000000000000000000_u128.into(); // 1.07%
        common::assert_equalish(penalty, expected_penalty, error_margin, 'wrong scalar penalty #2');

        expected_events
            .append(
                purger_contract::Event::PenaltyScalarUpdated(
                    purger_contract::PenaltyScalarUpdated { new_scalar: penalty_scalar, }
                )
            );

        // Set scalar to 1.06
        let penalty_scalar: Ray = purger_contract::MAX_PENALTY_SCALAR.into();
        purger.set_penalty_scalar(penalty_scalar);

        assert(purger.get_penalty_scalar() == penalty_scalar, 'wrong penalty scalar #3');

        let (penalty, _, _) = purger.preview_absorb(target_trove);
        let expected_penalty: Ray = 54300000000000000000000000_u128.into(); // 5.43%
        common::assert_equalish(penalty, expected_penalty, error_margin, 'wrong scalar penalty #3');

        expected_events
            .append(
                purger_contract::Event::PenaltyScalarUpdated(
                    purger_contract::PenaltyScalarUpdated { new_scalar: penalty_scalar, }
                )
            );

        common::assert_events_emitted(
            purger.contract_address, expected_events.span(), Option::None
        );
    }

    #[test]
    #[available_gas(20000000000)]
    fn test_penalty_scalar_lower_bound() {
        let (shrine, abbot, mock_pragma, _, purger, yangs, gates) = purger_utils::purger_deploy();

        purger_utils::create_whale_trove(abbot, yangs, gates);

        let yang_pair_ids = pragma_utils::yang_pair_ids();

        let target_trove: u64 = purger_utils::funded_healthy_trove(
            abbot, yangs, gates, purger_utils::TARGET_TROVE_YIN.into()
        );

        // Set thresholds to 90% so we can check the scalar is not applied to the penalty
        let threshold: Ray = (90 * RAY_PERCENT).into();
        purger_utils::set_thresholds(shrine, yangs, threshold);

        let target_trove_health: Health = shrine.get_trove_health(target_trove);
        // 91%; Note that if a penalty scalar is applied, then the trove would be absorbable
        // at this LTV because the penalty would be the maximum possible penalty. On the other
        // hand, if a penalty scalar is not applied, then the maximum possible penalty will be
        // reached from 92.09% onwards, so the trove would not be absorbable at this LTV
        let target_ltv: Ray = 910000000000000000000000000_u128.into();
        purger_utils::lower_prices_to_raise_trove_ltv(
            shrine,
            mock_pragma,
            yangs,
            yang_pair_ids,
            target_trove_health.value,
            target_trove_health.debt,
            target_ltv
        );

        let target_trove_health: Health = shrine.get_trove_health(target_trove);
        // sanity check that threshold is correct
        assert(target_trove_health.threshold == threshold, 'threshold sanity check');

        // sanity check that LTV is at the target liquidation LTV
        let error_margin: Ray = 100000000_u128.into();
        common::assert_equalish(
            target_trove_health.ltv, target_ltv, error_margin, 'LTV sanity check'
        );

        let (penalty, _, _) = purger.preview_absorb(target_trove);
        let expected_penalty: Ray = RayZeroable::zero();
        assert(penalty.is_zero(), 'should not be absorbable #1');

        // Set scalar to 1.06 and check the trove is still not absorbable.
        set_contract_address(purger_utils::admin());
        let penalty_scalar: Ray = purger_contract::MAX_PENALTY_SCALAR.into();
        purger.set_penalty_scalar(penalty_scalar);

        let (penalty, _, _) = purger.preview_absorb(target_trove);
        assert(penalty.is_zero(), 'should not be absorbable #2');
    }

    #[test]
    #[available_gas(20000000000)]
    #[should_panic(expected: ('PU: Invalid scalar', 'ENTRYPOINT_FAILED'))]
    fn test_set_penalty_scalar_too_low_fail() {
        let (_, _, _, _, purger, _, _) = purger_utils::purger_deploy();

        set_contract_address(purger_utils::admin());
        purger.set_penalty_scalar((purger_contract::MIN_PENALTY_SCALAR - 1).into());
    }

    #[test]
    #[available_gas(20000000000)]
    #[should_panic(expected: ('PU: Invalid scalar', 'ENTRYPOINT_FAILED'))]
    fn test_set_penalty_scalar_too_high_fail() {
        let (_, _, _, _, purger, _, _) = purger_utils::purger_deploy();

        set_contract_address(purger_utils::admin());
        purger.set_penalty_scalar((purger_contract::MAX_PENALTY_SCALAR + 1).into());
    }

    #[test]
    #[available_gas(20000000000)]
    #[should_panic(expected: ('Caller missing role', 'ENTRYPOINT_FAILED'))]
    fn test_set_penalty_scalar_unauthorized_fail() {
        let (_, _, _, _, purger, _, _) = purger_utils::purger_deploy();

        set_contract_address(common::badguy());
        purger.set_penalty_scalar(RAY_ONE.into());
    }

    //
    // Tests - Liquidate
    //

    // This test fixes the trove's debt to 1,000 in order to test the ground truth values of the
    // penalty and close amount when LTV is at threshold. The error margin is relaxed because
    // `lower_prices_to_raise_trove_ltv` may not put the trove in the exact LTV as the threshold.
    //
    // For low thresholds (arbitraily defined as 2% or less), the trove's debt is set based on the 
    // value instead. See inline comments for more details.
    #[test]
    #[available_gas(20000000000)]
    fn test_preview_liquidate_parametrized() {
        let yang_pair_ids = pragma_utils::yang_pair_ids();

        let mut thresholds: Span<Ray> = purger_utils::interesting_thresholds_for_liquidation();

        let default_trove_debt: Wad = (WAD_ONE * 1000).into();

        // non-recovery mode
        let mut expected_max_close_amts: Span<Wad> = array![
            1_u128.into(), // 1 wei (0% threshold)
            13904898408200000000_u128.into(), // 13.904... (1% threshold)
            284822000000000000000_u128.into(), // 284.822 (70% threshold)
            386997000000000000000_u128.into(), // 386.997 (80% threshold)
            603509000000000000000_u128.into(), // 603.509 (90% threshold)
            908381000000000000000_u128.into(), // 908.381 (96% threshold)
            992098000000000000000_u128.into(), // 992.098 (97% threshold)
            default_trove_debt, // (99% threshold)
        ]
            .span();

        let mut expected_penalty: Span<Ray> = array![
            (3 * RAY_PERCENT).into(), // 3% (0% threshold)
            (3 * RAY_PERCENT).into(), // 3% (1% threshold)
            (3 * RAY_PERCENT).into(), // 3% (70% threshold)
            (3 * RAY_PERCENT).into(), // 3% (80% threshold)
            (3 * RAY_PERCENT).into(), // 3% (90% threshold)
            (3 * RAY_PERCENT).into(), // 3% (96% threshold)
            (3 * RAY_PERCENT).into(), // 3% (97% threshold)
            10101000000000000000000000_u128.into(), // 1.0101% (99% threshold)
        ]
            .span();

        // recovery mode
        let mut expected_rm_max_close_amts: Span<Wad> = array![
            1_u128.into(), // 1 wei (0% threshold)
            132807337144000000000_u128.into(), // 132.807... (1% threshold)
            734310354751000000000_u128.into(), // 734.310... (70% threshold, 49% rm threshold)
            854503464203000000000_u128.into(), // 854.503... (80% threshold, 56% rm threshold)
            default_trove_debt, // (90% threshold, 63% rm threshold)
            default_trove_debt, // (96% threshold. 67.2% rm threshold)
            default_trove_debt, // (97% threshold, 67.9% rm threshold)
            default_trove_debt, // (99% threshold, 69.3% rm threshold)
        ]
            .span();

        let mut expected_rm_penalty: Span<Ray> = array![
            (3 * RAY_PERCENT).into(), // 3% (0% threshold)
            (3 * RAY_PERCENT).into(), // 3% (1% threshold)
            purger_contract::MAX_PENALTY.into(), // 3% (70% threshold, 49% rm threshold) 
            purger_contract::MAX_PENALTY.into(), // 3% (80% threshold, 56% rm threshold)
            purger_contract::MAX_PENALTY.into(), // 3% (90% threshold)
            purger_contract::MAX_PENALTY.into(), // 3% (96% threshold)
            purger_contract::MAX_PENALTY.into(), // 3% (97% threshold)
            10101000000000000000000000_u128.into(), // 1.0101% (99% threshold)
        ]
            .span();

        let mut expected_rm_thresholds: Span<Ray> = array![
            RayZeroable::zero(),
            // Expected threshold = 1% * 0.7 * (1% / 80%) = 0.00875%
            // Capped at 1% / 2 = 0.5%
            5000000000000000000000000_u128.into(),
            // Expected threshold = 70% * 0.7 * (70% / 70%) = 49%
            // which is greater than 70% / 2 = 35%
            (49 * RAY_PERCENT).into(),
            // Expected threshold = 80% * 0.7 * (80% / 80%) = 56%
            // which is greater than 80% / 2 = 40%
            (56 * RAY_PERCENT).into(),
            // Expected threshold = 90% * 0.7 * (90% / 90%) = 63%
            // which is greater than 90% / 2 = 45%
            (63 * RAY_PERCENT).into(),
            // Expected threshold = 96% * 0.7 * (96% / 96%) = 67.2%
            // which is greater than 96% / 2 = 48%
            (67 * RAY_PERCENT + (RAY_PERCENT / 5)).into(),
            // Expected threshold = 97% * 0.7 * (97% / 97%) = 67.9%
            // which is greater than 97% / 2 = 48.5%
            (67 * RAY_PERCENT + (RAY_PERCENT / 10) * 9).into(),
            // Expected threshold = 99% * 0.7 * (99% / 99%) = 69.3%
            // which is greater than 99% / 2 = 49.5%
            (69 * RAY_PERCENT + (RAY_PERCENT / 10) * 3).into(),
        ]
            .span();

        let dummy_threshold: Ray = (80 * RAY_PERCENT).into();

        loop {
            match thresholds.pop_front() {
                Option::Some(threshold) => {
                    let mut is_recovery_mode_fuzz: Span<bool> = array![false, true].span();
                    loop {
                        match is_recovery_mode_fuzz.pop_front() {
                            Option::Some(is_recovery_mode) => {
                                let (shrine, abbot, mock_pragma, absorber, purger, yangs, gates) =
                                    purger_utils::purger_deploy();

                                if !(*is_recovery_mode) {
                                    purger_utils::create_whale_trove(abbot, yangs, gates);
                                }

                                // If the threshold is below 2%, we set the trove's debt such that
                                // we get the desired ltv for the trove from the get-go in order to
                                // avoid overflow issues in `lower_prices_to_raise_trove_ltv`.
                                //
                                // This is because `lower_prices_to_raise_trove_ltv` is designed for 
                                // raising the trove's LTV to the given *higher* LTV,
                                // not lowering it. 
                                //
                                // NOTE: This 2% cut off is completely arbitrary and meant only for excluding 
                                // the two test cases in `interesting_thresholds_for_liquidation`: 0% and 1%. 
                                // If more low thresholds were added that were above 2% but below the 
                                // starting LTV of the trove, then this cutoff would need to be adjusted. 
                                let mut dummy_trove: u64 = 0;
                                let trove_debt = if *threshold > (RAY_PERCENT * 2).into() {
                                    default_trove_debt
                                } else {
                                    let target_trove_yang_amts: Span<Wad> = array![
                                        purger_utils::TARGET_TROVE_ETH_DEPOSIT_AMT.into(),
                                        (purger_utils::TARGET_TROVE_WBTC_DEPOSIT_AMT
                                            * pow(10_u128, 10))
                                            .into()
                                    ]
                                        .span();

                                    let trove_value: Wad = purger_utils::get_sum_of_value(
                                        shrine, yangs, target_trove_yang_amts
                                    );

                                    if (*is_recovery_mode) {
                                        // Create another trove to trigger recovery mode
                                        dummy_trove =
                                            purger_utils::funded_healthy_trove(
                                                abbot, yangs, gates, default_trove_debt
                                            );
                                    }

                                    wadray::rmul_wr(trove_value, *threshold) + 1_u128.into()
                                };

                                let target_trove: u64 = purger_utils::funded_healthy_trove(
                                    abbot, yangs, gates, trove_debt
                                );
<<<<<<< HEAD

                                purger_utils::set_thresholds(shrine, yangs, *threshold);

                                let target_trove_health: Health = shrine
                                    .get_trove_health(target_trove);

                                if *threshold > (RAY_PERCENT * 2).into() {
                                    purger_utils::lower_prices_to_raise_trove_ltv(
                                        shrine,
                                        mock_pragma,
                                        yangs,
                                        yang_pair_ids,
                                        target_trove_health.value,
                                        target_trove_health.debt,
                                        *threshold
                                    );
                                } else {
                                    if (*is_recovery_mode) {
                                        let dummy_trove_health: Health = shrine
                                            .get_trove_health(dummy_trove);

                                        purger_utils::lower_prices_to_raise_trove_ltv(
                                            shrine,
                                            mock_pragma,
                                            yangs,
                                            yang_pair_ids,
                                            dummy_trove_health.value,
                                            dummy_trove_health.debt,
                                            dummy_threshold
                                        );
                                    }
                                }

                                let target_trove_updated_health: Health = shrine
                                    .get_trove_health(target_trove);
                                purger_utils::assert_trove_is_liquidatable(
                                    shrine, purger, target_trove, target_trove_updated_health.ltv
                                );

                                if (*is_recovery_mode) {
                                    let expected_rm_threshold: Ray = *expected_rm_thresholds
                                        .pop_front()
                                        .unwrap();
                                    common::assert_equalish(
                                        target_trove_updated_health.threshold,
                                        expected_rm_threshold,
                                        (RAY_PERCENT / 100).into(),
                                        'wrong rm threshold'
                                    );
                                }

                                let (penalty, max_close_amt) = purger
                                    .preview_liquidate(target_trove);

                                let expected_penalty = if (*is_recovery_mode) {
                                    *expected_rm_penalty.pop_front().unwrap()
                                } else {
                                    *expected_penalty.pop_front().unwrap()
                                };

                                common::assert_equalish(
                                    penalty,
                                    expected_penalty,
                                    (RAY_ONE / 10).into(),
                                    'wrong penalty'
                                );

                                let expected_max_close_amt = if (*is_recovery_mode) {
                                    *expected_rm_max_close_amts.pop_front().unwrap()
                                } else {
                                    *expected_max_close_amts.pop_front().unwrap()
                                };

                                common::assert_equalish(
=======

                                purger_utils::set_thresholds(shrine, yangs, *threshold);

                                let (_, _, value, before_debt) = shrine
                                    .get_trove_info(target_trove);

                                if *threshold > (RAY_PERCENT * 2).into() {
                                    purger_utils::lower_prices_to_raise_trove_ltv(
                                        shrine,
                                        mock_pragma,
                                        yangs,
                                        yang_pair_ids,
                                        value,
                                        before_debt,
                                        *threshold
                                    );
                                } else if (*is_recovery_mode) {
                                    let (_, _, dummy_value, dummy_debt) = shrine
                                        .get_trove_info(dummy_trove);

                                    purger_utils::lower_prices_to_raise_trove_ltv(
                                        shrine,
                                        mock_pragma,
                                        yangs,
                                        yang_pair_ids,
                                        dummy_value,
                                        dummy_debt,
                                        dummy_threshold
                                    );
                                }

                                let (adjusted_threshold, ltv, _, _) = shrine
                                    .get_trove_info(target_trove);
                                purger_utils::assert_trove_is_liquidatable(
                                    shrine, purger, target_trove, ltv
                                );

                                if (*is_recovery_mode) {
                                    let expected_rm_threshold: Ray = *expected_rm_thresholds
                                        .pop_front()
                                        .unwrap();
                                    common::assert_equalish(
                                        adjusted_threshold,
                                        expected_rm_threshold,
                                        (RAY_PERCENT / 100).into(),
                                        'wrong rm threshold'
                                    );
                                }

                                let (penalty, max_close_amt) = purger
                                    .preview_liquidate(target_trove);

                                let expected_penalty = if (*is_recovery_mode) {
                                    *expected_rm_penalty.pop_front().unwrap()
                                } else {
                                    *expected_penalty.pop_front().unwrap()
                                };

                                common::assert_equalish(
                                    penalty,
                                    expected_penalty,
                                    (RAY_ONE / 10).into(),
                                    'wrong penalty'
                                );

                                let expected_max_close_amt = if (*is_recovery_mode) {
                                    *expected_rm_max_close_amts.pop_front().unwrap()
                                } else {
                                    *expected_max_close_amts.pop_front().unwrap()
                                };

                                common::assert_equalish(
>>>>>>> 2caebce9
                                    max_close_amt,
                                    expected_max_close_amt,
                                    (WAD_ONE * 2).into(),
                                    'wrong max close amt'
                                );
                            },
                            Option::None => { break; },
                        };
                    };
                },
                Option::None => { break; },
            };
        };
    }

    #[test]
    #[available_gas(20000000000)]
    fn test_liquidate_pass() {
        let searcher_start_yin: Wad = purger_utils::SEARCHER_YIN.into();
        let (shrine, abbot, mock_pragma, _, purger, yangs, gates) =
            purger_utils::purger_deploy_with_searcher(
            searcher_start_yin
        );

        purger_utils::create_whale_trove(abbot, yangs, gates);

        let initial_trove_debt: Wad = purger_utils::TARGET_TROVE_YIN.into();
        let target_trove: u64 = purger_utils::funded_healthy_trove(
            abbot, yangs, gates, initial_trove_debt
        );
        let yang_pair_ids = pragma_utils::yang_pair_ids();

        // Accrue some interest
        common::advance_intervals(500);

        let shrine_health: Health = shrine.get_shrine_health();
        let before_total_debt: Wad = shrine_health.debt;
        let target_trove_start_health: Health = shrine.get_trove_health(target_trove);
        let accrued_interest: Wad = target_trove_start_health.debt - initial_trove_debt;
        // Sanity check that some interest has accrued
        assert(accrued_interest.is_non_zero(), 'no interest accrued');

        let target_ltv: Ray = (target_trove_start_health.threshold.val + 1).into();
        purger_utils::lower_prices_to_raise_trove_ltv(
            shrine,
            mock_pragma,
            yangs,
            yang_pair_ids,
            target_trove_start_health.value,
            target_trove_start_health.debt,
            target_ltv
        );

        // Sanity check that LTV is at the target liquidation LTV
        let target_trove_updated_start_health: Health = shrine.get_trove_health(target_trove);
        purger_utils::assert_trove_is_liquidatable(
            shrine, purger, target_trove, target_trove_updated_start_health.ltv
        );

        let (penalty, max_close_amt) = purger.preview_liquidate(target_trove);
        let searcher: ContractAddress = purger_utils::searcher();

        let before_searcher_asset_bals: Span<Span<u128>> = common::get_token_balances(
            yangs, array![searcher].span()
        );

        set_contract_address(searcher);
        let freed_assets: Span<AssetBalance> = purger
            .liquidate(target_trove, BoundedWad::max(), searcher);

        // Assert that total debt includes accrued interest on liquidated trove
        let shrine_health: Health = shrine.get_shrine_health();
        let after_total_debt: Wad = shrine_health.debt;
        assert(
            after_total_debt == before_total_debt + accrued_interest - max_close_amt,
            'wrong total debt'
        );

        // Check that LTV is close to safety margin
        let target_trove_after_health: Health = shrine.get_trove_health(target_trove);
        assert(
            target_trove_after_health.debt == target_trove_updated_start_health.debt
                - max_close_amt,
            'wrong debt after liquidation'
        );

        purger_utils::assert_ltv_at_safety_margin(
            target_trove_start_health.threshold, target_trove_after_health.ltv
        );

        // Check searcher yin balance
        assert(
            shrine.get_yin(searcher) == searcher_start_yin - max_close_amt,
            'wrong searcher yin balance'
        );

        let (expected_freed_pct, expected_freed_amts) =
            purger_utils::get_expected_liquidation_assets(
            purger_utils::target_trove_yang_asset_amts(),
            target_trove_updated_start_health.value,
            max_close_amt,
            penalty,
            Option::None
        );
        let expected_freed_assets: Span<AssetBalance> = common::combine_assets_and_amts(
            yangs, expected_freed_amts
        );

        // Check that searcher has received collateral
        purger_utils::assert_received_assets(
            before_searcher_asset_bals,
            common::get_token_balances(yangs, array![searcher].span()),
            expected_freed_assets,
            10_u128, // error margin
            'wrong searcher asset balance',
        );

        common::assert_asset_balances_equalish(
            freed_assets, expected_freed_assets, 10_u128, // error margin
             'wrong freed asset amount'
        );

        let mut expected_events: Span<purger_contract::Event> = array![
            purger_contract::Event::Purged(
                purger_contract::Purged {
                    trove_id: target_trove,
                    purge_amt: max_close_amt,
                    percentage_freed: expected_freed_pct,
                    funder: searcher,
                    recipient: searcher,
                    freed_assets: freed_assets
                }
            ),
        ]
            .span();
        common::assert_events_emitted(purger.contract_address, expected_events, Option::None);

        shrine_utils::assert_shrine_invariants(shrine, yangs, abbot.get_troves_count());
    }

    #[test]
    #[available_gas(20000000000)]
    fn test_liquidate_with_flashmint_pass() {
        let (shrine, abbot, mock_pragma, _, purger, yangs, gates) =
            purger_utils::purger_deploy_with_searcher(
            purger_utils::SEARCHER_YIN.into()
        );

        purger_utils::create_whale_trove(abbot, yangs, gates);

        let yang_pair_ids = pragma_utils::yang_pair_ids();

        let target_trove: u64 = purger_utils::funded_healthy_trove(
            abbot, yangs, gates, purger_utils::TARGET_TROVE_YIN.into()
        );
        let flashmint = flash_mint_utils::flashmint_deploy(shrine.contract_address);
        let flash_liquidator = purger_utils::flash_liquidator_deploy(
            shrine.contract_address,
            abbot.contract_address,
            flashmint.contract_address,
            purger.contract_address
        );

        // Fund flash liquidator contract with some collateral to open a trove
        // but not draw any debt
        common::fund_user(
            flash_liquidator.contract_address, yangs, absorber_utils::provider_asset_amts()
        );

        // Accrue some interest
        common::advance_intervals(500);

        let target_trove_start_health: Health = shrine.get_trove_health(target_trove);
        let target_ltv: Ray = (target_trove_start_health.threshold.val + 1).into();
        purger_utils::lower_prices_to_raise_trove_ltv(
            shrine,
            mock_pragma,
            yangs,
            yang_pair_ids,
            target_trove_start_health.value,
            target_trove_start_health.debt,
            target_ltv
        );

        // Sanity check that LTV is at the target liquidation LTV
        let target_trove_updated_start_health: Health = shrine.get_trove_health(target_trove);
        purger_utils::assert_trove_is_liquidatable(
            shrine, purger, target_trove, target_trove_updated_start_health.ltv
        );
        let (_, max_close_amt) = purger.preview_liquidate(target_trove);

        let searcher: ContractAddress = purger_utils::searcher();
        set_contract_address(searcher);
        flash_liquidator.flash_liquidate(target_trove, yangs, gates);

        // Check that LTV is close to safety margin
        let target_trove_after_health: Health = shrine.get_trove_health(target_trove);
        assert(
            target_trove_after_health.debt == target_trove_updated_start_health.debt
                - max_close_amt,
            'wrong debt after liquidation'
        );

        purger_utils::assert_ltv_at_safety_margin(
            target_trove_start_health.threshold, target_trove_after_health.ltv
        );

        shrine_utils::assert_shrine_invariants(shrine, yangs, abbot.get_troves_count());
    }

    // This test parametrizes over thresholds (by setting all yangs thresholds to the given value)
    // and the LTV at liquidation, and checks for the following
    // 1. LTV has decreased
    // 2. trove's debt is reduced by the close amount
    // 3. If it is not a full liquidation, then the post-liquidation LTV is at the target safety margin
    #[test]
    #[available_gas(20000000000000)]
    fn test_liquidate_parametrized() {
        let yang_pair_ids = pragma_utils::yang_pair_ids();

        let mut thresholds: Span<Ray> = purger_utils::interesting_thresholds_for_liquidation();

        let num_thresholds: usize = thresholds.len();
        let mut safe_ltv_count: usize = 0;

        let low_ltv_cutoff: Ray = (2 * RAY_PERCENT).into();

        let dummy_threshold: Ray = (80 * RAY_PERCENT).into();

        loop {
            match thresholds.pop_front() {
                Option::Some(threshold) => {
                    let mut target_ltvs: Span<Ray> = array![
                        (*threshold.val + 1).into(), //just above threshold
                        *threshold + RAY_PERCENT.into(), // 1% above threshold
                        // halfway between threshold and 100%
                        *threshold + ((RAY_ONE.into() - *threshold).val / 2).into(),
                        (RAY_ONE - RAY_PERCENT).into(), // 99%
                        (RAY_ONE + RAY_PERCENT).into() // 101%
                    ]
                        .span();

                    // Assert that we hit the branch for safety margin check at least once per threshold
                    // If the threshold is zero we add to the `safe_ltv_count` and set this to true,
                    // thereby skipping this check for the given threshold, since a
                    // threshold of zero necessitates a full liquidation in all cases.
                    let mut safety_margin_achieved: bool = if (*threshold).is_non_zero() {
                        false
                    } else {
                        safe_ltv_count += 1;
                        true
                    };

                    // Inner loop iterating over LTVs at liquidation
                    loop {
                        match target_ltvs.pop_front() {
                            Option::Some(target_ltv) => {
                                let mut is_recovery_mode_fuzz: Span<bool> = array![false, true]
                                    .span();

                                loop {
                                    match is_recovery_mode_fuzz.pop_front() {
                                        Option::Some(is_recovery_mode) => {
                                            let searcher_start_yin: Wad = purger_utils::SEARCHER_YIN
                                                .into();
                                            let (
                                                shrine, abbot, mock_pragma, _, purger, yangs, gates
                                            ) =
                                                purger_utils::purger_deploy_with_searcher(
                                                searcher_start_yin
                                            );

                                            if !(*is_recovery_mode) {
                                                purger_utils::create_whale_trove(
                                                    abbot, yangs, gates
                                                );
                                            }

                                            // NOTE: This 2% cut off is completely arbitrary and meant only for excluding 
                                            // the two test cases in `interesting_thresholds_for_liquidation`: 0% and 1%. 
                                            // If more low thresholds were added that were above 2% but below the 
                                            // starting LTV of the trove, then this cutoff would need to be adjusted. 
                                            let mut dummy_trove: u64 = 0;
                                            let target_ltv_above_cutoff =
                                                *target_ltv > low_ltv_cutoff;
                                            let trove_debt: Wad = if target_ltv_above_cutoff {
                                                // If target_ltv is above 2%, then we can set the trove's debt
                                                // to `TARGET_TROVE_YIN` and adjust prices in order to reach 
                                                // the target LTV
                                                purger_utils::TARGET_TROVE_YIN.into()
                                            } else {
                                                // Otherwise, we set the debt for the trove such that we get 
                                                // the desired ltv for the trove from the get-go in order
                                                // to avoid overflow issues in lower_prices_to_raise_trove_ltv
                                                //
                                                // This is because lower_prices_to_raise_trove_ltv is designed for 
                                                // raising the trove's LTV to the given *higher* LTV,
                                                // not lowering it. 
                                                let target_trove_yang_amts: Span<Wad> = array![
                                                    purger_utils::TARGET_TROVE_ETH_DEPOSIT_AMT
                                                        .into(),
                                                    (purger_utils::TARGET_TROVE_WBTC_DEPOSIT_AMT
                                                        * pow(10_u128, 10))
                                                        .into()
                                                ]
                                                    .span();

                                                let trove_value: Wad =
                                                    purger_utils::get_sum_of_value(
                                                    shrine, yangs, target_trove_yang_amts
                                                );

                                                if (*is_recovery_mode) {
                                                    // Create another trove to trigger recovery mode
                                                    dummy_trove =
                                                        purger_utils::funded_healthy_trove(
                                                            abbot,
                                                            yangs,
                                                            gates,
                                                            purger_utils::TARGET_TROVE_YIN.into()
                                                        );
                                                }

                                                wadray::rmul_wr(trove_value, *target_ltv)
                                                    + 1_u128.into()
                                            };

                                            let target_trove: u64 =
                                                purger_utils::funded_healthy_trove(
                                                abbot, yangs, gates, trove_debt
                                            );

                                            // Set thresholds to provided value
                                            purger_utils::set_thresholds(shrine, yangs, *threshold);

                                            // Accrue some interest
                                            common::advance_intervals(500);

<<<<<<< HEAD
                                            let target_trove_start_health: Health = shrine
                                                .get_trove_health(target_trove);

                                            if target_ltv_above_cutoff {
                                                purger_utils::lower_prices_to_raise_trove_ltv(
                                                    shrine,
                                                    mock_pragma,
                                                    yangs,
                                                    yang_pair_ids,
                                                    target_trove_start_health.value,
                                                    target_trove_start_health.debt,
                                                    *target_ltv
                                                );
                                            } else {
                                                if (*is_recovery_mode) {
                                                    let dummy_trove_health: Health = shrine
                                                        .get_trove_health(dummy_trove);

                                                    purger_utils::lower_prices_to_raise_trove_ltv(
                                                        shrine,
                                                        mock_pragma,
                                                        yangs,
                                                        yang_pair_ids,
                                                        dummy_trove_health.value,
                                                        dummy_trove_health.debt,
                                                        dummy_threshold
                                                    );
                                                }
                                            }

                                            // Get the updated values after adjusting prices
                                            // The threshold may have changed if in recovery mode 
                                            let target_trove_updated_start_health: Health = shrine
                                                .get_trove_health(target_trove);

                                            let (penalty, max_close_amt) = purger
                                                .preview_liquidate(target_trove);

                                            let searcher: ContractAddress =
                                                purger_utils::searcher();
                                            set_contract_address(searcher);
                                            let freed_assets: Span<AssetBalance> = purger
                                                .liquidate(
                                                    target_trove, BoundedWad::max(), searcher
                                                );

                                            // Check that LTV is close to safety margin
                                            let target_trove_after_health: Health = shrine
                                                .get_trove_health(target_trove);

                                            let is_fully_liquidated: bool =
                                                target_trove_updated_start_health
                                                .debt == max_close_amt;
                                            if !is_fully_liquidated {
                                                purger_utils::assert_ltv_at_safety_margin(
                                                    target_trove_updated_start_health.threshold,
                                                    target_trove_after_health.ltv
                                                );

                                                assert(
                                                    target_trove_after_health
                                                        .debt == target_trove_updated_start_health
                                                        .debt
                                                        - max_close_amt,
                                                    'wrong debt after liquidation'
                                                );

                                                if !safety_margin_achieved {
                                                    safe_ltv_count += 1;
                                                    safety_margin_achieved = true;
                                                }
                                            } else {
                                                assert(
                                                    target_trove_after_health.debt.is_zero(),
                                                    'should be 0 debt'
                                                );
                                            }

                                            let (expected_freed_pct, _) =
                                                purger_utils::get_expected_liquidation_assets(
                                                purger_utils::target_trove_yang_asset_amts(),
                                                target_trove_updated_start_health.value,
                                                max_close_amt,
                                                penalty,
                                                Option::None,
                                            );

=======
                                            let (_, _, before_value, before_debt) = shrine
                                                .get_trove_info(target_trove);

                                            if target_ltv_above_cutoff {
                                                purger_utils::lower_prices_to_raise_trove_ltv(
                                                    shrine,
                                                    mock_pragma,
                                                    yangs,
                                                    yang_pair_ids,
                                                    before_value,
                                                    before_debt,
                                                    *target_ltv
                                                );
                                            } else {
                                                if (*is_recovery_mode) {
                                                    let (_, _, dummy_value, dummy_debt) = shrine
                                                        .get_trove_info(dummy_trove);

                                                    purger_utils::lower_prices_to_raise_trove_ltv(
                                                        shrine,
                                                        mock_pragma,
                                                        yangs,
                                                        yang_pair_ids,
                                                        dummy_value,
                                                        dummy_debt,
                                                        dummy_threshold
                                                    );
                                                }
                                            }

                                            // Get the updated values after adjusting prices
                                            // The threshold may have changed if in recovery mode 
                                            let (adjusted_threshold, _, before_value, before_debt) =
                                                shrine
                                                .get_trove_info(target_trove);

                                            let (penalty, max_close_amt) = purger
                                                .preview_liquidate(target_trove);

                                            let searcher: ContractAddress =
                                                purger_utils::searcher();
                                            set_contract_address(searcher);
                                            let freed_assets: Span<AssetBalance> = purger
                                                .liquidate(
                                                    target_trove, BoundedWad::max(), searcher
                                                );

                                            // Check that LTV is close to safety margin
                                            let (_, after_ltv, _, after_debt) = shrine
                                                .get_trove_info(target_trove);

                                            let is_fully_liquidated: bool =
                                                before_debt == max_close_amt;
                                            if !is_fully_liquidated {
                                                purger_utils::assert_ltv_at_safety_margin(
                                                    adjusted_threshold, after_ltv
                                                );

                                                assert(
                                                    after_debt == before_debt - max_close_amt,
                                                    'wrong debt after liquidation'
                                                );

                                                if !safety_margin_achieved {
                                                    safe_ltv_count += 1;
                                                    safety_margin_achieved = true;
                                                }
                                            } else {
                                                assert(after_debt.is_zero(), 'should be 0 debt');
                                            }

                                            let (expected_freed_pct, _) =
                                                purger_utils::get_expected_liquidation_assets(
                                                purger_utils::target_trove_yang_asset_amts(),
                                                before_value,
                                                max_close_amt,
                                                penalty,
                                                Option::None,
                                            );

>>>>>>> 2caebce9
                                            let mut expected_events: Span<purger_contract::Event> =
                                                array![
                                                purger_contract::Event::Purged(
                                                    purger_contract::Purged {
                                                        trove_id: target_trove,
                                                        purge_amt: max_close_amt,
                                                        percentage_freed: expected_freed_pct,
                                                        funder: searcher,
                                                        recipient: searcher,
                                                        freed_assets: freed_assets
                                                    }
                                                ),
                                            ]
                                                .span();

                                            common::assert_events_emitted(
                                                purger.contract_address,
                                                expected_events,
                                                Option::None
                                            );

                                            shrine_utils::assert_shrine_invariants(
                                                shrine, yangs, abbot.get_troves_count()
                                            );
                                        },
                                        Option::None => { break; },
                                    };
                                };
                            },
                            Option::None => { break; },
                        };
                    };
                },
                Option::None => { break; },
            };
        };

        // We should hit the branch to check the post-liquidation LTV is at the expected safety margin
        // at least once per threshold, based on the target LTV that is just above the threshold.
        // This assertion provides this assurance.
        // Offset 1 for the 99% threshold where close amount is always equal to trove's debt
        assert(safe_ltv_count == num_thresholds - 1, 'at least one per threshold');
    }

    #[test]
    #[available_gas(20000000000)]
    #[should_panic(expected: ('PU: Not liquidatable', 'ENTRYPOINT_FAILED'))]
    fn test_liquidate_trove_healthy_fail() {
        let (shrine, abbot, _, _, purger, yangs, gates) = purger_utils::purger_deploy_with_searcher(
            purger_utils::SEARCHER_YIN.into()
        );
        let healthy_trove: u64 = purger_utils::funded_healthy_trove(
            abbot, yangs, gates, purger_utils::TARGET_TROVE_YIN.into()
        );

        purger_utils::assert_trove_is_healthy(shrine, purger, healthy_trove);

        let searcher: ContractAddress = purger_utils::searcher();
        set_contract_address(searcher);
        purger.liquidate(healthy_trove, BoundedWad::max(), searcher);
    }

    #[test]
    #[available_gas(20000000000)]
    #[should_panic(expected: ('PU: Not liquidatable', 'ENTRYPOINT_FAILED'))]
    fn test_liquidate_trove_healthy_high_threshold_fail() {
        let (shrine, abbot, _, _, purger, yangs, gates) = purger_utils::purger_deploy_with_searcher(
            purger_utils::SEARCHER_YIN.into()
        );
        let healthy_trove: u64 = purger_utils::funded_healthy_trove(
            abbot, yangs, gates, purger_utils::TARGET_TROVE_YIN.into()
        );

        let threshold: Ray = (95 * RAY_PERCENT).into();
        purger_utils::set_thresholds(shrine, yangs, threshold);
        let max_forge_amt: Wad = shrine.get_max_forge(healthy_trove);

        let healthy_trove_owner: ContractAddress = purger_utils::target_trove_owner();
        set_contract_address(healthy_trove_owner);
        abbot.forge(healthy_trove, max_forge_amt, 0_u128.into());

        // Sanity check that LTV is above absorption threshold and safe
        let health: Health = shrine.get_trove_health(healthy_trove);
        assert(health.ltv > purger_contract::ABSORPTION_THRESHOLD.into(), 'too low');
        purger_utils::assert_trove_is_healthy(shrine, purger, healthy_trove);

        let searcher: ContractAddress = purger_utils::searcher();
        set_contract_address(searcher);
        purger.liquidate(healthy_trove, BoundedWad::max(), searcher);
    }

    #[test]
    #[available_gas(20000000000)]
    #[should_panic(
        expected: ('SH: Insufficient yin balance', 'ENTRYPOINT_FAILED', 'ENTRYPOINT_FAILED')
    )]
    fn test_liquidate_insufficient_yin_fail() {
        let target_trove_yin: Wad = purger_utils::TARGET_TROVE_YIN.into();
        let searcher_yin: Wad = (target_trove_yin.val / 10).into();

        let (shrine, abbot, mock_pragma, _, purger, yangs, gates) =
            purger_utils::purger_deploy_with_searcher(
            searcher_yin
        );
        let yang_pair_ids = pragma_utils::yang_pair_ids();
        let target_trove: u64 = purger_utils::funded_healthy_trove(
            abbot, yangs, gates, target_trove_yin
        );

        let target_trove_health: Health = shrine.get_trove_health(target_trove);

        let target_ltv: Ray = (target_trove_health.threshold.val + 1).into();
        purger_utils::lower_prices_to_raise_trove_ltv(
            shrine,
            mock_pragma,
            yangs,
            yang_pair_ids,
            target_trove_health.value,
            target_trove_health.debt,
            target_ltv
        );

        // Sanity check that LTV is at the target liquidation LTV
        let updated_target_trove_health: Health = shrine.get_trove_health(target_trove);
        purger_utils::assert_trove_is_liquidatable(
            shrine, purger, target_trove, updated_target_trove_health.ltv
        );

        let searcher: ContractAddress = purger_utils::searcher();
        set_contract_address(searcher);
        purger.liquidate(target_trove, BoundedWad::max(), searcher);
    }

    //
    // Tests - Absorb
    //

    // This test fixes the trove's debt to 1,000 in order to test the ground truth values of the
    // penalty and close amount when LTV is at threshold. The error margin is relaxed because the
    // `lower_prices_to_raise_trove_ltv` may not put the trove in the exact LTV as the threshold.
    #[test]
    #[available_gas(20000000000000000)]
    fn test_preview_absorb_below_trove_debt_parametrized() {
        let yang_pair_ids = pragma_utils::yang_pair_ids();

        let mut interesting_thresholds =
            purger_utils::interesting_thresholds_for_absorption_below_trove_debt();
        let mut target_ltvs: Span<Span<Ray>> =
            purger_utils::ltvs_for_interesting_thresholds_for_absorption_below_trove_debt();

        let trove_debt: Wad = (WAD_ONE * 1000).into();
        let expected_penalty: Ray = purger_contract::MAX_PENALTY.into();

        let mut expected_max_close_amts: Span<Wad> = array![
            593187000000000000000_u128.into(), // 593.187 (65% threshold, 71.18% LTV)
            696105000000000000000_u128.into(), // 696.105 (70% threshold, 76.65% LTV)
            842762000000000000000_u128.into(), // 842.762 (75% threshold, 82.13% LTV)
            999945000000000000000_u128.into(), // 999.945 (78.74% threshold, 86.2203% LTV)
        ]
            .span();

        let mut expected_rm_max_close_amts: Span<Wad> = array![
            896358337401000000000_u128
                .into(), // 896.358... (65% threshold, 71.18% LTV, 32.5% rm threshold)
            931454487512000000000_u128
                .into(), // 931.454... (70% threshold, 76.65% LTV, 35% rm threshold)
            969502867506000000000_u128
                .into(), // 969.503... (75% threshold, 82.13% LTV, 37.5% rm threshold)
            999985053373000000000_u128
                .into(), // 999.985... (78.74% threshold, 86.2203% LTV, 39.34% rm threshold)
        ]
            .span();

        loop {
            match interesting_thresholds.pop_front() {
                Option::Some(threshold) => {
                    let mut target_ltv_arr = *target_ltvs.pop_front().unwrap();
                    let target_ltv = *target_ltv_arr.pop_front().unwrap();
                    let mut is_recovery_mode_fuzz: Span<bool> = array![false, true].span();

                    loop {
                        match is_recovery_mode_fuzz.pop_front() {
                            Option::Some(is_recovery_mode) => {
                                let (shrine, abbot, mock_pragma, absorber, purger, yangs, gates) =
                                    purger_utils::purger_deploy();
<<<<<<< HEAD

                                set_contract_address(shrine_utils::admin());
                                shrine.set_debt_ceiling((2000000 * WAD_ONE).into());

                                let target_trove: u64 = purger_utils::funded_healthy_trove(
                                    abbot, yangs, gates, trove_debt
                                );

                                let other_trove_owner: ContractAddress =
                                    absorber_utils::provider_1();
                                let other_trove: u64 = purger_utils::funded_absorber(
                                    shrine,
                                    abbot,
                                    absorber,
                                    yangs,
                                    gates,
                                    (trove_debt.val * 2).into()
                                );
                                purger_utils::set_thresholds(shrine, yangs, *threshold);

                                // In order to trigger recovery mode, we forge a large amount of debt 
                                // on the other trove such that `recovery_mode_threshold / shrine_ltv` 
                                // in `shrine.scale_threshold_for_recovery_mode` is a very small value, 
                                // and therefore that function will always return the recovery mode
                                // threshold as half of the original threshold.
                                if (*is_recovery_mode) {
                                    purger_utils::trigger_recovery_mode(
                                        shrine, abbot, other_trove, other_trove_owner
                                    );
                                }

                                // Make the target trove absorbable
                                let target_trove_start_health: Health = shrine
                                    .get_trove_health(target_trove);
                                purger_utils::lower_prices_to_raise_trove_ltv(
                                    shrine,
                                    mock_pragma,
                                    yangs,
                                    yang_pair_ids,
                                    target_trove_start_health.value,
                                    target_trove_start_health.debt,
                                    target_ltv
                                );

                                let target_trove_updated_start_health: Health = shrine
                                    .get_trove_health(target_trove);
                                if (*is_recovery_mode) {
                                    let expected_rm_threshold: Ray = (*threshold.val / 2).into();
                                    common::assert_equalish(
                                        target_trove_updated_start_health.threshold,
                                        expected_rm_threshold,
                                        (RAY_PERCENT / 100).into(),
                                        'wrong rm threshold'
                                    );
                                }

                                purger_utils::assert_trove_is_absorbable(
                                    shrine,
                                    purger,
                                    target_trove,
                                    target_trove_updated_start_health.ltv
                                );

                                let (penalty, max_close_amt, _) = purger
                                    .preview_absorb(target_trove);

                                common::assert_equalish(
                                    penalty,
                                    expected_penalty,
                                    (RAY_PERCENT / 10).into(), // 0.1%
                                    'wrong penalty'
                                );

=======

                                set_contract_address(shrine_utils::admin());
                                shrine.set_debt_ceiling((2000000 * WAD_ONE).into());

                                let target_trove: u64 = purger_utils::funded_healthy_trove(
                                    abbot, yangs, gates, trove_debt
                                );

                                let other_trove_owner: ContractAddress =
                                    absorber_utils::provider_1();
                                let other_trove: u64 = purger_utils::funded_absorber(
                                    shrine,
                                    abbot,
                                    absorber,
                                    yangs,
                                    gates,
                                    (trove_debt.val * 2).into()
                                );
                                purger_utils::set_thresholds(shrine, yangs, *threshold);

                                // In order to trigger recovery mode, we forge a large amount of debt 
                                // on the other trove such that `recovery_mode_threshold / shrine_ltv` 
                                // in `shrine.scale_threshold_for_recovery_mode` is a very small value, 
                                // and therefore that function will always return the recovery mode
                                // threshold as half of the original threshold.
                                if (*is_recovery_mode) {
                                    purger_utils::trigger_recovery_mode(
                                        shrine, abbot, other_trove, other_trove_owner
                                    );
                                }

                                // Make the target trove absorbable
                                let (_, _, start_value, before_debt) = shrine
                                    .get_trove_info(target_trove);
                                purger_utils::lower_prices_to_raise_trove_ltv(
                                    shrine,
                                    mock_pragma,
                                    yangs,
                                    yang_pair_ids,
                                    start_value,
                                    before_debt,
                                    target_ltv
                                );

                                let (adjusted_threshold, ltv, tmp_value, _) = shrine
                                    .get_trove_info(target_trove);
                                if (*is_recovery_mode) {
                                    let expected_rm_threshold: Ray = (*threshold.val / 2).into();
                                    common::assert_equalish(
                                        adjusted_threshold,
                                        expected_rm_threshold,
                                        (RAY_PERCENT / 100).into(),
                                        'wrong rm threshold'
                                    );
                                }

                                purger_utils::assert_trove_is_absorbable(
                                    shrine, purger, target_trove, ltv
                                );

                                let (penalty, max_close_amt, _) = purger
                                    .preview_absorb(target_trove);

                                common::assert_equalish(
                                    penalty,
                                    expected_penalty,
                                    (RAY_PERCENT / 10).into(), // 0.1%
                                    'wrong penalty'
                                );

>>>>>>> 2caebce9
                                let expected_max_close_amt = if *is_recovery_mode {
                                    *expected_rm_max_close_amts.pop_front().unwrap()
                                } else {
                                    *expected_max_close_amts.pop_front().unwrap()
                                };
                                common::assert_equalish(
                                    max_close_amt,
                                    expected_max_close_amt,
                                    (WAD_ONE / 10).into(),
                                    'wrong max close amt'
                                );
                            },
                            Option::None => { break; },
                        };
                    };
                },
                Option::None => { break; },
            };
        };
    }

    #[test]
    #[available_gas(20000000000)]
    fn test_full_absorb_pass() {
        let (shrine, abbot, mock_pragma, absorber, purger, yangs, gates) =
            purger_utils::purger_deploy_with_searcher(
            purger_utils::SEARCHER_YIN.into()
        );
        let initial_trove_debt: Wad = purger_utils::TARGET_TROVE_YIN.into();
        let target_trove: u64 = purger_utils::funded_healthy_trove(
            abbot, yangs, gates, initial_trove_debt
        );
        let yang_pair_ids = pragma_utils::yang_pair_ids();

        // Accrue some interest
        common::advance_intervals(500);

        let target_trove_start_health: Health = shrine.get_trove_health(target_trove);
        let accrued_interest: Wad = target_trove_start_health.debt - initial_trove_debt;
        // Sanity check that some interest has accrued
        assert(accrued_interest.is_non_zero(), 'no interest accrued');

        // Fund the absorber with twice the target trove's debt
        let absorber_start_yin: Wad = (target_trove_start_health.debt.val * 2).into();
        purger_utils::funded_absorber(shrine, abbot, absorber, yangs, gates, absorber_start_yin);

        // sanity check
        assert(
            shrine.get_yin(absorber.contract_address) > target_trove_start_health.debt,
            'not full absorption'
        );

        let shrine_health: Health = shrine.get_shrine_health();
        let before_total_debt: Wad = shrine_health.debt;

        // Make the target trove absorbable
        let target_ltv: Ray = (purger_contract::ABSORPTION_THRESHOLD + 1).into();
        purger_utils::lower_prices_to_raise_trove_ltv(
            shrine,
            mock_pragma,
            yangs,
            yang_pair_ids,
            target_trove_start_health.value,
            target_trove_start_health.debt,
            target_ltv
        );
        let target_trove_updated_start_health: Health = shrine.get_trove_health(target_trove);
        purger_utils::assert_trove_is_absorbable(
            shrine, purger, target_trove, target_trove_updated_start_health.ltv
        );

        let (penalty, max_close_amt, expected_compensation_value) = purger
            .preview_absorb(target_trove);
        let caller: ContractAddress = purger_utils::random_user();

        let before_caller_asset_bals: Span<Span<u128>> = common::get_token_balances(
            yangs, array![caller].span()
        );
        let before_absorber_asset_bals: Span<Span<u128>> = common::get_token_balances(
            yangs, array![absorber.contract_address].span()
        );

        common::drop_all_events(purger.contract_address);

        set_contract_address(caller);
        let compensation: Span<AssetBalance> = purger.absorb(target_trove);

        // Assert that total debt includes accrued interest on liquidated trove
        let shrine_health: Health = shrine.get_shrine_health();
        let after_total_debt: Wad = shrine_health.debt;
        assert(
            after_total_debt == before_total_debt + accrued_interest - max_close_amt,
            'wrong total debt'
        );

        // Check absorption occured
        assert(absorber.get_absorptions_count() == 1, 'wrong absorptions count');

        // Check trove debt and LTV
        let target_trove_after_health: Health = shrine.get_trove_health(target_trove);
        assert(
            target_trove_after_health.debt == target_trove_start_health.debt - max_close_amt,
            'wrong debt after liquidation'
        );

        let is_fully_absorbed: bool = target_trove_after_health.debt.is_zero();
        if !is_fully_absorbed {
            purger_utils::assert_ltv_at_safety_margin(
                target_trove_start_health.threshold, target_trove_after_health.ltv
            );
        }

        // Check that caller has received compensation
        let target_trove_yang_asset_amts: Span<u128> = purger_utils::target_trove_yang_asset_amts();
        let expected_compensation_amts: Span<u128> = purger_utils::get_expected_compensation_assets(
            target_trove_yang_asset_amts,
            target_trove_updated_start_health.value,
            expected_compensation_value
        );
        let expected_compensation: Span<AssetBalance> = common::combine_assets_and_amts(
            yangs, expected_compensation_amts
        );
        purger_utils::assert_received_assets(
            before_caller_asset_bals,
            common::get_token_balances(yangs, array![caller].span()),
            expected_compensation,
            10_u128, // error margin
            'wrong caller asset balance',
        );

        common::assert_asset_balances_equalish(
            compensation, expected_compensation, 10_u128, // error margin
             'wrong freed asset amount'
        );

        // Check absorber yin balance
        assert(
            shrine.get_yin(absorber.contract_address) == absorber_start_yin - max_close_amt,
            'wrong absorber yin balance'
        );

        // Check that absorber has received collateral
        let (_, expected_freed_asset_amts) = purger_utils::get_expected_liquidation_assets(
            target_trove_yang_asset_amts,
            target_trove_updated_start_health.value,
            max_close_amt,
            penalty,
            Option::Some(expected_compensation_value)
        );

        let expected_freed_assets: Span<AssetBalance> = common::combine_assets_and_amts(
            yangs, expected_freed_asset_amts,
        );
        purger_utils::assert_received_assets(
            before_absorber_asset_bals,
            common::get_token_balances(yangs, array![absorber.contract_address].span()),
            expected_freed_assets,
            10_u128, // error margin
            'wrong absorber asset balance',
        );

        let purged_event: purger_contract::Purged = common::pop_event_with_indexed_keys(
            purger.contract_address
        )
            .unwrap();
        common::assert_asset_balances_equalish(
            purged_event.freed_assets,
            expected_freed_assets,
            10_u128,
            'wrong freed assets for event'
        );
        assert(purged_event.trove_id == target_trove, 'wrong Purged trove ID');
        assert(purged_event.purge_amt == max_close_amt, 'wrong Purged amt');
        assert(purged_event.percentage_freed == RAY_ONE.into(), 'wrong Purged freed pct');
        assert(purged_event.funder == absorber.contract_address, 'wrong Purged funder');
        assert(purged_event.recipient == absorber.contract_address, 'wrong Purged recipient');

        let compensate_event: purger_contract::Compensate = common::pop_event_with_indexed_keys(
            purger.contract_address
        )
            .unwrap();
        assert(
            compensate_event == purger_contract::Compensate { recipient: caller, compensation },
            'wrong Compensate event'
        );

        shrine_utils::assert_shrine_invariants(shrine, yangs, abbot.get_troves_count());
    }

    #[test]
    #[available_gas(20000000000)]
    fn test_partial_absorb_with_redistribution_entire_trove_debt_parametrized() {
        let mut target_trove_yang_asset_amts_cases =
            purger_utils::interesting_yang_amts_for_redistributed_trove();
        let yang_pair_ids = pragma_utils::yang_pair_ids();
        loop {
            match target_trove_yang_asset_amts_cases.pop_front() {
                Option::Some(target_trove_yang_asset_amts) => {
                    let mut recipient_trove_yang_asset_amts_cases =
                        purger_utils::interesting_yang_amts_for_recipient_trove();
                    loop {
                        match recipient_trove_yang_asset_amts_cases.pop_front() {
                            Option::Some(yang_asset_amts) => {
                                let initial_trove_debt: Wad = purger_utils::TARGET_TROVE_YIN.into();
                                let mut absorber_yin_cases: Span<Wad> =
                                    purger_utils::generate_operational_absorber_yin_cases(
                                    initial_trove_debt
                                );

                                match absorber_yin_cases.pop_front() {
                                    Option::Some(absorber_start_yin) => {
                                        let mut is_recovery_mode_fuzz: Span<bool> = array![
                                            false, true
                                        ]
                                            .span();
                                        loop {
                                            match is_recovery_mode_fuzz.pop_front() {
                                                Option::Some(is_recovery_mode) => {
                                                    let (
                                                        shrine,
                                                        abbot,
                                                        mock_pragma,
                                                        absorber,
                                                        purger,
                                                        yangs,
                                                        gates
                                                    ) =
                                                        purger_utils::purger_deploy();
<<<<<<< HEAD

                                                    set_contract_address(shrine_utils::admin());
                                                    shrine
                                                        .set_debt_ceiling(
                                                            (2000000 * WAD_ONE).into()
                                                        );

                                                    let target_trove_owner: ContractAddress =
                                                        purger_utils::target_trove_owner();
                                                    common::fund_user(
                                                        target_trove_owner,
                                                        yangs,
                                                        *target_trove_yang_asset_amts
                                                    );
                                                    let target_trove: u64 =
                                                        common::open_trove_helper(
                                                        abbot,
                                                        target_trove_owner,
                                                        yangs,
                                                        *target_trove_yang_asset_amts,
                                                        gates,
                                                        initial_trove_debt
                                                    );

                                                    // Skip interest accrual to facilitate parametrization of
                                                    // absorber's yin balance based on target trove's debt
                                                    //common::advance_intervals(500);

                                                    let target_trove_start_health: Health = shrine
                                                        .get_trove_health(target_trove);

                                                    let recipient_trove_owner: ContractAddress =
                                                        absorber_utils::provider_1();
                                                    let recipient_trove: u64 =
                                                        absorber_utils::provide_to_absorber(
                                                        shrine,
                                                        abbot,
                                                        absorber,
                                                        recipient_trove_owner,
                                                        yangs,
                                                        *yang_asset_amts,
                                                        gates,
                                                        *absorber_start_yin,
                                                    );

                                                    // Make the target trove absorbable
                                                    let target_ltv: Ray =
                                                        (purger_contract::ABSORPTION_THRESHOLD
                                                        + 1)
                                                        .into();

                                                    purger_utils::lower_prices_to_raise_trove_ltv(
                                                        shrine,
                                                        mock_pragma,
                                                        yangs,
                                                        yang_pair_ids,
                                                        target_trove_start_health.value,
                                                        target_trove_start_health.debt,
                                                        target_ltv
                                                    );

                                                    let mut target_trove_updated_start_health: Health =
                                                        shrine
                                                        .get_trove_health(target_trove);
                                                    if *is_recovery_mode {
                                                        purger_utils::trigger_recovery_mode(
                                                            shrine,
                                                            abbot,
                                                            recipient_trove,
                                                            recipient_trove_owner
                                                        );

                                                        target_trove_updated_start_health = shrine
                                                            .get_trove_health(target_trove);

                                                        assert(
                                                            target_trove_updated_start_health
                                                                .threshold < target_trove_start_health
                                                                .threshold
                                                                - purger_utils::RM_ERROR_MARGIN
                                                                    .into(),
                                                            'not recovery mode'
                                                        );
                                                    } else {
                                                        // Sanity check to ensure recovery mode paramterization is correct
                                                        // Due to the changes in yang prices, there may be a very slight 
                                                        // deviation in the threshold. Therefore, we treat the new threshold 
                                                        // as equal to the previous threshold if it is within 0.1% 
                                                        // (i.e. recovery mode is not activated)
                                                        common::assert_equalish(
                                                            target_trove_updated_start_health
                                                                .threshold,
                                                            target_trove_start_health.threshold,
                                                            purger_utils::RM_ERROR_MARGIN.into(),
                                                            'in recovery mode'
                                                        );
                                                    }

                                                    let shrine_health: Health = shrine
                                                        .get_shrine_health();
                                                    let before_total_debt: Wad = shrine_health.debt;

                                                    let recipient_trove_start_health: Health =
                                                        shrine
                                                        .get_trove_health(recipient_trove);

                                                    purger_utils::assert_trove_is_absorbable(
                                                        shrine,
                                                        purger,
                                                        target_trove,
                                                        target_trove_updated_start_health.ltv
=======

                                                    set_contract_address(shrine_utils::admin());
                                                    shrine
                                                        .set_debt_ceiling(
                                                            (2000000 * WAD_ONE).into()
                                                        );

                                                    let target_trove_owner: ContractAddress =
                                                        purger_utils::target_trove_owner();
                                                    common::fund_user(
                                                        target_trove_owner,
                                                        yangs,
                                                        *target_trove_yang_asset_amts
                                                    );
                                                    let target_trove: u64 =
                                                        common::open_trove_helper(
                                                        abbot,
                                                        target_trove_owner,
                                                        yangs,
                                                        *target_trove_yang_asset_amts,
                                                        gates,
                                                        initial_trove_debt
                                                    );

                                                    // Skip interest accrual to facilitate parametrization of
                                                    // absorber's yin balance based on target trove's debt
                                                    //common::advance_intervals(500);

                                                    let (
                                                        start_threshold, _, start_value, before_debt
                                                    ) =
                                                        shrine
                                                        .get_trove_info(target_trove);

                                                    let recipient_trove_owner: ContractAddress =
                                                        absorber_utils::provider_1();
                                                    let recipient_trove: u64 =
                                                        absorber_utils::provide_to_absorber(
                                                        shrine,
                                                        abbot,
                                                        absorber,
                                                        recipient_trove_owner,
                                                        yangs,
                                                        *yang_asset_amts,
                                                        gates,
                                                        *absorber_start_yin,
                                                    );

                                                    // Make the target trove absorbable
                                                    let target_ltv: Ray =
                                                        (purger_contract::ABSORPTION_THRESHOLD
                                                        + 1)
                                                        .into();

                                                    purger_utils::lower_prices_to_raise_trove_ltv(
                                                        shrine,
                                                        mock_pragma,
                                                        yangs,
                                                        yang_pair_ids,
                                                        start_value,
                                                        before_debt,
                                                        target_ltv
                                                    );

                                                    if *is_recovery_mode {
                                                        purger_utils::trigger_recovery_mode(
                                                            shrine,
                                                            abbot,
                                                            recipient_trove,
                                                            recipient_trove_owner
                                                        );

                                                        let (adjusted_threshold, _, _, _) = shrine
                                                            .get_trove_info(target_trove);

                                                        assert(
                                                            adjusted_threshold < start_threshold
                                                                - purger_utils::RM_ERROR_MARGIN
                                                                    .into(),
                                                            'not recovery mode'
                                                        );
                                                    } else {
                                                        let (adjusted_threshold, _, _, _) = shrine
                                                            .get_trove_info(target_trove);

                                                        // Sanity check to ensure recovery mode paramterization is correct
                                                        // Due to the changes in yang prices, there may be a very slight 
                                                        // deviation in the threshold. Therefore, we treat the new threshold 
                                                        // as equal to the previous threshold if it is within 0.1% 
                                                        // (i.e. recovery mode is not activated)
                                                        common::assert_equalish(
                                                            adjusted_threshold,
                                                            start_threshold,
                                                            purger_utils::RM_ERROR_MARGIN.into(),
                                                            'in recovery mode'
                                                        );
                                                    }

                                                    let before_total_debt: Wad = shrine
                                                        .get_total_debt();

                                                    let (_, ltv, before_value, _) = shrine
                                                        .get_trove_info(target_trove);
                                                    let (
                                                        _,
                                                        _,
                                                        recipient_trove_value,
                                                        recipient_trove_debt
                                                    ) =
                                                        shrine
                                                        .get_trove_info(recipient_trove);

                                                    purger_utils::assert_trove_is_absorbable(
                                                        shrine, purger, target_trove, ltv
>>>>>>> 2caebce9
                                                    );

                                                    let (
                                                        penalty,
                                                        max_close_amt,
                                                        expected_compensation_value
                                                    ) =
                                                        purger
                                                        .preview_absorb(target_trove);
                                                    let close_amt: Wad = *absorber_start_yin;

                                                    // Sanity check
                                                    assert(
                                                        shrine
                                                            .get_yin(
                                                                absorber.contract_address
                                                            ) < max_close_amt,
                                                        'not less than close amount'
                                                    );

                                                    let caller: ContractAddress =
                                                        purger_utils::random_user();

                                                    let before_caller_asset_bals: Span<Span<u128>> =
                                                        common::get_token_balances(
                                                        yangs, array![caller].span()
                                                    );
                                                    let before_absorber_asset_bals: Span<
                                                        Span<u128>
                                                    > =
                                                        common::get_token_balances(
                                                        yangs,
                                                        array![absorber.contract_address].span()
                                                    );

                                                    common::drop_all_events(
                                                        purger.contract_address
                                                    );
                                                    common::drop_all_events(
                                                        shrine.contract_address
                                                    );

                                                    set_contract_address(caller);
                                                    let compensation: Span<AssetBalance> = purger
                                                        .absorb(target_trove);

<<<<<<< HEAD
                                                    let shrine_health: Health = shrine
                                                        .get_shrine_health();
                                                    let after_total_debt: Wad = shrine_health.debt;
=======
                                                    let after_total_debt: Wad = shrine
                                                        .get_total_debt();
>>>>>>> 2caebce9
                                                    assert(
                                                        after_total_debt == before_total_debt
                                                            - close_amt,
                                                        'wrong total debt'
                                                    );

                                                    // Check absorption occured
                                                    assert(
                                                        absorber.get_absorptions_count() == 1,
                                                        'wrong absorptions count'
                                                    );

                                                    // Check trove debt, value and LTV
<<<<<<< HEAD
                                                    let target_trove_after_health: Health = shrine
                                                        .get_trove_health(target_trove);
                                                    assert(
                                                        target_trove_after_health.debt.is_zero(),
                                                        'wrong debt after liquidation'
                                                    );
                                                    assert(
                                                        target_trove_after_health.value.is_zero(),
=======
                                                    let (_, _, after_value, after_debt) = shrine
                                                        .get_trove_info(target_trove);
                                                    assert(
                                                        after_debt.is_zero(),
                                                        'wrong debt after liquidation'
                                                    );
                                                    assert(
                                                        after_value.is_zero(),
>>>>>>> 2caebce9
                                                        'wrong value after liquidation'
                                                    );

                                                    // Check that caller has received compensation
                                                    let expected_compensation_amts: Span<u128> =
                                                        purger_utils::get_expected_compensation_assets(
                                                        *target_trove_yang_asset_amts,
<<<<<<< HEAD
                                                        target_trove_updated_start_health.value,
=======
                                                        before_value,
>>>>>>> 2caebce9
                                                        expected_compensation_value
                                                    );
                                                    let expected_compensation: Span<AssetBalance> =
                                                        common::combine_assets_and_amts(
                                                        yangs, expected_compensation_amts
                                                    );
                                                    purger_utils::assert_received_assets(
                                                        before_caller_asset_bals,
                                                        common::get_token_balances(
                                                            yangs, array![caller].span()
                                                        ),
                                                        expected_compensation,
                                                        10_u128, // error margin
                                                        'wrong caller asset balance',
                                                    );

                                                    common::assert_asset_balances_equalish(
                                                        compensation,
                                                        expected_compensation,
                                                        10_u128, // error margin
                                                        'wrong freed asset amount'
                                                    );

                                                    // Check absorber yin balance is wiped out
                                                    assert(
                                                        shrine
                                                            .get_yin(absorber.contract_address)
                                                            .is_zero(),
                                                        'wrong absorber yin balance'
                                                    );

                                                    // Check that absorber has received proportionate share of collateral
                                                    let (
                                                        expected_freed_pct,
                                                        expected_freed_asset_amts
                                                    ) =
                                                        purger_utils::get_expected_liquidation_assets(
                                                        *target_trove_yang_asset_amts,
<<<<<<< HEAD
                                                        target_trove_updated_start_health.value,
=======
                                                        before_value,
>>>>>>> 2caebce9
                                                        close_amt,
                                                        penalty,
                                                        Option::Some(expected_compensation_value),
                                                    );

                                                    let expected_freed_assets: Span<AssetBalance> =
                                                        common::combine_assets_and_amts(
                                                        yangs, expected_freed_asset_amts
                                                    );
                                                    purger_utils::assert_received_assets(
                                                        before_absorber_asset_bals,
                                                        common::get_token_balances(
                                                            yangs,
                                                            array![absorber.contract_address].span()
                                                        ),
                                                        expected_freed_assets,
                                                        100_u128, // error margin
                                                        'wrong absorber asset balance',
                                                    );

                                                    // Check redistribution occured
                                                    assert(
                                                        shrine.get_redistributions_count() == 1,
                                                        'wrong redistributions count'
                                                    );

                                                    // Check recipient trove's value and debt
<<<<<<< HEAD
                                                    let recipient_trove_after_health: Health =
                                                        shrine
                                                        .get_trove_health(recipient_trove);
                                                    let redistributed_amt: Wad = max_close_amt
                                                        - close_amt;
                                                    let expected_recipient_trove_debt: Wad =
                                                        recipient_trove_start_health
                                                        .debt
                                                        + redistributed_amt;

                                                    common::assert_equalish(
                                                        recipient_trove_after_health.debt,
=======
                                                    let (
                                                        _,
                                                        _,
                                                        after_recipient_trove_value,
                                                        after_recipient_trove_debt
                                                    ) =
                                                        shrine
                                                        .get_trove_info(recipient_trove);
                                                    let redistributed_amt: Wad = max_close_amt
                                                        - close_amt;
                                                    let expected_recipient_trove_debt: Wad =
                                                        recipient_trove_debt
                                                        + redistributed_amt;

                                                    common::assert_equalish(
                                                        after_recipient_trove_debt,
>>>>>>> 2caebce9
                                                        expected_recipient_trove_debt,
                                                        (WAD_ONE / 100).into(), // error margin
                                                        'wrong recipient trove debt'
                                                    );

<<<<<<< HEAD
                                                    let redistributed_value: Wad =
                                                        target_trove_updated_start_health
                                                        .value
=======
                                                    let redistributed_value: Wad = before_value
>>>>>>> 2caebce9
                                                        - wadray::rmul_wr(
                                                            close_amt, RAY_ONE.into() + penalty
                                                        )
                                                        - expected_compensation_value;
                                                    let expected_recipient_trove_value: Wad =
<<<<<<< HEAD
                                                        recipient_trove_start_health
                                                        .value
                                                        + redistributed_value;

                                                    common::assert_equalish(
                                                        recipient_trove_after_health.value,
=======
                                                        recipient_trove_value
                                                        + redistributed_value;

                                                    common::assert_equalish(
                                                        after_recipient_trove_value,
>>>>>>> 2caebce9
                                                        expected_recipient_trove_value,
                                                        (WAD_ONE / 100).into(), // error margin
                                                        'wrong recipient trove value'
                                                    );

                                                    // Check Purger events

                                                    let purged_event: purger_contract::Purged =
                                                        common::pop_event_with_indexed_keys(
                                                        purger.contract_address
                                                    )
                                                        .unwrap();
                                                    common::assert_asset_balances_equalish(
                                                        purged_event.freed_assets,
                                                        expected_freed_assets,
                                                        1_u128,
                                                        'wrong freed assets for event'
                                                    );
                                                    assert(
                                                        purged_event.trove_id == target_trove,
                                                        'wrong Purged trove ID'
                                                    );
                                                    assert(
                                                        purged_event.purge_amt == close_amt,
                                                        'wrong Purged amt'
                                                    );
                                                    assert(
                                                        purged_event
                                                            .percentage_freed == expected_freed_pct,
                                                        'wrong Purged freed pct'
                                                    );
                                                    assert(
                                                        purged_event
                                                            .funder == absorber
                                                            .contract_address,
                                                        'wrong Purged funder'
                                                    );
                                                    assert(
                                                        purged_event
                                                            .recipient == absorber
                                                            .contract_address,
                                                        'wrong Purged recipient'
                                                    );

                                                    let compensate_event: purger_contract::Compensate =
                                                        common::pop_event_with_indexed_keys(
                                                        purger.contract_address
                                                    )
                                                        .unwrap();
                                                    assert(
                                                        compensate_event == purger_contract::Compensate {
                                                            recipient: caller, compensation
                                                        },
                                                        'wrong Compensate event'
                                                    );

                                                    // Check Shrine event
                                                    let expected_redistribution_id = 1;
                                                    let mut expected_events: Span<
                                                        shrine_contract::Event
                                                    > =
                                                        array![
                                                        shrine_contract::Event::TroveRedistributed(
                                                            shrine_contract::TroveRedistributed {
                                                                redistribution_id: expected_redistribution_id,
                                                                trove_id: target_trove,
                                                                debt: redistributed_amt,
                                                            }
                                                        ),
                                                    ]
                                                        .span();
                                                    common::assert_events_emitted(
                                                        shrine.contract_address,
                                                        expected_events,
                                                        Option::None
                                                    );

                                                    shrine_utils::assert_shrine_invariants(
                                                        shrine, yangs, abbot.get_troves_count()
                                                    );
                                                },
                                                Option::None => { break; },
                                            };
                                        };
                                    },
                                    Option::None => { break; },
                                };
                            },
                            Option::None => { break; },
                        };
                    };
                },
                Option::None => { break; },
            };
        };
    }

    #[test]
    #[available_gas(20000000000000000)]
    fn test_partial_absorb_with_redistribution_below_trove_debt_parametrized() {
        let mut target_trove_yang_asset_amts_cases =
            purger_utils::interesting_yang_amts_for_redistributed_trove();
        let yang_pair_ids = pragma_utils::yang_pair_ids();
        loop {
            match target_trove_yang_asset_amts_cases.pop_front() {
                Option::Some(target_trove_yang_asset_amts) => {
                    let mut recipient_trove_yang_asset_amts_cases =
                        purger_utils::interesting_yang_amts_for_recipient_trove();
                    loop {
                        match recipient_trove_yang_asset_amts_cases.pop_front() {
                            Option::Some(yang_asset_amts) => {
                                let mut interesting_thresholds =
                                    purger_utils::interesting_thresholds_for_absorption_below_trove_debt();
                                let mut target_ltvs: Span<Span<Ray>> =
                                    purger_utils::ltvs_for_interesting_thresholds_for_absorption_below_trove_debt();
                                loop {
                                    match interesting_thresholds.pop_front() {
                                        Option::Some(threshold) => {
                                            // Use only the first value which guarantees the max absorption amount is less
                                            // than the trove's debt
                                            let mut target_ltvs_arr: Span<Ray> = *target_ltvs
                                                .pop_front()
                                                .unwrap();
                                            let target_ltv: Ray = *target_ltvs_arr
                                                .pop_front()
                                                .unwrap();

                                            let mut is_recovery_mode_fuzz: Span<bool> = array![
                                                false, true
                                            ]
                                                .span();
                                            loop {
                                                match is_recovery_mode_fuzz.pop_front() {
                                                    Option::Some(is_recovery_mode) => {
                                                        let mut absorber_yin_idx: usize = 0;
                                                        // Index 0 is a dummy value for the absorber yin
                                                        // being a fraction of the trove's debt.
                                                        // Index 1 is a dummy value for the lower bound
                                                        // of the absorber's yin.
                                                        // Index 2 is a dummy value for the trove's debt
                                                        // minus the smallest unit of Wad (which would amount to
                                                        // 1001 wei after including the initial amount in Absorber)
                                                        let end_idx: usize = 3;

                                                        loop {
                                                            if absorber_yin_idx == end_idx {
                                                                break;
                                                            }

                                                            let (
                                                                shrine,
                                                                abbot,
                                                                mock_pragma,
                                                                absorber,
                                                                purger,
                                                                yangs,
                                                                gates
                                                            ) =
                                                                purger_utils::purger_deploy();

                                                            let target_trove_owner: ContractAddress =
                                                                purger_utils::target_trove_owner();
                                                            common::fund_user(
                                                                target_trove_owner,
                                                                yangs,
                                                                *target_trove_yang_asset_amts
                                                            );
                                                            let initial_trove_debt: Wad =
                                                                purger_utils::TARGET_TROVE_YIN
                                                                .into();
                                                            let target_trove: u64 =
                                                                common::open_trove_helper(
                                                                abbot,
                                                                target_trove_owner,
                                                                yangs,
                                                                *target_trove_yang_asset_amts,
                                                                gates,
                                                                initial_trove_debt
                                                            );
<<<<<<< HEAD

                                                            // Accrue some interest
                                                            common::advance_intervals(500);

                                                            let whale_trove: u64 =
                                                                purger_utils::create_whale_trove(
                                                                abbot, yangs, gates
                                                            );

                                                            let target_trove_start_health: Health =
                                                                shrine
                                                                .get_trove_health(target_trove);
                                                            let accrued_interest: Wad =
                                                                target_trove_start_health
                                                                .debt
                                                                - initial_trove_debt;
                                                            // Sanity check that some interest has accrued
                                                            assert(
                                                                accrued_interest.is_non_zero(),
                                                                'no interest accrued'
                                                            );

                                                            purger_utils::set_thresholds(
                                                                shrine, yangs, *threshold
                                                            );

                                                            // Make the target trove absorbable
                                                            purger_utils::lower_prices_to_raise_trove_ltv(
                                                                shrine,
                                                                mock_pragma,
                                                                yangs,
                                                                yang_pair_ids,
                                                                target_trove_start_health.value,
                                                                target_trove_start_health.debt,
                                                                target_ltv
                                                            );

                                                            let target_trove_start_health: Health =
                                                                shrine
                                                                .get_trove_health(target_trove);

                                                            purger_utils::assert_trove_is_absorbable(
                                                                shrine,
                                                                purger,
                                                                target_trove,
                                                                target_trove_start_health.ltv
=======

                                                            // Accrue some interest
                                                            common::advance_intervals(500);

                                                            let whale_trove: u64 =
                                                                purger_utils::create_whale_trove(
                                                                abbot, yangs, gates
                                                            );

                                                            let (_, _, start_value, before_debt) =
                                                                shrine
                                                                .get_trove_info(target_trove);
                                                            let accrued_interest: Wad = before_debt
                                                                - initial_trove_debt;
                                                            // Sanity check that some interest has accrued
                                                            assert(
                                                                accrued_interest.is_non_zero(),
                                                                'no interest accrued'
                                                            );

                                                            purger_utils::set_thresholds(
                                                                shrine, yangs, *threshold
                                                            );

                                                            let (_, _, start_value, before_debt) =
                                                                shrine
                                                                .get_trove_info(target_trove);

                                                            // Make the target trove absorbable
                                                            purger_utils::lower_prices_to_raise_trove_ltv(
                                                                shrine,
                                                                mock_pragma,
                                                                yangs,
                                                                yang_pair_ids,
                                                                start_value,
                                                                before_debt,
                                                                target_ltv
                                                            );

                                                            let (
                                                                start_threshold,
                                                                ltv,
                                                                before_value,
                                                                _
                                                            ) =
                                                                shrine
                                                                .get_trove_info(target_trove);

                                                            purger_utils::assert_trove_is_absorbable(
                                                                shrine, purger, target_trove, ltv
>>>>>>> 2caebce9
                                                            );

                                                            let (
                                                                penalty,
                                                                max_close_amt,
                                                                expected_compensation_value
                                                            ) =
                                                                purger
                                                                .preview_absorb(target_trove);

                                                            // sanity check
                                                            assert(
<<<<<<< HEAD
                                                                max_close_amt < target_trove_start_health
                                                                    .debt,
=======
                                                                max_close_amt < before_debt,
>>>>>>> 2caebce9
                                                                'close amt not below trove debt'
                                                            );

                                                            let caller: ContractAddress =
                                                                purger_utils::random_user();

                                                            let before_caller_asset_bals: Span<
                                                                Span<u128>
                                                            > =
                                                                common::get_token_balances(
                                                                yangs, array![caller].span()
                                                            );
                                                            let before_absorber_asset_bals: Span<
                                                                Span<u128>
                                                            > =
                                                                common::get_token_balances(
                                                                yangs,
                                                                array![absorber.contract_address]
                                                                    .span()
                                                            );

                                                            let recipient_trove_owner: ContractAddress =
                                                                absorber_utils::provider_1();

                                                            // Provide the minimum to absorber.
                                                            // The actual amount will be provided after 
                                                            // recovery mode adjustment is made.
                                                            let recipient_trove: u64 =
                                                                absorber_utils::provide_to_absorber(
                                                                shrine,
                                                                abbot,
                                                                absorber,
                                                                recipient_trove_owner,
                                                                yangs,
                                                                *yang_asset_amts,
                                                                gates,
                                                                absorber_contract::MINIMUM_SHARES
                                                                    .into(),
                                                            );
                                                            set_contract_address(
                                                                recipient_trove_owner
                                                            );
                                                            abbot
                                                                .forge(
                                                                    recipient_trove,
                                                                    max_close_amt,
                                                                    WadZeroable::zero()
                                                                );

                                                            set_contract_address(
                                                                target_trove_owner
                                                            );
                                                            abbot.close_trove(whale_trove);

<<<<<<< HEAD
                                                            let mut target_trove_updated_start_health: Health =
                                                                shrine
                                                                .get_trove_health(target_trove);

=======
>>>>>>> 2caebce9
                                                            if *is_recovery_mode {
                                                                purger_utils::trigger_recovery_mode(
                                                                    shrine,
                                                                    abbot,
                                                                    recipient_trove,
                                                                    recipient_trove_owner
                                                                );

<<<<<<< HEAD
                                                                target_trove_updated_start_health =
                                                                    shrine
                                                                    .get_trove_health(target_trove);

                                                                assert(
                                                                    target_trove_updated_start_health
                                                                        .threshold < target_trove_start_health
                                                                        .threshold
                                                                        - purger_utils::RM_ERROR_MARGIN
                                                                            .into(),
                                                                    'not recovery mode'
                                                                );
                                                            } else {
                                                                // Sanity check to ensure recovery mode paramterization is correct
                                                                // Due to the changes in yang prices, there may be a very slight 
                                                                // deviation in the threshold. Therefore, we treat the new threshold 
                                                                // as equal to the previous threshold if it is within 0.1% 
                                                                // (i.e. recovery mode is not activated)
                                                                common::assert_equalish(
                                                                    target_trove_updated_start_health
                                                                        .threshold,
                                                                    target_trove_start_health
                                                                        .threshold,
                                                                    purger_utils::RM_ERROR_MARGIN
                                                                        .into(),
                                                                    'in recovery mode'
                                                                );
                                                            }

                                                            // Preview absorption again based on adjustments for recovery mode                                                            
                                                            let (
                                                                penalty,
                                                                max_close_amt,
                                                                expected_compensation_value
                                                            ) =
                                                                purger
                                                                .preview_absorb(target_trove);

                                                            // sanity check
                                                            assert(
                                                                max_close_amt < target_trove_start_health
                                                                    .debt,
                                                                'close amt not below trove debt'
                                                            );

                                                            let before_recipient_trove_health: Health =
                                                                shrine
                                                                .get_trove_health(recipient_trove);

                                                            let shrine_health: Health = shrine
                                                                .get_shrine_health();
                                                            let before_total_debt: Wad =
                                                                shrine_health
                                                                .debt;

                                                            // Fund absorber based on adjusted max close amount
                                                            // after recovery mode has been set up
                                                            let mut absorber_start_yin: Wad =
                                                                if absorber_yin_idx == 0 {
                                                                // Fund the absorber with 1/3 of the max close amount
                                                                (max_close_amt.val / 3).into()
                                                            } else {
                                                                if absorber_yin_idx == 1 {
                                                                    absorber_contract::MINIMUM_SHARES
                                                                        .into()
                                                                } else {
                                                                    (max_close_amt.val - 1).into()
                                                                }
                                                            };

                                                            let close_amt = absorber_start_yin;
                                                            absorber_start_yin -=
                                                                absorber_contract::MINIMUM_SHARES
                                                                .into();

                                                            if absorber_start_yin.is_non_zero() {
                                                                set_contract_address(
                                                                    recipient_trove_owner
                                                                );
                                                                let yin = IERC20Dispatcher {
                                                                    contract_address: shrine
                                                                        .contract_address
                                                                };
                                                                absorber
                                                                    .provide(absorber_start_yin);
                                                            }

                                                            assert(
                                                                shrine
                                                                    .get_yin(
                                                                        absorber.contract_address
                                                                    ) < max_close_amt,
                                                                'not less than close amount'
                                                            );
                                                            assert(
                                                                shrine
                                                                    .get_yin(
                                                                        absorber.contract_address
                                                                    ) == close_amt,
                                                                'absorber has close amount'
                                                            );

                                                            common::drop_all_events(
                                                                purger.contract_address
                                                            );
                                                            common::drop_all_events(
                                                                shrine.contract_address
                                                            );

                                                            set_contract_address(caller);
                                                            let compensation: Span<AssetBalance> =
                                                                purger
                                                                .absorb(target_trove);

                                                            // Assert that total debt includes accrued interest on liquidated trove
                                                            let shrine_health: Health = shrine
                                                                .get_shrine_health();
                                                            let after_total_debt: Wad =
                                                                shrine_health
                                                                .debt;
                                                            assert(
                                                                after_total_debt == before_total_debt
                                                                    + accrued_interest
                                                                    - close_amt,
                                                                'wrong total debt'
                                                            );

                                                            // Check absorption occured
                                                            assert(
                                                                absorber
                                                                    .get_absorptions_count() == 1,
                                                                'wrong absorptions count'
                                                            );

                                                            // Check trove debt, value and LTV
                                                            let target_trove_after_health: Health =
                                                                shrine
                                                                .get_trove_health(target_trove);

=======
                                                                let (adjusted_threshold, _, _, _) =
                                                                    shrine
                                                                    .get_trove_info(target_trove);

                                                                assert(
                                                                    adjusted_threshold < start_threshold
                                                                        - purger_utils::RM_ERROR_MARGIN
                                                                            .into(),
                                                                    'not recovery mode'
                                                                );
                                                            } else {
                                                                let (adjusted_threshold, _, _, _) =
                                                                    shrine
                                                                    .get_trove_info(target_trove);

                                                                // Sanity check to ensure recovery mode paramterization is correct
                                                                // Due to the changes in yang prices, there may be a very slight 
                                                                // deviation in the threshold. Therefore, we treat the new threshold 
                                                                // as equal to the previous threshold if it is within 0.1% 
                                                                // (i.e. recovery mode is not activated)
                                                                common::assert_equalish(
                                                                    adjusted_threshold,
                                                                    start_threshold,
                                                                    purger_utils::RM_ERROR_MARGIN
                                                                        .into(),
                                                                    'in recovery mode'
                                                                );
                                                            }

                                                            // Preview absorption again based on adjustments for recovery mode                                                            
                                                            let (
                                                                penalty,
                                                                max_close_amt,
                                                                expected_compensation_value
                                                            ) =
                                                                purger
                                                                .preview_absorb(target_trove);

                                                            // sanity check
                                                            assert(
                                                                max_close_amt < before_debt,
                                                                'close amt not below trove debt'
                                                            );

                                                            let (
                                                                _,
                                                                _,
                                                                recipient_trove_value,
                                                                recipient_trove_debt
                                                            ) =
                                                                shrine
                                                                .get_trove_info(recipient_trove);

                                                            let (adjusted_threshold, _, _, _) =
                                                                shrine
                                                                .get_trove_info(target_trove);
                                                            let before_total_debt: Wad = shrine
                                                                .get_total_debt();

                                                            // Fund absorber based on adjusted max close amount
                                                            // after recovery mode has been set up
                                                            let mut absorber_start_yin: Wad =
                                                                if absorber_yin_idx == 0 {
                                                                // Fund the absorber with 1/3 of the max close amount
                                                                (max_close_amt.val / 3).into()
                                                            } else {
                                                                if absorber_yin_idx == 1 {
                                                                    absorber_contract::MINIMUM_SHARES
                                                                        .into()
                                                                } else {
                                                                    (max_close_amt.val - 1).into()
                                                                }
                                                            };

                                                            let close_amt = absorber_start_yin;
                                                            absorber_start_yin -=
                                                                absorber_contract::MINIMUM_SHARES
                                                                .into();

                                                            if absorber_start_yin.is_non_zero() {
                                                                set_contract_address(
                                                                    recipient_trove_owner
                                                                );
                                                                let yin = IERC20Dispatcher {
                                                                    contract_address: shrine
                                                                        .contract_address
                                                                };
                                                                absorber
                                                                    .provide(absorber_start_yin);
                                                            }

                                                            assert(
                                                                shrine
                                                                    .get_yin(
                                                                        absorber.contract_address
                                                                    ) < max_close_amt,
                                                                'not less than close amount'
                                                            );
                                                            assert(
                                                                shrine
                                                                    .get_yin(
                                                                        absorber.contract_address
                                                                    ) == close_amt,
                                                                'absorber has close amount'
                                                            );

                                                            common::drop_all_events(
                                                                purger.contract_address
                                                            );
                                                            common::drop_all_events(
                                                                shrine.contract_address
                                                            );

                                                            set_contract_address(caller);
                                                            let compensation: Span<AssetBalance> =
                                                                purger
                                                                .absorb(target_trove);

                                                            // Assert that total debt includes accrued interest on liquidated trove
                                                            let after_total_debt: Wad = shrine
                                                                .get_total_debt();
                                                            assert(
                                                                after_total_debt == before_total_debt
                                                                    + accrued_interest
                                                                    - close_amt,
                                                                'wrong total debt'
                                                            );

                                                            // Check absorption occured
                                                            assert(
                                                                absorber
                                                                    .get_absorptions_count() == 1,
                                                                'wrong absorptions count'
                                                            );

                                                            // Check trove debt, value and LTV
                                                            let (
                                                                _,
                                                                after_ltv,
                                                                after_value,
                                                                after_debt
                                                            ) =
                                                                shrine
                                                                .get_trove_info(target_trove);

>>>>>>> 2caebce9
                                                            let expected_liquidated_value: Wad =
                                                                wadray::rmul_wr(
                                                                max_close_amt,
                                                                RAY_ONE.into() + penalty
                                                            );
                                                            let expected_after_value: Wad =
<<<<<<< HEAD
                                                                target_trove_updated_start_health
                                                                .value
                                                                - expected_compensation_value
                                                                - expected_liquidated_value;
                                                            assert(
                                                                target_trove_after_health
                                                                    .debt
                                                                    .is_non_zero(),
=======
                                                                before_value
                                                                - expected_compensation_value
                                                                - expected_liquidated_value;
                                                            assert(
                                                                after_debt.is_non_zero(),
>>>>>>> 2caebce9
                                                                'debt should not be 0'
                                                            );

                                                            let expected_after_debt: Wad =
<<<<<<< HEAD
                                                                target_trove_updated_start_health
                                                                .debt
                                                                - max_close_amt;
                                                            assert(
                                                                target_trove_after_health
                                                                    .debt == expected_after_debt,
=======
                                                                before_debt
                                                                - max_close_amt;
                                                            assert(
                                                                after_debt == expected_after_debt,
>>>>>>> 2caebce9
                                                                'wrong debt after liquidation'
                                                            );

                                                            assert(
<<<<<<< HEAD
                                                                target_trove_after_health
                                                                    .value
                                                                    .is_non_zero(),
=======
                                                                after_value.is_non_zero(),
>>>>>>> 2caebce9
                                                                'value should not be 0'
                                                            );

                                                            common::assert_equalish(
<<<<<<< HEAD
                                                                target_trove_after_health.value,
=======
                                                                after_value,
>>>>>>> 2caebce9
                                                                expected_after_value,
                                                                // (10 ** 15) error margin
                                                                1000000000000000_u128.into(),
                                                                'wrong value after liquidation'
                                                            );

                                                            purger_utils::assert_ltv_at_safety_margin(
<<<<<<< HEAD
                                                                target_trove_updated_start_health
                                                                    .threshold,
                                                                target_trove_after_health.ltv
=======
                                                                adjusted_threshold, after_ltv
>>>>>>> 2caebce9
                                                            );

                                                            // Check that caller has received compensation
                                                            let expected_compensation_amts: Span<
                                                                u128
                                                            > =
                                                                purger_utils::get_expected_compensation_assets(
                                                                *target_trove_yang_asset_amts,
<<<<<<< HEAD
                                                                target_trove_updated_start_health
                                                                    .value,
=======
                                                                before_value,
>>>>>>> 2caebce9
                                                                expected_compensation_value
                                                            );
                                                            let expected_compensation: Span<
                                                                AssetBalance
                                                            > =
                                                                common::combine_assets_and_amts(
                                                                yangs, expected_compensation_amts
                                                            );
                                                            purger_utils::assert_received_assets(
                                                                before_caller_asset_bals,
                                                                common::get_token_balances(
                                                                    yangs, array![caller].span()
                                                                ),
                                                                expected_compensation,
                                                                10_u128, // error margin
                                                                'wrong caller asset balance'
                                                            );

                                                            common::assert_asset_balances_equalish(
                                                                compensation,
                                                                expected_compensation,
                                                                10_u128, // error margin
                                                                'wrong freed asset amount'
                                                            );

                                                            // Check absorber yin balance is wiped out
                                                            assert(
                                                                shrine
                                                                    .get_yin(
                                                                        absorber.contract_address
                                                                    )
                                                                    .is_zero(),
                                                                'wrong absorber yin balance'
                                                            );

                                                            // Check that absorber has received proportionate share of collateral
                                                            let (
                                                                expected_freed_pct,
                                                                expected_freed_amts
                                                            ) =
                                                                purger_utils::get_expected_liquidation_assets(
                                                                *target_trove_yang_asset_amts,
<<<<<<< HEAD
                                                                target_trove_updated_start_health
                                                                    .value,
=======
                                                                before_value,
>>>>>>> 2caebce9
                                                                close_amt,
                                                                penalty,
                                                                Option::Some(
                                                                    expected_compensation_value
                                                                ),
                                                            );
                                                            let expected_freed_assets: Span<
                                                                AssetBalance
                                                            > =
                                                                common::combine_assets_and_amts(
                                                                yangs, expected_freed_amts
                                                            );
                                                            purger_utils::assert_received_assets(
                                                                before_absorber_asset_bals,
                                                                common::get_token_balances(
                                                                    yangs,
                                                                    array![
                                                                        absorber.contract_address
                                                                    ]
                                                                        .span()
                                                                ),
                                                                expected_freed_assets,
                                                                100_u128, // error margin
                                                                'wrong absorber asset balance'
                                                            );

                                                            // Check redistribution occured
                                                            assert(
                                                                shrine
                                                                    .get_redistributions_count() == 1,
                                                                'wrong redistributions count'
                                                            );

                                                            // Check recipient trove's debt
<<<<<<< HEAD
                                                            let after_recipient_trove_health =
                                                                shrine
                                                                .get_trove_health(recipient_trove);
=======
                                                            let (
                                                                _,
                                                                _,
                                                                after_recipient_trove_value,
                                                                after_recipient_trove_debt
                                                            ) =
                                                                shrine
                                                                .get_trove_info(recipient_trove);
>>>>>>> 2caebce9
                                                            let expected_redistributed_amt: Wad =
                                                                max_close_amt
                                                                - close_amt;
                                                            let expected_recipient_trove_debt: Wad =
<<<<<<< HEAD
                                                                before_recipient_trove_health
                                                                .debt
                                                                + expected_redistributed_amt;

                                                            common::assert_equalish(
                                                                after_recipient_trove_health.debt,
=======
                                                                recipient_trove_debt
                                                                + expected_redistributed_amt;

                                                            common::assert_equalish(
                                                                after_recipient_trove_debt,
>>>>>>> 2caebce9
                                                                expected_recipient_trove_debt,
                                                                (WAD_ONE / 100)
                                                                    .into(), // error margin
                                                                'wrong recipient trove debt'
                                                            );

                                                            let redistributed_value: Wad =
                                                                wadray::rmul_wr(
                                                                expected_redistributed_amt,
                                                                RAY_ONE.into() + penalty
                                                            );
                                                            let expected_recipient_trove_value: Wad =
<<<<<<< HEAD
                                                                before_recipient_trove_health
                                                                .value
                                                                + redistributed_value;

                                                            common::assert_equalish(
                                                                after_recipient_trove_health.value,
=======
                                                                recipient_trove_value
                                                                + redistributed_value;

                                                            common::assert_equalish(
                                                                after_recipient_trove_value,
>>>>>>> 2caebce9
                                                                expected_recipient_trove_value,
                                                                (WAD_ONE / 100)
                                                                    .into(), // error margin
                                                                'wrong recipient trove value'
                                                            );

                                                            // Check remainder yang assets for redistributed trove is correct
                                                            let expected_remainder_pct: Ray =
                                                                wadray::rdiv_ww(
<<<<<<< HEAD
                                                                expected_after_value,
                                                                target_trove_updated_start_health
                                                                    .value
=======
                                                                expected_after_value, before_value
>>>>>>> 2caebce9
                                                            );
                                                            let mut expected_remainder_trove_yang_asset_amts =
                                                                common::scale_span_by_pct(
                                                                *target_trove_yang_asset_amts,
                                                                expected_remainder_pct
                                                            );

                                                            let mut yangs_copy = yangs;
                                                            let mut gates_copy = gates;
                                                            loop {
                                                                match expected_remainder_trove_yang_asset_amts
                                                                    .pop_front() {
                                                                    Option::Some(expected_asset_amt) => {
                                                                        let gate: IGateDispatcher =
                                                                            *gates_copy
                                                                            .pop_front()
                                                                            .unwrap();
                                                                        let remainder_trove_yang: Wad =
                                                                            shrine
                                                                            .get_deposit(
                                                                                *yangs_copy
                                                                                    .pop_front()
                                                                                    .unwrap(),
                                                                                target_trove
                                                                            );
                                                                        let remainder_asset_amt: u128 =
                                                                            gate
                                                                            .convert_to_assets(
                                                                                remainder_trove_yang
                                                                            );
                                                                        common::assert_equalish(
                                                                            remainder_asset_amt,
                                                                            *expected_asset_amt,
                                                                            10000000_u128.into(),
                                                                            'wrong remainder yang asset'
                                                                        );
                                                                    },
                                                                    Option::None => { break; },
                                                                };
                                                            };

                                                            // Check Purger events

                                                            let purged_event: purger_contract::Purged =
                                                                common::pop_event_with_indexed_keys(
                                                                purger.contract_address
                                                            )
                                                                .unwrap();
                                                            common::assert_asset_balances_equalish(
                                                                purged_event.freed_assets,
                                                                expected_freed_assets,
                                                                1000_u128,
                                                                'wrong freed assets for event'
                                                            );
                                                            assert(
                                                                purged_event
                                                                    .trove_id == target_trove,
                                                                'wrong Purged trove ID'
                                                            );
                                                            assert(
                                                                purged_event.purge_amt == close_amt,
                                                                'wrong Purged amt'
                                                            );
                                                            common::assert_equalish(
                                                                purged_event.percentage_freed,
                                                                expected_freed_pct,
                                                                1000000_u128.into(),
                                                                'wrong Purged freed pct'
                                                            );
                                                            assert(
                                                                purged_event
                                                                    .funder == absorber
                                                                    .contract_address,
                                                                'wrong Purged funder'
                                                            );
                                                            assert(
                                                                purged_event
                                                                    .recipient == absorber
                                                                    .contract_address,
                                                                'wrong Purged recipient'
                                                            );

                                                            let compensate_event: purger_contract::Compensate =
                                                                common::pop_event_with_indexed_keys(
                                                                purger.contract_address
                                                            )
                                                                .unwrap();
                                                            assert(
                                                                compensate_event == purger_contract::Compensate {
                                                                    recipient: caller, compensation
                                                                },
                                                                'wrong Compensate event'
                                                            );

                                                            // Check Shrine event
                                                            let expected_redistribution_id = 1;
                                                            let mut expected_events: Span<
                                                                shrine_contract::Event
                                                            > =
                                                                array![
                                                                shrine_contract::Event::TroveRedistributed(
                                                                    shrine_contract::TroveRedistributed {
                                                                        redistribution_id: expected_redistribution_id,
                                                                        trove_id: target_trove,
                                                                        debt: expected_redistributed_amt,
                                                                    }
                                                                ),
                                                            ]
                                                                .span();
                                                            common::assert_events_emitted(
                                                                shrine.contract_address,
                                                                expected_events,
                                                                Option::None
                                                            );

                                                            shrine_utils::assert_shrine_invariants(
                                                                shrine,
                                                                yangs,
                                                                abbot.get_troves_count(),
                                                            );

                                                            absorber_yin_idx += 1;
                                                        };
                                                    },
                                                    Option::None => { break; },
                                                };
                                            };
                                        },
                                        Option::None => { break; },
                                    };
                                };
                            },
                            Option::None => { break; },
                        };
                    };
                },
                Option::None => { break; },
            };
        };
    }

    // Note that the absorber has zero shares in this test because no provider has
    // provided yin yet.
    #[test]
    #[available_gas(20000000000000)]
    fn test_absorb_full_redistribution_parametrized() {
        let mut target_trove_yang_asset_amts_cases =
            purger_utils::interesting_yang_amts_for_redistributed_trove();
        let yang_pair_ids = pragma_utils::yang_pair_ids();
        loop {
            match target_trove_yang_asset_amts_cases.pop_front() {
                Option::Some(target_trove_yang_asset_amts) => {
                    let mut recipient_trove_yang_asset_amts_cases =
                        purger_utils::interesting_yang_amts_for_recipient_trove();
                    loop {
                        match recipient_trove_yang_asset_amts_cases.pop_front() {
                            Option::Some(yang_asset_amts) => {
                                let mut absorber_yin_cases: Span<Wad> =
                                    purger_utils::inoperational_absorber_yin_cases();
                                loop {
                                    match absorber_yin_cases.pop_front() {
                                        Option::Some(absorber_start_yin) => {
                                            let mut is_recovery_mode_fuzz: Span<bool> = array![
                                                false, true
                                            ]
                                                .span();
                                            loop {
                                                match is_recovery_mode_fuzz.pop_front() {
                                                    Option::Some(is_recovery_mode) => {
                                                        let (
                                                            shrine,
                                                            abbot,
                                                            mock_pragma,
                                                            absorber,
                                                            purger,
                                                            yangs,
                                                            gates
                                                        ) =
                                                            purger_utils::purger_deploy();

                                                        set_contract_address(shrine_utils::admin());
                                                        shrine
                                                            .set_debt_ceiling(
                                                                (2000000 * WAD_ONE).into()
                                                            );
<<<<<<< HEAD

                                                        let initial_trove_debt: Wad =
                                                            purger_utils::TARGET_TROVE_YIN
                                                            .into();
                                                        let target_trove_owner: ContractAddress =
                                                            purger_utils::target_trove_owner();
                                                        common::fund_user(
                                                            target_trove_owner,
                                                            yangs,
                                                            *target_trove_yang_asset_amts
                                                        );
                                                        let target_trove: u64 =
                                                            common::open_trove_helper(
                                                            abbot,
                                                            target_trove_owner,
                                                            yangs,
                                                            *target_trove_yang_asset_amts,
                                                            gates,
                                                            purger_utils::TARGET_TROVE_YIN.into()
                                                        );

                                                        // Accrue some interest
                                                        common::advance_intervals(500);

                                                        let target_trove_start_health: Health =
                                                            shrine
                                                            .get_trove_health(target_trove);
                                                        let accrued_interest: Wad =
                                                            target_trove_start_health
                                                            .debt
                                                            - initial_trove_debt;
                                                        // Sanity check that some interest has accrued
                                                        assert(
                                                            accrued_interest.is_non_zero(),
                                                            'no interest accrued'
                                                        );

                                                        let mut recipient_trove: u64 =
                                                            if *is_recovery_mode {
                                                            let recipient_trove_owner: ContractAddress =
                                                                absorber_utils::provider_1();

                                                            let trove_id: u64 =
                                                                absorber_utils::provide_to_absorber(
                                                                shrine,
                                                                abbot,
                                                                absorber,
                                                                recipient_trove_owner,
                                                                yangs,
                                                                *yang_asset_amts,
                                                                gates,
                                                                *absorber_start_yin,
                                                            );

                                                            purger_utils::trigger_recovery_mode(
                                                                shrine,
                                                                abbot,
                                                                trove_id,
                                                                recipient_trove_owner
                                                            );

                                                            trove_id
                                                        } else {
                                                            purger_utils::create_whale_trove(
                                                                abbot, yangs, gates
                                                            )
                                                        };

                                                        let shrine_health: Health = shrine
                                                            .get_shrine_health();
                                                        let before_total_debt: Wad = shrine_health
                                                            .debt;

                                                        let target_ltv: Ray =
                                                            (purger_contract::ABSORPTION_THRESHOLD
                                                            + 1)
                                                            .into();
                                                        purger_utils::lower_prices_to_raise_trove_ltv(
                                                            shrine,
                                                            mock_pragma,
                                                            yangs,
                                                            yang_pair_ids,
                                                            target_trove_start_health.value,
                                                            target_trove_start_health.debt,
                                                            target_ltv
                                                        );

                                                        let target_trove_updated_start_health: Health =
                                                            shrine
                                                            .get_trove_health(target_trove);

                                                        // Sanity check to ensure recovery mode paramterization is correct
                                                        // Due to the changes in yang prices, there may be a very slight 
                                                        // deviation in the threshold. Therefore, we treat the new threshold 
                                                        // as equal to the previous threshold if it is within 0.1% 
                                                        // (i.e. recovery mode is not activated)
                                                        if *is_recovery_mode {
                                                            assert(
                                                                target_trove_updated_start_health
                                                                    .threshold < target_trove_start_health
                                                                    .threshold
                                                                    - purger_utils::RM_ERROR_MARGIN
                                                                        .into(),
                                                                'not recovery mode'
                                                            )
                                                        } else {
                                                            common::assert_equalish(
                                                                target_trove_updated_start_health
                                                                    .threshold,
                                                                target_trove_start_health.threshold,
                                                                purger_utils::RM_ERROR_MARGIN
                                                                    .into(),
                                                                'in recovery mode'
                                                            );
                                                        }

                                                        let before_recipient_trove_health: Health =
                                                            shrine
                                                            .get_trove_health(recipient_trove);

                                                        purger_utils::assert_trove_is_absorbable(
                                                            shrine,
                                                            purger,
                                                            target_trove,
                                                            target_trove_updated_start_health.ltv
                                                        );

                                                        let caller: ContractAddress =
                                                            purger_utils::random_user();
                                                        let before_caller_asset_bals: Span<
                                                            Span<u128>
                                                        > =
                                                            common::get_token_balances(
                                                            yangs, array![caller].span()
                                                        );
                                                        let (_, _, expected_compensation_value) =
                                                            purger
                                                            .preview_absorb(target_trove);

                                                        common::drop_all_events(
                                                            purger.contract_address
                                                        );

                                                        set_contract_address(caller);
                                                        let compensation: Span<AssetBalance> =
                                                            purger
                                                            .absorb(target_trove);

                                                        // Assert that total debt includes accrued interest on liquidated trove
                                                        let shrine_health: Health = shrine
                                                            .get_shrine_health();
                                                        let after_total_debt: Wad = shrine_health
                                                            .debt;
                                                        assert(
                                                            after_total_debt == before_total_debt
                                                                + accrued_interest,
                                                            'wrong total debt'
                                                        );

                                                        // Check that caller has received compensation
                                                        let expected_compensation_amts: Span<u128> =
                                                            purger_utils::get_expected_compensation_assets(
                                                            *target_trove_yang_asset_amts,
                                                            target_trove_updated_start_health.value,
                                                            expected_compensation_value
                                                        );
                                                        let expected_compensation: Span<
                                                            AssetBalance
                                                        > =
                                                            common::combine_assets_and_amts(
                                                            yangs, expected_compensation_amts
                                                        );
                                                        purger_utils::assert_received_assets(
                                                            before_caller_asset_bals,
                                                            common::get_token_balances(
                                                                yangs, array![caller].span()
                                                            ),
                                                            expected_compensation,
                                                            10_u128, // error margin
                                                            'wrong caller asset balance',
                                                        );

                                                        common::assert_asset_balances_equalish(
                                                            compensation,
                                                            expected_compensation,
                                                            10_u128, // error margin
                                                            'wrong freed asset amount'
                                                        );

                                                        let target_trove_after_health: Health =
                                                            shrine
                                                            .get_trove_health(target_trove);
                                                        assert(
                                                            shrine.is_healthy(target_trove),
                                                            'should be healthy'
                                                        );
                                                        assert(
                                                            target_trove_after_health.ltv.is_zero(),
                                                            'LTV should be 0'
                                                        );
                                                        assert(
                                                            target_trove_after_health
                                                                .value
                                                                .is_zero(),
                                                            'value should be 0'
                                                        );
                                                        assert(
                                                            target_trove_after_health
                                                                .debt
                                                                .is_zero(),
                                                            'debt should be 0'
                                                        );

                                                        // Check no absorption occured
                                                        assert(
                                                            absorber.get_absorptions_count() == 0,
                                                            'wrong absorptions count'
                                                        );

                                                        // Check redistribution occured
                                                        assert(
                                                            shrine.get_redistributions_count() == 1,
                                                            'wrong redistributions count'
                                                        );

                                                        // Check recipient trove's value and debt
                                                        let after_recipient_trove_health = shrine
                                                            .get_trove_health(recipient_trove);
                                                        let expected_recipient_trove_debt: Wad =
                                                            before_recipient_trove_health
                                                            .debt
                                                            + target_trove_start_health.debt;

                                                        common::assert_equalish(
                                                            after_recipient_trove_health.debt,
                                                            expected_recipient_trove_debt,
                                                            (WAD_ONE / 100).into(), // error margin
                                                            'wrong recipient trove debt'
                                                        );

                                                        let redistributed_value: Wad =
                                                            target_trove_updated_start_health
                                                            .value
                                                            - expected_compensation_value;
                                                        let expected_recipient_trove_value: Wad =
                                                            before_recipient_trove_health
                                                            .value
                                                            + redistributed_value;
                                                        common::assert_equalish(
                                                            after_recipient_trove_health.value,
                                                            expected_recipient_trove_value,
                                                            (WAD_ONE / 100).into(), // error margin
                                                            'wrong recipient trove value'
                                                        );

                                                        // Check Purger events

                                                        // Note that this indirectly asserts that `Purged` 
                                                        // is not emitted if it does not revert because 
                                                        // `Purged` would have been emitted before `Compensate`
                                                        let compensate_event: purger_contract::Compensate =
                                                            common::pop_event_with_indexed_keys(
                                                            purger.contract_address
                                                        )
                                                            .unwrap();
                                                        assert(
                                                            compensate_event == purger_contract::Compensate {
                                                                recipient: caller, compensation
                                                            },
                                                            'wrong Compensate event'
                                                        );

                                                        // Check Shrine event
                                                        let expected_redistribution_id = 1;
                                                        let mut expected_events: Span<
                                                            shrine_contract::Event
                                                        > =
                                                            array![
                                                            shrine_contract::Event::TroveRedistributed(
                                                                shrine_contract::TroveRedistributed {
                                                                    redistribution_id: expected_redistribution_id,
                                                                    trove_id: target_trove,
                                                                    debt: target_trove_updated_start_health
                                                                        .debt,
                                                                }
                                                            ),
                                                        ]
                                                            .span();
                                                        common::assert_events_emitted(
                                                            shrine.contract_address,
                                                            expected_events,
                                                            Option::None
                                                        );

                                                        shrine_utils::assert_shrine_invariants(
                                                            shrine, yangs, abbot.get_troves_count(),
                                                        );
                                                    },
                                                    Option::None => { break; },
                                                };
                                            };
                                        },
                                        Option::None => { break; },
                                    };
                                };
                            },
                            Option::None => { break; },
                        };
                    };
                },
                Option::None => { break; },
            };
        };
    }

    // This test parametrizes over thresholds (by setting all yangs thresholds to the given value)
    // and the LTV at liquidation, and checks for the following for thresholds up to 78.74%:
    // 1. LTV has decreased to the target safety margin
    // 2. trove's debt is reduced by the close amount, which is less than the trove's debt
    #[test]
    #[available_gas(200000000000000)]
    fn test_absorb_less_than_trove_debt_parametrized() {
        let yang_pair_ids = pragma_utils::yang_pair_ids();

        let mut thresholds: Span<Ray> =
            purger_utils::interesting_thresholds_for_absorption_below_trove_debt();
        let mut target_ltvs_by_threshold: Span<Span<Ray>> =
            purger_utils::ltvs_for_interesting_thresholds_for_absorption_below_trove_debt();

        loop {
            match thresholds.pop_front() {
                Option::Some(threshold) => {
                    let mut target_ltvs: Span<Ray> = *target_ltvs_by_threshold.pop_front().unwrap();

                    // Inner loop iterating over LTVs at liquidation
                    loop {
                        match target_ltvs.pop_front() {
                            Option::Some(target_ltv) => {
                                let mut is_recovery_mode_fuzz: Span<bool> = array![false, true]
                                    .span();
                                loop {
                                    match is_recovery_mode_fuzz.pop_front() {
                                        Option::Some(is_recovery_mode) => {
                                            let (
                                                shrine,
                                                abbot,
                                                mock_pragma,
                                                absorber,
                                                purger,
                                                yangs,
                                                gates
                                            ) =
                                                purger_utils::purger_deploy();

                                            // Set thresholds to provided value
                                            purger_utils::set_thresholds(shrine, yangs, *threshold);

                                            let whale_trove: u64 = purger_utils::create_whale_trove(
                                                abbot, yangs, gates
                                            );

                                            let trove_debt: Wad = (purger_utils::TARGET_TROVE_YIN
                                                * 5)
                                                .into();
                                            let target_trove: u64 =
                                                purger_utils::funded_healthy_trove(
                                                abbot, yangs, gates, trove_debt
                                            );
=======
>>>>>>> 2caebce9

                                                        let initial_trove_debt: Wad =
                                                            purger_utils::TARGET_TROVE_YIN
                                                            .into();
                                                        let target_trove_owner: ContractAddress =
                                                            purger_utils::target_trove_owner();
                                                        common::fund_user(
                                                            target_trove_owner,
                                                            yangs,
                                                            *target_trove_yang_asset_amts
                                                        );
                                                        let target_trove: u64 =
                                                            common::open_trove_helper(
                                                            abbot,
                                                            target_trove_owner,
                                                            yangs,
                                                            *target_trove_yang_asset_amts,
                                                            gates,
                                                            purger_utils::TARGET_TROVE_YIN.into()
                                                        );

<<<<<<< HEAD
                                            let target_trove_start_health: Health = shrine
                                                .get_trove_health(target_trove);

                                            // Fund the absorber with twice the target trove's debt
                                            let absorber_start_yin: Wad = (target_trove_start_health
                                                .debt
                                                .val
                                                * 2)
                                                .into();
                                            let other_trove_owner: ContractAddress =
                                                absorber_utils::provider_1();
                                            let other_trove: u64 = purger_utils::funded_absorber(
                                                shrine,
                                                abbot,
                                                absorber,
                                                yangs,
                                                gates,
                                                absorber_start_yin
                                            );

                                            // sanity check
                                            assert(
                                                shrine
                                                    .get_yin(
                                                        absorber.contract_address
                                                    ) > target_trove_start_health
                                                    .debt,
                                                'not full absorption'
                                            );

                                            // Make the target trove absorbable
                                            purger_utils::lower_prices_to_raise_trove_ltv(
                                                shrine,
                                                mock_pragma,
                                                yangs,
                                                yang_pair_ids,
                                                target_trove_start_health.value,
                                                target_trove_start_health.debt,
                                                *target_ltv
                                            );

                                            let mut target_trove_updated_start_health: Health =
                                                shrine
                                                .get_trove_health(target_trove);

                                            if *is_recovery_mode {
                                                set_contract_address(
                                                    purger_utils::target_trove_owner()
                                                );
                                                abbot.close_trove(whale_trove);

                                                purger_utils::trigger_recovery_mode(
                                                    shrine, abbot, other_trove, other_trove_owner
                                                );

                                                target_trove_updated_start_health = shrine
                                                    .get_trove_health(target_trove);

                                                assert(
                                                    target_trove_updated_start_health
                                                        .threshold < target_trove_start_health
                                                        .threshold
                                                        - purger_utils::RM_ERROR_MARGIN.into(),
                                                    'not recovery mode'
                                                );
                                            } else {
                                                // Sanity check to ensure recovery mode paramterization is correct
                                                // Due to the changes in yang prices, there may be a very slight 
                                                // deviation in the threshold. Therefore, we treat the new threshold 
                                                // as equal to the previous threshold if it is within 0.1% 
                                                // (i.e. recovery mode is not activated)
                                                common::assert_equalish(
                                                    target_trove_updated_start_health.threshold,
                                                    target_trove_start_health.threshold,
                                                    purger_utils::RM_ERROR_MARGIN.into(),
                                                    'in recovery mode'
                                                );
                                            }

                                            purger_utils::assert_trove_is_absorbable(
                                                shrine,
                                                purger,
                                                target_trove,
                                                target_trove_updated_start_health.ltv
                                            );

                                            let (
                                                penalty, max_close_amt, expected_compensation_value
                                            ) =
                                                purger
                                                .preview_absorb(target_trove);
                                            assert(
                                                max_close_amt < target_trove_updated_start_health
                                                    .debt,
                                                'close amount == debt'
                                            );
=======
                                                        // Accrue some interest
                                                        common::advance_intervals(500);

                                                        let (
                                                            threshold,
                                                            _,
                                                            before_target_trove_value,
                                                            before_target_trove_debt
                                                        ) =
                                                            shrine
                                                            .get_trove_info(target_trove);
                                                        let accrued_interest: Wad =
                                                            before_target_trove_debt
                                                            - initial_trove_debt;
                                                        // Sanity check that some interest has accrued
                                                        assert(
                                                            accrued_interest.is_non_zero(),
                                                            'no interest accrued'
                                                        );

                                                        let mut recipient_trove: u64 =
                                                            if *is_recovery_mode {
                                                            let recipient_trove_owner: ContractAddress =
                                                                absorber_utils::provider_1();

                                                            let trove_id: u64 =
                                                                absorber_utils::provide_to_absorber(
                                                                shrine,
                                                                abbot,
                                                                absorber,
                                                                recipient_trove_owner,
                                                                yangs,
                                                                *yang_asset_amts,
                                                                gates,
                                                                *absorber_start_yin,
                                                            );

                                                            purger_utils::trigger_recovery_mode(
                                                                shrine,
                                                                abbot,
                                                                trove_id,
                                                                recipient_trove_owner
                                                            );

                                                            trove_id
                                                        } else {
                                                            purger_utils::create_whale_trove(
                                                                abbot, yangs, gates
                                                            )
                                                        };

                                                        let before_total_debt: Wad = shrine
                                                            .get_total_debt();

                                                        let target_ltv: Ray =
                                                            (purger_contract::ABSORPTION_THRESHOLD
                                                            + 1)
                                                            .into();
                                                        purger_utils::lower_prices_to_raise_trove_ltv(
                                                            shrine,
                                                            mock_pragma,
                                                            yangs,
                                                            yang_pair_ids,
                                                            before_target_trove_value,
                                                            before_target_trove_debt,
                                                            target_ltv
                                                        );
>>>>>>> 2caebce9

                                                        let (
                                                            adjusted_threshold, ltv, before_value, _
                                                        ) =
                                                            shrine
                                                            .get_trove_info(target_trove);

                                                        // Sanity check to ensure recovery mode paramterization is correct
                                                        // Due to the changes in yang prices, there may be a very slight 
                                                        // deviation in the threshold. Therefore, we treat the new threshold 
                                                        // as equal to the previous threshold if it is within 0.1% 
                                                        // (i.e. recovery mode is not activated)
                                                        if *is_recovery_mode {
                                                            assert(
                                                                adjusted_threshold < threshold
                                                                    - purger_utils::RM_ERROR_MARGIN
                                                                        .into(),
                                                                'not recovery mode'
                                                            )
                                                        } else {
                                                            common::assert_equalish(
                                                                adjusted_threshold,
                                                                threshold,
                                                                purger_utils::RM_ERROR_MARGIN
                                                                    .into(),
                                                                'in recovery mode'
                                                            );
                                                        }

<<<<<<< HEAD
                                            let caller: ContractAddress =
                                                purger_utils::random_user();
                                            set_contract_address(caller);
                                            let compensation: Span<AssetBalance> = purger
                                                .absorb(target_trove);

                                            // Check that LTV is close to safety margin
                                            let target_trove_after_health: Health = shrine
                                                .get_trove_health(target_trove);
                                            assert(
                                                target_trove_after_health
                                                    .debt == target_trove_updated_start_health
                                                    .debt
                                                    - max_close_amt,
                                                'wrong debt after liquidation'
                                            );

                                            purger_utils::assert_ltv_at_safety_margin(
                                                target_trove_updated_start_health.threshold,
                                                target_trove_after_health.ltv
                                            );

                                            let (expected_freed_pct, expected_freed_amts) =
                                                purger_utils::get_expected_liquidation_assets(
                                                purger_utils::target_trove_yang_asset_amts(),
                                                target_trove_updated_start_health.value,
                                                max_close_amt,
                                                penalty,
                                                Option::Some(expected_compensation_value)
                                            );
                                            let expected_freed_assets: Span<AssetBalance> =
                                                common::combine_assets_and_amts(
                                                yangs, expected_freed_amts
                                            );

                                            let purged_event: purger_contract::Purged =
                                                common::pop_event_with_indexed_keys(
                                                purger.contract_address
                                            )
                                                .unwrap();
                                            common::assert_asset_balances_equalish(
                                                purged_event.freed_assets,
                                                expected_freed_assets,
                                                1000_u128,
                                                'wrong freed assets for event'
                                            );
                                            assert(
                                                purged_event.trove_id == target_trove,
                                                'wrong Purged trove ID'
                                            );
                                            assert(
                                                purged_event.purge_amt == max_close_amt,
                                                'wrong Purged amt'
                                            );
                                            common::assert_equalish(
                                                purged_event.percentage_freed,
                                                expected_freed_pct,
                                                1000000_u128.into(),
                                                'wrong Purged freed pct'
                                            );
                                            assert(
                                                purged_event.funder == absorber.contract_address,
                                                'wrong Purged funder'
                                            );
                                            assert(
                                                purged_event.recipient == absorber.contract_address,
                                                'wrong Purged recipient'
                                            );

                                            let compensate_event: purger_contract::Compensate =
                                                common::pop_event_with_indexed_keys(
                                                purger.contract_address
                                            )
                                                .unwrap();
                                            assert(
                                                compensate_event == purger_contract::Compensate {
                                                    recipient: caller, compensation
                                                },
                                                'wrong Compensate event'
                                            );

                                            shrine_utils::assert_shrine_invariants(
                                                shrine, yangs, abbot.get_troves_count()
                                            );
=======
                                                        let (
                                                            _,
                                                            _,
                                                            before_recipient_trove_value,
                                                            before_recipient_trove_debt
                                                        ) =
                                                            shrine
                                                            .get_trove_info(recipient_trove);

                                                        purger_utils::assert_trove_is_absorbable(
                                                            shrine, purger, target_trove, ltv
                                                        );

                                                        let caller: ContractAddress =
                                                            purger_utils::random_user();
                                                        let before_caller_asset_bals: Span<
                                                            Span<u128>
                                                        > =
                                                            common::get_token_balances(
                                                            yangs, array![caller].span()
                                                        );
                                                        let (_, _, expected_compensation_value) =
                                                            purger
                                                            .preview_absorb(target_trove);

                                                        common::drop_all_events(
                                                            purger.contract_address
                                                        );

                                                        set_contract_address(caller);
                                                        let compensation: Span<AssetBalance> =
                                                            purger
                                                            .absorb(target_trove);

                                                        // Assert that total debt includes accrued interest on liquidated trove
                                                        let after_total_debt: Wad = shrine
                                                            .get_total_debt();
                                                        assert(
                                                            after_total_debt == before_total_debt
                                                                + accrued_interest,
                                                            'wrong total debt'
                                                        );

                                                        // Check that caller has received compensation
                                                        let expected_compensation_amts: Span<u128> =
                                                            purger_utils::get_expected_compensation_assets(
                                                            *target_trove_yang_asset_amts,
                                                            before_value,
                                                            expected_compensation_value
                                                        );
                                                        let expected_compensation: Span<
                                                            AssetBalance
                                                        > =
                                                            common::combine_assets_and_amts(
                                                            yangs, expected_compensation_amts
                                                        );
                                                        purger_utils::assert_received_assets(
                                                            before_caller_asset_bals,
                                                            common::get_token_balances(
                                                                yangs, array![caller].span()
                                                            ),
                                                            expected_compensation,
                                                            10_u128, // error margin
                                                            'wrong caller asset balance',
                                                        );

                                                        common::assert_asset_balances_equalish(
                                                            compensation,
                                                            expected_compensation,
                                                            10_u128, // error margin
                                                            'wrong freed asset amount'
                                                        );

                                                        let (
                                                            _,
                                                            ltv,
                                                            after_target_trove_value,
                                                            after_target_trove_debt
                                                        ) =
                                                            shrine
                                                            .get_trove_info(target_trove);
                                                        assert(
                                                            shrine.is_healthy(target_trove),
                                                            'should be healthy'
                                                        );
                                                        assert(ltv.is_zero(), 'LTV should be 0');
                                                        assert(
                                                            after_target_trove_value.is_zero(),
                                                            'value should be 0'
                                                        );
                                                        assert(
                                                            after_target_trove_debt.is_zero(),
                                                            'debt should be 0'
                                                        );

                                                        // Check no absorption occured
                                                        assert(
                                                            absorber.get_absorptions_count() == 0,
                                                            'wrong absorptions count'
                                                        );

                                                        // Check redistribution occured
                                                        assert(
                                                            shrine.get_redistributions_count() == 1,
                                                            'wrong redistributions count'
                                                        );

                                                        // Check recipient trove's value and debt
                                                        let (
                                                            _,
                                                            _,
                                                            after_recipient_trove_value,
                                                            after_recipient_trove_debt
                                                        ) =
                                                            shrine
                                                            .get_trove_info(recipient_trove);
                                                        let expected_recipient_trove_debt: Wad =
                                                            before_recipient_trove_debt
                                                            + before_target_trove_debt;

                                                        common::assert_equalish(
                                                            after_recipient_trove_debt,
                                                            expected_recipient_trove_debt,
                                                            (WAD_ONE / 100).into(), // error margin
                                                            'wrong recipient trove debt'
                                                        );

                                                        let redistributed_value: Wad = before_value
                                                            - expected_compensation_value;
                                                        let expected_recipient_trove_value: Wad =
                                                            before_recipient_trove_value
                                                            + redistributed_value;
                                                        common::assert_equalish(
                                                            after_recipient_trove_value,
                                                            expected_recipient_trove_value,
                                                            (WAD_ONE / 100).into(), // error margin
                                                            'wrong recipient trove value'
                                                        );

                                                        // Check Purger events

                                                        // Note that this indirectly asserts that `Purged` 
                                                        // is not emitted if it does not revert because 
                                                        // `Purged` would have been emitted before `Compensate`
                                                        let compensate_event: purger_contract::Compensate =
                                                            common::pop_event_with_indexed_keys(
                                                            purger.contract_address
                                                        )
                                                            .unwrap();
                                                        assert(
                                                            compensate_event == purger_contract::Compensate {
                                                                recipient: caller, compensation
                                                            },
                                                            'wrong Compensate event'
                                                        );

                                                        // Check Shrine event
                                                        let expected_redistribution_id = 1;
                                                        let mut expected_events: Span<
                                                            shrine_contract::Event
                                                        > =
                                                            array![
                                                            shrine_contract::Event::TroveRedistributed(
                                                                shrine_contract::TroveRedistributed {
                                                                    redistribution_id: expected_redistribution_id,
                                                                    trove_id: target_trove,
                                                                    debt: before_target_trove_debt,
                                                                }
                                                            ),
                                                        ]
                                                            .span();
                                                        common::assert_events_emitted(
                                                            shrine.contract_address,
                                                            expected_events,
                                                            Option::None
                                                        );

                                                        shrine_utils::assert_shrine_invariants(
                                                            shrine, yangs, abbot.get_troves_count(),
                                                        );
                                                    },
                                                    Option::None => { break; },
                                                };
                                            };
>>>>>>> 2caebce9
                                        },
                                        Option::None => { break; },
                                    };
                                };
                            },
                            Option::None => { break; },
                        };
                    };
                },
                Option::None => { break; },
            };
        };
    }

    // This test parametrizes over thresholds (by setting all yangs thresholds to the given value)
<<<<<<< HEAD
=======
    // and the LTV at liquidation, and checks for the following for thresholds up to 78.74%:
    // 1. LTV has decreased to the target safety margin
    // 2. trove's debt is reduced by the close amount, which is less than the trove's debt
    #[test]
    #[available_gas(200000000000000)]
    fn test_absorb_less_than_trove_debt_parametrized() {
        let yang_pair_ids = pragma_utils::yang_pair_ids();

        let mut thresholds: Span<Ray> =
            purger_utils::interesting_thresholds_for_absorption_below_trove_debt();
        let mut target_ltvs_by_threshold: Span<Span<Ray>> =
            purger_utils::ltvs_for_interesting_thresholds_for_absorption_below_trove_debt();

        loop {
            match thresholds.pop_front() {
                Option::Some(threshold) => {
                    let mut target_ltvs: Span<Ray> = *target_ltvs_by_threshold.pop_front().unwrap();

                    // Inner loop iterating over LTVs at liquidation
                    loop {
                        match target_ltvs.pop_front() {
                            Option::Some(target_ltv) => {
                                let mut is_recovery_mode_fuzz: Span<bool> = array![false, true]
                                    .span();
                                loop {
                                    match is_recovery_mode_fuzz.pop_front() {
                                        Option::Some(is_recovery_mode) => {
                                            let (
                                                shrine,
                                                abbot,
                                                mock_pragma,
                                                absorber,
                                                purger,
                                                yangs,
                                                gates
                                            ) =
                                                purger_utils::purger_deploy();

                                            // Set thresholds to provided value
                                            purger_utils::set_thresholds(shrine, yangs, *threshold);

                                            let whale_trove: u64 = purger_utils::create_whale_trove(
                                                abbot, yangs, gates
                                            );

                                            let trove_debt: Wad = (purger_utils::TARGET_TROVE_YIN
                                                * 5)
                                                .into();
                                            let target_trove: u64 =
                                                purger_utils::funded_healthy_trove(
                                                abbot, yangs, gates, trove_debt
                                            );

                                            // Accrue some interest
                                            common::advance_intervals(500);

                                            let (start_threshold, _, start_value, before_debt) =
                                                shrine
                                                .get_trove_info(target_trove);

                                            // Fund the absorber with twice the target trove's debt
                                            let absorber_start_yin: Wad = (before_debt.val * 2)
                                                .into();
                                            let other_trove_owner: ContractAddress =
                                                absorber_utils::provider_1();
                                            let other_trove: u64 = purger_utils::funded_absorber(
                                                shrine,
                                                abbot,
                                                absorber,
                                                yangs,
                                                gates,
                                                absorber_start_yin
                                            );

                                            // sanity check
                                            assert(
                                                shrine
                                                    .get_yin(
                                                        absorber.contract_address
                                                    ) > before_debt,
                                                'not full absorption'
                                            );

                                            // Make the target trove absorbable
                                            purger_utils::lower_prices_to_raise_trove_ltv(
                                                shrine,
                                                mock_pragma,
                                                yangs,
                                                yang_pair_ids,
                                                start_value,
                                                before_debt,
                                                *target_ltv
                                            );

                                            if *is_recovery_mode {
                                                set_contract_address(
                                                    purger_utils::target_trove_owner()
                                                );
                                                abbot.close_trove(whale_trove);

                                                purger_utils::trigger_recovery_mode(
                                                    shrine, abbot, other_trove, other_trove_owner
                                                );

                                                let (adjusted_threshold, _, _, _) = shrine
                                                    .get_trove_info(target_trove);

                                                assert(
                                                    adjusted_threshold < start_threshold
                                                        - purger_utils::RM_ERROR_MARGIN.into(),
                                                    'not recovery mode'
                                                );
                                            } else {
                                                // Sanity check to ensure recovery mode paramterization is correct
                                                // Due to the changes in yang prices, there may be a very slight 
                                                // deviation in the threshold. Therefore, we treat the new threshold 
                                                // as equal to the previous threshold if it is within 0.1% 
                                                // (i.e. recovery mode is not activated)
                                                let (adjusted_threshold, _, _, _) = shrine
                                                    .get_trove_info(target_trove);
                                                common::assert_equalish(
                                                    adjusted_threshold,
                                                    start_threshold,
                                                    purger_utils::RM_ERROR_MARGIN.into(),
                                                    'in recovery mode'
                                                );
                                            }

                                            let (adjusted_threshold, ltv, before_value, _) = shrine
                                                .get_trove_info(target_trove);

                                            purger_utils::assert_trove_is_absorbable(
                                                shrine, purger, target_trove, ltv
                                            );

                                            let (
                                                penalty, max_close_amt, expected_compensation_value
                                            ) =
                                                purger
                                                .preview_absorb(target_trove);
                                            assert(
                                                max_close_amt < before_debt, 'close amount == debt'
                                            );

                                            common::drop_all_events(purger.contract_address);

                                            let caller: ContractAddress =
                                                purger_utils::random_user();
                                            set_contract_address(caller);
                                            let compensation: Span<AssetBalance> = purger
                                                .absorb(target_trove);

                                            // Check that LTV is close to safety margin
                                            let (_, after_ltv, _, after_debt) = shrine
                                                .get_trove_info(target_trove);
                                            assert(
                                                after_debt == before_debt - max_close_amt,
                                                'wrong debt after liquidation'
                                            );

                                            purger_utils::assert_ltv_at_safety_margin(
                                                adjusted_threshold, after_ltv
                                            );

                                            let (expected_freed_pct, expected_freed_amts) =
                                                purger_utils::get_expected_liquidation_assets(
                                                purger_utils::target_trove_yang_asset_amts(),
                                                before_value,
                                                max_close_amt,
                                                penalty,
                                                Option::Some(expected_compensation_value)
                                            );
                                            let expected_freed_assets: Span<AssetBalance> =
                                                common::combine_assets_and_amts(
                                                yangs, expected_freed_amts
                                            );

                                            let purged_event: purger_contract::Purged =
                                                common::pop_event_with_indexed_keys(
                                                purger.contract_address
                                            )
                                                .unwrap();
                                            common::assert_asset_balances_equalish(
                                                purged_event.freed_assets,
                                                expected_freed_assets,
                                                1000_u128,
                                                'wrong freed assets for event'
                                            );
                                            assert(
                                                purged_event.trove_id == target_trove,
                                                'wrong Purged trove ID'
                                            );
                                            assert(
                                                purged_event.purge_amt == max_close_amt,
                                                'wrong Purged amt'
                                            );
                                            common::assert_equalish(
                                                purged_event.percentage_freed,
                                                expected_freed_pct,
                                                1000000_u128.into(),
                                                'wrong Purged freed pct'
                                            );
                                            assert(
                                                purged_event.funder == absorber.contract_address,
                                                'wrong Purged funder'
                                            );
                                            assert(
                                                purged_event.recipient == absorber.contract_address,
                                                'wrong Purged recipient'
                                            );

                                            let compensate_event: purger_contract::Compensate =
                                                common::pop_event_with_indexed_keys(
                                                purger.contract_address
                                            )
                                                .unwrap();
                                            assert(
                                                compensate_event == purger_contract::Compensate {
                                                    recipient: caller, compensation
                                                },
                                                'wrong Compensate event'
                                            );

                                            shrine_utils::assert_shrine_invariants(
                                                shrine, yangs, abbot.get_troves_count()
                                            );
                                        },
                                        Option::None => { break; },
                                    };
                                };
                            },
                            Option::None => { break; },
                        };
                    };
                },
                Option::None => { break; },
            };
        };
    }

    // This test parametrizes over thresholds (by setting all yangs thresholds to the given value)
>>>>>>> 2caebce9
    // and the LTV at liquidation, and checks that the trove's debt is absorbed in full for thresholds
    // from 78.74% onwards.
    #[test]
    #[available_gas(20000000000000)]
    fn test_absorb_trove_debt_parametrized() {
        let yang_pair_ids = pragma_utils::yang_pair_ids();

        let mut thresholds: Span<Ray> =
            purger_utils::interesting_thresholds_for_absorption_entire_trove_debt();
        let mut target_ltvs_by_threshold: Span<Span<Ray>> =
            purger_utils::ltvs_for_interesting_thresholds_for_absorption_entire_trove_debt();

        // This array should match `target_ltvs_by_threshold`. However, since only the first
        // LTV in the inner span of `target_ltvs_by_threshold` has a non-zero penalty, and the
        // penalty will be zero from the seocnd LTV of 99% (Ray) onwards, we flatten
        // the array to be concise.
        let ninety_nine_pct: Ray = (RAY_ONE - RAY_PERCENT).into();
        let mut expected_penalties: Span<Ray> = array![
            // First threshold of 78.75% (Ray)
            124889600000000000000000000_u128.into(), // 12.48896% (Ray); 86.23% LTV
            // Second threshold of 80% (Ray)
            116217800000000000000000000_u128.into(), // 11.62178% (Ray); 86.9% LTV
            // Third threshold of 90% (Ray)
            53196900000000000000000000_u128.into(), // 5.31969% (Ray); 92.1% LTV
            // Fourth threshold of 96% (Ray)
            10141202000000000000000000_u128.into(), // 1.0104102; (96 + 1 wei)% LTV
            // Fifth threshold of 97% (Ray)
            RayZeroable::zero(), // Dummy value since all target LTVs do not have a penalty
            // Sixth threshold of 99% (Ray)
            RayZeroable::zero(), // Dummy value since all target LTVs do not have a penalty
        ]
            .span();

        loop {
            match thresholds.pop_front() {
                Option::Some(threshold) => {
                    let mut target_ltvs: Span<Ray> = *target_ltvs_by_threshold.pop_front().unwrap();
                    let expected_penalty: Ray = *expected_penalties.pop_front().unwrap();
                    // Inner loop iterating over LTVs at liquidation
                    loop {
                        match target_ltvs.pop_front() {
                            Option::Some(target_ltv) => {
                                let mut is_recovery_mode_fuzz: Span<bool> = array![false, true]
                                    .span();
                                loop {
                                    match is_recovery_mode_fuzz.pop_front() {
                                        Option::Some(is_recovery_mode) => {
                                            let (
                                                shrine,
                                                abbot,
                                                mock_pragma,
                                                absorber,
                                                purger,
                                                yangs,
                                                gates
                                            ) =
                                                purger_utils::purger_deploy();

                                            // Set thresholds to provided value
                                            purger_utils::set_thresholds(shrine, yangs, *threshold);

                                            let trove_debt: Wad = purger_utils::TARGET_TROVE_YIN
                                                .into();
                                            let target_trove: u64 =
                                                purger_utils::funded_healthy_trove(
                                                abbot, yangs, gates, trove_debt
                                            );
<<<<<<< HEAD

                                            // Accrue some interest
                                            common::advance_intervals(500);

                                            let target_trove_start_health: Health = shrine
                                                .get_trove_health(target_trove);

                                            // Fund the absorber with twice the target trove's debt
                                            let absorber_start_yin: Wad = (target_trove_start_health
                                                .debt
                                                .val
                                                * 2)
                                                .into();
                                            let other_trove_owner: ContractAddress =
                                                absorber_utils::provider_1();
                                            let other_trove: u64 = purger_utils::funded_absorber(
                                                shrine,
                                                abbot,
                                                absorber,
                                                yangs,
                                                gates,
                                                absorber_start_yin
                                            );

                                            // sanity check
                                            assert(
                                                shrine
                                                    .get_yin(
                                                        absorber.contract_address
                                                    ) > target_trove_start_health
                                                    .debt,
                                                'not full absorption'
                                            );

                                            // Make the target trove absorbable
                                            purger_utils::lower_prices_to_raise_trove_ltv(
                                                shrine,
                                                mock_pragma,
                                                yangs,
                                                yang_pair_ids,
                                                target_trove_start_health.value,
                                                target_trove_start_health.debt,
                                                *target_ltv
                                            );

                                            let mut target_trove_updated_start_health: Health =
                                                shrine
                                                .get_trove_health(target_trove);

                                            if *is_recovery_mode {
                                                purger_utils::trigger_recovery_mode(
                                                    shrine, abbot, other_trove, other_trove_owner
                                                );

                                                target_trove_updated_start_health = shrine
                                                    .get_trove_health(target_trove);

                                                assert(
                                                    target_trove_updated_start_health
                                                        .threshold < target_trove_start_health
                                                        .threshold
                                                        - purger_utils::RM_ERROR_MARGIN.into(),
                                                    'not recovery mode'
                                                );
                                            } else {
                                                // Sanity check to ensure recovery mode paramterization is correct
                                                // Due to the changes in yang prices, there may be a very slight 
                                                // deviation in the threshold. Therefore, we treat the new threshold 
                                                // as equal to the previous threshold if it is within 0.1% 
                                                // (i.e. recovery mode is not activated)
                                                common::assert_equalish(
                                                    target_trove_updated_start_health.threshold,
                                                    target_trove_start_health.threshold,
                                                    purger_utils::RM_ERROR_MARGIN.into(),
                                                    'in recovery mode'
                                                );
                                            }

                                            purger_utils::assert_trove_is_absorbable(
                                                shrine,
                                                purger,
                                                target_trove,
                                                target_trove_updated_start_health.ltv
                                            );

                                            let (
                                                penalty, max_close_amt, expected_compensation_value
                                            ) =
                                                purger
                                                .preview_absorb(target_trove);
                                            assert(
                                                max_close_amt == target_trove_updated_start_health
                                                    .debt,
                                                'close amount != debt'
                                            );
                                            if *target_ltv >= ninety_nine_pct {
                                                assert(penalty.is_zero(), 'wrong penalty');
                                            } else {
                                                common::assert_equalish(
                                                    penalty,
                                                    expected_penalty,
                                                    (RAY_PERCENT / 10).into(), // 0.1%
                                                    'wrong penalty'
                                                )
                                            }

                                            common::drop_all_events(purger.contract_address);

                                            let caller: ContractAddress =
                                                purger_utils::random_user();
                                            set_contract_address(caller);
                                            let compensation: Span<AssetBalance> = purger
                                                .absorb(target_trove);

                                            // Check that LTV is close to safety margin
                                            let target_trove_after_health: Health = shrine
                                                .get_trove_health(target_trove);
                                            assert(
                                                target_trove_after_health.ltv.is_zero(),
                                                'wrong LTV after liquidation'
                                            );
                                            assert(
                                                target_trove_after_health.value.is_zero(),
                                                'wrong value after liquidation'
                                            );
                                            assert(
                                                target_trove_after_health.debt.is_zero(),
                                                'wrong debt after liquidation'
                                            );

=======

                                            // Accrue some interest
                                            common::advance_intervals(500);

                                            let (start_threshold, _, start_value, before_debt) =
                                                shrine
                                                .get_trove_info(target_trove);

                                            // Fund the absorber with twice the target trove's debt
                                            let absorber_start_yin: Wad = (before_debt.val * 2)
                                                .into();
                                            let other_trove_owner: ContractAddress =
                                                absorber_utils::provider_1();
                                            let other_trove: u64 = purger_utils::funded_absorber(
                                                shrine,
                                                abbot,
                                                absorber,
                                                yangs,
                                                gates,
                                                absorber_start_yin
                                            );

                                            // sanity check
                                            assert(
                                                shrine
                                                    .get_yin(
                                                        absorber.contract_address
                                                    ) > before_debt,
                                                'not full absorption'
                                            );

                                            // Make the target trove absorbable
                                            purger_utils::lower_prices_to_raise_trove_ltv(
                                                shrine,
                                                mock_pragma,
                                                yangs,
                                                yang_pair_ids,
                                                start_value,
                                                before_debt,
                                                *target_ltv
                                            );

                                            if *is_recovery_mode {
                                                purger_utils::trigger_recovery_mode(
                                                    shrine, abbot, other_trove, other_trove_owner
                                                );

                                                let (adjusted_threshold, _, _, _) = shrine
                                                    .get_trove_info(target_trove);

                                                assert(
                                                    adjusted_threshold < start_threshold
                                                        - purger_utils::RM_ERROR_MARGIN.into(),
                                                    'not recovery mode'
                                                );
                                            } else {
                                                // Sanity check to ensure recovery mode paramterization is correct
                                                // Due to the changes in yang prices, there may be a very slight 
                                                // deviation in the threshold. Therefore, we treat the new threshold 
                                                // as equal to the previous threshold if it is within 0.1% 
                                                // (i.e. recovery mode is not activated)
                                                let (adjusted_threshold, _, _, _) = shrine
                                                    .get_trove_info(target_trove);
                                                common::assert_equalish(
                                                    adjusted_threshold,
                                                    start_threshold,
                                                    purger_utils::RM_ERROR_MARGIN.into(),
                                                    'in recovery mode'
                                                );
                                            }

                                            let (_, ltv, before_value, _) = shrine
                                                .get_trove_info(target_trove);
                                            purger_utils::assert_trove_is_absorbable(
                                                shrine, purger, target_trove, ltv
                                            );

                                            let (
                                                penalty, max_close_amt, expected_compensation_value
                                            ) =
                                                purger
                                                .preview_absorb(target_trove);
                                            assert(
                                                max_close_amt == before_debt, 'close amount != debt'
                                            );
                                            if *target_ltv >= ninety_nine_pct {
                                                assert(penalty.is_zero(), 'wrong penalty');
                                            } else {
                                                common::assert_equalish(
                                                    penalty,
                                                    expected_penalty,
                                                    (RAY_PERCENT / 10).into(), // 0.1%
                                                    'wrong penalty'
                                                )
                                            }

                                            common::drop_all_events(purger.contract_address);

                                            let caller: ContractAddress =
                                                purger_utils::random_user();
                                            set_contract_address(caller);
                                            let compensation: Span<AssetBalance> = purger
                                                .absorb(target_trove);

                                            // Check that LTV is close to safety margin
                                            let (_, after_ltv, after_value, after_debt) = shrine
                                                .get_trove_info(target_trove);
                                            assert(
                                                after_ltv.is_zero(), 'wrong debt after liquidation'
                                            );
                                            assert(
                                                after_value.is_zero(),
                                                'wrong debt after liquidation'
                                            );
                                            assert(
                                                after_debt.is_zero(), 'wrong debt after liquidation'
                                            );

>>>>>>> 2caebce9
                                            let target_trove_yang_asset_amts: Span<u128> =
                                                purger_utils::target_trove_yang_asset_amts();
                                            let (_, expected_freed_asset_amts) =
                                                purger_utils::get_expected_liquidation_assets(
                                                target_trove_yang_asset_amts,
<<<<<<< HEAD
                                                target_trove_updated_start_health.value,
=======
                                                before_value,
>>>>>>> 2caebce9
                                                max_close_amt,
                                                penalty,
                                                Option::Some(expected_compensation_value)
                                            );

                                            let expected_freed_assets: Span<AssetBalance> =
                                                common::combine_assets_and_amts(
                                                yangs, expected_freed_asset_amts,
                                            );

                                            let purged_event: purger_contract::Purged =
                                                common::pop_event_with_indexed_keys(
                                                purger.contract_address
                                            )
                                                .unwrap();
                                            assert(
                                                purged_event.trove_id == target_trove,
                                                'wrong Purged trove ID'
                                            );
                                            assert(
                                                purged_event.purge_amt == max_close_amt,
                                                'wrong Purged amt'
                                            );
                                            assert(
                                                purged_event.percentage_freed == RAY_ONE.into(),
                                                'wrong Purged freed pct'
                                            );
                                            assert(
                                                purged_event.funder == absorber.contract_address,
                                                'wrong Purged funder'
                                            );
                                            assert(
                                                purged_event.recipient == absorber.contract_address,
                                                'wrong Purged recipient'
                                            );
                                            common::assert_asset_balances_equalish(
                                                purged_event.freed_assets,
                                                expected_freed_assets,
                                                100000_u128,
                                                'wrong freed assets for event'
                                            );

                                            let compensate_event: purger_contract::Compensate =
                                                common::pop_event_with_indexed_keys(
                                                purger.contract_address
                                            )
                                                .unwrap();
                                            assert(
                                                compensate_event == purger_contract::Compensate {
                                                    recipient: caller, compensation
                                                },
                                                'wrong Compensate event'
                                            );

                                            shrine_utils::assert_shrine_invariants(
                                                shrine, yangs, abbot.get_troves_count()
                                            );
                                        },
                                        Option::None => { break; },
                                    };
                                };
                            },
                            Option::None => { break; },
                        };
                    };
                },
                Option::None => { break; },
            };
        };
    }

    #[test]
    #[available_gas(20000000000)]
    #[should_panic(expected: ('PU: Not absorbable', 'ENTRYPOINT_FAILED'))]
    fn test_absorb_trove_healthy_fail() {
        let (shrine, abbot, _, absorber, purger, yangs, gates) =
            purger_utils::purger_deploy_with_searcher(
            purger_utils::SEARCHER_YIN.into()
        );

        let trove_debt: Wad = purger_utils::TARGET_TROVE_YIN.into();
        let healthy_trove: u64 = purger_utils::funded_healthy_trove(
            abbot, yangs, gates, trove_debt
        );

        purger_utils::funded_absorber(shrine, abbot, absorber, yangs, gates, trove_debt);

        purger_utils::assert_trove_is_healthy(shrine, purger, healthy_trove);

        set_contract_address(purger_utils::random_user());
        purger.absorb(healthy_trove);
    }

    #[test]
    #[available_gas(20000000000)]
    #[should_panic(expected: ('PU: Not absorbable', 'ENTRYPOINT_FAILED'))]
    fn test_absorb_below_absorbable_ltv_fail() {
        let (shrine, abbot, mock_pragma, absorber, purger, yangs, gates) =
            purger_utils::purger_deploy_with_searcher(
            purger_utils::SEARCHER_YIN.into()
        );
        let yang_pair_ids = pragma_utils::yang_pair_ids();

        purger_utils::create_whale_trove(abbot, yangs, gates);

        let trove_debt: Wad = purger_utils::TARGET_TROVE_YIN.into();
        let target_trove: u64 = purger_utils::funded_healthy_trove(abbot, yangs, gates, trove_debt);
        purger_utils::funded_absorber(shrine, abbot, absorber, yangs, gates, trove_debt);

        let target_trove_health: Health = shrine.get_trove_health(target_trove);
        let target_ltv: Ray = target_trove_health.threshold + RAY_PERCENT.into();
        purger_utils::lower_prices_to_raise_trove_ltv(
            shrine,
            mock_pragma,
            yangs,
            yang_pair_ids,
            target_trove_health.value,
            target_trove_health.debt,
            target_ltv
        );

        let upated_target_trove_health: Health = shrine.get_trove_health(target_trove);

        purger_utils::assert_trove_is_liquidatable(
            shrine, purger, target_trove, target_trove_health.ltv
        );
        purger_utils::assert_trove_is_not_absorbable(purger, target_trove);

        set_contract_address(purger_utils::random_user());
        purger.absorb(target_trove);
    }

    // For thresholds < 90%, check that the LTV at which the trove is absorbable minus
    // 0.01% is not absorbable.
    #[test]
    #[available_gas(20000000000)]
    fn test_absorb_marginally_below_absorbable_ltv_not_absorbable() {
        let yang_pair_ids = pragma_utils::yang_pair_ids();

        let (mut thresholds, mut target_ltvs) =
            purger_utils::interesting_thresholds_and_ltvs_below_absorption_ltv();

        loop {
            match thresholds.pop_front() {
                Option::Some(threshold) => {
                    let searcher_start_yin: Wad = purger_utils::SEARCHER_YIN.into();
                    let (shrine, abbot, mock_pragma, absorber, purger, yangs, gates) =
                        purger_utils::purger_deploy_with_searcher(
                        searcher_start_yin
                    );

                    purger_utils::create_whale_trove(abbot, yangs, gates);

                    // Set thresholds to provided value
                    purger_utils::set_thresholds(shrine, yangs, *threshold);

                    let trove_debt: Wad = purger_utils::TARGET_TROVE_YIN.into();
                    let target_trove: u64 = purger_utils::funded_healthy_trove(
                        abbot, yangs, gates, trove_debt
                    );

                    // Accrue some interest
                    common::advance_intervals(500);

                    let target_trove_start_health: Health = shrine.get_trove_health(target_trove);

                    // Fund the absorber with twice the target trove's debt
                    let absorber_start_yin: Wad = (target_trove_start_health.debt.val * 2).into();
                    purger_utils::funded_absorber(
                        shrine, abbot, absorber, yangs, gates, absorber_start_yin
                    );

                    // Adjust the trove to the target LTV
                    purger_utils::lower_prices_to_raise_trove_ltv(
                        shrine,
                        mock_pragma,
                        yangs,
                        yang_pair_ids,
                        target_trove_start_health.value,
                        target_trove_start_health.debt,
                        *target_ltvs.pop_front().unwrap()
                    );

                    let updated_target_trove_start_health: Health = shrine
                        .get_trove_health(target_trove);
                    purger_utils::assert_trove_is_liquidatable(
                        shrine, purger, target_trove, updated_target_trove_start_health.ltv
                    );
                    purger_utils::assert_trove_is_not_absorbable(purger, target_trove);
                },
                Option::None => { break; },
            };
        };
    }


    #[test]
    #[available_gas(20000000000)]
    fn test_liquidate_suspended_yang() {
        let (shrine, abbot, mock_pragma, absorber, purger, yangs, gates) =
            purger_utils::purger_deploy_with_searcher(
            purger_utils::SEARCHER_YIN.into()
        );

        // user 1 opens a trove with ETH and BTC that is close to liquidation
        // `funded_healthy_trove` supplies 2 ETH and 0.5 BTC totalling $9000 in value, so we
        // create $6000 of debt to ensure the trove is closer to liquidation
        let trove_debt: Wad = (6000 * WAD_ONE).into();
        let target_trove: u64 = purger_utils::funded_healthy_trove(abbot, yangs, gates, trove_debt);

        // Suspend BTC
        let btc: ContractAddress = *yangs[1];
        set_contract_address(shrine_utils::admin());
        let current_timestamp: u64 = get_block_timestamp();
        shrine.suspend_yang(btc);

        assert(shrine.is_healthy(target_trove), 'should still be healthy');

        // The trove has $6000 in debt and $9000 in collateral. BTC's value must decrease
        let target_trove_start_health: Health = shrine.get_trove_health(target_trove);

        let eth_threshold: Ray = shrine_utils::YANG1_THRESHOLD.into();
        let btc_threshold: Ray = shrine_utils::YANG2_THRESHOLD.into();

        let (eth_price, _, _) = shrine.get_current_yang_price(*yangs[0]);
        let (btc_price, _, _) = shrine.get_current_yang_price(*yangs[1]);

        let eth_value: Wad = eth_price * shrine.get_deposit(*yangs[0], target_trove);
        let btc_value: Wad = btc_price * shrine.get_deposit(*yangs[1], target_trove);

        // These represent the percentages of the total value of the trove each
        // of the yangs respectively make up
        let eth_weight: Ray = wadray::rdiv_ww(eth_value, target_trove_start_health.value);
        let btc_weight: Ray = wadray::rdiv_ww(btc_value, target_trove_start_health.value);

        // We need to decrease BTC's threshold until the trove threshold equals `ltv`
        // we derive the decrease factor from the following equation:
        //
        // NOTE: decrease factor is the value which, if we multiply BTC's threshold by it, will give us
        // the threshold BTC must have in order for the trove's threshold to equal its LTV
        //
        // (eth_value / total_value) * eth_threshold + (btc_value / total_value) * btc_threshold * decrease_factor = ltv
        // eth_weight * eth_threshold + btc_weight * btc_threshold * decrease_factor = ltv
        // btc_weight * btc_threshold * decrease_factor = ltv - eth_weight * eth_threshold
        // decrease_factor = (ltv - eth_weight * eth_threshold) / (btc_weight * btc_threshold)
        let btc_threshold_decrease_factor: Ray = (target_trove_start_health.ltv
            - eth_weight * eth_threshold)
            / (btc_weight * btc_threshold);
        let ts_diff: u64 = shrine_contract::SUSPENSION_GRACE_PERIOD
            - wadray::scale_u128_by_ray(
                shrine_contract::SUSPENSION_GRACE_PERIOD.into(), btc_threshold_decrease_factor
            )
                .try_into()
                .unwrap();

        // Adding one to offset any precision loss
        let new_timestamp: u64 = current_timestamp + ts_diff + 1;
        set_block_timestamp(new_timestamp);

        assert(!shrine.is_healthy(target_trove), 'should be unhealthy');

        // Liquidate the trove
        let searcher = purger_utils::searcher();
        set_contract_address(searcher);
        purger.liquidate(target_trove, target_trove_start_health.debt, searcher);

        // Sanity checks
        let target_trove_after_health: Health = shrine.get_trove_health(target_trove);

        assert(
            target_trove_after_health.debt < target_trove_start_health.debt,
            'trove not correctly liquidated'
        );

        assert(
            IERC20Dispatcher { contract_address: shrine.contract_address }
                .balance_of(searcher)
                .try_into()
                .unwrap() < purger_utils::SEARCHER_YIN,
            'searcher yin not used'
        );

        purger_utils::assert_ltv_at_safety_margin(
            target_trove_after_health.threshold, target_trove_after_health.ltv
        );
    }

    #[test]
    #[ignore]
    #[available_gas(2000000000000)]
    fn test_liquidate_suspended_yang_threshold_near_zero() {
        let (shrine, abbot, mock_pragma, absorber, purger, yangs, gates) =
            purger_utils::purger_deploy_with_searcher(
            purger_utils::SEARCHER_YIN.into()
        );

        // We run the same tests using both searcher liquidations and absorptions as the liquidation methods.
        let mut liquidate_via_absorption_param: Span<bool> = array![
            false, //true - we comment this parametrization out for now, due to failing in CI
        ]
            .span();

        // We parametrize this test with both a reasonable starting LTV and a very low starting LTV
        let trove_debt_param: Span<Wad> = array![(600 * WAD_ONE).into(), (20 * WAD_ONE).into()]
            .span();

        // We also parametrize the test with the desired threshold after liquidation
        let desired_threshold_param: Span<Ray> = array![
            RAY_PERCENT.into(),
            (RAY_PERCENT / 4).into(),
            // This is the smallest possible desired threshold that
            // doesn't result in advancing the time enough to make
            // the suspension permanent
            (RAY_ONE + 1).into()
                / (RAY_ONE * shrine_contract::SUSPENSION_GRACE_PERIOD.into()).into(),
        ]
            .span();

        let eth: ContractAddress = *yangs[0];
        let eth_gate: IGateDispatcher = *gates[0];

        let target_user: ContractAddress = purger_utils::target_trove_owner();

        common::fund_user(target_user, array![eth].span(), array![(10 * WAD_ONE).into()].span());

        // Have the searcher provide half of his yin to the absorber
        let searcher = purger_utils::searcher();
        let yin_erc20 = IERC20Dispatcher { contract_address: shrine.contract_address };

        set_contract_address(searcher);
        yin_erc20.approve(absorber.contract_address, (purger_utils::SEARCHER_YIN / 2).into());
        absorber.provide((purger_utils::SEARCHER_YIN / 2).into());

        loop {
            match liquidate_via_absorption_param.pop_front() {
                Option::Some(liquidate_via_absorption) => {
                    let mut trove_debt_param_copy = trove_debt_param;
                    loop {
                        match trove_debt_param_copy.pop_front() {
                            Option::Some(trove_debt) => {
                                let mut desired_threshold_param_copy = desired_threshold_param;
                                loop {
                                    match desired_threshold_param_copy.pop_front() {
                                        Option::Some(desired_threshold) => {
                                            let mut is_recovery_mode_fuzz: Span<bool> = array![
                                                false, true
                                            ]
                                                .span();
                                            loop {
                                                match is_recovery_mode_fuzz.pop_front() {
                                                    Option::Some(is_recovery_mode) => {
                                                        let target_trove: u64 =
                                                            common::open_trove_helper(
                                                            abbot,
                                                            target_user,
                                                            array![eth].span(),
                                                            array![(WAD_ONE / 2).into()].span(),
                                                            array![eth_gate].span(),
                                                            *trove_debt
                                                        );
<<<<<<< HEAD

                                                        // Suspend ETH
                                                        let current_timestamp =
                                                            get_block_timestamp();

                                                        set_contract_address(shrine_utils::admin());
                                                        shrine.suspend_yang(eth);

                                                        // Advance the time stamp such that the ETH threshold falls to `desired_threshold`
                                                        let eth_threshold: Ray =
                                                            shrine_utils::YANG1_THRESHOLD
                                                            .into();

                                                        let decrease_factor: Ray =
                                                            *desired_threshold
                                                            / eth_threshold;
                                                        let ts_diff: u64 =
                                                            shrine_contract::SUSPENSION_GRACE_PERIOD
                                                            - wadray::scale_u128_by_ray(
                                                                shrine_contract::SUSPENSION_GRACE_PERIOD
                                                                    .into(),
                                                                decrease_factor
                                                            )
                                                                .try_into()
                                                                .unwrap();

                                                        set_block_timestamp(
                                                            current_timestamp + ts_diff
                                                        );

                                                        // Check that the threshold has decreased to the desired value

                                                        if *is_recovery_mode {
                                                            let whale_trove_owner: ContractAddress =
                                                                purger_utils::target_trove_owner();
                                                            let whale_trove: u64 =
                                                                purger_utils::create_whale_trove(
                                                                abbot, yangs, gates
                                                            );

                                                            purger_utils::trigger_recovery_mode(
                                                                shrine,
                                                                abbot,
                                                                whale_trove,
                                                                whale_trove_owner
                                                            );

                                                            let (_, threshold_before_liquidation) =
                                                                shrine
                                                                .get_yang_threshold(eth);
                                                            assert(
                                                                threshold_before_liquidation < *desired_threshold
                                                                    - 100000000000000000000_u128
                                                                        .into(),
                                                                'not recovery mode'
                                                            )
                                                        } else {
                                                            let (_, threshold_before_liquidation) =
                                                                shrine
                                                                .get_yang_threshold(eth);

                                                            common::assert_equalish(
                                                                threshold_before_liquidation,
                                                                *desired_threshold,
                                                                // 0.0000001 = 10^-7 (ray). Precision
                                                                // is limited by the precision of timestamps,
                                                                // which is only in seconds
                                                                100000000000000000000_u128.into(),
                                                                'wrong eth threshold'
                                                            );
                                                        }

                                                        // We want to compare the yin balance of the liquidator
                                                        // before and after the liquidation. In the case of absorption
                                                        // we check the absorber's balance, and in the case of
                                                        // searcher liquidation we check the searcher's balance.
                                                        let before_liquidation_yin_balance: u256 =
                                                            if *liquidate_via_absorption {
                                                            yin_erc20
                                                                .balance_of(
                                                                    absorber.contract_address
                                                                )
                                                        } else {
                                                            yin_erc20.balance_of(searcher)
                                                        };

                                                        // Liquidate the trove
                                                        set_contract_address(searcher);

                                                        if *liquidate_via_absorption {
                                                            purger.absorb(target_trove);
                                                        } else {
                                                            purger
                                                                .liquidate(
                                                                    target_trove,
                                                                    *trove_debt,
                                                                    searcher
                                                                );
                                                        }

                                                        // Sanity checks
                                                        let target_trove_after_health: Health =
                                                            shrine
                                                            .get_trove_health(target_trove);

                                                        assert(
                                                            target_trove_after_health
                                                                .debt < *trove_debt,
=======

                                                        // Suspend ETH
                                                        let current_timestamp =
                                                            get_block_timestamp();

                                                        set_contract_address(shrine_utils::admin());
                                                        shrine.suspend_yang(eth);

                                                        // Advance the time stamp such that the ETH threshold falls to `desired_threshold`
                                                        let eth_threshold: Ray =
                                                            shrine_utils::YANG1_THRESHOLD
                                                            .into();

                                                        let decrease_factor: Ray =
                                                            *desired_threshold
                                                            / eth_threshold;
                                                        let ts_diff: u64 =
                                                            shrine_contract::SUSPENSION_GRACE_PERIOD
                                                            - wadray::scale_u128_by_ray(
                                                                shrine_contract::SUSPENSION_GRACE_PERIOD
                                                                    .into(),
                                                                decrease_factor
                                                            )
                                                                .try_into()
                                                                .unwrap();

                                                        set_block_timestamp(
                                                            current_timestamp + ts_diff
                                                        );

                                                        // Check that the threshold has decreased to the desired value

                                                        if *is_recovery_mode {
                                                            let whale_trove_owner: ContractAddress =
                                                                purger_utils::target_trove_owner();
                                                            let whale_trove: u64 =
                                                                purger_utils::create_whale_trove(
                                                                abbot, yangs, gates
                                                            );

                                                            purger_utils::trigger_recovery_mode(
                                                                shrine,
                                                                abbot,
                                                                whale_trove,
                                                                whale_trove_owner
                                                            );

                                                            let (_, threshold_before_liquidation) =
                                                                shrine
                                                                .get_yang_threshold(eth);
                                                            assert(
                                                                threshold_before_liquidation < *desired_threshold
                                                                    - 100000000000000000000_u128
                                                                        .into(),
                                                                'not recovery mode'
                                                            )
                                                        } else {
                                                            let (_, threshold_before_liquidation) =
                                                                shrine
                                                                .get_yang_threshold(eth);

                                                            common::assert_equalish(
                                                                threshold_before_liquidation,
                                                                *desired_threshold,
                                                                // 0.0000001 = 10^-7 (ray). Precision
                                                                // is limited by the precision of timestamps,
                                                                // which is only in seconds
                                                                100000000000000000000_u128.into(),
                                                                'wrong eth threshold'
                                                            );
                                                        }

                                                        // We want to compare the yin balance of the liquidator
                                                        // before and after the liquidation. In the case of absorption
                                                        // we check the absorber's balance, and in the case of
                                                        // searcher liquidation we check the searcher's balance.
                                                        let before_liquidation_yin_balance: u256 =
                                                            if *liquidate_via_absorption {
                                                            yin_erc20
                                                                .balance_of(
                                                                    absorber.contract_address
                                                                )
                                                        } else {
                                                            yin_erc20.balance_of(searcher)
                                                        };

                                                        // Liquidate the trove
                                                        set_contract_address(searcher);

                                                        if *liquidate_via_absorption {
                                                            purger.absorb(target_trove);
                                                        } else {
                                                            purger
                                                                .liquidate(
                                                                    target_trove,
                                                                    *trove_debt,
                                                                    searcher
                                                                );
                                                        }

                                                        // Sanity checks
                                                        let (
                                                            threshold_after_liquidation,
                                                            ltv_after_liquidation,
                                                            _,
                                                            debt_after_liquidation
                                                        ) =
                                                            shrine
                                                            .get_trove_info(target_trove);

                                                        assert(
                                                            debt_after_liquidation < *trove_debt,
>>>>>>> 2caebce9
                                                            'trove not correctly liquidated'
                                                        );

                                                        // Checking that the liquidator's yin balance has decreased
                                                        // after liquidation
                                                        if *liquidate_via_absorption {
                                                            assert(
                                                                yin_erc20
                                                                    .balance_of(
                                                                        absorber.contract_address
                                                                    ) < before_liquidation_yin_balance,
                                                                'absorber yin not used'
                                                            );
                                                        } else {
                                                            assert(
                                                                yin_erc20
                                                                    .balance_of(
                                                                        searcher
                                                                    ) < before_liquidation_yin_balance,
                                                                'searcher yin not used'
                                                            );
                                                        }

                                                        set_contract_address(shrine_utils::admin());
                                                        shrine.unsuspend_yang(eth);
                                                    },
                                                    Option::None => { break; },
                                                };
                                            };
                                        },
                                        Option::None => { break; }
                                    }
                                };
                            },
                            Option::None => { break; }
                        };
                    };
                },
                Option::None => { break; }
            }
        };
    }

    #[derive(Copy, Drop, PartialEq)]
    enum AbsorbType {
        Full: (),
        Partial: (),
        None: (),
    }

    #[test]
    #[available_gas(20000000000000)]
    fn test_absorb_low_thresholds() {
        let whale_trove_owner: ContractAddress = purger_utils::target_trove_owner();

        let searcher_start_yin: Wad = (purger_utils::SEARCHER_YIN * 6).into();
        // Execution time is significantly reduced
        // by only deploying the contracts once for all parametrizations
        let (shrine, abbot, mock_pragma, absorber, purger, yangs, gates) =
            purger_utils::purger_deploy_with_searcher(
            searcher_start_yin
        );

        set_contract_address(shrine_utils::admin());
        shrine.set_debt_ceiling((10000000 * WAD_ONE).into());

        let yin_erc20: IERC20Dispatcher = IERC20Dispatcher {
            contract_address: shrine.contract_address
        };

        let searcher = purger_utils::searcher();

        // Approve absorber for maximum yin
        set_contract_address(searcher);
        yin_erc20.approve(absorber.contract_address, BoundedU256::max());

        // Parameters
        let mut thresholds_param: Span<Ray> = array![RayZeroable::zero(), RAY_PERCENT.into(),]
            .span();

        let absorb_type_param: Span<AbsorbType> = array![
            AbsorbType::Full, AbsorbType::Partial, AbsorbType::None
        ]
            .span();

        loop {
            match thresholds_param.pop_front() {
                Option::Some(threshold) => {
                    let mut target_ltvs_param: Span<Ray> = array![
                        *threshold + 1_u128.into(), *threshold + (RAY_ONE / 2).into(),
                    ]
                        .span();

                    loop {
                        match target_ltvs_param.pop_front() {
                            Option::Some(target_ltv) => {
                                let mut absorb_type_param_copy = absorb_type_param;
                                loop {
                                    match absorb_type_param_copy.pop_front() {
                                        Option::Some(absorb_type) => {
                                            let mut is_recovery_mode_fuzz: Span<bool> = array![
                                                false, true
                                            ]
                                                .span();
                                            loop {
                                                match is_recovery_mode_fuzz.pop_front() {
                                                    Option::Some(is_recovery_mode) => {
                                                        // Calculating the `trove_debt` necessary to achieve
                                                        // the `target_ltv`
                                                        let target_trove_yang_amts: Span<Wad> =
                                                            array![
                                                            (*gates[0])
                                                                .convert_to_yang(
                                                                    purger_utils::TARGET_TROVE_ETH_DEPOSIT_AMT
                                                                ),
                                                            (*gates[1])
                                                                .convert_to_yang(
                                                                    purger_utils::TARGET_TROVE_WBTC_DEPOSIT_AMT
                                                                ),
                                                        ]
                                                            .span();

                                                        let trove_value: Wad =
                                                            purger_utils::get_sum_of_value(
                                                            shrine, yangs, target_trove_yang_amts
                                                        );

                                                        // Add 100 Wad to guarantee recovery mode for non-zero debt.
                                                        // In case of rounding down to zero, set to 1 wei.
                                                        let trove_debt: Wad = max(
                                                            wadray::rmul_wr(
                                                                trove_value, *target_ltv
                                                            )
                                                                + (100 * WAD_ONE).into(),
                                                            1_u128.into()
                                                        );

                                                        // We skip test cases of partial liquidations where
                                                        // the trove debt is less than the minimum shares in absorber.
                                                        // While it can be done, it is complicated to set up the absorber in such a
                                                        // way that the remaining yin is less than the minimum shares.
                                                        if *absorb_type == AbsorbType::Partial
                                                            && trove_debt <= absorber_contract::MINIMUM_SHARES
                                                                .into() {
                                                            continue;
                                                        }
                                                        // Resetting the thresholds to reasonable values
                                                        // to allow for creating troves at higher LTVs
                                                        purger_utils::set_thresholds(
                                                            shrine, yangs, (80 * RAY_PERCENT).into()
                                                        );

                                                        // Clearing/"resetting" the absorber
                                                        // if it needs to be reset
                                                        if yin_erc20
                                                            .balance_of(absorber.contract_address)
                                                            .is_non_zero() {
                                                            let (eth_price, _, _) = shrine
                                                                .get_current_yang_price(*yangs[0]);
                                                            let (wbtc_price, _, _) = shrine
                                                                .get_current_yang_price(*yangs[1]);

                                                            set_block_timestamp(
                                                                get_block_timestamp()
                                                                    + absorber_contract::REQUEST_COOLDOWN
                                                            );

                                                            // Update yang prices to save gas on fetching them in Shrine functions
                                                            set_contract_address(
                                                                shrine_utils::admin()
                                                            );
                                                            shrine.advance(*yangs[0], eth_price);
                                                            shrine.advance(*yangs[1], wbtc_price);

                                                            // Make a removal request and then remove the searcher's position
                                                            set_contract_address(searcher);
                                                            absorber.request();
                                                            set_block_timestamp(
                                                                get_block_timestamp()
                                                                    + absorber_contract::REQUEST_BASE_TIMELOCK
                                                            );

                                                            let searcher_provided_yin: Wad =
                                                                absorber
                                                                .preview_remove(searcher);
                                                            // Removing any remaining yin, and/or
                                                            // remaining absorbed assets due to the
                                                            // provider.

                                                            if searcher_provided_yin.is_non_zero() {
                                                                absorber
                                                                    .remove(searcher_provided_yin);
                                                            } else {
                                                                absorber.reap();
                                                            }
                                                        }

                                                        // Creating the trove to be liquidated
                                                        let target_trove: u64 =
                                                            purger_utils::funded_healthy_trove(
                                                            abbot, yangs, gates, trove_debt
                                                        );

                                                        // Now, the searcher deposits some yin into the absorber
                                                        // The amount depends on whether we want a full or partial absorption, or
                                                        // a full redistribution

                                                        set_contract_address(searcher);

                                                        match *absorb_type {
                                                            AbsorbType::Full => {
                                                                // We provide *at least* the minimum shares
                                                                absorber
                                                                    .provide(
                                                                        max(
                                                                            trove_debt,
                                                                            absorber_contract::MINIMUM_SHARES
                                                                                .into()
                                                                        )
                                                                    );
                                                            },
                                                            AbsorbType::Partial => {
                                                                // We add 1 wei in the event that `trove_debt` is extremely small,
                                                                // to avoid the provision amount from being zero.

                                                                absorber
                                                                    .provide(
                                                                        max(
                                                                            (trove_debt.val / 2)
                                                                                .into()
                                                                                + 1_u128.into(),
                                                                            absorber_contract::MINIMUM_SHARES
                                                                                .into()
                                                                        )
                                                                    );
                                                            },
                                                            AbsorbType::None => {},
                                                        };

                                                        let whale_trove: u64 =
                                                            if *is_recovery_mode {
                                                            // Mint enough debt to trigger recovery mode before 
                                                            // thresholds are set to a very low value
                                                            let trove_id: u64 =
                                                                purger_utils::create_whale_trove(
                                                                abbot, yangs, gates
                                                            );
                                                            purger_utils::trigger_recovery_mode(
                                                                shrine,
                                                                abbot,
                                                                trove_id,
                                                                whale_trove_owner
                                                            );

                                                            trove_id
                                                        } else {
                                                            // Otherwise, create a whale trove to prevent recovery 
                                                            // mode from beign triggered
                                                            let deposit_amts: Span<u128> =
                                                                purger_utils::whale_trove_yang_asset_amts();
                                                            common::fund_user(
                                                                whale_trove_owner,
                                                                yangs,
                                                                deposit_amts
                                                            );
                                                            common::open_trove_helper(
                                                                abbot,
                                                                whale_trove_owner,
                                                                yangs,
                                                                deposit_amts,
                                                                gates,
                                                                WAD_ONE.into()
                                                            )
                                                        };

                                                        // Setting the threshold to the desired value
                                                        // the target trove is now absorbable
                                                        purger_utils::set_thresholds(
                                                            shrine, yangs, *threshold
                                                        );

<<<<<<< HEAD
                                                        let target_trove_start_health: Health =
                                                            shrine
                                                            .get_trove_health(target_trove);
                                                        if *is_recovery_mode
                                                            && (*threshold).is_non_zero() {
                                                            assert(
                                                                target_trove_start_health
                                                                    .threshold < *threshold
=======
                                                        let (adjusted_threshold, ltv, _, _) = shrine
                                                            .get_trove_info(target_trove);
                                                        if *is_recovery_mode
                                                            && (*threshold).is_non_zero() {
                                                            assert(
                                                                adjusted_threshold < *threshold
>>>>>>> 2caebce9
                                                                    - purger_utils::RM_ERROR_MARGIN
                                                                        .into(),
                                                                'not recovery mode'
                                                            );
                                                        } else {
                                                            common::assert_equalish(
<<<<<<< HEAD
                                                                target_trove_start_health.threshold,
=======
                                                                adjusted_threshold,
>>>>>>> 2caebce9
                                                                *threshold,
                                                                purger_utils::RM_ERROR_MARGIN
                                                                    .into(),
                                                                'in recovery mode'
                                                            );
                                                        }

                                                        let (
                                                            penalty,
                                                            max_close_amt,
                                                            expected_compensation_value
                                                        ) =
                                                            purger
                                                            .preview_absorb(target_trove);

                                                        set_contract_address(searcher);

                                                        let absorber_eth_bal_before_absorb: u128 =
                                                            IERC20Dispatcher {
                                                            contract_address: *yangs[0]
                                                        }
                                                            .balance_of(absorber.contract_address)
                                                            .try_into()
                                                            .unwrap();
                                                        let absorber_wbtc_bal_before_absorb: u128 =
                                                            IERC20Dispatcher {
                                                            contract_address: *yangs[1]
                                                        }
                                                            .balance_of(absorber.contract_address)
                                                            .try_into()
                                                            .unwrap();

                                                        let absorber_yin_bal_before_absorb: Wad =
                                                            yin_erc20
                                                            .balance_of(absorber.contract_address)
                                                            .try_into()
                                                            .unwrap();

                                                        let compensation: Span<AssetBalance> =
                                                            purger
                                                            .absorb(target_trove);

                                                        // Checking that the compensation is correct
                                                        let actual_eth_comp: AssetBalance =
                                                            *compensation[0];
                                                        let actual_wbtc_comp: AssetBalance =
                                                            *compensation[1];

                                                        let expected_compensation_pct: Ray =
                                                            wadray::rdiv_ww(
                                                            purger_contract::COMPENSATION_CAP
                                                                .into(),
<<<<<<< HEAD
                                                            target_trove_start_health.value
=======
                                                            trove_value
>>>>>>> 2caebce9
                                                        );

                                                        let expected_eth_comp: u128 =
                                                            wadray::scale_u128_by_ray(
                                                            purger_utils::TARGET_TROVE_ETH_DEPOSIT_AMT,
                                                            expected_compensation_pct
                                                        );

                                                        let expected_wbtc_comp: u128 =
                                                            wadray::scale_u128_by_ray(
                                                            purger_utils::TARGET_TROVE_WBTC_DEPOSIT_AMT,
                                                            expected_compensation_pct
                                                        );

                                                        common::assert_equalish(
                                                            expected_eth_comp,
                                                            actual_eth_comp.amount,
                                                            1_u128,
                                                            'wrong eth compensation'
                                                        );

                                                        common::assert_equalish(
                                                            expected_wbtc_comp,
                                                            actual_wbtc_comp.amount,
                                                            1_u128,
                                                            'wrong wbtc compensation'
                                                        );

                                                        let actual_compensation_value: Wad =
                                                            purger_utils::get_sum_of_value(
                                                            shrine,
                                                            yangs,
                                                            array![
                                                                (*gates[0])
                                                                    .convert_to_yang(
                                                                        actual_eth_comp.amount
                                                                    ),
                                                                (*gates[1])
                                                                    .convert_to_yang(
                                                                        actual_wbtc_comp.amount
                                                                    )
                                                            ]
                                                                .span()
                                                        );

                                                        common::assert_equalish(
                                                            expected_compensation_value,
                                                            actual_compensation_value,
                                                            10000000000000000_u128.into(),
                                                            'wrong compensation value'
                                                        );

                                                        // If the trove wasn't fully liquidated, check
                                                        // that it is healthy
                                                        if max_close_amt < trove_debt {
                                                            assert(
                                                                shrine.is_healthy(target_trove),
                                                                'trove should be healthy'
                                                            );
                                                        }

                                                        // Checking that the absorbed assets are equal in value to the
                                                        // debt liquidated, plus the penalty
                                                        if *absorb_type != AbsorbType::None {
                                                            // We subtract the absorber balance before the liquidation
                                                            //  in order to avoid including any leftover
                                                            // absorbed assets from previous liquidations
                                                            // in the calculation for the value of the
                                                            // absorption that *just* occured

                                                            let absorbed_eth: Wad =
                                                                common::get_erc20_bal_as_yang(
                                                                *gates[0],
                                                                *yangs[0],
                                                                absorber.contract_address
                                                            )
                                                                - (*gates[0])
                                                                    .convert_to_yang(
                                                                        absorber_eth_bal_before_absorb
                                                                    );
                                                            let absorbed_wbtc: Wad =
                                                                common::get_erc20_bal_as_yang(
                                                                *gates[1],
                                                                *yangs[1],
                                                                absorber.contract_address
                                                            )
                                                                - (*gates[1])
                                                                    .convert_to_yang(
                                                                        absorber_wbtc_bal_before_absorb
                                                                    );

                                                            let (current_eth_yang_price, _, _) =
                                                                shrine
                                                                .get_current_yang_price(*yangs[0]);
                                                            let (current_wbtc_yang_price, _, _) =
                                                                shrine
                                                                .get_current_yang_price(*yangs[1]);

                                                            let absorber_eth_value: Wad =
                                                                absorbed_eth
                                                                * current_eth_yang_price;
                                                            let absorber_wbtc_value: Wad =
                                                                absorbed_wbtc
                                                                * current_wbtc_yang_price;

                                                            let absorbed_assets_value =
                                                                absorber_eth_value
                                                                + absorber_wbtc_value;

                                                            let max_absorb_amt = min(
                                                                max_close_amt,
                                                                absorber_yin_bal_before_absorb
                                                            );

                                                            common::assert_equalish(
                                                                absorbed_assets_value,
                                                                wadray::rmul_wr(
                                                                    max_absorb_amt,
                                                                    (RAY_ONE.into() + penalty)
                                                                ),
                                                                10000000000000000_u128.into(),
                                                                'wrong absorbed assets value'
                                                            );
                                                        }

                                                        set_contract_address(whale_trove_owner);
                                                        abbot.close_trove(whale_trove);
                                                    },
                                                    Option::None => { break; }
                                                };
                                            };
                                        },
                                        Option::None => { break; },
                                    };
                                };
                            },
                            Option::None => { break; }
                        };
                    };
                },
                Option::None => { break; }
            };
        };
    }
}<|MERGE_RESOLUTION|>--- conflicted
+++ resolved
@@ -395,7 +395,6 @@
                                 let target_trove: u64 = purger_utils::funded_healthy_trove(
                                     abbot, yangs, gates, trove_debt
                                 );
-<<<<<<< HEAD
 
                                 purger_utils::set_thresholds(shrine, yangs, *threshold);
 
@@ -412,21 +411,19 @@
                                         target_trove_health.debt,
                                         *threshold
                                     );
-                                } else {
-                                    if (*is_recovery_mode) {
-                                        let dummy_trove_health: Health = shrine
-                                            .get_trove_health(dummy_trove);
-
-                                        purger_utils::lower_prices_to_raise_trove_ltv(
-                                            shrine,
-                                            mock_pragma,
-                                            yangs,
-                                            yang_pair_ids,
-                                            dummy_trove_health.value,
-                                            dummy_trove_health.debt,
-                                            dummy_threshold
-                                        );
-                                    }
+                                } else if (*is_recovery_mode) {
+                                    let dummy_trove_health: Health = shrine
+                                        .get_trove_health(dummy_trove);
+
+                                    purger_utils::lower_prices_to_raise_trove_ltv(
+                                        shrine,
+                                        mock_pragma,
+                                        yangs,
+                                        yang_pair_ids,
+                                        dummy_trove_health.value,
+                                        dummy_trove_health.debt,
+                                        dummy_threshold
+                                    );
                                 }
 
                                 let target_trove_updated_health: Health = shrine
@@ -470,80 +467,6 @@
                                 };
 
                                 common::assert_equalish(
-=======
-
-                                purger_utils::set_thresholds(shrine, yangs, *threshold);
-
-                                let (_, _, value, before_debt) = shrine
-                                    .get_trove_info(target_trove);
-
-                                if *threshold > (RAY_PERCENT * 2).into() {
-                                    purger_utils::lower_prices_to_raise_trove_ltv(
-                                        shrine,
-                                        mock_pragma,
-                                        yangs,
-                                        yang_pair_ids,
-                                        value,
-                                        before_debt,
-                                        *threshold
-                                    );
-                                } else if (*is_recovery_mode) {
-                                    let (_, _, dummy_value, dummy_debt) = shrine
-                                        .get_trove_info(dummy_trove);
-
-                                    purger_utils::lower_prices_to_raise_trove_ltv(
-                                        shrine,
-                                        mock_pragma,
-                                        yangs,
-                                        yang_pair_ids,
-                                        dummy_value,
-                                        dummy_debt,
-                                        dummy_threshold
-                                    );
-                                }
-
-                                let (adjusted_threshold, ltv, _, _) = shrine
-                                    .get_trove_info(target_trove);
-                                purger_utils::assert_trove_is_liquidatable(
-                                    shrine, purger, target_trove, ltv
-                                );
-
-                                if (*is_recovery_mode) {
-                                    let expected_rm_threshold: Ray = *expected_rm_thresholds
-                                        .pop_front()
-                                        .unwrap();
-                                    common::assert_equalish(
-                                        adjusted_threshold,
-                                        expected_rm_threshold,
-                                        (RAY_PERCENT / 100).into(),
-                                        'wrong rm threshold'
-                                    );
-                                }
-
-                                let (penalty, max_close_amt) = purger
-                                    .preview_liquidate(target_trove);
-
-                                let expected_penalty = if (*is_recovery_mode) {
-                                    *expected_rm_penalty.pop_front().unwrap()
-                                } else {
-                                    *expected_penalty.pop_front().unwrap()
-                                };
-
-                                common::assert_equalish(
-                                    penalty,
-                                    expected_penalty,
-                                    (RAY_ONE / 10).into(),
-                                    'wrong penalty'
-                                );
-
-                                let expected_max_close_amt = if (*is_recovery_mode) {
-                                    *expected_rm_max_close_amts.pop_front().unwrap()
-                                } else {
-                                    *expected_max_close_amts.pop_front().unwrap()
-                                };
-
-                                common::assert_equalish(
->>>>>>> 2caebce9
                                     max_close_amt,
                                     expected_max_close_amt,
                                     (WAD_ONE * 2).into(),
@@ -882,7 +805,6 @@
                                             // Accrue some interest
                                             common::advance_intervals(500);
 
-<<<<<<< HEAD
                                             let target_trove_start_health: Health = shrine
                                                 .get_trove_health(target_trove);
 
@@ -970,88 +892,6 @@
                                                 Option::None,
                                             );
 
-=======
-                                            let (_, _, before_value, before_debt) = shrine
-                                                .get_trove_info(target_trove);
-
-                                            if target_ltv_above_cutoff {
-                                                purger_utils::lower_prices_to_raise_trove_ltv(
-                                                    shrine,
-                                                    mock_pragma,
-                                                    yangs,
-                                                    yang_pair_ids,
-                                                    before_value,
-                                                    before_debt,
-                                                    *target_ltv
-                                                );
-                                            } else {
-                                                if (*is_recovery_mode) {
-                                                    let (_, _, dummy_value, dummy_debt) = shrine
-                                                        .get_trove_info(dummy_trove);
-
-                                                    purger_utils::lower_prices_to_raise_trove_ltv(
-                                                        shrine,
-                                                        mock_pragma,
-                                                        yangs,
-                                                        yang_pair_ids,
-                                                        dummy_value,
-                                                        dummy_debt,
-                                                        dummy_threshold
-                                                    );
-                                                }
-                                            }
-
-                                            // Get the updated values after adjusting prices
-                                            // The threshold may have changed if in recovery mode 
-                                            let (adjusted_threshold, _, before_value, before_debt) =
-                                                shrine
-                                                .get_trove_info(target_trove);
-
-                                            let (penalty, max_close_amt) = purger
-                                                .preview_liquidate(target_trove);
-
-                                            let searcher: ContractAddress =
-                                                purger_utils::searcher();
-                                            set_contract_address(searcher);
-                                            let freed_assets: Span<AssetBalance> = purger
-                                                .liquidate(
-                                                    target_trove, BoundedWad::max(), searcher
-                                                );
-
-                                            // Check that LTV is close to safety margin
-                                            let (_, after_ltv, _, after_debt) = shrine
-                                                .get_trove_info(target_trove);
-
-                                            let is_fully_liquidated: bool =
-                                                before_debt == max_close_amt;
-                                            if !is_fully_liquidated {
-                                                purger_utils::assert_ltv_at_safety_margin(
-                                                    adjusted_threshold, after_ltv
-                                                );
-
-                                                assert(
-                                                    after_debt == before_debt - max_close_amt,
-                                                    'wrong debt after liquidation'
-                                                );
-
-                                                if !safety_margin_achieved {
-                                                    safe_ltv_count += 1;
-                                                    safety_margin_achieved = true;
-                                                }
-                                            } else {
-                                                assert(after_debt.is_zero(), 'should be 0 debt');
-                                            }
-
-                                            let (expected_freed_pct, _) =
-                                                purger_utils::get_expected_liquidation_assets(
-                                                purger_utils::target_trove_yang_asset_amts(),
-                                                before_value,
-                                                max_close_amt,
-                                                penalty,
-                                                Option::None,
-                                            );
-
->>>>>>> 2caebce9
                                             let mut expected_events: Span<purger_contract::Event> =
                                                 array![
                                                 purger_contract::Event::Purged(
@@ -1237,7 +1077,6 @@
                             Option::Some(is_recovery_mode) => {
                                 let (shrine, abbot, mock_pragma, absorber, purger, yangs, gates) =
                                     purger_utils::purger_deploy();
-<<<<<<< HEAD
 
                                 set_contract_address(shrine_utils::admin());
                                 shrine.set_debt_ceiling((2000000 * WAD_ONE).into());
@@ -1311,78 +1150,6 @@
                                     'wrong penalty'
                                 );
 
-=======
-
-                                set_contract_address(shrine_utils::admin());
-                                shrine.set_debt_ceiling((2000000 * WAD_ONE).into());
-
-                                let target_trove: u64 = purger_utils::funded_healthy_trove(
-                                    abbot, yangs, gates, trove_debt
-                                );
-
-                                let other_trove_owner: ContractAddress =
-                                    absorber_utils::provider_1();
-                                let other_trove: u64 = purger_utils::funded_absorber(
-                                    shrine,
-                                    abbot,
-                                    absorber,
-                                    yangs,
-                                    gates,
-                                    (trove_debt.val * 2).into()
-                                );
-                                purger_utils::set_thresholds(shrine, yangs, *threshold);
-
-                                // In order to trigger recovery mode, we forge a large amount of debt 
-                                // on the other trove such that `recovery_mode_threshold / shrine_ltv` 
-                                // in `shrine.scale_threshold_for_recovery_mode` is a very small value, 
-                                // and therefore that function will always return the recovery mode
-                                // threshold as half of the original threshold.
-                                if (*is_recovery_mode) {
-                                    purger_utils::trigger_recovery_mode(
-                                        shrine, abbot, other_trove, other_trove_owner
-                                    );
-                                }
-
-                                // Make the target trove absorbable
-                                let (_, _, start_value, before_debt) = shrine
-                                    .get_trove_info(target_trove);
-                                purger_utils::lower_prices_to_raise_trove_ltv(
-                                    shrine,
-                                    mock_pragma,
-                                    yangs,
-                                    yang_pair_ids,
-                                    start_value,
-                                    before_debt,
-                                    target_ltv
-                                );
-
-                                let (adjusted_threshold, ltv, tmp_value, _) = shrine
-                                    .get_trove_info(target_trove);
-                                if (*is_recovery_mode) {
-                                    let expected_rm_threshold: Ray = (*threshold.val / 2).into();
-                                    common::assert_equalish(
-                                        adjusted_threshold,
-                                        expected_rm_threshold,
-                                        (RAY_PERCENT / 100).into(),
-                                        'wrong rm threshold'
-                                    );
-                                }
-
-                                purger_utils::assert_trove_is_absorbable(
-                                    shrine, purger, target_trove, ltv
-                                );
-
-                                let (penalty, max_close_amt, _) = purger
-                                    .preview_absorb(target_trove);
-
-                                common::assert_equalish(
-                                    penalty,
-                                    expected_penalty,
-                                    (RAY_PERCENT / 10).into(), // 0.1%
-                                    'wrong penalty'
-                                );
-
->>>>>>> 2caebce9
                                 let expected_max_close_amt = if *is_recovery_mode {
                                     *expected_rm_max_close_amts.pop_front().unwrap()
                                 } else {
@@ -1611,7 +1378,6 @@
                                                         gates
                                                     ) =
                                                         purger_utils::purger_deploy();
-<<<<<<< HEAD
 
                                                     set_contract_address(shrine_utils::admin());
                                                     shrine
@@ -1723,122 +1489,6 @@
                                                         purger,
                                                         target_trove,
                                                         target_trove_updated_start_health.ltv
-=======
-
-                                                    set_contract_address(shrine_utils::admin());
-                                                    shrine
-                                                        .set_debt_ceiling(
-                                                            (2000000 * WAD_ONE).into()
-                                                        );
-
-                                                    let target_trove_owner: ContractAddress =
-                                                        purger_utils::target_trove_owner();
-                                                    common::fund_user(
-                                                        target_trove_owner,
-                                                        yangs,
-                                                        *target_trove_yang_asset_amts
-                                                    );
-                                                    let target_trove: u64 =
-                                                        common::open_trove_helper(
-                                                        abbot,
-                                                        target_trove_owner,
-                                                        yangs,
-                                                        *target_trove_yang_asset_amts,
-                                                        gates,
-                                                        initial_trove_debt
-                                                    );
-
-                                                    // Skip interest accrual to facilitate parametrization of
-                                                    // absorber's yin balance based on target trove's debt
-                                                    //common::advance_intervals(500);
-
-                                                    let (
-                                                        start_threshold, _, start_value, before_debt
-                                                    ) =
-                                                        shrine
-                                                        .get_trove_info(target_trove);
-
-                                                    let recipient_trove_owner: ContractAddress =
-                                                        absorber_utils::provider_1();
-                                                    let recipient_trove: u64 =
-                                                        absorber_utils::provide_to_absorber(
-                                                        shrine,
-                                                        abbot,
-                                                        absorber,
-                                                        recipient_trove_owner,
-                                                        yangs,
-                                                        *yang_asset_amts,
-                                                        gates,
-                                                        *absorber_start_yin,
-                                                    );
-
-                                                    // Make the target trove absorbable
-                                                    let target_ltv: Ray =
-                                                        (purger_contract::ABSORPTION_THRESHOLD
-                                                        + 1)
-                                                        .into();
-
-                                                    purger_utils::lower_prices_to_raise_trove_ltv(
-                                                        shrine,
-                                                        mock_pragma,
-                                                        yangs,
-                                                        yang_pair_ids,
-                                                        start_value,
-                                                        before_debt,
-                                                        target_ltv
-                                                    );
-
-                                                    if *is_recovery_mode {
-                                                        purger_utils::trigger_recovery_mode(
-                                                            shrine,
-                                                            abbot,
-                                                            recipient_trove,
-                                                            recipient_trove_owner
-                                                        );
-
-                                                        let (adjusted_threshold, _, _, _) = shrine
-                                                            .get_trove_info(target_trove);
-
-                                                        assert(
-                                                            adjusted_threshold < start_threshold
-                                                                - purger_utils::RM_ERROR_MARGIN
-                                                                    .into(),
-                                                            'not recovery mode'
-                                                        );
-                                                    } else {
-                                                        let (adjusted_threshold, _, _, _) = shrine
-                                                            .get_trove_info(target_trove);
-
-                                                        // Sanity check to ensure recovery mode paramterization is correct
-                                                        // Due to the changes in yang prices, there may be a very slight 
-                                                        // deviation in the threshold. Therefore, we treat the new threshold 
-                                                        // as equal to the previous threshold if it is within 0.1% 
-                                                        // (i.e. recovery mode is not activated)
-                                                        common::assert_equalish(
-                                                            adjusted_threshold,
-                                                            start_threshold,
-                                                            purger_utils::RM_ERROR_MARGIN.into(),
-                                                            'in recovery mode'
-                                                        );
-                                                    }
-
-                                                    let before_total_debt: Wad = shrine
-                                                        .get_total_debt();
-
-                                                    let (_, ltv, before_value, _) = shrine
-                                                        .get_trove_info(target_trove);
-                                                    let (
-                                                        _,
-                                                        _,
-                                                        recipient_trove_value,
-                                                        recipient_trove_debt
-                                                    ) =
-                                                        shrine
-                                                        .get_trove_info(recipient_trove);
-
-                                                    purger_utils::assert_trove_is_absorbable(
-                                                        shrine, purger, target_trove, ltv
->>>>>>> 2caebce9
                                                     );
 
                                                     let (
@@ -1885,14 +1535,9 @@
                                                     let compensation: Span<AssetBalance> = purger
                                                         .absorb(target_trove);
 
-<<<<<<< HEAD
                                                     let shrine_health: Health = shrine
                                                         .get_shrine_health();
                                                     let after_total_debt: Wad = shrine_health.debt;
-=======
-                                                    let after_total_debt: Wad = shrine
-                                                        .get_total_debt();
->>>>>>> 2caebce9
                                                     assert(
                                                         after_total_debt == before_total_debt
                                                             - close_amt,
@@ -1906,7 +1551,6 @@
                                                     );
 
                                                     // Check trove debt, value and LTV
-<<<<<<< HEAD
                                                     let target_trove_after_health: Health = shrine
                                                         .get_trove_health(target_trove);
                                                     assert(
@@ -1915,16 +1559,6 @@
                                                     );
                                                     assert(
                                                         target_trove_after_health.value.is_zero(),
-=======
-                                                    let (_, _, after_value, after_debt) = shrine
-                                                        .get_trove_info(target_trove);
-                                                    assert(
-                                                        after_debt.is_zero(),
-                                                        'wrong debt after liquidation'
-                                                    );
-                                                    assert(
-                                                        after_value.is_zero(),
->>>>>>> 2caebce9
                                                         'wrong value after liquidation'
                                                     );
 
@@ -1932,11 +1566,7 @@
                                                     let expected_compensation_amts: Span<u128> =
                                                         purger_utils::get_expected_compensation_assets(
                                                         *target_trove_yang_asset_amts,
-<<<<<<< HEAD
                                                         target_trove_updated_start_health.value,
-=======
-                                                        before_value,
->>>>>>> 2caebce9
                                                         expected_compensation_value
                                                     );
                                                     let expected_compensation: Span<AssetBalance> =
@@ -1975,11 +1605,7 @@
                                                     ) =
                                                         purger_utils::get_expected_liquidation_assets(
                                                         *target_trove_yang_asset_amts,
-<<<<<<< HEAD
                                                         target_trove_updated_start_health.value,
-=======
-                                                        before_value,
->>>>>>> 2caebce9
                                                         close_amt,
                                                         penalty,
                                                         Option::Some(expected_compensation_value),
@@ -2007,7 +1633,6 @@
                                                     );
 
                                                     // Check recipient trove's value and debt
-<<<<<<< HEAD
                                                     let recipient_trove_after_health: Health =
                                                         shrine
                                                         .get_trove_health(recipient_trove);
@@ -2020,55 +1645,25 @@
 
                                                     common::assert_equalish(
                                                         recipient_trove_after_health.debt,
-=======
-                                                    let (
-                                                        _,
-                                                        _,
-                                                        after_recipient_trove_value,
-                                                        after_recipient_trove_debt
-                                                    ) =
-                                                        shrine
-                                                        .get_trove_info(recipient_trove);
-                                                    let redistributed_amt: Wad = max_close_amt
-                                                        - close_amt;
-                                                    let expected_recipient_trove_debt: Wad =
-                                                        recipient_trove_debt
-                                                        + redistributed_amt;
-
-                                                    common::assert_equalish(
-                                                        after_recipient_trove_debt,
->>>>>>> 2caebce9
                                                         expected_recipient_trove_debt,
                                                         (WAD_ONE / 100).into(), // error margin
                                                         'wrong recipient trove debt'
                                                     );
 
-<<<<<<< HEAD
                                                     let redistributed_value: Wad =
                                                         target_trove_updated_start_health
                                                         .value
-=======
-                                                    let redistributed_value: Wad = before_value
->>>>>>> 2caebce9
                                                         - wadray::rmul_wr(
                                                             close_amt, RAY_ONE.into() + penalty
                                                         )
                                                         - expected_compensation_value;
                                                     let expected_recipient_trove_value: Wad =
-<<<<<<< HEAD
                                                         recipient_trove_start_health
                                                         .value
                                                         + redistributed_value;
 
                                                     common::assert_equalish(
                                                         recipient_trove_after_health.value,
-=======
-                                                        recipient_trove_value
-                                                        + redistributed_value;
-
-                                                    common::assert_equalish(
-                                                        after_recipient_trove_value,
->>>>>>> 2caebce9
                                                         expected_recipient_trove_value,
                                                         (WAD_ONE / 100).into(), // error margin
                                                         'wrong recipient trove value'
@@ -2248,7 +1843,6 @@
                                                                 gates,
                                                                 initial_trove_debt
                                                             );
-<<<<<<< HEAD
 
                                                             // Accrue some interest
                                                             common::advance_intervals(500);
@@ -2295,58 +1889,6 @@
                                                                 purger,
                                                                 target_trove,
                                                                 target_trove_start_health.ltv
-=======
-
-                                                            // Accrue some interest
-                                                            common::advance_intervals(500);
-
-                                                            let whale_trove: u64 =
-                                                                purger_utils::create_whale_trove(
-                                                                abbot, yangs, gates
-                                                            );
-
-                                                            let (_, _, start_value, before_debt) =
-                                                                shrine
-                                                                .get_trove_info(target_trove);
-                                                            let accrued_interest: Wad = before_debt
-                                                                - initial_trove_debt;
-                                                            // Sanity check that some interest has accrued
-                                                            assert(
-                                                                accrued_interest.is_non_zero(),
-                                                                'no interest accrued'
-                                                            );
-
-                                                            purger_utils::set_thresholds(
-                                                                shrine, yangs, *threshold
-                                                            );
-
-                                                            let (_, _, start_value, before_debt) =
-                                                                shrine
-                                                                .get_trove_info(target_trove);
-
-                                                            // Make the target trove absorbable
-                                                            purger_utils::lower_prices_to_raise_trove_ltv(
-                                                                shrine,
-                                                                mock_pragma,
-                                                                yangs,
-                                                                yang_pair_ids,
-                                                                start_value,
-                                                                before_debt,
-                                                                target_ltv
-                                                            );
-
-                                                            let (
-                                                                start_threshold,
-                                                                ltv,
-                                                                before_value,
-                                                                _
-                                                            ) =
-                                                                shrine
-                                                                .get_trove_info(target_trove);
-
-                                                            purger_utils::assert_trove_is_absorbable(
-                                                                shrine, purger, target_trove, ltv
->>>>>>> 2caebce9
                                                             );
 
                                                             let (
@@ -2359,12 +1901,8 @@
 
                                                             // sanity check
                                                             assert(
-<<<<<<< HEAD
                                                                 max_close_amt < target_trove_start_health
                                                                     .debt,
-=======
-                                                                max_close_amt < before_debt,
->>>>>>> 2caebce9
                                                                 'close amt not below trove debt'
                                                             );
 
@@ -2419,13 +1957,10 @@
                                                             );
                                                             abbot.close_trove(whale_trove);
 
-<<<<<<< HEAD
                                                             let mut target_trove_updated_start_health: Health =
                                                                 shrine
                                                                 .get_trove_health(target_trove);
 
-=======
->>>>>>> 2caebce9
                                                             if *is_recovery_mode {
                                                                 purger_utils::trigger_recovery_mode(
                                                                     shrine,
@@ -2434,7 +1969,6 @@
                                                                     recipient_trove_owner
                                                                 );
 
-<<<<<<< HEAD
                                                                 target_trove_updated_start_health =
                                                                     shrine
                                                                     .get_trove_health(target_trove);
@@ -2574,160 +2108,12 @@
                                                                 shrine
                                                                 .get_trove_health(target_trove);
 
-=======
-                                                                let (adjusted_threshold, _, _, _) =
-                                                                    shrine
-                                                                    .get_trove_info(target_trove);
-
-                                                                assert(
-                                                                    adjusted_threshold < start_threshold
-                                                                        - purger_utils::RM_ERROR_MARGIN
-                                                                            .into(),
-                                                                    'not recovery mode'
-                                                                );
-                                                            } else {
-                                                                let (adjusted_threshold, _, _, _) =
-                                                                    shrine
-                                                                    .get_trove_info(target_trove);
-
-                                                                // Sanity check to ensure recovery mode paramterization is correct
-                                                                // Due to the changes in yang prices, there may be a very slight 
-                                                                // deviation in the threshold. Therefore, we treat the new threshold 
-                                                                // as equal to the previous threshold if it is within 0.1% 
-                                                                // (i.e. recovery mode is not activated)
-                                                                common::assert_equalish(
-                                                                    adjusted_threshold,
-                                                                    start_threshold,
-                                                                    purger_utils::RM_ERROR_MARGIN
-                                                                        .into(),
-                                                                    'in recovery mode'
-                                                                );
-                                                            }
-
-                                                            // Preview absorption again based on adjustments for recovery mode                                                            
-                                                            let (
-                                                                penalty,
-                                                                max_close_amt,
-                                                                expected_compensation_value
-                                                            ) =
-                                                                purger
-                                                                .preview_absorb(target_trove);
-
-                                                            // sanity check
-                                                            assert(
-                                                                max_close_amt < before_debt,
-                                                                'close amt not below trove debt'
-                                                            );
-
-                                                            let (
-                                                                _,
-                                                                _,
-                                                                recipient_trove_value,
-                                                                recipient_trove_debt
-                                                            ) =
-                                                                shrine
-                                                                .get_trove_info(recipient_trove);
-
-                                                            let (adjusted_threshold, _, _, _) =
-                                                                shrine
-                                                                .get_trove_info(target_trove);
-                                                            let before_total_debt: Wad = shrine
-                                                                .get_total_debt();
-
-                                                            // Fund absorber based on adjusted max close amount
-                                                            // after recovery mode has been set up
-                                                            let mut absorber_start_yin: Wad =
-                                                                if absorber_yin_idx == 0 {
-                                                                // Fund the absorber with 1/3 of the max close amount
-                                                                (max_close_amt.val / 3).into()
-                                                            } else {
-                                                                if absorber_yin_idx == 1 {
-                                                                    absorber_contract::MINIMUM_SHARES
-                                                                        .into()
-                                                                } else {
-                                                                    (max_close_amt.val - 1).into()
-                                                                }
-                                                            };
-
-                                                            let close_amt = absorber_start_yin;
-                                                            absorber_start_yin -=
-                                                                absorber_contract::MINIMUM_SHARES
-                                                                .into();
-
-                                                            if absorber_start_yin.is_non_zero() {
-                                                                set_contract_address(
-                                                                    recipient_trove_owner
-                                                                );
-                                                                let yin = IERC20Dispatcher {
-                                                                    contract_address: shrine
-                                                                        .contract_address
-                                                                };
-                                                                absorber
-                                                                    .provide(absorber_start_yin);
-                                                            }
-
-                                                            assert(
-                                                                shrine
-                                                                    .get_yin(
-                                                                        absorber.contract_address
-                                                                    ) < max_close_amt,
-                                                                'not less than close amount'
-                                                            );
-                                                            assert(
-                                                                shrine
-                                                                    .get_yin(
-                                                                        absorber.contract_address
-                                                                    ) == close_amt,
-                                                                'absorber has close amount'
-                                                            );
-
-                                                            common::drop_all_events(
-                                                                purger.contract_address
-                                                            );
-                                                            common::drop_all_events(
-                                                                shrine.contract_address
-                                                            );
-
-                                                            set_contract_address(caller);
-                                                            let compensation: Span<AssetBalance> =
-                                                                purger
-                                                                .absorb(target_trove);
-
-                                                            // Assert that total debt includes accrued interest on liquidated trove
-                                                            let after_total_debt: Wad = shrine
-                                                                .get_total_debt();
-                                                            assert(
-                                                                after_total_debt == before_total_debt
-                                                                    + accrued_interest
-                                                                    - close_amt,
-                                                                'wrong total debt'
-                                                            );
-
-                                                            // Check absorption occured
-                                                            assert(
-                                                                absorber
-                                                                    .get_absorptions_count() == 1,
-                                                                'wrong absorptions count'
-                                                            );
-
-                                                            // Check trove debt, value and LTV
-                                                            let (
-                                                                _,
-                                                                after_ltv,
-                                                                after_value,
-                                                                after_debt
-                                                            ) =
-                                                                shrine
-                                                                .get_trove_info(target_trove);
-
->>>>>>> 2caebce9
                                                             let expected_liquidated_value: Wad =
                                                                 wadray::rmul_wr(
                                                                 max_close_amt,
                                                                 RAY_ONE.into() + penalty
                                                             );
                                                             let expected_after_value: Wad =
-<<<<<<< HEAD
                                                                 target_trove_updated_start_health
                                                                 .value
                                                                 - expected_compensation_value
@@ -2736,50 +2122,28 @@
                                                                 target_trove_after_health
                                                                     .debt
                                                                     .is_non_zero(),
-=======
-                                                                before_value
-                                                                - expected_compensation_value
-                                                                - expected_liquidated_value;
-                                                            assert(
-                                                                after_debt.is_non_zero(),
->>>>>>> 2caebce9
                                                                 'debt should not be 0'
                                                             );
 
                                                             let expected_after_debt: Wad =
-<<<<<<< HEAD
                                                                 target_trove_updated_start_health
                                                                 .debt
                                                                 - max_close_amt;
                                                             assert(
                                                                 target_trove_after_health
                                                                     .debt == expected_after_debt,
-=======
-                                                                before_debt
-                                                                - max_close_amt;
+                                                                'wrong debt after liquidation'
+                                                            );
+
                                                             assert(
-                                                                after_debt == expected_after_debt,
->>>>>>> 2caebce9
-                                                                'wrong debt after liquidation'
-                                                            );
-
-                                                            assert(
-<<<<<<< HEAD
                                                                 target_trove_after_health
                                                                     .value
                                                                     .is_non_zero(),
-=======
-                                                                after_value.is_non_zero(),
->>>>>>> 2caebce9
                                                                 'value should not be 0'
                                                             );
 
                                                             common::assert_equalish(
-<<<<<<< HEAD
                                                                 target_trove_after_health.value,
-=======
-                                                                after_value,
->>>>>>> 2caebce9
                                                                 expected_after_value,
                                                                 // (10 ** 15) error margin
                                                                 1000000000000000_u128.into(),
@@ -2787,13 +2151,9 @@
                                                             );
 
                                                             purger_utils::assert_ltv_at_safety_margin(
-<<<<<<< HEAD
                                                                 target_trove_updated_start_health
                                                                     .threshold,
                                                                 target_trove_after_health.ltv
-=======
-                                                                adjusted_threshold, after_ltv
->>>>>>> 2caebce9
                                                             );
 
                                                             // Check that caller has received compensation
@@ -2802,12 +2162,8 @@
                                                             > =
                                                                 purger_utils::get_expected_compensation_assets(
                                                                 *target_trove_yang_asset_amts,
-<<<<<<< HEAD
                                                                 target_trove_updated_start_health
                                                                     .value,
-=======
-                                                                before_value,
->>>>>>> 2caebce9
                                                                 expected_compensation_value
                                                             );
                                                             let expected_compensation: Span<
@@ -2850,12 +2206,8 @@
                                                             ) =
                                                                 purger_utils::get_expected_liquidation_assets(
                                                                 *target_trove_yang_asset_amts,
-<<<<<<< HEAD
                                                                 target_trove_updated_start_health
                                                                     .value,
-=======
-                                                                before_value,
->>>>>>> 2caebce9
                                                                 close_amt,
                                                                 penalty,
                                                                 Option::Some(
@@ -2890,38 +2242,19 @@
                                                             );
 
                                                             // Check recipient trove's debt
-<<<<<<< HEAD
                                                             let after_recipient_trove_health =
                                                                 shrine
                                                                 .get_trove_health(recipient_trove);
-=======
-                                                            let (
-                                                                _,
-                                                                _,
-                                                                after_recipient_trove_value,
-                                                                after_recipient_trove_debt
-                                                            ) =
-                                                                shrine
-                                                                .get_trove_info(recipient_trove);
->>>>>>> 2caebce9
                                                             let expected_redistributed_amt: Wad =
                                                                 max_close_amt
                                                                 - close_amt;
                                                             let expected_recipient_trove_debt: Wad =
-<<<<<<< HEAD
                                                                 before_recipient_trove_health
                                                                 .debt
                                                                 + expected_redistributed_amt;
 
                                                             common::assert_equalish(
                                                                 after_recipient_trove_health.debt,
-=======
-                                                                recipient_trove_debt
-                                                                + expected_redistributed_amt;
-
-                                                            common::assert_equalish(
-                                                                after_recipient_trove_debt,
->>>>>>> 2caebce9
                                                                 expected_recipient_trove_debt,
                                                                 (WAD_ONE / 100)
                                                                     .into(), // error margin
@@ -2934,20 +2267,12 @@
                                                                 RAY_ONE.into() + penalty
                                                             );
                                                             let expected_recipient_trove_value: Wad =
-<<<<<<< HEAD
                                                                 before_recipient_trove_health
                                                                 .value
                                                                 + redistributed_value;
 
                                                             common::assert_equalish(
                                                                 after_recipient_trove_health.value,
-=======
-                                                                recipient_trove_value
-                                                                + redistributed_value;
-
-                                                            common::assert_equalish(
-                                                                after_recipient_trove_value,
->>>>>>> 2caebce9
                                                                 expected_recipient_trove_value,
                                                                 (WAD_ONE / 100)
                                                                     .into(), // error margin
@@ -2957,13 +2282,9 @@
                                                             // Check remainder yang assets for redistributed trove is correct
                                                             let expected_remainder_pct: Ray =
                                                                 wadray::rdiv_ww(
-<<<<<<< HEAD
                                                                 expected_after_value,
                                                                 target_trove_updated_start_health
                                                                     .value
-=======
-                                                                expected_after_value, before_value
->>>>>>> 2caebce9
                                                             );
                                                             let mut expected_remainder_trove_yang_asset_amts =
                                                                 common::scale_span_by_pct(
@@ -3149,7 +2470,6 @@
                                                             .set_debt_ceiling(
                                                                 (2000000 * WAD_ONE).into()
                                                             );
-<<<<<<< HEAD
 
                                                         let initial_trove_debt: Wad =
                                                             purger_utils::TARGET_TROVE_YIN
@@ -3518,30 +2838,10 @@
                                                 purger_utils::funded_healthy_trove(
                                                 abbot, yangs, gates, trove_debt
                                             );
-=======
->>>>>>> 2caebce9
-
-                                                        let initial_trove_debt: Wad =
-                                                            purger_utils::TARGET_TROVE_YIN
-                                                            .into();
-                                                        let target_trove_owner: ContractAddress =
-                                                            purger_utils::target_trove_owner();
-                                                        common::fund_user(
-                                                            target_trove_owner,
-                                                            yangs,
-                                                            *target_trove_yang_asset_amts
-                                                        );
-                                                        let target_trove: u64 =
-                                                            common::open_trove_helper(
-                                                            abbot,
-                                                            target_trove_owner,
-                                                            yangs,
-                                                            *target_trove_yang_asset_amts,
-                                                            gates,
-                                                            purger_utils::TARGET_TROVE_YIN.into()
-                                                        );
-
-<<<<<<< HEAD
+
+                                            // Accrue some interest
+                                            common::advance_intervals(500);
+
                                             let target_trove_start_health: Health = shrine
                                                 .get_trove_health(target_trove);
 
@@ -3638,105 +2938,9 @@
                                                     .debt,
                                                 'close amount == debt'
                                             );
-=======
-                                                        // Accrue some interest
-                                                        common::advance_intervals(500);
-
-                                                        let (
-                                                            threshold,
-                                                            _,
-                                                            before_target_trove_value,
-                                                            before_target_trove_debt
-                                                        ) =
-                                                            shrine
-                                                            .get_trove_info(target_trove);
-                                                        let accrued_interest: Wad =
-                                                            before_target_trove_debt
-                                                            - initial_trove_debt;
-                                                        // Sanity check that some interest has accrued
-                                                        assert(
-                                                            accrued_interest.is_non_zero(),
-                                                            'no interest accrued'
-                                                        );
-
-                                                        let mut recipient_trove: u64 =
-                                                            if *is_recovery_mode {
-                                                            let recipient_trove_owner: ContractAddress =
-                                                                absorber_utils::provider_1();
-
-                                                            let trove_id: u64 =
-                                                                absorber_utils::provide_to_absorber(
-                                                                shrine,
-                                                                abbot,
-                                                                absorber,
-                                                                recipient_trove_owner,
-                                                                yangs,
-                                                                *yang_asset_amts,
-                                                                gates,
-                                                                *absorber_start_yin,
-                                                            );
-
-                                                            purger_utils::trigger_recovery_mode(
-                                                                shrine,
-                                                                abbot,
-                                                                trove_id,
-                                                                recipient_trove_owner
-                                                            );
-
-                                                            trove_id
-                                                        } else {
-                                                            purger_utils::create_whale_trove(
-                                                                abbot, yangs, gates
-                                                            )
-                                                        };
-
-                                                        let before_total_debt: Wad = shrine
-                                                            .get_total_debt();
-
-                                                        let target_ltv: Ray =
-                                                            (purger_contract::ABSORPTION_THRESHOLD
-                                                            + 1)
-                                                            .into();
-                                                        purger_utils::lower_prices_to_raise_trove_ltv(
-                                                            shrine,
-                                                            mock_pragma,
-                                                            yangs,
-                                                            yang_pair_ids,
-                                                            before_target_trove_value,
-                                                            before_target_trove_debt,
-                                                            target_ltv
-                                                        );
->>>>>>> 2caebce9
-
-                                                        let (
-                                                            adjusted_threshold, ltv, before_value, _
-                                                        ) =
-                                                            shrine
-                                                            .get_trove_info(target_trove);
-
-                                                        // Sanity check to ensure recovery mode paramterization is correct
-                                                        // Due to the changes in yang prices, there may be a very slight 
-                                                        // deviation in the threshold. Therefore, we treat the new threshold 
-                                                        // as equal to the previous threshold if it is within 0.1% 
-                                                        // (i.e. recovery mode is not activated)
-                                                        if *is_recovery_mode {
-                                                            assert(
-                                                                adjusted_threshold < threshold
-                                                                    - purger_utils::RM_ERROR_MARGIN
-                                                                        .into(),
-                                                                'not recovery mode'
-                                                            )
-                                                        } else {
-                                                            common::assert_equalish(
-                                                                adjusted_threshold,
-                                                                threshold,
-                                                                purger_utils::RM_ERROR_MARGIN
-                                                                    .into(),
-                                                                'in recovery mode'
-                                                            );
-                                                        }
-
-<<<<<<< HEAD
+
+                                            common::drop_all_events(purger.contract_address);
+
                                             let caller: ContractAddress =
                                                 purger_utils::random_user();
                                             set_contract_address(caller);
@@ -3821,192 +3025,6 @@
                                             shrine_utils::assert_shrine_invariants(
                                                 shrine, yangs, abbot.get_troves_count()
                                             );
-=======
-                                                        let (
-                                                            _,
-                                                            _,
-                                                            before_recipient_trove_value,
-                                                            before_recipient_trove_debt
-                                                        ) =
-                                                            shrine
-                                                            .get_trove_info(recipient_trove);
-
-                                                        purger_utils::assert_trove_is_absorbable(
-                                                            shrine, purger, target_trove, ltv
-                                                        );
-
-                                                        let caller: ContractAddress =
-                                                            purger_utils::random_user();
-                                                        let before_caller_asset_bals: Span<
-                                                            Span<u128>
-                                                        > =
-                                                            common::get_token_balances(
-                                                            yangs, array![caller].span()
-                                                        );
-                                                        let (_, _, expected_compensation_value) =
-                                                            purger
-                                                            .preview_absorb(target_trove);
-
-                                                        common::drop_all_events(
-                                                            purger.contract_address
-                                                        );
-
-                                                        set_contract_address(caller);
-                                                        let compensation: Span<AssetBalance> =
-                                                            purger
-                                                            .absorb(target_trove);
-
-                                                        // Assert that total debt includes accrued interest on liquidated trove
-                                                        let after_total_debt: Wad = shrine
-                                                            .get_total_debt();
-                                                        assert(
-                                                            after_total_debt == before_total_debt
-                                                                + accrued_interest,
-                                                            'wrong total debt'
-                                                        );
-
-                                                        // Check that caller has received compensation
-                                                        let expected_compensation_amts: Span<u128> =
-                                                            purger_utils::get_expected_compensation_assets(
-                                                            *target_trove_yang_asset_amts,
-                                                            before_value,
-                                                            expected_compensation_value
-                                                        );
-                                                        let expected_compensation: Span<
-                                                            AssetBalance
-                                                        > =
-                                                            common::combine_assets_and_amts(
-                                                            yangs, expected_compensation_amts
-                                                        );
-                                                        purger_utils::assert_received_assets(
-                                                            before_caller_asset_bals,
-                                                            common::get_token_balances(
-                                                                yangs, array![caller].span()
-                                                            ),
-                                                            expected_compensation,
-                                                            10_u128, // error margin
-                                                            'wrong caller asset balance',
-                                                        );
-
-                                                        common::assert_asset_balances_equalish(
-                                                            compensation,
-                                                            expected_compensation,
-                                                            10_u128, // error margin
-                                                            'wrong freed asset amount'
-                                                        );
-
-                                                        let (
-                                                            _,
-                                                            ltv,
-                                                            after_target_trove_value,
-                                                            after_target_trove_debt
-                                                        ) =
-                                                            shrine
-                                                            .get_trove_info(target_trove);
-                                                        assert(
-                                                            shrine.is_healthy(target_trove),
-                                                            'should be healthy'
-                                                        );
-                                                        assert(ltv.is_zero(), 'LTV should be 0');
-                                                        assert(
-                                                            after_target_trove_value.is_zero(),
-                                                            'value should be 0'
-                                                        );
-                                                        assert(
-                                                            after_target_trove_debt.is_zero(),
-                                                            'debt should be 0'
-                                                        );
-
-                                                        // Check no absorption occured
-                                                        assert(
-                                                            absorber.get_absorptions_count() == 0,
-                                                            'wrong absorptions count'
-                                                        );
-
-                                                        // Check redistribution occured
-                                                        assert(
-                                                            shrine.get_redistributions_count() == 1,
-                                                            'wrong redistributions count'
-                                                        );
-
-                                                        // Check recipient trove's value and debt
-                                                        let (
-                                                            _,
-                                                            _,
-                                                            after_recipient_trove_value,
-                                                            after_recipient_trove_debt
-                                                        ) =
-                                                            shrine
-                                                            .get_trove_info(recipient_trove);
-                                                        let expected_recipient_trove_debt: Wad =
-                                                            before_recipient_trove_debt
-                                                            + before_target_trove_debt;
-
-                                                        common::assert_equalish(
-                                                            after_recipient_trove_debt,
-                                                            expected_recipient_trove_debt,
-                                                            (WAD_ONE / 100).into(), // error margin
-                                                            'wrong recipient trove debt'
-                                                        );
-
-                                                        let redistributed_value: Wad = before_value
-                                                            - expected_compensation_value;
-                                                        let expected_recipient_trove_value: Wad =
-                                                            before_recipient_trove_value
-                                                            + redistributed_value;
-                                                        common::assert_equalish(
-                                                            after_recipient_trove_value,
-                                                            expected_recipient_trove_value,
-                                                            (WAD_ONE / 100).into(), // error margin
-                                                            'wrong recipient trove value'
-                                                        );
-
-                                                        // Check Purger events
-
-                                                        // Note that this indirectly asserts that `Purged` 
-                                                        // is not emitted if it does not revert because 
-                                                        // `Purged` would have been emitted before `Compensate`
-                                                        let compensate_event: purger_contract::Compensate =
-                                                            common::pop_event_with_indexed_keys(
-                                                            purger.contract_address
-                                                        )
-                                                            .unwrap();
-                                                        assert(
-                                                            compensate_event == purger_contract::Compensate {
-                                                                recipient: caller, compensation
-                                                            },
-                                                            'wrong Compensate event'
-                                                        );
-
-                                                        // Check Shrine event
-                                                        let expected_redistribution_id = 1;
-                                                        let mut expected_events: Span<
-                                                            shrine_contract::Event
-                                                        > =
-                                                            array![
-                                                            shrine_contract::Event::TroveRedistributed(
-                                                                shrine_contract::TroveRedistributed {
-                                                                    redistribution_id: expected_redistribution_id,
-                                                                    trove_id: target_trove,
-                                                                    debt: before_target_trove_debt,
-                                                                }
-                                                            ),
-                                                        ]
-                                                            .span();
-                                                        common::assert_events_emitted(
-                                                            shrine.contract_address,
-                                                            expected_events,
-                                                            Option::None
-                                                        );
-
-                                                        shrine_utils::assert_shrine_invariants(
-                                                            shrine, yangs, abbot.get_troves_count(),
-                                                        );
-                                                    },
-                                                    Option::None => { break; },
-                                                };
-                                            };
->>>>>>> 2caebce9
                                         },
                                         Option::None => { break; },
                                     };
@@ -4022,250 +3040,6 @@
     }
 
     // This test parametrizes over thresholds (by setting all yangs thresholds to the given value)
-<<<<<<< HEAD
-=======
-    // and the LTV at liquidation, and checks for the following for thresholds up to 78.74%:
-    // 1. LTV has decreased to the target safety margin
-    // 2. trove's debt is reduced by the close amount, which is less than the trove's debt
-    #[test]
-    #[available_gas(200000000000000)]
-    fn test_absorb_less_than_trove_debt_parametrized() {
-        let yang_pair_ids = pragma_utils::yang_pair_ids();
-
-        let mut thresholds: Span<Ray> =
-            purger_utils::interesting_thresholds_for_absorption_below_trove_debt();
-        let mut target_ltvs_by_threshold: Span<Span<Ray>> =
-            purger_utils::ltvs_for_interesting_thresholds_for_absorption_below_trove_debt();
-
-        loop {
-            match thresholds.pop_front() {
-                Option::Some(threshold) => {
-                    let mut target_ltvs: Span<Ray> = *target_ltvs_by_threshold.pop_front().unwrap();
-
-                    // Inner loop iterating over LTVs at liquidation
-                    loop {
-                        match target_ltvs.pop_front() {
-                            Option::Some(target_ltv) => {
-                                let mut is_recovery_mode_fuzz: Span<bool> = array![false, true]
-                                    .span();
-                                loop {
-                                    match is_recovery_mode_fuzz.pop_front() {
-                                        Option::Some(is_recovery_mode) => {
-                                            let (
-                                                shrine,
-                                                abbot,
-                                                mock_pragma,
-                                                absorber,
-                                                purger,
-                                                yangs,
-                                                gates
-                                            ) =
-                                                purger_utils::purger_deploy();
-
-                                            // Set thresholds to provided value
-                                            purger_utils::set_thresholds(shrine, yangs, *threshold);
-
-                                            let whale_trove: u64 = purger_utils::create_whale_trove(
-                                                abbot, yangs, gates
-                                            );
-
-                                            let trove_debt: Wad = (purger_utils::TARGET_TROVE_YIN
-                                                * 5)
-                                                .into();
-                                            let target_trove: u64 =
-                                                purger_utils::funded_healthy_trove(
-                                                abbot, yangs, gates, trove_debt
-                                            );
-
-                                            // Accrue some interest
-                                            common::advance_intervals(500);
-
-                                            let (start_threshold, _, start_value, before_debt) =
-                                                shrine
-                                                .get_trove_info(target_trove);
-
-                                            // Fund the absorber with twice the target trove's debt
-                                            let absorber_start_yin: Wad = (before_debt.val * 2)
-                                                .into();
-                                            let other_trove_owner: ContractAddress =
-                                                absorber_utils::provider_1();
-                                            let other_trove: u64 = purger_utils::funded_absorber(
-                                                shrine,
-                                                abbot,
-                                                absorber,
-                                                yangs,
-                                                gates,
-                                                absorber_start_yin
-                                            );
-
-                                            // sanity check
-                                            assert(
-                                                shrine
-                                                    .get_yin(
-                                                        absorber.contract_address
-                                                    ) > before_debt,
-                                                'not full absorption'
-                                            );
-
-                                            // Make the target trove absorbable
-                                            purger_utils::lower_prices_to_raise_trove_ltv(
-                                                shrine,
-                                                mock_pragma,
-                                                yangs,
-                                                yang_pair_ids,
-                                                start_value,
-                                                before_debt,
-                                                *target_ltv
-                                            );
-
-                                            if *is_recovery_mode {
-                                                set_contract_address(
-                                                    purger_utils::target_trove_owner()
-                                                );
-                                                abbot.close_trove(whale_trove);
-
-                                                purger_utils::trigger_recovery_mode(
-                                                    shrine, abbot, other_trove, other_trove_owner
-                                                );
-
-                                                let (adjusted_threshold, _, _, _) = shrine
-                                                    .get_trove_info(target_trove);
-
-                                                assert(
-                                                    adjusted_threshold < start_threshold
-                                                        - purger_utils::RM_ERROR_MARGIN.into(),
-                                                    'not recovery mode'
-                                                );
-                                            } else {
-                                                // Sanity check to ensure recovery mode paramterization is correct
-                                                // Due to the changes in yang prices, there may be a very slight 
-                                                // deviation in the threshold. Therefore, we treat the new threshold 
-                                                // as equal to the previous threshold if it is within 0.1% 
-                                                // (i.e. recovery mode is not activated)
-                                                let (adjusted_threshold, _, _, _) = shrine
-                                                    .get_trove_info(target_trove);
-                                                common::assert_equalish(
-                                                    adjusted_threshold,
-                                                    start_threshold,
-                                                    purger_utils::RM_ERROR_MARGIN.into(),
-                                                    'in recovery mode'
-                                                );
-                                            }
-
-                                            let (adjusted_threshold, ltv, before_value, _) = shrine
-                                                .get_trove_info(target_trove);
-
-                                            purger_utils::assert_trove_is_absorbable(
-                                                shrine, purger, target_trove, ltv
-                                            );
-
-                                            let (
-                                                penalty, max_close_amt, expected_compensation_value
-                                            ) =
-                                                purger
-                                                .preview_absorb(target_trove);
-                                            assert(
-                                                max_close_amt < before_debt, 'close amount == debt'
-                                            );
-
-                                            common::drop_all_events(purger.contract_address);
-
-                                            let caller: ContractAddress =
-                                                purger_utils::random_user();
-                                            set_contract_address(caller);
-                                            let compensation: Span<AssetBalance> = purger
-                                                .absorb(target_trove);
-
-                                            // Check that LTV is close to safety margin
-                                            let (_, after_ltv, _, after_debt) = shrine
-                                                .get_trove_info(target_trove);
-                                            assert(
-                                                after_debt == before_debt - max_close_amt,
-                                                'wrong debt after liquidation'
-                                            );
-
-                                            purger_utils::assert_ltv_at_safety_margin(
-                                                adjusted_threshold, after_ltv
-                                            );
-
-                                            let (expected_freed_pct, expected_freed_amts) =
-                                                purger_utils::get_expected_liquidation_assets(
-                                                purger_utils::target_trove_yang_asset_amts(),
-                                                before_value,
-                                                max_close_amt,
-                                                penalty,
-                                                Option::Some(expected_compensation_value)
-                                            );
-                                            let expected_freed_assets: Span<AssetBalance> =
-                                                common::combine_assets_and_amts(
-                                                yangs, expected_freed_amts
-                                            );
-
-                                            let purged_event: purger_contract::Purged =
-                                                common::pop_event_with_indexed_keys(
-                                                purger.contract_address
-                                            )
-                                                .unwrap();
-                                            common::assert_asset_balances_equalish(
-                                                purged_event.freed_assets,
-                                                expected_freed_assets,
-                                                1000_u128,
-                                                'wrong freed assets for event'
-                                            );
-                                            assert(
-                                                purged_event.trove_id == target_trove,
-                                                'wrong Purged trove ID'
-                                            );
-                                            assert(
-                                                purged_event.purge_amt == max_close_amt,
-                                                'wrong Purged amt'
-                                            );
-                                            common::assert_equalish(
-                                                purged_event.percentage_freed,
-                                                expected_freed_pct,
-                                                1000000_u128.into(),
-                                                'wrong Purged freed pct'
-                                            );
-                                            assert(
-                                                purged_event.funder == absorber.contract_address,
-                                                'wrong Purged funder'
-                                            );
-                                            assert(
-                                                purged_event.recipient == absorber.contract_address,
-                                                'wrong Purged recipient'
-                                            );
-
-                                            let compensate_event: purger_contract::Compensate =
-                                                common::pop_event_with_indexed_keys(
-                                                purger.contract_address
-                                            )
-                                                .unwrap();
-                                            assert(
-                                                compensate_event == purger_contract::Compensate {
-                                                    recipient: caller, compensation
-                                                },
-                                                'wrong Compensate event'
-                                            );
-
-                                            shrine_utils::assert_shrine_invariants(
-                                                shrine, yangs, abbot.get_troves_count()
-                                            );
-                                        },
-                                        Option::None => { break; },
-                                    };
-                                };
-                            },
-                            Option::None => { break; },
-                        };
-                    };
-                },
-                Option::None => { break; },
-            };
-        };
-    }
-
-    // This test parametrizes over thresholds (by setting all yangs thresholds to the given value)
->>>>>>> 2caebce9
     // and the LTV at liquidation, and checks that the trove's debt is absorbed in full for thresholds
     // from 78.74% onwards.
     #[test]
@@ -4333,7 +3107,6 @@
                                                 purger_utils::funded_healthy_trove(
                                                 abbot, yangs, gates, trove_debt
                                             );
-<<<<<<< HEAD
 
                                             // Accrue some interest
                                             common::advance_intervals(500);
@@ -4464,136 +3237,12 @@
                                                 'wrong debt after liquidation'
                                             );
 
-=======
-
-                                            // Accrue some interest
-                                            common::advance_intervals(500);
-
-                                            let (start_threshold, _, start_value, before_debt) =
-                                                shrine
-                                                .get_trove_info(target_trove);
-
-                                            // Fund the absorber with twice the target trove's debt
-                                            let absorber_start_yin: Wad = (before_debt.val * 2)
-                                                .into();
-                                            let other_trove_owner: ContractAddress =
-                                                absorber_utils::provider_1();
-                                            let other_trove: u64 = purger_utils::funded_absorber(
-                                                shrine,
-                                                abbot,
-                                                absorber,
-                                                yangs,
-                                                gates,
-                                                absorber_start_yin
-                                            );
-
-                                            // sanity check
-                                            assert(
-                                                shrine
-                                                    .get_yin(
-                                                        absorber.contract_address
-                                                    ) > before_debt,
-                                                'not full absorption'
-                                            );
-
-                                            // Make the target trove absorbable
-                                            purger_utils::lower_prices_to_raise_trove_ltv(
-                                                shrine,
-                                                mock_pragma,
-                                                yangs,
-                                                yang_pair_ids,
-                                                start_value,
-                                                before_debt,
-                                                *target_ltv
-                                            );
-
-                                            if *is_recovery_mode {
-                                                purger_utils::trigger_recovery_mode(
-                                                    shrine, abbot, other_trove, other_trove_owner
-                                                );
-
-                                                let (adjusted_threshold, _, _, _) = shrine
-                                                    .get_trove_info(target_trove);
-
-                                                assert(
-                                                    adjusted_threshold < start_threshold
-                                                        - purger_utils::RM_ERROR_MARGIN.into(),
-                                                    'not recovery mode'
-                                                );
-                                            } else {
-                                                // Sanity check to ensure recovery mode paramterization is correct
-                                                // Due to the changes in yang prices, there may be a very slight 
-                                                // deviation in the threshold. Therefore, we treat the new threshold 
-                                                // as equal to the previous threshold if it is within 0.1% 
-                                                // (i.e. recovery mode is not activated)
-                                                let (adjusted_threshold, _, _, _) = shrine
-                                                    .get_trove_info(target_trove);
-                                                common::assert_equalish(
-                                                    adjusted_threshold,
-                                                    start_threshold,
-                                                    purger_utils::RM_ERROR_MARGIN.into(),
-                                                    'in recovery mode'
-                                                );
-                                            }
-
-                                            let (_, ltv, before_value, _) = shrine
-                                                .get_trove_info(target_trove);
-                                            purger_utils::assert_trove_is_absorbable(
-                                                shrine, purger, target_trove, ltv
-                                            );
-
-                                            let (
-                                                penalty, max_close_amt, expected_compensation_value
-                                            ) =
-                                                purger
-                                                .preview_absorb(target_trove);
-                                            assert(
-                                                max_close_amt == before_debt, 'close amount != debt'
-                                            );
-                                            if *target_ltv >= ninety_nine_pct {
-                                                assert(penalty.is_zero(), 'wrong penalty');
-                                            } else {
-                                                common::assert_equalish(
-                                                    penalty,
-                                                    expected_penalty,
-                                                    (RAY_PERCENT / 10).into(), // 0.1%
-                                                    'wrong penalty'
-                                                )
-                                            }
-
-                                            common::drop_all_events(purger.contract_address);
-
-                                            let caller: ContractAddress =
-                                                purger_utils::random_user();
-                                            set_contract_address(caller);
-                                            let compensation: Span<AssetBalance> = purger
-                                                .absorb(target_trove);
-
-                                            // Check that LTV is close to safety margin
-                                            let (_, after_ltv, after_value, after_debt) = shrine
-                                                .get_trove_info(target_trove);
-                                            assert(
-                                                after_ltv.is_zero(), 'wrong debt after liquidation'
-                                            );
-                                            assert(
-                                                after_value.is_zero(),
-                                                'wrong debt after liquidation'
-                                            );
-                                            assert(
-                                                after_debt.is_zero(), 'wrong debt after liquidation'
-                                            );
-
->>>>>>> 2caebce9
                                             let target_trove_yang_asset_amts: Span<u128> =
                                                 purger_utils::target_trove_yang_asset_amts();
                                             let (_, expected_freed_asset_amts) =
                                                 purger_utils::get_expected_liquidation_assets(
                                                 target_trove_yang_asset_amts,
-<<<<<<< HEAD
                                                 target_trove_updated_start_health.value,
-=======
-                                                before_value,
->>>>>>> 2caebce9
                                                 max_close_amt,
                                                 penalty,
                                                 Option::Some(expected_compensation_value)
@@ -4954,7 +3603,6 @@
                                                             array![eth_gate].span(),
                                                             *trove_debt
                                                         );
-<<<<<<< HEAD
 
                                                         // Suspend ETH
                                                         let current_timestamp =
@@ -5063,120 +3711,6 @@
                                                         assert(
                                                             target_trove_after_health
                                                                 .debt < *trove_debt,
-=======
-
-                                                        // Suspend ETH
-                                                        let current_timestamp =
-                                                            get_block_timestamp();
-
-                                                        set_contract_address(shrine_utils::admin());
-                                                        shrine.suspend_yang(eth);
-
-                                                        // Advance the time stamp such that the ETH threshold falls to `desired_threshold`
-                                                        let eth_threshold: Ray =
-                                                            shrine_utils::YANG1_THRESHOLD
-                                                            .into();
-
-                                                        let decrease_factor: Ray =
-                                                            *desired_threshold
-                                                            / eth_threshold;
-                                                        let ts_diff: u64 =
-                                                            shrine_contract::SUSPENSION_GRACE_PERIOD
-                                                            - wadray::scale_u128_by_ray(
-                                                                shrine_contract::SUSPENSION_GRACE_PERIOD
-                                                                    .into(),
-                                                                decrease_factor
-                                                            )
-                                                                .try_into()
-                                                                .unwrap();
-
-                                                        set_block_timestamp(
-                                                            current_timestamp + ts_diff
-                                                        );
-
-                                                        // Check that the threshold has decreased to the desired value
-
-                                                        if *is_recovery_mode {
-                                                            let whale_trove_owner: ContractAddress =
-                                                                purger_utils::target_trove_owner();
-                                                            let whale_trove: u64 =
-                                                                purger_utils::create_whale_trove(
-                                                                abbot, yangs, gates
-                                                            );
-
-                                                            purger_utils::trigger_recovery_mode(
-                                                                shrine,
-                                                                abbot,
-                                                                whale_trove,
-                                                                whale_trove_owner
-                                                            );
-
-                                                            let (_, threshold_before_liquidation) =
-                                                                shrine
-                                                                .get_yang_threshold(eth);
-                                                            assert(
-                                                                threshold_before_liquidation < *desired_threshold
-                                                                    - 100000000000000000000_u128
-                                                                        .into(),
-                                                                'not recovery mode'
-                                                            )
-                                                        } else {
-                                                            let (_, threshold_before_liquidation) =
-                                                                shrine
-                                                                .get_yang_threshold(eth);
-
-                                                            common::assert_equalish(
-                                                                threshold_before_liquidation,
-                                                                *desired_threshold,
-                                                                // 0.0000001 = 10^-7 (ray). Precision
-                                                                // is limited by the precision of timestamps,
-                                                                // which is only in seconds
-                                                                100000000000000000000_u128.into(),
-                                                                'wrong eth threshold'
-                                                            );
-                                                        }
-
-                                                        // We want to compare the yin balance of the liquidator
-                                                        // before and after the liquidation. In the case of absorption
-                                                        // we check the absorber's balance, and in the case of
-                                                        // searcher liquidation we check the searcher's balance.
-                                                        let before_liquidation_yin_balance: u256 =
-                                                            if *liquidate_via_absorption {
-                                                            yin_erc20
-                                                                .balance_of(
-                                                                    absorber.contract_address
-                                                                )
-                                                        } else {
-                                                            yin_erc20.balance_of(searcher)
-                                                        };
-
-                                                        // Liquidate the trove
-                                                        set_contract_address(searcher);
-
-                                                        if *liquidate_via_absorption {
-                                                            purger.absorb(target_trove);
-                                                        } else {
-                                                            purger
-                                                                .liquidate(
-                                                                    target_trove,
-                                                                    *trove_debt,
-                                                                    searcher
-                                                                );
-                                                        }
-
-                                                        // Sanity checks
-                                                        let (
-                                                            threshold_after_liquidation,
-                                                            ltv_after_liquidation,
-                                                            _,
-                                                            debt_after_liquidation
-                                                        ) =
-                                                            shrine
-                                                            .get_trove_info(target_trove);
-
-                                                        assert(
-                                                            debt_after_liquidation < *trove_debt,
->>>>>>> 2caebce9
                                                             'trove not correctly liquidated'
                                                         );
 
@@ -5458,7 +3992,6 @@
                                                             shrine, yangs, *threshold
                                                         );
 
-<<<<<<< HEAD
                                                         let target_trove_start_health: Health =
                                                             shrine
                                                             .get_trove_health(target_trove);
@@ -5467,25 +4000,13 @@
                                                             assert(
                                                                 target_trove_start_health
                                                                     .threshold < *threshold
-=======
-                                                        let (adjusted_threshold, ltv, _, _) = shrine
-                                                            .get_trove_info(target_trove);
-                                                        if *is_recovery_mode
-                                                            && (*threshold).is_non_zero() {
-                                                            assert(
-                                                                adjusted_threshold < *threshold
->>>>>>> 2caebce9
                                                                     - purger_utils::RM_ERROR_MARGIN
                                                                         .into(),
                                                                 'not recovery mode'
                                                             );
                                                         } else {
                                                             common::assert_equalish(
-<<<<<<< HEAD
                                                                 target_trove_start_health.threshold,
-=======
-                                                                adjusted_threshold,
->>>>>>> 2caebce9
                                                                 *threshold,
                                                                 purger_utils::RM_ERROR_MARGIN
                                                                     .into(),
@@ -5538,11 +4059,7 @@
                                                             wadray::rdiv_ww(
                                                             purger_contract::COMPENSATION_CAP
                                                                 .into(),
-<<<<<<< HEAD
                                                             target_trove_start_health.value
-=======
-                                                            trove_value
->>>>>>> 2caebce9
                                                         );
 
                                                         let expected_eth_comp: u128 =
