#[cfg(test)]
mod TestPurger {
    use array::{ArrayTrait, SpanTrait};
    use integer::BoundedU128;
    use option::OptionTrait;
    use starknet::ContractAddress;
    use starknet::testing::set_contract_address;
    use traits::Into;
    use zeroable::Zeroable;

    use aura::core::purger::Purger;
    use aura::core::roles::PurgerRoles;

    use aura::interfaces::IAbbot::{IAbbotDispatcher, IAbbotDispatcherTrait};
    use aura::interfaces::IAbsorber::{IAbsorberDispatcher, IAbsorberDispatcherTrait};
    use aura::interfaces::IPurger::{IPurgerDispatcher, IPurgerDispatcherTrait};
    use aura::interfaces::IShrine::{IShrineDispatcher, IShrineDispatcherTrait};
    use aura::utils::access_control::{IAccessControlDispatcher, IAccessControlDispatcherTrait};
    use aura::utils::wadray;
    use aura::utils::wadray::{Ray, RayZeroable, RAY_ONE, RAY_PERCENT, Wad, WadZeroable};

    use aura::tests::absorber::utils::AbsorberUtils;
    use aura::tests::common;
    use aura::tests::flashmint::utils::FlashmintUtils;
    use aura::tests::purger::flash_liquidator::{
        IFlashLiquidatorDispatcher, IFlashLiquidatorDispatcherTrait
    };
    use aura::tests::purger::utils::PurgerUtils;
    use aura::tests::shrine::utils::ShrineUtils;

    use debug::PrintTrait;

    //
    // Tests - Setup
    //

    #[test]
    #[available_gas(20000000000)]
    fn test_purger_setup() {
        let (shrine, abbot, absorber, purger, yangs, gates) = PurgerUtils::purger_deploy();
        let purger_ac = IAccessControlDispatcher { contract_address: purger.contract_address };
        assert(
            purger_ac.get_roles(PurgerUtils::admin()) == PurgerRoles::default_admin_role(),
            'wrong role for admin'
        );
    }

    //
    // Tests - Setters
    //

    #[test]
    #[available_gas(20000000000)]
    fn test_set_penalty_scalar_pass() {
        let (shrine, abbot, _, purger, yangs, gates) = PurgerUtils::purger_deploy();

        let target_trove: u64 = PurgerUtils::funded_healthy_trove(
            abbot, yangs, gates, PurgerUtils::TARGET_TROVE_YIN.into()
        );

        // Set thresholds to 91% so we can check the scalar is applied to the penalty
        let threshold: Ray = (91 * RAY_PERCENT).into();
        PurgerUtils::set_thresholds(shrine, yangs, threshold);

        let (_, _, value, debt) = shrine.get_trove_info(target_trove);
        let target_ltv: Ray = threshold + RAY_PERCENT.into(); // 92%
        PurgerUtils::adjust_prices_for_trove_ltv(shrine, yangs, value, debt, target_ltv);

        // sanity check that LTV is at the target liquidation LTV
        let (_, ltv, _, _) = shrine.get_trove_info(target_trove);
        let error_margin: Ray = 1000000_u128.into();
        common::assert_equalish(ltv, target_ltv, error_margin, 'LTV sanity check');

        // Set scalar to 1
        set_contract_address(PurgerUtils::admin());
        let penalty_scalar: Ray = RAY_ONE.into();
        purger.set_penalty_scalar(penalty_scalar);

        assert(purger.get_penalty_scalar() == penalty_scalar, 'wrong penalty scalar #1');

        let (penalty, _, _) = purger.preview_absorb(target_trove);
        let expected_penalty: Ray = 41000000000000000000000000_u128.into(); // 4.1%
        let error_margin: Ray = (RAY_PERCENT / 100).into(); // 0.01%
        common::assert_equalish(penalty, expected_penalty, error_margin, 'wrong scalar penalty #1');

        // Set scalar to 0.97
        let penalty_scalar: Ray = Purger::MIN_PENALTY_SCALAR.into();
        purger.set_penalty_scalar(penalty_scalar);

        assert(purger.get_penalty_scalar() == penalty_scalar, 'wrong penalty scalar #2');

        let (penalty, _, _) = purger.preview_absorb(target_trove);
        let expected_penalty: Ray = 10700000000000000000000000_u128.into(); // 1.07%
        common::assert_equalish(penalty, expected_penalty, error_margin, 'wrong scalar penalty #2');

        // Set scalar to 1.06
        let penalty_scalar: Ray = Purger::MAX_PENALTY_SCALAR.into();
        purger.set_penalty_scalar(penalty_scalar);

        assert(purger.get_penalty_scalar() == penalty_scalar, 'wrong penalty scalar #3');

        let (penalty, _, _) = purger.preview_absorb(target_trove);
        let expected_penalty: Ray = 54300000000000000000000000_u128.into(); // 5.43%
        common::assert_equalish(penalty, expected_penalty, error_margin, 'wrong scalar penalty #3');
    }

    #[test]
    #[available_gas(20000000000)]
    fn test_penalty_scalar_lower_bound() {
        let (shrine, abbot, _, purger, yangs, gates) = PurgerUtils::purger_deploy();

        let target_trove: u64 = PurgerUtils::funded_healthy_trove(
            abbot, yangs, gates, PurgerUtils::TARGET_TROVE_YIN.into()
        );

        // Set thresholds to 90% so we can check the scalar is not applied to the penalty
        let threshold: Ray = (90 * RAY_PERCENT).into();
        PurgerUtils::set_thresholds(shrine, yangs, threshold);

        let (_, _, value, debt) = shrine.get_trove_info(target_trove);
        // 91%; Note that if a penalty scalar is applied, then the trove would be absorbable
        // at this LTV because the penalty would be the maximum possible penalty. On the other
        // hand, if a penalty scalar is not applied, then the maximum possible penalty will be
        // reached from 92.09% onwards, so the trove would not be absorbable at this LTV
        let target_ltv: Ray = 910000000000000000000000000_u128.into();
        PurgerUtils::adjust_prices_for_trove_ltv(shrine, yangs, value, debt, target_ltv);

        let (trove_threshold, ltv, _, _) = shrine.get_trove_info(target_trove);
        // sanity check that threshold is correct
        assert(trove_threshold == threshold, 'threshold sanity check');

        // sanity check that LTV is at the target liquidation LTV
        let error_margin: Ray = 100000000_u128.into();
        common::assert_equalish(ltv, target_ltv, error_margin, 'LTV sanity check');

        let (penalty, _, _) = purger.preview_absorb(target_trove);
        let expected_penalty: Ray = RayZeroable::zero();
        assert(penalty == RayZeroable::zero(), 'should not be absorbable #1');

        // Set scalar to 1.06 and check the trove is still not absorbable.
        set_contract_address(PurgerUtils::admin());
        let penalty_scalar: Ray = Purger::MAX_PENALTY_SCALAR.into();
        purger.set_penalty_scalar(penalty_scalar);

        let (penalty, _, _) = purger.preview_absorb(target_trove);
        assert(penalty == RayZeroable::zero(), 'should not be absorbable #2');
    }

    #[test]
    #[available_gas(20000000000)]
    #[should_panic(expected: ('PU: Invalid scalar', 'ENTRYPOINT_FAILED'))]
    fn test_set_penalty_scalar_too_low_fail() {
        let (_, _, _, purger, _, _) = PurgerUtils::purger_deploy();

        set_contract_address(PurgerUtils::admin());
        purger.set_penalty_scalar((Purger::MIN_PENALTY_SCALAR - 1).into());
    }

    #[test]
    #[available_gas(20000000000)]
    #[should_panic(expected: ('PU: Invalid scalar', 'ENTRYPOINT_FAILED'))]
    fn test_set_penalty_scalar_too_high_fail() {
        let (_, _, _, purger, _, _) = PurgerUtils::purger_deploy();

        set_contract_address(PurgerUtils::admin());
        purger.set_penalty_scalar((Purger::MAX_PENALTY_SCALAR + 1).into());
    }

    #[test]
    #[available_gas(20000000000)]
    #[should_panic(expected: ('Caller missing role', 'ENTRYPOINT_FAILED'))]
    fn test_set_penalty_scalar_unauthorized_fail() {
        let (_, _, _, purger, _, _) = PurgerUtils::purger_deploy();

        set_contract_address(common::badguy());
        purger.set_penalty_scalar(RAY_ONE.into());
    }

    //
    // Tests - Liquidate
    //

    #[test]
    #[available_gas(20000000000)]
    fn test_liquidate_pass() {
        let searcher_start_yin: Wad = PurgerUtils::SEARCHER_YIN.into();
        let (shrine, abbot, _, purger, yangs, gates) = PurgerUtils::purger_deploy_with_searcher(
            searcher_start_yin
        );
        let initial_trove_debt: Wad = PurgerUtils::TARGET_TROVE_YIN.into();
        let target_trove: u64 = PurgerUtils::funded_healthy_trove(
            abbot, yangs, gates, initial_trove_debt
        );

        // Accrue some interest
        common::advance_intervals(500);

        let before_total_debt: Wad = shrine.get_total_debt();
        let (threshold, _, value, debt) = shrine.get_trove_info(target_trove);
        let accrued_interest: Wad = debt - initial_trove_debt;
        // Sanity check that some interest has accrued
        assert(accrued_interest.is_non_zero(), 'no interest accrued');

        let target_ltv: Ray = (threshold.val + 1).into();
        PurgerUtils::adjust_prices_for_trove_ltv(shrine, yangs, value, debt, target_ltv);

        // Sanity check that LTV is at the target liquidation LTV
        let (_, ltv, before_value, before_debt) = shrine.get_trove_info(target_trove);
        PurgerUtils::assert_trove_is_liquidatable(shrine, purger, target_trove, ltv);

        let (penalty, max_close_amt) = purger.preview_liquidate(target_trove);
        let searcher: ContractAddress = PurgerUtils::searcher();

        let before_searcher_asset_bals: Span<Span<u128>> = common::get_token_balances(
            yangs, searcher.into()
        );

        set_contract_address(searcher);
        let (_, freed_amts) = purger.liquidate(target_trove, BoundedU128::max().into(), searcher);

        // Assert that total debt includes accrued interest on liquidated trove
        let after_total_debt: Wad = shrine.get_total_debt();
        assert(
            after_total_debt == before_total_debt + accrued_interest - max_close_amt,
            'wrong total debt'
        );

        // Check that LTV is close to safety margin
        let (_, after_ltv, _, after_debt) = shrine.get_trove_info(target_trove);
        assert(after_debt == before_debt - max_close_amt, 'wrong debt after liquidation');

        PurgerUtils::assert_ltv_at_safety_margin(threshold, after_ltv);

        // Check searcher yin balance
        assert(
            shrine.get_yin(searcher) == searcher_start_yin - max_close_amt,
            'wrong searcher yin balance'
        );

        let expected_freed_amts: Span<u128> = PurgerUtils::get_expected_liquidation_assets(
            PurgerUtils::target_trove_yang_asset_amts(), before_value, max_close_amt, penalty
        );

        // Check that searcher has received collateral
        PurgerUtils::assert_received_assets(
            before_searcher_asset_bals,
            common::get_token_balances(yangs, searcher.into()),
            expected_freed_amts,
            10_u128, // error margin
            'wrong searcher asset balance',
        );

        common::assert_spans_equalish(
            freed_amts, expected_freed_amts, 10_u128, // error margin
             'wrong freed asset amount'
        );
    }

    #[test]
    #[available_gas(20000000000)]
    fn test_liquidate_with_flashmint_pass() {
        let (shrine, abbot, _, purger, yangs, gates) = PurgerUtils::purger_deploy_with_searcher(
            PurgerUtils::SEARCHER_YIN.into()
        );
        let target_trove: u64 = PurgerUtils::funded_healthy_trove(
            abbot, yangs, gates, PurgerUtils::TARGET_TROVE_YIN.into()
        );
        let flashmint = FlashmintUtils::flashmint_deploy(shrine.contract_address);
        let flash_liquidator = PurgerUtils::flash_liquidator_deploy(
            shrine.contract_address,
            abbot.contract_address,
            flashmint.contract_address,
            purger.contract_address
        );

        // Fund flash liquidator contract with some collateral to open a trove
        // but not draw any debt
        common::fund_user(
            flash_liquidator.contract_address, yangs, AbsorberUtils::provider_asset_amts()
        );

        let (threshold, _, value, debt) = shrine.get_trove_info(target_trove);
        let target_ltv: Ray = (threshold.val + 1).into();
        PurgerUtils::adjust_prices_for_trove_ltv(shrine, yangs, value, debt, target_ltv);

        // Sanity check that LTV is at the target liquidation LTV
        let (_, ltv, before_value, before_debt) = shrine.get_trove_info(target_trove);
        PurgerUtils::assert_trove_is_liquidatable(shrine, purger, target_trove, ltv);
        let (_, max_close_amt) = purger.preview_liquidate(target_trove);

        let searcher: ContractAddress = PurgerUtils::searcher();
        set_contract_address(searcher);
        flash_liquidator.flash_liquidate(target_trove, yangs, gates);

        // Check that LTV is close to safety margin
        let (_, after_ltv, _, after_debt) = shrine.get_trove_info(target_trove);
        assert(after_debt == before_debt - max_close_amt, 'wrong debt after liquidation');

        PurgerUtils::assert_ltv_at_safety_margin(threshold, after_ltv);
    }

    // This test parametrizes over thresholds (by setting all yangs thresholds to the given value)
    // and the LTV at liquidation, and checks for the following
    // 1. LTV has decreased
    // 2. trove's debt is reduced by the close amount
    // 3. If it is not a full liquidation, then the post-liquidation LTV is at the target safety margin
    #[test]
    #[available_gas(20000000000)]
    fn test_liquidate_parametrized() {
        let mut thresholds: Span<Ray> = PurgerUtils::interesting_thresholds_for_liquidation();

        let num_thresholds: usize = thresholds.len();
        let mut safe_ltv_count: usize = 0;

        loop {
            match thresholds.pop_front() {
                Option::Some(threshold) => {
                    let mut target_ltvs: Array<Ray> = Default::default();
                    target_ltvs.append((*threshold.val + 1).into()); // just above threshold
                    target_ltvs.append(*threshold + RAY_PERCENT.into()); // 1% above threshold
                    // halfway between threshold and 100%
                    target_ltvs.append(*threshold + ((RAY_ONE.into() - *threshold).val / 2).into());
                    target_ltvs.append((RAY_ONE - RAY_PERCENT).into()); // 99%
                    target_ltvs.append((RAY_ONE + RAY_PERCENT).into()); // 101%
                    let mut target_ltvs: Span<Ray> = target_ltvs.span();

                    // Assert that we hit the branch for safety margin check at least once per threshold
                    let mut safety_margin_achieved: bool = false;

                    // Inner loop iterating over LTVs at liquidation
                    loop {
                        match target_ltvs.pop_front() {
                            Option::Some(target_ltv) => {
                                let searcher_start_yin: Wad = PurgerUtils::SEARCHER_YIN.into();
                                let (shrine, abbot, _, purger, yangs, gates) =
                                    PurgerUtils::purger_deploy_with_searcher(
                                    searcher_start_yin
                                );

                                // Set thresholds to provided value
                                PurgerUtils::set_thresholds(shrine, yangs, *threshold);

                                let trove_debt: Wad = PurgerUtils::TARGET_TROVE_YIN.into();
                                let target_trove: u64 = PurgerUtils::funded_healthy_trove(
                                    abbot, yangs, gates, trove_debt
                                );

                                let (_, _, value, before_debt) = shrine
                                    .get_trove_info(target_trove);
                                PurgerUtils::adjust_prices_for_trove_ltv(
                                    shrine, yangs, value, before_debt, *target_ltv
                                );

                                let (penalty, max_close_amt) = purger
                                    .preview_liquidate(target_trove);

                                let searcher: ContractAddress = PurgerUtils::searcher();
                                set_contract_address(searcher);
                                purger.liquidate(target_trove, BoundedU128::max().into(), searcher);

                                // Check that LTV is close to safety margin
                                let (_, after_ltv, _, after_debt) = shrine
                                    .get_trove_info(target_trove);

                                let is_fully_liquidated: bool = trove_debt == max_close_amt;
                                if !is_fully_liquidated {
                                    PurgerUtils::assert_ltv_at_safety_margin(*threshold, after_ltv);

                                    assert(
                                        after_debt == before_debt - max_close_amt,
                                        'wrong debt after liquidation'
                                    );

                                    if !safety_margin_achieved {
                                        safe_ltv_count += 1;
                                        safety_margin_achieved = true;
                                    }
                                } else {
                                    assert(after_debt == WadZeroable::zero(), 'should be 0 debt');
                                }
                            },
                            Option::None(_) => {
                                break;
                            },
                        };
                    };
                },
                Option::None(_) => {
                    break;
                },
            };
        };

        // We should hit the branch to check the post-liquidation LTV is at the expected safety margin
        // at least once per threshold, based on the target LTV that is just above the threshold.
        // This assertion provides this assurance.
        // Offset 1 for the 99% threshold where close amount is always equal to trove's debt
        assert(safe_ltv_count == num_thresholds - 1, 'at least one per threshold');
    }

    #[test]
    #[available_gas(20000000000)]
    #[should_panic(expected: ('PU: Not liquidatable', 'ENTRYPOINT_FAILED'))]
    fn test_liquidate_trove_healthy_fail() {
        let (shrine, abbot, _, purger, yangs, gates) = PurgerUtils::purger_deploy_with_searcher(
            PurgerUtils::SEARCHER_YIN.into()
        );
        let healthy_trove: u64 = PurgerUtils::funded_healthy_trove(
            abbot, yangs, gates, PurgerUtils::TARGET_TROVE_YIN.into()
        );

        PurgerUtils::assert_trove_is_healthy(shrine, purger, healthy_trove);

        let searcher: ContractAddress = PurgerUtils::searcher();
        set_contract_address(searcher);
        purger.liquidate(healthy_trove, BoundedU128::max().into(), searcher);
    }

    #[test]
    #[available_gas(20000000000)]
    #[should_panic(expected: ('PU: Not liquidatable', 'ENTRYPOINT_FAILED'))]
    fn test_liquidate_trove_healthy_high_threshold_fail() {
        let (shrine, abbot, _, purger, yangs, gates) = PurgerUtils::purger_deploy_with_searcher(
            PurgerUtils::SEARCHER_YIN.into()
        );
        let healthy_trove: u64 = PurgerUtils::funded_healthy_trove(
            abbot, yangs, gates, PurgerUtils::TARGET_TROVE_YIN.into()
        );

        let threshold: Ray = (95 * RAY_PERCENT).into();
        PurgerUtils::set_thresholds(shrine, yangs, threshold);
        let max_forge_amt: Wad = shrine.get_max_forge(healthy_trove);

        let healthy_trove_owner: ContractAddress = PurgerUtils::target_trove_owner();
        set_contract_address(healthy_trove_owner);
        abbot.forge(healthy_trove, max_forge_amt, 0_u128.into());

        // Sanity check that LTV is above absorption threshold and safe
        let (_, ltv, _, _) = shrine.get_trove_info(healthy_trove);
        assert(ltv > Purger::ABSORPTION_THRESHOLD.into(), 'too low');
        PurgerUtils::assert_trove_is_healthy(shrine, purger, healthy_trove);

        let searcher: ContractAddress = PurgerUtils::searcher();
        set_contract_address(searcher);
        purger.liquidate(healthy_trove, BoundedU128::max().into(), searcher);
    }

    #[test]
    #[available_gas(20000000000)]
    #[should_panic(expected: ('u128_sub Overflow', 'ENTRYPOINT_FAILED', 'ENTRYPOINT_FAILED'))]
    fn test_liquidate_insufficient_yin_fail() {
        let target_trove_yin: Wad = PurgerUtils::TARGET_TROVE_YIN.into();
        let searcher_yin: Wad = (target_trove_yin.val / 10).into();

        let (shrine, abbot, _, purger, yangs, gates) = PurgerUtils::purger_deploy_with_searcher(
            searcher_yin
        );
        let target_trove: u64 = PurgerUtils::funded_healthy_trove(
            abbot, yangs, gates, target_trove_yin
        );

        let (threshold, _, value, debt) = shrine.get_trove_info(target_trove);

        let target_ltv: Ray = (threshold.val + 1).into();
        PurgerUtils::adjust_prices_for_trove_ltv(shrine, yangs, value, debt, target_ltv);

        // Sanity check that LTV is at the target liquidation LTV
        let (_, ltv, _, _) = shrine.get_trove_info(target_trove);
        PurgerUtils::assert_trove_is_liquidatable(shrine, purger, target_trove, ltv);

        let searcher: ContractAddress = PurgerUtils::searcher();
        set_contract_address(searcher);
        purger.liquidate(target_trove, BoundedU128::max().into(), searcher);
    }

    //
    // Tests - Absorb
    //

    #[test]
    #[available_gas(20000000000)]
    fn test_full_absorb_pass() {
        let (shrine, abbot, absorber, purger, yangs, gates) =
            PurgerUtils::purger_deploy_with_searcher(
            PurgerUtils::SEARCHER_YIN.into()
        );
        let initial_trove_debt: Wad = PurgerUtils::TARGET_TROVE_YIN.into();
        let target_trove: u64 = PurgerUtils::funded_healthy_trove(
            abbot, yangs, gates, initial_trove_debt
        );

        // Accrue some interest
        common::advance_intervals(500);

        let (threshold, _, start_value, before_debt) = shrine.get_trove_info(target_trove);
        let accrued_interest: Wad = before_debt - initial_trove_debt;
        // Sanity check that some interest has accrued
        assert(accrued_interest.is_non_zero(), 'no interest accrued');

        // Fund the absorber with twice the target trove's debt
        let absorber_start_yin: Wad = (before_debt.val * 2).into();
        PurgerUtils::funded_absorber(shrine, abbot, absorber, yangs, gates, absorber_start_yin);

        // sanity check
        assert(shrine.get_yin(absorber.contract_address) > before_debt, 'not full absorption');

        let before_total_debt: Wad = shrine.get_total_debt();

        // Make the target trove absorbable
        let target_ltv: Ray = (Purger::ABSORPTION_THRESHOLD + 1).into();
        PurgerUtils::adjust_prices_for_trove_ltv(
            shrine, yangs, start_value, before_debt, target_ltv
        );
        let (_, ltv, before_value, _) = shrine.get_trove_info(target_trove);
        PurgerUtils::assert_trove_is_absorbable(shrine, purger, target_trove, ltv);

        let (penalty, max_close_amt, expected_compensation_value) = purger
            .preview_absorb(target_trove);
        let caller: ContractAddress = PurgerUtils::random_user();

        let before_caller_asset_bals: Span<Span<u128>> = common::get_token_balances(
            yangs, caller.into()
        );
        let before_absorber_asset_bals: Span<Span<u128>> = common::get_token_balances(
            yangs, absorber.contract_address.into()
        );

        set_contract_address(caller);
        let (_, compensation) = purger.absorb(target_trove);

        // Assert that total debt includes accrued interest on liquidated trove
        let after_total_debt: Wad = shrine.get_total_debt();
        assert(
            after_total_debt == before_total_debt + accrued_interest - max_close_amt,
            'wrong total debt'
        );

        // Check absorption occured
        assert(absorber.get_absorptions_count() == 1, 'wrong absorptions count');

        // Check trove debt and LTV
        let (_, after_ltv, _, after_debt) = shrine.get_trove_info(target_trove);
        assert(after_debt == before_debt - max_close_amt, 'wrong debt after liquidation');

        let is_fully_absorbed: bool = after_debt.is_zero();
        if !is_fully_absorbed {
            PurgerUtils::assert_ltv_at_safety_margin(threshold, after_ltv);
        }

        // Check that caller has received compensation
        let target_trove_yang_asset_amts: Span<u128> = PurgerUtils::target_trove_yang_asset_amts();
        let expected_compensation: Span<u128> = PurgerUtils::get_expected_compensation_assets(
            target_trove_yang_asset_amts, before_value, expected_compensation_value
        );
        PurgerUtils::assert_received_assets(
            before_caller_asset_bals,
            common::get_token_balances(yangs, caller.into()),
            expected_compensation,
            10_u128, // error margin
            'wrong caller asset balance',
        );

        common::assert_spans_equalish(
            compensation, expected_compensation, 10_u128, // error margin
             'wrong freed asset amount'
        );

        // Check absorber yin balance
        assert(
            shrine.get_yin(absorber.contract_address) == absorber_start_yin - max_close_amt,
            'wrong absorber yin balance'
        );

        // Check that absorber has received collateral
        PurgerUtils::assert_received_assets(
            before_absorber_asset_bals,
            common::get_token_balances(yangs, absorber.contract_address.into()),
            PurgerUtils::get_expected_liquidation_assets(
                target_trove_yang_asset_amts, before_value, max_close_amt, penalty
            ),
            10_u128, // error margin
            'wrong absorber asset balance',
        );
    }

    #[test]
    #[available_gas(20000000000)]
    fn test_partial_absorb_with_redistribution_entire_trove_debt_parametrized() {
        let mut yang_asset_amts_cases = PurgerUtils::interesting_yang_amts_for_recipient_trove();
        loop {
            match yang_asset_amts_cases.pop_front() {
                Option::Some(yang_asset_amts) => {
                    let (shrine, abbot, absorber, purger, yangs, gates) =
                        PurgerUtils::purger_deploy();
                    let initial_trove_debt: Wad = PurgerUtils::TARGET_TROVE_YIN.into();
                    let target_trove: u64 = PurgerUtils::funded_healthy_trove(
                        abbot, yangs, gates, initial_trove_debt
                    );

                    // Accrue some interest
                    common::advance_intervals(500);

                    let (threshold, _, start_value, before_debt) = shrine
                        .get_trove_info(target_trove);
                    let accrued_interest: Wad = before_debt - initial_trove_debt;
                    // Sanity check that some interest has accrued
                    assert(accrued_interest.is_non_zero(), 'no interest accrued');

                    // Fund the absorber with a third of the target trove's debt
                    let absorber_start_yin: Wad = (before_debt.val / 3).into();

                    let recipient_trove_owner: ContractAddress = AbsorberUtils::provider_1();
                    let recipient_trove: u64 = AbsorberUtils::provide_to_absorber(
                        shrine,
                        abbot,
                        absorber,
                        recipient_trove_owner,
                        yangs,
                        *yang_asset_amts,
                        gates,
                        absorber_start_yin,
                    );
                    let (_, _, _, recipient_trove_debt) = shrine.get_trove_info(recipient_trove);
                    let before_total_debt: Wad = shrine.get_total_debt();

                    // sanity check
                    assert(
                        shrine.get_yin(absorber.contract_address) < before_debt,
                        'not partial absorption'
                    );

                    // Make the target trove absorbable
                    let target_ltv: Ray = (Purger::ABSORPTION_THRESHOLD + 1).into();
                    PurgerUtils::adjust_prices_for_trove_ltv(
                        shrine, yangs, start_value, before_debt, target_ltv
                    );

                    let (_, ltv, before_value, _) = shrine.get_trove_info(target_trove);

                    PurgerUtils::assert_trove_is_absorbable(shrine, purger, target_trove, ltv);

                    let (penalty, max_close_amt, expected_compensation_value) = purger
                        .preview_absorb(target_trove);
                    let close_amt: Wad = absorber_start_yin;
                    // Sanity check 
                    assert(close_amt <= max_close_amt, 'max close amount exceeded');

                    let caller: ContractAddress = PurgerUtils::random_user();

                    let before_caller_asset_bals: Span<Span<u128>> = common::get_token_balances(
                        yangs, caller.into()
                    );
                    let before_absorber_asset_bals: Span<Span<u128>> = common::get_token_balances(
                        yangs, absorber.contract_address.into()
                    );

                    let caller: ContractAddress = PurgerUtils::random_user();
                    set_contract_address(caller);
                    let (_, compensation) = purger.absorb(target_trove);

                    // Assert that total debt includes accrued interest on liquidated trove
                    let after_total_debt: Wad = shrine.get_total_debt();
                    assert(after_total_debt == before_total_debt + accrued_interest - close_amt, 'wrong total debt');

                    // Check absorption occured
                    assert(absorber.get_absorptions_count() == 1, 'wrong absorptions count');

                    // Check trove debt and LTV
                    let (_, after_ltv, after_value, after_debt) = shrine
                        .get_trove_info(target_trove);
                    assert(after_debt == WadZeroable::zero(), 'wrong debt after liquidation');
                    assert(after_value == WadZeroable::zero(), 'wrong value after liquidation');

                    // Check that caller has received compensation
                    let target_trove_yang_asset_amts: Span<u128> =
                        PurgerUtils::target_trove_yang_asset_amts();
                    let expected_compensation: Span<u128> =
                        PurgerUtils::get_expected_compensation_assets(
                        target_trove_yang_asset_amts, before_value, expected_compensation_value
                    );
                    PurgerUtils::assert_received_assets(
                        before_caller_asset_bals,
                        common::get_token_balances(yangs, caller.into()),
                        expected_compensation,
                        10_u128, // error margin
                        'wrong caller asset balance',
                    );

                    common::assert_spans_equalish(
                        compensation,
                        expected_compensation,
                        10_u128, // error margin
                        'wrong freed asset amount'
                    );

                    // Check absorber yin balance is wiped out
                    assert(
                        shrine.get_yin(absorber.contract_address) == WadZeroable::zero(),
                        'wrong absorber yin balance'
                    );

                    // Check that absorber has received proportionate share of collateral
                    PurgerUtils::assert_received_assets(
                        before_absorber_asset_bals,
                        common::get_token_balances(yangs, absorber.contract_address.into()),
                        PurgerUtils::get_expected_liquidation_assets(
                            target_trove_yang_asset_amts, before_value, close_amt, penalty
                        ),
                        10_u128, // error margin
                        'wrong absorber asset balance',
                    );

                    // Check redistribution occured
                    assert(shrine.get_redistributions_count() == 1, 'wrong redistributions count');

                    // Check recipient trove's debt
                    let (_, _, _, after_recipient_trove_debt) = shrine
                        .get_trove_info(recipient_trove);
                    let redistributed_amt: Wad = max_close_amt - close_amt;
                    let expected_recipient_trove_debt: Wad = recipient_trove_debt
                        + redistributed_amt;

                    common::assert_equalish(
                        after_recipient_trove_debt,
                        expected_recipient_trove_debt,
                        1000000000000000_u128.into(), // error margin
                        'wrong recipient trove debt'
                    );
                },
                Option::None(_) => {
                    break;
                },
            };
        };
    }

    // Note that the absorber also zero shares in this test because no provider has
    // provided yin yet. 
    #[test]
    #[available_gas(20000000000)]
    fn test_absorb_full_redistribution_parametrized() {
        let mut yang_asset_amts_cases = PurgerUtils::interesting_yang_amts_for_recipient_trove();
        loop {
            match yang_asset_amts_cases.pop_front() {
                Option::Some(yang_asset_amts) => {
                    let (shrine, abbot, absorber, purger, yangs, gates) =
                        PurgerUtils::purger_deploy();
                    let initial_trove_debt: Wad = PurgerUtils::TARGET_TROVE_YIN.into();
                    let target_trove: u64 = PurgerUtils::funded_healthy_trove(
                        abbot, yangs, gates, initial_trove_debt
                    );

                    // Accrue some interest
                    common::advance_intervals(500);

                    let recipient_trove_owner: ContractAddress = AbsorberUtils::provider_1();
                    common::fund_user(recipient_trove_owner, yangs, *yang_asset_amts);
                    let recipient_trove: u64 = common::open_trove_helper(
                        abbot,
                        recipient_trove_owner,
                        yangs,
                        *yang_asset_amts,
                        gates,
                        WadZeroable::zero()
                    );

                    let before_total_debt: Wad = shrine.get_total_debt();
                    let (_, _, before_target_trove_value, before_target_trove_debt) = shrine
                        .get_trove_info(target_trove);
                    let accrued_interest: Wad = before_target_trove_debt - initial_trove_debt;
                     // Sanity check that some interest has accrued
                    assert(accrued_interest.is_non_zero(), 'no interest accrued');

                    let target_ltv: Ray = (Purger::ABSORPTION_THRESHOLD + 1).into();
                    PurgerUtils::adjust_prices_for_trove_ltv(
                        shrine,
                        yangs,
                        before_target_trove_value,
                        before_target_trove_debt,
                        target_ltv
                    );

                    let (_, ltv, before_value, _) = shrine.get_trove_info(target_trove);

                    PurgerUtils::assert_trove_is_absorbable(shrine, purger, target_trove, ltv);

                    let caller: ContractAddress = PurgerUtils::random_user();
                    let before_caller_asset_bals: Span<Span<u128>> = common::get_token_balances(
                        yangs, caller.into()
                    );
                    let (_, _, expected_compensation_value) = purger.preview_absorb(target_trove);

                    set_contract_address(caller);
                    let (_, compensation) = purger.absorb(target_trove);

                    // Assert that total debt includes accrued interest on liquidated trove
                    let after_total_debt: Wad = shrine.get_total_debt();
                    assert(after_total_debt == before_total_debt + accrued_interest, 'wrong total debt');

                    // Check that caller has received compensation
                    let target_trove_yang_asset_amts: Span<u128> =
                        PurgerUtils::target_trove_yang_asset_amts();
                    let expected_compensation: Span<u128> =
                        PurgerUtils::get_expected_compensation_assets(
                        target_trove_yang_asset_amts, before_value, expected_compensation_value
                    );
                    PurgerUtils::assert_received_assets(
                        before_caller_asset_bals,
                        common::get_token_balances(yangs, caller.into()),
                        expected_compensation,
                        10_u128, // error margin
                        'wrong caller asset balance',
                    );

                    common::assert_spans_equalish(
                        compensation,
                        expected_compensation,
                        10_u128, // error margin
                        'wrong freed asset amount'
                    );

                    let (_, ltv, after_target_trove_value, after_target_trove_debt) = shrine
                        .get_trove_info(target_trove);
                    assert(shrine.is_healthy(target_trove), 'should be healthy');
                    assert(ltv == RayZeroable::zero(), 'LTV should be 0');
                    assert(after_target_trove_value == WadZeroable::zero(), 'value should be 0');
                    assert(after_target_trove_debt == WadZeroable::zero(), 'debt should be 0');

                    // Check no absorption occured
                    assert(absorber.get_absorptions_count() == 0, 'wrong absorptions count');

                    // Check redistribution occured
                    assert(shrine.get_redistributions_count() == 1, 'wrong redistributions count');

                    // Check recipient trove's debt
                    let (_, _, _, recipient_trove_debt) = shrine.get_trove_info(recipient_trove);
                    common::assert_equalish(
                        recipient_trove_debt,
                        before_target_trove_debt,
                        1000000000000000_u128.into(),
                        'wrong recipient trove debt'
                    );
                },
                Option::None(_) => {
                    break;
                },
            };
        };
    }

    // This test parametrizes over thresholds (by setting all yangs thresholds to the given value)
    // and the LTV at liquidation, and checks for the following for thresholds up to 78.74%:
    // 1. LTV has decreased to the target safety margin
    // 2. trove's debt is reduced by the close amount, which is less than the trove's debt
    #[test]
    #[available_gas(20000000000)]
    fn test_absorb_less_than_trove_debt_parametrized() {
        let mut thresholds: Span<Ray> =
            PurgerUtils::interesting_thresholds_for_absorption_below_trove_debt();
        let mut target_ltvs_by_threshold: Span<Span<Ray>> =
            PurgerUtils::ltvs_for_interesting_thresholds_for_absorption_below_trove_debt();

        loop {
            match thresholds.pop_front() {
                Option::Some(threshold) => {
                    let mut target_ltvs: Span<Ray> = *target_ltvs_by_threshold.pop_front().unwrap();

                    // Inner loop iterating over LTVs at liquidation
                    loop {
                        match target_ltvs.pop_front() {
                            Option::Some(target_ltv) => {
                                let searcher_start_yin: Wad = PurgerUtils::SEARCHER_YIN.into();
                                let (shrine, abbot, absorber, purger, yangs, gates) =
                                    PurgerUtils::purger_deploy_with_searcher(
                                    searcher_start_yin
                                );

                                // Set thresholds to provided value
                                PurgerUtils::set_thresholds(shrine, yangs, *threshold);

                                let trove_debt: Wad = PurgerUtils::TARGET_TROVE_YIN.into();
                                let target_trove: u64 = PurgerUtils::funded_healthy_trove(
                                    abbot, yangs, gates, trove_debt
                                );

                                let (_, _, start_value, before_debt) = shrine
                                    .get_trove_info(target_trove);

                                // Fund the absorber with twice the target trove's debt
                                let absorber_start_yin: Wad = (before_debt.val * 2).into();
                                PurgerUtils::funded_absorber(
                                    shrine, abbot, absorber, yangs, gates, absorber_start_yin
                                );

                                // sanity check
                                assert(
                                    shrine.get_yin(absorber.contract_address) > before_debt,
                                    'not full absorption'
                                );

                                // Make the target trove absorbable
                                PurgerUtils::adjust_prices_for_trove_ltv(
                                    shrine, yangs, start_value, before_debt, *target_ltv
                                );
                                let (_, ltv, _, _) = shrine.get_trove_info(target_trove);

                                PurgerUtils::assert_trove_is_absorbable(
                                    shrine, purger, target_trove, ltv
                                );

                                let (_, max_close_amt, _) = purger.preview_absorb(target_trove);
                                assert(max_close_amt < before_debt, 'close amount == debt');

                                set_contract_address(PurgerUtils::random_user());
                                purger.absorb(target_trove);

                                // Check that LTV is close to safety margin
                                let (_, after_ltv, _, after_debt) = shrine
                                    .get_trove_info(target_trove);
                                assert(
                                    after_debt == before_debt - max_close_amt,
                                    'wrong debt after liquidation'
                                );

                                PurgerUtils::assert_ltv_at_safety_margin(*threshold, after_ltv);
                            },
                            Option::None(_) => {
                                break;
                            },
                        };
                    };
                },
                Option::None(_) => {
                    break;
                },
            };
        };
    }

    // This test parametrizes over thresholds (by setting all yangs thresholds to the given value)
    // and the LTV at liquidation, and checks that the trove's debt is absorbed in full for thresholds
    // from 78.74% onwards.
    #[test]
    #[available_gas(20000000000)]
    fn test_absorb_trove_debt_parametrized() {
        let mut thresholds: Span<Ray> =
            PurgerUtils::interesting_thresholds_for_absorption_entire_trove_debt();
        let mut target_ltvs_by_threshold: Span<Span<Ray>> =
            PurgerUtils::ltvs_for_interesting_thresholds_for_absorption_entire_trove_debt();

        loop {
            match thresholds.pop_front() {
                Option::Some(threshold) => {
                    let mut target_ltvs: Span<Ray> = *target_ltvs_by_threshold.pop_front().unwrap();

                    // Inner loop iterating over LTVs at liquidation
                    loop {
                        match target_ltvs.pop_front() {
                            Option::Some(target_ltv) => {
                                let searcher_start_yin: Wad = PurgerUtils::SEARCHER_YIN.into();
                                let (shrine, abbot, absorber, purger, yangs, gates) =
                                    PurgerUtils::purger_deploy_with_searcher(
                                    searcher_start_yin
                                );

                                // Set thresholds to provided value
                                PurgerUtils::set_thresholds(shrine, yangs, *threshold);

                                let trove_debt: Wad = PurgerUtils::TARGET_TROVE_YIN.into();
                                let target_trove: u64 = PurgerUtils::funded_healthy_trove(
                                    abbot, yangs, gates, trove_debt
                                );

                                let (_, _, start_value, before_debt) = shrine
                                    .get_trove_info(target_trove);

                                // Fund the absorber with twice the target trove's debt
                                let absorber_start_yin: Wad = (before_debt.val * 2).into();
                                PurgerUtils::funded_absorber(
                                    shrine, abbot, absorber, yangs, gates, absorber_start_yin
                                );

                                // sanity check
                                assert(
                                    shrine.get_yin(absorber.contract_address) > before_debt,
                                    'not full absorption'
                                );

                                // Make the target trove absorbable
                                PurgerUtils::adjust_prices_for_trove_ltv(
                                    shrine, yangs, start_value, before_debt, *target_ltv
                                );

                                let (_, ltv, _, _) = shrine.get_trove_info(target_trove);
                                PurgerUtils::assert_trove_is_absorbable(
                                    shrine, purger, target_trove, ltv
                                );

                                let (_, max_close_amt, _) = purger.preview_absorb(target_trove);
                                assert(max_close_amt == before_debt, 'close amount != debt');

                                set_contract_address(PurgerUtils::random_user());
                                purger.absorb(target_trove);

                                // Check that LTV is close to safety margin
                                let (_, after_ltv, after_value, after_debt) = shrine
                                    .get_trove_info(target_trove);
                                assert(
                                    after_ltv == RayZeroable::zero(), 'wrong LTV after liquidation'
                                );
                                common::assert_equalish(
<<<<<<< HEAD
                                    after_value, WadZeroable::zero(), 1000_u128.into(),
=======
                                    after_value,
                                    WadZeroable::zero(),
                                    1000_u128.into(),
>>>>>>> 98a1e9b9
                                    'wrong value after liquidation'
                                );
                                assert(
                                    after_debt == WadZeroable::zero(),
                                    'wrong debt after liquidation'
                                );
                            },
                            Option::None(_) => {
                                break;
                            },
                        };
                    };
                },
                Option::None(_) => {
                    break;
                },
            };
        };
    }

    #[test]
    #[available_gas(20000000000)]
    #[should_panic(expected: ('PU: Not absorbable', 'ENTRYPOINT_FAILED'))]
    fn test_absorb_trove_healthy_fail() {
        let (shrine, abbot, absorber, purger, yangs, gates) =
            PurgerUtils::purger_deploy_with_searcher(
            PurgerUtils::SEARCHER_YIN.into()
        );

        let trove_debt: Wad = PurgerUtils::TARGET_TROVE_YIN.into();
        let healthy_trove: u64 = PurgerUtils::funded_healthy_trove(abbot, yangs, gates, trove_debt);

        PurgerUtils::funded_absorber(shrine, abbot, absorber, yangs, gates, trove_debt);

        PurgerUtils::assert_trove_is_healthy(shrine, purger, healthy_trove);

        set_contract_address(PurgerUtils::random_user());
        purger.absorb(healthy_trove);
    }

    #[test]
    #[available_gas(20000000000)]
    #[should_panic(expected: ('PU: Not absorbable', 'ENTRYPOINT_FAILED'))]
    fn test_absorb_below_absorbable_ltv_fail() {
        let (shrine, abbot, absorber, purger, yangs, gates) =
            PurgerUtils::purger_deploy_with_searcher(
            PurgerUtils::SEARCHER_YIN.into()
        );

        let trove_debt: Wad = PurgerUtils::TARGET_TROVE_YIN.into();
        let target_trove: u64 = PurgerUtils::funded_healthy_trove(abbot, yangs, gates, trove_debt);
        PurgerUtils::funded_absorber(shrine, abbot, absorber, yangs, gates, trove_debt);

        let (threshold, _, value, debt) = shrine.get_trove_info(target_trove);
        let target_ltv: Ray = threshold + RAY_PERCENT.into();
        PurgerUtils::adjust_prices_for_trove_ltv(shrine, yangs, value, debt, target_ltv);

        let (_, new_ltv, value, _) = shrine.get_trove_info(target_trove);

        PurgerUtils::assert_trove_is_liquidatable(shrine, purger, target_trove, new_ltv);
        PurgerUtils::assert_trove_is_not_absorbable(purger, target_trove);

        set_contract_address(PurgerUtils::random_user());
        purger.absorb(target_trove);
    }

    // For thresholds < 90%, check that the LTV at which the trove is absorbable minus
    // 0.01% is not absorbable.
    #[test]
    #[available_gas(20000000000)]
    fn test_absorb_marginally_below_absorbable_ltv_not_absorbable() {
        let (mut thresholds, mut target_ltvs) =
            PurgerUtils::interesting_thresholds_and_ltvs_below_absorption_ltv();

        loop {
            match thresholds.pop_front() {
                Option::Some(threshold) => {
                    let searcher_start_yin: Wad = PurgerUtils::SEARCHER_YIN.into();
                    let (shrine, abbot, absorber, purger, yangs, gates) =
                        PurgerUtils::purger_deploy_with_searcher(
                        searcher_start_yin
                    );

                    // Set thresholds to provided value
                    PurgerUtils::set_thresholds(shrine, yangs, *threshold);

                    let trove_debt: Wad = PurgerUtils::TARGET_TROVE_YIN.into();
                    let target_trove: u64 = PurgerUtils::funded_healthy_trove(
                        abbot, yangs, gates, trove_debt
                    );

                    let (_, _, start_value, before_debt) = shrine.get_trove_info(target_trove);

                    // Fund the absorber with twice the target trove's debt
                    let absorber_start_yin: Wad = (before_debt.val * 2).into();
                    PurgerUtils::funded_absorber(
                        shrine, abbot, absorber, yangs, gates, absorber_start_yin
                    );

                    // Adjust the trove to the target LTV
                    PurgerUtils::adjust_prices_for_trove_ltv(
                        shrine, yangs, start_value, before_debt, *target_ltvs.pop_front().unwrap()
                    );

                    let (_, ltv, _, _) = shrine.get_trove_info(target_trove);
                    PurgerUtils::assert_trove_is_liquidatable(shrine, purger, target_trove, ltv);
                    PurgerUtils::assert_trove_is_not_absorbable(purger, target_trove);
                },
                Option::None(_) => {
                    break;
                },
            };
        };
    }
}<|MERGE_RESOLUTION|>--- conflicted
+++ resolved
@@ -1009,13 +1009,9 @@
                                     after_ltv == RayZeroable::zero(), 'wrong LTV after liquidation'
                                 );
                                 common::assert_equalish(
-<<<<<<< HEAD
-                                    after_value, WadZeroable::zero(), 1000_u128.into(),
-=======
                                     after_value,
                                     WadZeroable::zero(),
                                     1000_u128.into(),
->>>>>>> 98a1e9b9
                                     'wrong value after liquidation'
                                 );
                                 assert(
