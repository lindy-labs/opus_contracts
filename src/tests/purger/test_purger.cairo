#[cfg(test)]
mod TestPurger {
    use array::{ArrayTrait, SpanTrait};
    use option::OptionTrait;
    use starknet::ContractAddress;
    use starknet::testing::set_contract_address;
    use traits::Into;
    use zeroable::Zeroable;

    use aura::core::absorber::Absorber;
    use aura::core::purger::Purger;
    use aura::core::roles::PurgerRoles;

    use aura::interfaces::IAbbot::{IAbbotDispatcher, IAbbotDispatcherTrait};
    use aura::interfaces::IAbsorber::{IAbsorberDispatcher, IAbsorberDispatcherTrait};
    use aura::interfaces::IGate::{IGateDispatcher, IGateDispatcherTrait};
    use aura::interfaces::IPurger::{IPurgerDispatcher, IPurgerDispatcherTrait};
    use aura::interfaces::IShrine::{IShrineDispatcher, IShrineDispatcherTrait};
    use aura::utils::access_control::{IAccessControlDispatcher, IAccessControlDispatcherTrait};
    use aura::utils::types::AssetBalance;
    use aura::utils::wadray;
    use aura::utils::wadray::{
        BoundedWad, Ray, RayZeroable, RAY_ONE, RAY_PERCENT, Wad, WadZeroable, WAD_ONE
    };

    use aura::tests::absorber::utils::AbsorberUtils;
    use aura::tests::common;
    use aura::tests::external::utils::PragmaUtils;
    use aura::tests::flashmint::utils::FlashmintUtils;
    use aura::tests::purger::flash_liquidator::{
        IFlashLiquidatorDispatcher, IFlashLiquidatorDispatcherTrait
    };
    use aura::tests::purger::utils::PurgerUtils;
    use aura::tests::shrine::utils::ShrineUtils;

    use debug::PrintTrait;

    //
    // Tests - Setup
    //

    #[test]
    #[available_gas(20000000000)]
    fn test_purger_setup() {
        let (_, _, _, _, purger, _, _) = PurgerUtils::purger_deploy();
        let purger_ac = IAccessControlDispatcher { contract_address: purger.contract_address };
        assert(
            purger_ac.get_roles(PurgerUtils::admin()) == PurgerRoles::default_admin_role(),
            'wrong role for admin'
        );
    }

    //
    // Tests - Setters
    //

    #[test]
    #[available_gas(20000000000)]
    fn test_set_penalty_scalar_pass() {
        let (shrine, abbot, mock_pragma, _, purger, yangs, gates) = PurgerUtils::purger_deploy();
        let yang_pair_ids = PragmaUtils::yang_pair_ids();

        let target_trove: u64 = PurgerUtils::funded_healthy_trove(
            abbot, yangs, gates, PurgerUtils::TARGET_TROVE_YIN.into()
        );

        // Set thresholds to 91% so we can check the scalar is applied to the penalty
        let threshold: Ray = (91 * RAY_PERCENT).into();
        PurgerUtils::set_thresholds(shrine, yangs, threshold);

        let (_, _, value, debt) = shrine.get_trove_info(target_trove);
        let target_ltv: Ray = threshold + RAY_PERCENT.into(); // 92%
        PurgerUtils::adjust_prices_for_trove_ltv(
            shrine, mock_pragma, yangs, yang_pair_ids, value, debt, target_ltv
        );

        // sanity check that LTV is at the target liquidation LTV
        let (_, ltv, _, _) = shrine.get_trove_info(target_trove);
        let error_margin: Ray = 2000000_u128.into();
        common::assert_equalish(ltv, target_ltv, error_margin, 'LTV sanity check');

        // Set scalar to 1
        set_contract_address(PurgerUtils::admin());
        let penalty_scalar: Ray = RAY_ONE.into();
        purger.set_penalty_scalar(penalty_scalar);

        assert(purger.get_penalty_scalar() == penalty_scalar, 'wrong penalty scalar #1');

        let (penalty, _, _) = purger.preview_absorb(target_trove);
        let expected_penalty: Ray = 41000000000000000000000000_u128.into(); // 4.1%
        let error_margin: Ray = (RAY_PERCENT / 100).into(); // 0.01%
        common::assert_equalish(penalty, expected_penalty, error_margin, 'wrong scalar penalty #1');

        // Set scalar to 0.97
        let penalty_scalar: Ray = Purger::MIN_PENALTY_SCALAR.into();
        purger.set_penalty_scalar(penalty_scalar);

        assert(purger.get_penalty_scalar() == penalty_scalar, 'wrong penalty scalar #2');

        let (penalty, _, _) = purger.preview_absorb(target_trove);
        let expected_penalty: Ray = 10700000000000000000000000_u128.into(); // 1.07%
        common::assert_equalish(penalty, expected_penalty, error_margin, 'wrong scalar penalty #2');

        // Set scalar to 1.06
        let penalty_scalar: Ray = Purger::MAX_PENALTY_SCALAR.into();
        purger.set_penalty_scalar(penalty_scalar);

        assert(purger.get_penalty_scalar() == penalty_scalar, 'wrong penalty scalar #3');

        let (penalty, _, _) = purger.preview_absorb(target_trove);
        let expected_penalty: Ray = 54300000000000000000000000_u128.into(); // 5.43%
        common::assert_equalish(penalty, expected_penalty, error_margin, 'wrong scalar penalty #3');
    }

    #[test]
    #[available_gas(20000000000)]
    fn test_penalty_scalar_lower_bound() {
        let (shrine, abbot, mock_pragma, _, purger, yangs, gates) = PurgerUtils::purger_deploy();
        let yang_pair_ids = PragmaUtils::yang_pair_ids();

        let target_trove: u64 = PurgerUtils::funded_healthy_trove(
            abbot, yangs, gates, PurgerUtils::TARGET_TROVE_YIN.into()
        );

        // Set thresholds to 90% so we can check the scalar is not applied to the penalty
        let threshold: Ray = (90 * RAY_PERCENT).into();
        PurgerUtils::set_thresholds(shrine, yangs, threshold);

        let (_, _, value, debt) = shrine.get_trove_info(target_trove);
        // 91%; Note that if a penalty scalar is applied, then the trove would be absorbable
        // at this LTV because the penalty would be the maximum possible penalty. On the other
        // hand, if a penalty scalar is not applied, then the maximum possible penalty will be
        // reached from 92.09% onwards, so the trove would not be absorbable at this LTV
        let target_ltv: Ray = 910000000000000000000000000_u128.into();
        PurgerUtils::adjust_prices_for_trove_ltv(
            shrine, mock_pragma, yangs, yang_pair_ids, value, debt, target_ltv
        );

        let (trove_threshold, ltv, _, _) = shrine.get_trove_info(target_trove);
        // sanity check that threshold is correct
        assert(trove_threshold == threshold, 'threshold sanity check');

        // sanity check that LTV is at the target liquidation LTV
        let error_margin: Ray = 100000000_u128.into();
        common::assert_equalish(ltv, target_ltv, error_margin, 'LTV sanity check');

        let (penalty, _, _) = purger.preview_absorb(target_trove);
        let expected_penalty: Ray = RayZeroable::zero();
        assert(penalty.is_zero(), 'should not be absorbable #1');

        // Set scalar to 1.06 and check the trove is still not absorbable.
        set_contract_address(PurgerUtils::admin());
        let penalty_scalar: Ray = Purger::MAX_PENALTY_SCALAR.into();
        purger.set_penalty_scalar(penalty_scalar);

        let (penalty, _, _) = purger.preview_absorb(target_trove);
        assert(penalty.is_zero(), 'should not be absorbable #2');
    }

    #[test]
    #[available_gas(20000000000)]
    #[should_panic(expected: ('PU: Invalid scalar', 'ENTRYPOINT_FAILED'))]
    fn test_set_penalty_scalar_too_low_fail() {
        let (_, _, _, _, purger, _, _) = PurgerUtils::purger_deploy();

        set_contract_address(PurgerUtils::admin());
        purger.set_penalty_scalar((Purger::MIN_PENALTY_SCALAR - 1).into());
    }

    #[test]
    #[available_gas(20000000000)]
    #[should_panic(expected: ('PU: Invalid scalar', 'ENTRYPOINT_FAILED'))]
    fn test_set_penalty_scalar_too_high_fail() {
        let (_, _, _, _, purger, _, _) = PurgerUtils::purger_deploy();

        set_contract_address(PurgerUtils::admin());
        purger.set_penalty_scalar((Purger::MAX_PENALTY_SCALAR + 1).into());
    }

    #[test]
    #[available_gas(20000000000)]
    #[should_panic(expected: ('Caller missing role', 'ENTRYPOINT_FAILED'))]
    fn test_set_penalty_scalar_unauthorized_fail() {
        let (_, _, _, _, purger, _, _) = PurgerUtils::purger_deploy();

        set_contract_address(common::badguy());
        purger.set_penalty_scalar(RAY_ONE.into());
    }

    //
    // Tests - Liquidate
    //

    #[test]
    #[available_gas(20000000000)]
    fn test_liquidate_pass() {
        let searcher_start_yin: Wad = PurgerUtils::SEARCHER_YIN.into();
        let (shrine, abbot, mock_pragma, _, purger, yangs, gates) =
            PurgerUtils::purger_deploy_with_searcher(
            searcher_start_yin
        );
        let initial_trove_debt: Wad = PurgerUtils::TARGET_TROVE_YIN.into();
        let target_trove: u64 = PurgerUtils::funded_healthy_trove(
            abbot, yangs, gates, initial_trove_debt
        );
        let yang_pair_ids = PragmaUtils::yang_pair_ids();

        // Accrue some interest
        common::advance_intervals(500);

        let before_total_debt: Wad = shrine.get_total_debt();
        let (threshold, _, value, debt) = shrine.get_trove_info(target_trove);
        let accrued_interest: Wad = debt - initial_trove_debt;
        // Sanity check that some interest has accrued
        assert(accrued_interest.is_non_zero(), 'no interest accrued');

        let target_ltv: Ray = (threshold.val + 1).into();
        PurgerUtils::adjust_prices_for_trove_ltv(
            shrine, mock_pragma, yangs, yang_pair_ids, value, debt, target_ltv
        );

        // Sanity check that LTV is at the target liquidation LTV
        let (_, ltv, before_value, before_debt) = shrine.get_trove_info(target_trove);
        PurgerUtils::assert_trove_is_liquidatable(shrine, purger, target_trove, ltv);

        let (penalty, max_close_amt) = purger.preview_liquidate(target_trove);
        let searcher: ContractAddress = PurgerUtils::searcher();

        let before_searcher_asset_bals: Span<Span<u128>> = common::get_token_balances(
            yangs, searcher.into()
        );

        set_contract_address(searcher);
        let freed_assets: Span<AssetBalance> = purger
            .liquidate(target_trove, BoundedWad::max(), searcher);

        // Assert that total debt includes accrued interest on liquidated trove
        let after_total_debt: Wad = shrine.get_total_debt();
        assert(
            after_total_debt == before_total_debt + accrued_interest - max_close_amt,
            'wrong total debt'
        );

        // Check that LTV is close to safety margin
        let (_, after_ltv, _, after_debt) = shrine.get_trove_info(target_trove);
        assert(after_debt == before_debt - max_close_amt, 'wrong debt after liquidation');

        PurgerUtils::assert_ltv_at_safety_margin(threshold, after_ltv);

        // Check searcher yin balance
        assert(
            shrine.get_yin(searcher) == searcher_start_yin - max_close_amt,
            'wrong searcher yin balance'
        );

        let expected_freed_amts: Span<u128> = PurgerUtils::get_expected_liquidation_assets(
            PurgerUtils::target_trove_yang_asset_amts(), before_value, max_close_amt, penalty
        );
        let expected_freed_assets: Span<AssetBalance> = common::combine_assets_and_amts(
            yangs, expected_freed_amts
        );

        // Check that searcher has received collateral
        PurgerUtils::assert_received_assets(
            before_searcher_asset_bals,
            common::get_token_balances(yangs, searcher.into()),
            expected_freed_assets,
            10_u128, // error margin
            'wrong searcher asset balance',
        );

        common::assert_asset_balances_equalish(
            freed_assets, expected_freed_assets, 10_u128, // error margin
             'wrong freed asset amount'
        );
    }

    #[test]
    #[available_gas(20000000000)]
    fn test_liquidate_with_flashmint_pass() {
        let (shrine, abbot, mock_pragma, _, purger, yangs, gates) =
            PurgerUtils::purger_deploy_with_searcher(
            PurgerUtils::SEARCHER_YIN.into()
        );
        let yang_pair_ids = PragmaUtils::yang_pair_ids();

        let target_trove: u64 = PurgerUtils::funded_healthy_trove(
            abbot, yangs, gates, PurgerUtils::TARGET_TROVE_YIN.into()
        );
        let flashmint = FlashmintUtils::flashmint_deploy(shrine.contract_address);
        let flash_liquidator = PurgerUtils::flash_liquidator_deploy(
            shrine.contract_address,
            abbot.contract_address,
            flashmint.contract_address,
            purger.contract_address
        );

        // Fund flash liquidator contract with some collateral to open a trove
        // but not draw any debt
        common::fund_user(
            flash_liquidator.contract_address, yangs, AbsorberUtils::provider_asset_amts()
        );

        // Accrue some interest
        common::advance_intervals(500);

        let (threshold, _, value, debt) = shrine.get_trove_info(target_trove);
        let target_ltv: Ray = (threshold.val + 1).into();
        PurgerUtils::adjust_prices_for_trove_ltv(
            shrine, mock_pragma, yangs, yang_pair_ids, value, debt, target_ltv
        );

        // Sanity check that LTV is at the target liquidation LTV
        let (_, ltv, before_value, before_debt) = shrine.get_trove_info(target_trove);
        PurgerUtils::assert_trove_is_liquidatable(shrine, purger, target_trove, ltv);
        let (_, max_close_amt) = purger.preview_liquidate(target_trove);

        let searcher: ContractAddress = PurgerUtils::searcher();
        set_contract_address(searcher);
        flash_liquidator.flash_liquidate(target_trove, yangs, gates);

        // Check that LTV is close to safety margin
        let (_, after_ltv, _, after_debt) = shrine.get_trove_info(target_trove);
        assert(after_debt == before_debt - max_close_amt, 'wrong debt after liquidation');

        PurgerUtils::assert_ltv_at_safety_margin(threshold, after_ltv);
    }

    // This test parametrizes over thresholds (by setting all yangs thresholds to the given value)
    // and the LTV at liquidation, and checks for the following
    // 1. LTV has decreased
    // 2. trove's debt is reduced by the close amount
    // 3. If it is not a full liquidation, then the post-liquidation LTV is at the target safety margin
    #[test]
    #[available_gas(20000000000)]
    fn test_liquidate_parametrized() {
        let yang_pair_ids = PragmaUtils::yang_pair_ids();

        let mut thresholds: Span<Ray> = PurgerUtils::interesting_thresholds_for_liquidation();

        let num_thresholds: usize = thresholds.len();
        let mut safe_ltv_count: usize = 0;

        loop {
            match thresholds.pop_front() {
                Option::Some(threshold) => {
                    let mut target_ltvs: Array<Ray> = Default::default();
                    target_ltvs.append((*threshold.val + 1).into()); // just above threshold
                    target_ltvs.append(*threshold + RAY_PERCENT.into()); // 1% above threshold
                    // halfway between threshold and 100%
                    target_ltvs.append(*threshold + ((RAY_ONE.into() - *threshold).val / 2).into());
                    target_ltvs.append((RAY_ONE - RAY_PERCENT).into()); // 99%
                    target_ltvs.append((RAY_ONE + RAY_PERCENT).into()); // 101%
                    let mut target_ltvs: Span<Ray> = target_ltvs.span();

                    // Assert that we hit the branch for safety margin check at least once per threshold
                    let mut safety_margin_achieved: bool = false;

                    // Inner loop iterating over LTVs at liquidation
                    loop {
                        match target_ltvs.pop_front() {
                            Option::Some(target_ltv) => {
                                let searcher_start_yin: Wad = PurgerUtils::SEARCHER_YIN.into();
                                let (shrine, abbot, mock_pragma, _, purger, yangs, gates) =
                                    PurgerUtils::purger_deploy_with_searcher(
                                    searcher_start_yin
                                );

                                // Set thresholds to provided value
                                PurgerUtils::set_thresholds(shrine, yangs, *threshold);

                                let trove_debt: Wad = PurgerUtils::TARGET_TROVE_YIN.into();
                                let target_trove: u64 = PurgerUtils::funded_healthy_trove(
                                    abbot, yangs, gates, trove_debt
                                );

                                // Accrue some interest
                                common::advance_intervals(500);

                                let (_, _, value, before_debt) = shrine
                                    .get_trove_info(target_trove);
                                PurgerUtils::adjust_prices_for_trove_ltv(
                                    shrine,
                                    mock_pragma,
                                    yangs,
                                    yang_pair_ids,
                                    value,
                                    before_debt,
                                    *target_ltv
                                );

                                let (penalty, max_close_amt) = purger
                                    .preview_liquidate(target_trove);

                                let searcher: ContractAddress = PurgerUtils::searcher();
                                set_contract_address(searcher);
                                purger.liquidate(target_trove, BoundedWad::max(), searcher);

                                // Check that LTV is close to safety margin
                                let (_, after_ltv, _, after_debt) = shrine
                                    .get_trove_info(target_trove);

                                let is_fully_liquidated: bool = before_debt == max_close_amt;
                                if !is_fully_liquidated {
                                    PurgerUtils::assert_ltv_at_safety_margin(*threshold, after_ltv);

                                    assert(
                                        after_debt == before_debt - max_close_amt,
                                        'wrong debt after liquidation'
                                    );

                                    if !safety_margin_achieved {
                                        safe_ltv_count += 1;
                                        safety_margin_achieved = true;
                                    }
                                } else {
                                    assert(after_debt.is_zero(), 'should be 0 debt');
                                }
                            },
                            Option::None(_) => {
                                break;
                            },
                        };
                    };
                },
                Option::None(_) => {
                    break;
                },
            };
        };

        // We should hit the branch to check the post-liquidation LTV is at the expected safety margin
        // at least once per threshold, based on the target LTV that is just above the threshold.
        // This assertion provides this assurance.
        // Offset 1 for the 99% threshold where close amount is always equal to trove's debt
        assert(safe_ltv_count == num_thresholds - 1, 'at least one per threshold');
    }

    #[test]
    #[available_gas(20000000000)]
    #[should_panic(expected: ('PU: Not liquidatable', 'ENTRYPOINT_FAILED'))]
    fn test_liquidate_trove_healthy_fail() {
        let (shrine, abbot, _, _, purger, yangs, gates) = PurgerUtils::purger_deploy_with_searcher(
            PurgerUtils::SEARCHER_YIN.into()
        );
        let healthy_trove: u64 = PurgerUtils::funded_healthy_trove(
            abbot, yangs, gates, PurgerUtils::TARGET_TROVE_YIN.into()
        );

        PurgerUtils::assert_trove_is_healthy(shrine, purger, healthy_trove);

        let searcher: ContractAddress = PurgerUtils::searcher();
        set_contract_address(searcher);
        purger.liquidate(healthy_trove, BoundedWad::max(), searcher);
    }

    #[test]
    #[available_gas(20000000000)]
    #[should_panic(expected: ('PU: Not liquidatable', 'ENTRYPOINT_FAILED'))]
    fn test_liquidate_trove_healthy_high_threshold_fail() {
        let (shrine, abbot, _, _, purger, yangs, gates) = PurgerUtils::purger_deploy_with_searcher(
            PurgerUtils::SEARCHER_YIN.into()
        );
        let healthy_trove: u64 = PurgerUtils::funded_healthy_trove(
            abbot, yangs, gates, PurgerUtils::TARGET_TROVE_YIN.into()
        );

        let threshold: Ray = (95 * RAY_PERCENT).into();
        PurgerUtils::set_thresholds(shrine, yangs, threshold);
        let max_forge_amt: Wad = shrine.get_max_forge(healthy_trove);

        let healthy_trove_owner: ContractAddress = PurgerUtils::target_trove_owner();
        set_contract_address(healthy_trove_owner);
        abbot.forge(healthy_trove, max_forge_amt, 0_u128.into());

        // Sanity check that LTV is above absorption threshold and safe
        let (_, ltv, _, _) = shrine.get_trove_info(healthy_trove);
        assert(ltv > Purger::ABSORPTION_THRESHOLD.into(), 'too low');
        PurgerUtils::assert_trove_is_healthy(shrine, purger, healthy_trove);

        let searcher: ContractAddress = PurgerUtils::searcher();
        set_contract_address(searcher);
        purger.liquidate(healthy_trove, BoundedWad::max(), searcher);
    }

    #[test]
    #[available_gas(20000000000)]
    #[should_panic(expected: ('u128_sub Overflow', 'ENTRYPOINT_FAILED', 'ENTRYPOINT_FAILED'))]
    fn test_liquidate_insufficient_yin_fail() {
        let target_trove_yin: Wad = PurgerUtils::TARGET_TROVE_YIN.into();
        let searcher_yin: Wad = (target_trove_yin.val / 10).into();

        let (shrine, abbot, mock_pragma, _, purger, yangs, gates) =
            PurgerUtils::purger_deploy_with_searcher(
            searcher_yin
        );
        let yang_pair_ids = PragmaUtils::yang_pair_ids();
        let target_trove: u64 = PurgerUtils::funded_healthy_trove(
            abbot, yangs, gates, target_trove_yin
        );

        let (threshold, _, value, debt) = shrine.get_trove_info(target_trove);

        let target_ltv: Ray = (threshold.val + 1).into();
        PurgerUtils::adjust_prices_for_trove_ltv(
            shrine, mock_pragma, yangs, yang_pair_ids, value, debt, target_ltv
        );

        // Sanity check that LTV is at the target liquidation LTV
        let (_, ltv, _, _) = shrine.get_trove_info(target_trove);
        PurgerUtils::assert_trove_is_liquidatable(shrine, purger, target_trove, ltv);

        let searcher: ContractAddress = PurgerUtils::searcher();
        set_contract_address(searcher);
        purger.liquidate(target_trove, BoundedWad::max(), searcher);
    }

    //
    // Tests - Absorb
    //

    #[test]
    #[available_gas(20000000000)]
    fn test_full_absorb_pass() {
        let (shrine, abbot, mock_pragma, absorber, purger, yangs, gates) =
            PurgerUtils::purger_deploy_with_searcher(
            PurgerUtils::SEARCHER_YIN.into()
        );
        let initial_trove_debt: Wad = PurgerUtils::TARGET_TROVE_YIN.into();
        let target_trove: u64 = PurgerUtils::funded_healthy_trove(
            abbot, yangs, gates, initial_trove_debt
        );
        let yang_pair_ids = PragmaUtils::yang_pair_ids();

        // Accrue some interest
        common::advance_intervals(500);

        let (threshold, _, start_value, before_debt) = shrine.get_trove_info(target_trove);
        let accrued_interest: Wad = before_debt - initial_trove_debt;
        // Sanity check that some interest has accrued
        assert(accrued_interest.is_non_zero(), 'no interest accrued');

        // Fund the absorber with twice the target trove's debt
        let absorber_start_yin: Wad = (before_debt.val * 2).into();
        PurgerUtils::funded_absorber(shrine, abbot, absorber, yangs, gates, absorber_start_yin);

        // sanity check
        assert(shrine.get_yin(absorber.contract_address) > before_debt, 'not full absorption');

        let before_total_debt: Wad = shrine.get_total_debt();

        // Make the target trove absorbable
        let target_ltv: Ray = (Purger::ABSORPTION_THRESHOLD + 1).into();
        PurgerUtils::adjust_prices_for_trove_ltv(
            shrine, mock_pragma, yangs, yang_pair_ids, start_value, before_debt, target_ltv
        );
        let (_, ltv, before_value, _) = shrine.get_trove_info(target_trove);
        PurgerUtils::assert_trove_is_absorbable(shrine, purger, target_trove, ltv);

        let (penalty, max_close_amt, expected_compensation_value) = purger
            .preview_absorb(target_trove);
        let caller: ContractAddress = PurgerUtils::random_user();

        let before_caller_asset_bals: Span<Span<u128>> = common::get_token_balances(
            yangs, caller.into()
        );
        let before_absorber_asset_bals: Span<Span<u128>> = common::get_token_balances(
            yangs, absorber.contract_address.into()
        );

        set_contract_address(caller);
        let compensation: Span<AssetBalance> = purger.absorb(target_trove);

        // Assert that total debt includes accrued interest on liquidated trove
        let after_total_debt: Wad = shrine.get_total_debt();
        assert(
            after_total_debt == before_total_debt + accrued_interest - max_close_amt,
            'wrong total debt'
        );

        // Check absorption occured
        assert(absorber.get_absorptions_count() == 1, 'wrong absorptions count');

        // Check trove debt and LTV
        let (_, after_ltv, _, after_debt) = shrine.get_trove_info(target_trove);
        assert(after_debt == before_debt - max_close_amt, 'wrong debt after liquidation');

        let is_fully_absorbed: bool = after_debt.is_zero();
        if !is_fully_absorbed {
            PurgerUtils::assert_ltv_at_safety_margin(threshold, after_ltv);
        }

        // Check that caller has received compensation
        let target_trove_yang_asset_amts: Span<u128> = PurgerUtils::target_trove_yang_asset_amts();
        let expected_compensation_amts: Span<u128> = PurgerUtils::get_expected_compensation_assets(
            target_trove_yang_asset_amts, before_value, expected_compensation_value
        );
        let expected_compensation: Span<AssetBalance> = common::combine_assets_and_amts(
            yangs, expected_compensation_amts
        );
        PurgerUtils::assert_received_assets(
            before_caller_asset_bals,
            common::get_token_balances(yangs, caller.into()),
            expected_compensation,
            10_u128, // error margin
            'wrong caller asset balance',
        );

        common::assert_asset_balances_equalish(
            compensation, expected_compensation, 10_u128, // error margin
             'wrong freed asset amount'
        );

        // Check absorber yin balance
        assert(
            shrine.get_yin(absorber.contract_address) == absorber_start_yin - max_close_amt,
            'wrong absorber yin balance'
        );

        // Check that absorber has received collateral
        let expected_freed_assets: Span<AssetBalance> = common::combine_assets_and_amts(
            yangs,
            PurgerUtils::get_expected_liquidation_assets(
                target_trove_yang_asset_amts, before_value, max_close_amt, penalty
            )
        );
        PurgerUtils::assert_received_assets(
            before_absorber_asset_bals,
            common::get_token_balances(yangs, absorber.contract_address.into()),
            expected_freed_assets,
            10_u128, // error margin
            'wrong absorber asset balance',
        );
    }

    #[test]
    #[available_gas(20000000000)]
    fn test_partial_absorb_with_redistribution_entire_trove_debt_parametrized() {
        let mut target_trove_yang_asset_amts_cases =
            PurgerUtils::interesting_yang_amts_for_redistributed_trove();
        let yang_pair_ids = PragmaUtils::yang_pair_ids();
        loop {
            match target_trove_yang_asset_amts_cases.pop_front() {
                Option::Some(target_trove_yang_asset_amts) => {
                    let mut recipient_trove_yang_asset_amts_cases =
                        PurgerUtils::interesting_yang_amts_for_recipient_trove();
                    loop {
                        match recipient_trove_yang_asset_amts_cases.pop_front() {
                            Option::Some(yang_asset_amts) => {
                                let initial_trove_debt: Wad = PurgerUtils::TARGET_TROVE_YIN.into();
                                let mut absorber_yin_cases: Span<Wad> =
                                    PurgerUtils::generate_operational_absorber_yin_cases(initial_trove_debt);

                                match absorber_yin_cases.pop_front() {
                                    Option::Some(absorber_start_yin) => {
                                        let (
                                            shrine,
                                            abbot,
                                            mock_pragma,
                                            absorber,
                                            purger,
                                            yangs,
                                            gates
                                        ) =
                                            PurgerUtils::purger_deploy();
                                        let initial_trove_debt: Wad = PurgerUtils::TARGET_TROVE_YIN
                                            .into();
                                        let target_trove_owner: ContractAddress =
                                            PurgerUtils::target_trove_owner();
                                        common::fund_user(
                                            target_trove_owner, yangs, *target_trove_yang_asset_amts
                                        );
                                        let target_trove: u64 = common::open_trove_helper(
                                            abbot,
                                            target_trove_owner,
                                            yangs,
                                            *target_trove_yang_asset_amts,
                                            gates,
                                            initial_trove_debt
                                        );

                                        // Skip interest accrual to facilitate parametrization of 
                                        // absorber's yin balance based on target trove's debt
                                        //common::advance_intervals(500);

                                        let (_, _, start_value, before_debt) = shrine
                                            .get_trove_info(target_trove);

                                        let recipient_trove_owner: ContractAddress =
                                            AbsorberUtils::provider_1();
                                        let recipient_trove: u64 =
                                            AbsorberUtils::provide_to_absorber(
                                            shrine,
                                            abbot,
                                            absorber,
                                            recipient_trove_owner,
                                            yangs,
                                            *yang_asset_amts,
                                            gates,
                                            *absorber_start_yin,
                                        );
                                        let before_total_debt: Wad = shrine.get_total_debt();

                                        // Make the target trove absorbable
                                        let target_ltv: Ray = (Purger::ABSORPTION_THRESHOLD + 1)
                                            .into();
                                        PurgerUtils::adjust_prices_for_trove_ltv(
                                            shrine,
                                            mock_pragma,
                                            yangs,
                                            yang_pair_ids,
                                            start_value,
                                            before_debt,
                                            target_ltv
                                        );

                                        let (_, ltv, before_value, _) = shrine
                                            .get_trove_info(target_trove);
                                        let (_, _, recipient_trove_value, recipient_trove_debt) =
                                            shrine
                                            .get_trove_info(recipient_trove);

                                        PurgerUtils::assert_trove_is_absorbable(
                                            shrine, purger, target_trove, ltv
                                        );

                                        let (penalty, max_close_amt, expected_compensation_value) =
                                            purger
                                            .preview_absorb(target_trove);
                                        let close_amt: Wad = *absorber_start_yin;

                                        // Sanity check 
                                        assert(
                                            shrine
                                                .get_yin(absorber.contract_address) < max_close_amt,
                                            'not less than close amount'
                                        );

                                        let caller: ContractAddress = PurgerUtils::random_user();

                                        let before_caller_asset_bals: Span<Span<u128>> =
                                            common::get_token_balances(
                                            yangs, caller.into()
                                        );
                                        let before_absorber_asset_bals: Span<Span<u128>> =
                                            common::get_token_balances(
                                            yangs, absorber.contract_address.into()
                                        );

                                        set_contract_address(caller);
                                        let compensation: Span<AssetBalance> = purger
                                            .absorb(target_trove);

                                        let after_total_debt: Wad = shrine.get_total_debt();
                                        assert(
                                            after_total_debt == before_total_debt - close_amt,
                                            'wrong total debt'
                                        );

                                        // Check absorption occured
                                        assert(
                                            absorber.get_absorptions_count() == 1,
                                            'wrong absorptions count'
                                        );

                                        // Check trove debt, value and LTV
                                        let (_, _, after_value, after_debt) = shrine
                                            .get_trove_info(target_trove);
                                        assert(
                                            after_debt.is_zero(), 'wrong debt after liquidation'
                                        );
                                        assert(
                                            after_value.is_zero(), 'wrong value after liquidation'
                                        );

                                        // Check that caller has received compensation
                                        let expected_compensation_amts: Span<u128> =
                                            PurgerUtils::get_expected_compensation_assets(
                                            *target_trove_yang_asset_amts,
                                            before_value,
                                            expected_compensation_value
                                        );
                                        let expected_compensation: Span<AssetBalance> =
                                            common::combine_assets_and_amts(
                                            yangs, expected_compensation_amts
                                        );
                                        PurgerUtils::assert_received_assets(
                                            before_caller_asset_bals,
                                            common::get_token_balances(yangs, caller.into()),
                                            expected_compensation,
                                            10_u128, // error margin
                                            'wrong caller asset balance',
                                        );

                                        common::assert_asset_balances_equalish(
                                            compensation,
                                            expected_compensation,
                                            10_u128, // error margin
                                            'wrong freed asset amount'
                                        );

                                        // Check absorber yin balance is wiped out
                                        assert(
                                            shrine.get_yin(absorber.contract_address).is_zero(),
                                            'wrong absorber yin balance'
                                        );

                                        // Check that absorber has received proportionate share of collateral
                                        let expected_freed_assets: Span<AssetBalance> =
                                            common::combine_assets_and_amts(
                                            yangs,
                                            PurgerUtils::get_expected_liquidation_assets(
                                                *target_trove_yang_asset_amts,
                                                before_value,
                                                close_amt,
                                                penalty
                                            )
                                        );
                                        PurgerUtils::assert_received_assets(
                                            before_absorber_asset_bals,
                                            common::get_token_balances(
                                                yangs, absorber.contract_address.into()
                                            ),
                                            expected_freed_assets,
                                            100_u128, // error margin
                                            'wrong absorber asset balance',
                                        );

                                        // Check redistribution occured
                                        assert(
                                            shrine.get_redistributions_count() == 1,
                                            'wrong redistributions count'
                                        );

                                        // Check recipient trove's value and debt
                                        let (
                                            _,
                                            _,
                                            after_recipient_trove_value,
                                            after_recipient_trove_debt
                                        ) =
                                            shrine
                                            .get_trove_info(recipient_trove);
                                        let redistributed_amt: Wad = max_close_amt - close_amt;
                                        let expected_recipient_trove_debt: Wad =
                                            recipient_trove_debt
                                            + redistributed_amt;

                                        common::assert_equalish(
                                            after_recipient_trove_debt,
                                            expected_recipient_trove_debt,
                                            (WAD_ONE / 100).into(), // error margin
                                            'wrong recipient trove debt'
                                        );

                                        let redistributed_value: Wad = before_value
                                            - wadray::rmul_wr(close_amt, RAY_ONE.into() + penalty)
                                            - expected_compensation_value;
                                        let expected_recipient_trove_value: Wad =
                                            recipient_trove_value
                                            + redistributed_value;

                                        common::assert_equalish(
                                            after_recipient_trove_value,
                                            expected_recipient_trove_value,
                                            (WAD_ONE / 100).into(), // error margin
                                            'wrong recipient trove value'
                                        );
                                    },
                                    Option::None(_) => {
                                        break;
                                    },
                                };
                            },
                            Option::None(_) => {
                                break;
                            },
                        };
                    };
                },
                Option::None(_) => {
                    break;
                },
            };
        };
    }

    #[test]
    #[available_gas(20000000000000000)]
    fn test_partial_absorb_with_redistribution_below_trove_debt_parametrized() {
        let mut target_trove_yang_asset_amts_cases =
            PurgerUtils::interesting_yang_amts_for_redistributed_trove();
        let yang_pair_ids = PragmaUtils::yang_pair_ids();
        loop {
            match target_trove_yang_asset_amts_cases.pop_front() {
                Option::Some(target_trove_yang_asset_amts) => {
                    let mut recipient_trove_yang_asset_amts_cases =
                        PurgerUtils::interesting_yang_amts_for_recipient_trove();
                    loop {
                        match recipient_trove_yang_asset_amts_cases.pop_front() {
                            Option::Some(yang_asset_amts) => {
                                let mut interesting_thresholds =
                                    PurgerUtils::interesting_thresholds_for_absorption_below_trove_debt();
                                let mut target_ltvs: Span<Span<Ray>> =
                                    PurgerUtils::ltvs_for_interesting_thresholds_for_absorption_below_trove_debt();
                                loop {
                                    match interesting_thresholds.pop_front() {
                                        Option::Some(threshold) => {
                                            // Use only the first value which guarantees the max absorption amount is less
                                            // than the trove's debt
                                            let mut target_ltvs_arr: Span<Ray> = *target_ltvs
                                                .pop_front()
                                                .unwrap();
                                            let target_ltv: Ray = *target_ltvs_arr
                                                .pop_front()
                                                .unwrap();

                                            let mut absorber_yin_idx: usize = 0;
                                            // Index 0 is a dummy value for the absorber yin
                                            // being a fraction of the trove's debt.
                                            // Index 1 is a dummy value for the lower bound 
                                            // of the absorber's yin.
                                            // Index 2 is a dummy value for the trove's debt
                                            // minus the smallest unit of Wad (which would amount to
                                            // 1001 wei after including the initial amount in Absorber)
                                            let end_idx: usize = 3;

                                            loop {
                                                if absorber_yin_idx == end_idx {
                                                    break;
                                                }

                                                let (
                                                    shrine,
                                                    abbot,
                                                    mock_pragma,
                                                    absorber,
                                                    purger,
                                                    yangs,
                                                    gates
                                                ) =
                                                    PurgerUtils::purger_deploy();

                                                let target_trove_owner: ContractAddress =
                                                    PurgerUtils::target_trove_owner();
                                                common::fund_user(
                                                    target_trove_owner,
                                                    yangs,
                                                    *target_trove_yang_asset_amts
                                                );
                                                let initial_trove_debt: Wad =
                                                    PurgerUtils::TARGET_TROVE_YIN
                                                    .into();
                                                let target_trove: u64 = common::open_trove_helper(
                                                    abbot,
                                                    target_trove_owner,
                                                    yangs,
                                                    *target_trove_yang_asset_amts,
                                                    gates,
                                                    initial_trove_debt
                                                );

                                                // Accrue some interest
                                                common::advance_intervals(500);

                                                let (_, _, start_value, before_debt) = shrine
                                                    .get_trove_info(target_trove);
                                                let accrued_interest: Wad = before_debt
                                                    - initial_trove_debt;
                                                // Sanity check that some interest has accrued
                                                assert(
                                                    accrued_interest.is_non_zero(),
                                                    'no interest accrued'
                                                );

                                                // Set threshold to 70% to test partial absorption when max close amount 
                                                // is less than trove's debt
                                                PurgerUtils::set_thresholds(
                                                    shrine, yangs, *threshold
                                                );

                                                let (_, _, start_value, before_debt) = shrine
                                                    .get_trove_info(target_trove);

                                                // Make the target trove absorbable
                                                PurgerUtils::adjust_prices_for_trove_ltv(
                                                    shrine,
                                                    mock_pragma,
                                                    yangs,
                                                    yang_pair_ids,
                                                    start_value,
                                                    before_debt,
                                                    target_ltv
                                                );

                                                let (_, ltv, before_value, _) = shrine
                                                    .get_trove_info(target_trove);

                                                PurgerUtils::assert_trove_is_absorbable(
                                                    shrine, purger, target_trove, ltv
                                                );

                                                let (
                                                    penalty,
                                                    max_close_amt,
                                                    expected_compensation_value
                                                ) =
                                                    purger
                                                    .preview_absorb(target_trove);

                                                // sanity check
                                                assert(
                                                    max_close_amt < before_debt,
                                                    'close amt not below trove debt'
                                                );

                                                let caller: ContractAddress =
                                                    PurgerUtils::random_user();

                                                let before_caller_asset_bals: Span<Span<u128>> =
                                                    common::get_token_balances(
                                                    yangs, caller.into()
                                                );
                                                let before_absorber_asset_bals: Span<Span<u128>> =
                                                    common::get_token_balances(
                                                    yangs, absorber.contract_address.into()
                                                );

                                                let absorber_start_yin: Wad =
                                                    if absorber_yin_idx == 0 {
                                                    // Fund the absorber with 1/3 of the max close amount
                                                    (max_close_amt.val / 3).into()
                                                } else {
                                                    if absorber_yin_idx == 1 {
                                                        Absorber::MINIMUM_SHARES.into()
                                                    } else {
                                                        (max_close_amt.val - 1).into()
                                                    }
                                                };
                                                let close_amt = absorber_start_yin;
                                                let recipient_trove_owner: ContractAddress =
                                                    AbsorberUtils::provider_1();
                                                let recipient_trove: u64 =
                                                    AbsorberUtils::provide_to_absorber(
                                                    shrine,
                                                    abbot,
                                                    absorber,
                                                    recipient_trove_owner,
                                                    yangs,
                                                    *yang_asset_amts,
                                                    gates,
                                                    absorber_start_yin,
                                                );
                                                let (
                                                    _,
                                                    _,
                                                    recipient_trove_value,
                                                    recipient_trove_debt
                                                ) =
                                                    shrine
                                                    .get_trove_info(recipient_trove);
                                                let before_total_debt: Wad = shrine
                                                    .get_total_debt();

                                                // sanity check
                                                assert(
                                                    shrine
                                                        .get_yin(
                                                            absorber.contract_address
                                                        ) < max_close_amt,
                                                    'not less than close amount'
                                                );

                                                set_contract_address(caller);
                                                let compensation: Span<AssetBalance> = purger
                                                    .absorb(target_trove);

                                                // Assert that total debt includes accrued interest on liquidated trove
                                                let after_total_debt: Wad = shrine.get_total_debt();
                                                assert(
                                                    after_total_debt == before_total_debt
                                                        + accrued_interest
                                                        - close_amt,
                                                    'wrong total debt'
                                                );

                                                // Check absorption occured
                                                assert(
                                                    absorber.get_absorptions_count() == 1,
                                                    'wrong absorptions count'
                                                );

                                                // Check trove debt, value and LTV
                                                let (_, after_ltv, after_value, after_debt) = shrine
                                                    .get_trove_info(target_trove);

                                                let expected_redistributed_value: Wad =
                                                    wadray::rmul_wr(
                                                    max_close_amt, RAY_ONE.into() + penalty
                                                );
                                                let expected_after_value: Wad = before_value
                                                    - expected_compensation_value
                                                    - expected_redistributed_value;
                                                assert(
                                                    after_debt.is_non_zero(), 'debt should not be 0'
                                                );

                                                let expected_after_debt: Wad = before_debt
                                                    - max_close_amt;
                                                assert(
                                                    after_debt == expected_after_debt,
                                                    'wrong debt after liquidation'
                                                );

                                                assert(
                                                    after_value.is_non_zero(),
                                                    'value should not be 0'
                                                );
                                                common::assert_equalish(
                                                    after_value,
                                                    expected_after_value,
                                                    // (10 ** 15) error margin
                                                    1000000000000000_u128.into(),
                                                    'wrong value after liquidation'
                                                );

                                                PurgerUtils::assert_ltv_at_safety_margin(
                                                    *threshold, after_ltv
                                                );

                                                // Check that caller has received compensation
                                                let expected_compensation_amts: Span<u128> =
                                                    PurgerUtils::get_expected_compensation_assets(
                                                    *target_trove_yang_asset_amts,
                                                    before_value,
                                                    expected_compensation_value
                                                );
                                                let expected_compensation: Span<AssetBalance> =
                                                    common::combine_assets_and_amts(
                                                    yangs, expected_compensation_amts
                                                );
                                                PurgerUtils::assert_received_assets(
                                                    before_caller_asset_bals,
                                                    common::get_token_balances(
                                                        yangs, caller.into()
                                                    ),
                                                    expected_compensation,
                                                    10_u128, // error margin
                                                    'wrong caller asset balance'
                                                );

                                                common::assert_asset_balances_equalish(
                                                    compensation,
                                                    expected_compensation,
                                                    10_u128, // error margin
                                                    'wrong freed asset amount'
                                                );

                                                // Check absorber yin balance is wiped out
                                                assert(
                                                    shrine
                                                        .get_yin(absorber.contract_address)
                                                        .is_zero(),
                                                    'wrong absorber yin balance'
                                                );

                                                // Check that absorber has received proportionate share of collateral
                                                let expected_freed_amts: Span<u128> =
                                                    PurgerUtils::get_expected_liquidation_assets(
                                                    *target_trove_yang_asset_amts,
                                                    before_value,
                                                    close_amt,
                                                    penalty
                                                );
                                                let expected_freed_assets: Span<AssetBalance> =
                                                    common::combine_assets_and_amts(
                                                    yangs, expected_freed_amts
                                                );
                                                PurgerUtils::assert_received_assets(
                                                    before_absorber_asset_bals,
                                                    common::get_token_balances(
                                                        yangs, absorber.contract_address.into()
                                                    ),
                                                    expected_freed_assets,
                                                    100_u128, // error margin
                                                    'wrong absorber asset balance'
                                                );

                                                // Check redistribution occured
                                                assert(
                                                    shrine.get_redistributions_count() == 1,
                                                    'wrong redistributions count'
                                                );

                                                // Check recipient trove's debt
                                                let (
                                                    _,
                                                    _,
                                                    after_recipient_trove_value,
                                                    after_recipient_trove_debt
                                                ) =
                                                    shrine
                                                    .get_trove_info(recipient_trove);
                                                let expected_redistributed_amt: Wad = max_close_amt
                                                    - close_amt;
                                                let expected_recipient_trove_debt: Wad =
                                                    recipient_trove_debt
                                                    + expected_redistributed_amt;

                                                common::assert_equalish(
                                                    after_recipient_trove_debt,
                                                    expected_recipient_trove_debt,
                                                    (WAD_ONE / 100).into(), // error margin
                                                    'wrong recipient trove debt'
                                                );

                                                let redistributed_value: Wad = wadray::rmul_wr(
                                                    expected_redistributed_amt,
                                                    RAY_ONE.into() + penalty
                                                );
                                                let expected_recipient_trove_value: Wad =
                                                    recipient_trove_value
                                                    + redistributed_value;

                                                common::assert_equalish(
                                                    after_recipient_trove_value,
                                                    expected_recipient_trove_value,
                                                    (WAD_ONE / 100).into(), // error margin
                                                    'wrong recipient trove value'
                                                );

                                                // Check remainder yang assets for redistributed trove is correct
                                                let expected_remainder_pct: Ray = wadray::rdiv_ww(
                                                    expected_after_value, before_value
                                                );
                                                let mut expected_remainder_trove_yang_asset_amts =
                                                    common::scale_span_by_pct(
                                                    *target_trove_yang_asset_amts,
                                                    expected_remainder_pct
                                                );

                                                let mut yangs_copy = yangs;
                                                let mut gates_copy = gates;
                                                loop {
                                                    match expected_remainder_trove_yang_asset_amts
                                                        .pop_front() {
                                                        Option::Some(expected_asset_amt) => {
                                                            let gate: IGateDispatcher = *gates_copy
                                                                .pop_front()
                                                                .unwrap();
                                                            let remainder_trove_yang: Wad = shrine
                                                                .get_deposit(
                                                                    *yangs_copy
                                                                        .pop_front()
                                                                        .unwrap(),
                                                                    target_trove
                                                                );
                                                            let remainder_asset_amt: u128 = gate
                                                                .convert_to_assets(
                                                                    remainder_trove_yang
                                                                );
                                                            common::assert_equalish(
                                                                remainder_asset_amt,
                                                                *expected_asset_amt,
                                                                10000000_u128.into(),
                                                                'wrong remainder yang asset'
                                                            );
                                                        },
                                                        Option::None(_) => {
                                                            break;
                                                        },
                                                    };
                                                };
                                                absorber_yin_idx += 1;
                                            };
                                        },
                                        Option::None(_) => {
                                            break;
                                        },
                                    };
                                };
                            },
                            Option::None(_) => {
                                break;
                            },
                        };
                    };
                },
                Option::None(_) => {
                    break;
                },
            };
        };
    }

    // Note that the absorber also zero shares in this test because no provider has
    // provided yin yet.
    #[test]
    #[available_gas(20000000000)]
    fn test_absorb_full_redistribution_parametrized() {
        let mut target_trove_yang_asset_amts_cases =
            PurgerUtils::interesting_yang_amts_for_redistributed_trove();
        let yang_pair_ids = PragmaUtils::yang_pair_ids();
        loop {
            match target_trove_yang_asset_amts_cases.pop_front() {
                Option::Some(target_trove_yang_asset_amts) => {
                    let mut recipient_trove_yang_asset_amts_cases =
                        PurgerUtils::interesting_yang_amts_for_recipient_trove();
                    loop {
                        match recipient_trove_yang_asset_amts_cases.pop_front() {
                            Option::Some(yang_asset_amts) => {
<<<<<<< HEAD
                                let mut absorber_yin_cases: Span<Wad> =
                                    PurgerUtils::inoperational_absorber_yin_cases();
                                loop {
                                    match absorber_yin_cases.pop_front() {
                                        Option::Some(absorber_start_yin) => {
                                            let (
                                                shrine,
                                                abbot,
                                                mock_pragma,
                                                absorber,
                                                purger,
                                                yangs,
                                                gates
                                            ) =
                                                PurgerUtils::purger_deploy();
                                            let initial_trove_debt: Wad =
                                                PurgerUtils::TARGET_TROVE_YIN
                                                .into();
                                            let target_trove_owner: ContractAddress =
                                                PurgerUtils::target_trove_owner();
                                            common::fund_user(
                                                target_trove_owner,
                                                yangs,
                                                *target_trove_yang_asset_amts
                                            );
                                            let target_trove: u64 = common::open_trove_helper(
                                                abbot,
                                                target_trove_owner,
                                                yangs,
                                                *target_trove_yang_asset_amts,
                                                gates,
                                                PurgerUtils::TARGET_TROVE_YIN.into()
                                            );

                                            // Accrue some interest
                                            common::advance_intervals(500);

                                            let (
                                                _,
                                                _,
                                                before_target_trove_value,
                                                before_target_trove_debt
                                            ) =
                                                shrine
                                                .get_trove_info(target_trove);
                                            let accrued_interest: Wad = before_target_trove_debt
                                                - initial_trove_debt;
                                            // Sanity check that some interest has accrued
                                            assert(
                                                accrued_interest.is_non_zero(),
                                                'no interest accrued'
                                            );

                                            let recipient_trove_owner: ContractAddress =
                                                AbsorberUtils::provider_1();
                                            let recipient_trove: u64 =
                                                AbsorberUtils::provide_to_absorber(
                                                shrine,
                                                abbot,
                                                absorber,
                                                recipient_trove_owner,
                                                yangs,
                                                *yang_asset_amts,
                                                gates,
                                                *absorber_start_yin,
                                            );

                                            let before_total_debt: Wad = shrine.get_total_debt();

                                            let target_ltv: Ray = (Purger::ABSORPTION_THRESHOLD + 1)
                                                .into();
                                            PurgerUtils::adjust_prices_for_trove_ltv(
                                                shrine,
                                                mock_pragma,
                                                yangs,
                                                yang_pair_ids,
                                                before_target_trove_value,
                                                before_target_trove_debt,
                                                target_ltv
                                            );

                                            let (_, ltv, before_value, _) = shrine
                                                .get_trove_info(target_trove);
                                            let (
                                                _,
                                                _,
                                                before_recipient_trove_value,
                                                before_recipient_trove_debt
                                            ) =
                                                shrine
                                                .get_trove_info(recipient_trove);

                                            PurgerUtils::assert_trove_is_absorbable(
                                                shrine, purger, target_trove, ltv
                                            );

                                            let caller: ContractAddress =
                                                PurgerUtils::random_user();
                                            let before_caller_asset_bals: Span<Span<u128>> =
                                                common::get_token_balances(
                                                yangs, caller.into()
                                            );
                                            let expected_compensation_value: Wad = purger
                                                .get_compensation(target_trove);

                                            set_contract_address(caller);
                                            let (_, compensation) = purger.absorb(target_trove);

                                            // Assert that total debt includes accrued interest on liquidated trove
                                            let after_total_debt: Wad = shrine.get_total_debt();
                                            assert(
                                                after_total_debt == before_total_debt
                                                    + accrued_interest,
                                                'wrong total debt'
                                            );

                                            // Check that caller has received compensation
                                            let expected_compensation: Span<u128> =
                                                PurgerUtils::get_expected_compensation_assets(
                                                *target_trove_yang_asset_amts,
                                                before_value,
                                                expected_compensation_value
                                            );
                                            PurgerUtils::assert_received_assets(
                                                before_caller_asset_bals,
                                                common::get_token_balances(yangs, caller.into()),
                                                expected_compensation,
                                                10_u128, // error margin
                                                'wrong caller asset balance',
                                            );

                                            common::assert_spans_equalish(
                                                compensation,
                                                expected_compensation,
                                                10_u128, // error margin
                                                'wrong freed asset amount'
                                            );

                                            let (
                                                _,
                                                ltv,
                                                after_target_trove_value,
                                                after_target_trove_debt
                                            ) =
                                                shrine
                                                .get_trove_info(target_trove);
                                            assert(
                                                shrine.is_healthy(target_trove), 'should be healthy'
                                            );
                                            assert(ltv.is_zero(), 'LTV should be 0');
                                            assert(
                                                after_target_trove_value.is_zero(),
                                                'value should be 0'
                                            );
                                            assert(
                                                after_target_trove_debt.is_zero(),
                                                'debt should be 0'
                                            );

                                            // Check no absorption occured
                                            assert(
                                                absorber.get_absorptions_count() == 0,
                                                'wrong absorptions count'
                                            );

                                            // Check redistribution occured
                                            assert(
                                                shrine.get_redistributions_count() == 1,
                                                'wrong redistributions count'
                                            );

                                            // Check recipient trove's value and debt
                                            let (
                                                _,
                                                _,
                                                after_recipient_trove_value,
                                                after_recipient_trove_debt
                                            ) =
                                                shrine
                                                .get_trove_info(recipient_trove);
                                            let expected_recipient_trove_debt: Wad =
                                                before_recipient_trove_debt
                                                + before_target_trove_debt;

                                            common::assert_equalish(
                                                after_recipient_trove_debt,
                                                expected_recipient_trove_debt,
                                                (WAD_ONE / 100).into(), // error margin
                                                'wrong recipient trove debt'
                                            );

                                            let redistributed_value: Wad = before_value
                                                - expected_compensation_value;
                                            let expected_recipient_trove_value: Wad =
                                                before_recipient_trove_value
                                                + redistributed_value;
                                            common::assert_equalish(
                                                after_recipient_trove_value,
                                                expected_recipient_trove_value,
                                                (WAD_ONE / 100).into(), // error margin
                                                'wrong recipient trove value'
                                            );
                                        },
                                        Option::None(_) => {
                                            break;
                                        },
                                    };
                                };
=======
                                let (shrine, abbot, mock_pragma, absorber, purger, yangs, gates) =
                                    PurgerUtils::purger_deploy();
                                let initial_trove_debt: Wad = PurgerUtils::TARGET_TROVE_YIN.into();
                                let target_trove_owner: ContractAddress =
                                    PurgerUtils::target_trove_owner();
                                common::fund_user(
                                    target_trove_owner, yangs, *target_trove_yang_asset_amts
                                );
                                let target_trove: u64 = common::open_trove_helper(
                                    abbot,
                                    target_trove_owner,
                                    yangs,
                                    *target_trove_yang_asset_amts,
                                    gates,
                                    PurgerUtils::TARGET_TROVE_YIN.into()
                                );

                                // Accrue some interest
                                common::advance_intervals(500);

                                let recipient_trove_owner: ContractAddress =
                                    AbsorberUtils::provider_1();
                                common::fund_user(recipient_trove_owner, yangs, *yang_asset_amts);
                                let recipient_trove: u64 = common::open_trove_helper(
                                    abbot,
                                    recipient_trove_owner,
                                    yangs,
                                    *yang_asset_amts,
                                    gates,
                                    WadZeroable::zero()
                                );

                                let before_total_debt: Wad = shrine.get_total_debt();
                                let (_, _, before_target_trove_value, before_target_trove_debt) =
                                    shrine
                                    .get_trove_info(target_trove);
                                let accrued_interest: Wad = before_target_trove_debt
                                    - initial_trove_debt;
                                // Sanity check that some interest has accrued
                                assert(accrued_interest.is_non_zero(), 'no interest accrued');

                                let target_ltv: Ray = (Purger::ABSORPTION_THRESHOLD + 1).into();
                                PurgerUtils::adjust_prices_for_trove_ltv(
                                    shrine,
                                    mock_pragma,
                                    yangs,
                                    yang_pair_ids,
                                    before_target_trove_value,
                                    before_target_trove_debt,
                                    target_ltv
                                );

                                let (_, ltv, before_value, _) = shrine.get_trove_info(target_trove);
                                let (_, _, before_recipient_trove_value, _) = shrine
                                    .get_trove_info(recipient_trove);

                                PurgerUtils::assert_trove_is_absorbable(
                                    shrine, purger, target_trove, ltv
                                );

                                let caller: ContractAddress = PurgerUtils::random_user();
                                let before_caller_asset_bals: Span<Span<u128>> =
                                    common::get_token_balances(
                                    yangs, caller.into()
                                );
                                let (_, _, expected_compensation_value) = purger
                                    .preview_absorb(target_trove);

                                set_contract_address(caller);
                                let compensation: Span<AssetBalance> = purger.absorb(target_trove);

                                // Assert that total debt includes accrued interest on liquidated trove
                                let after_total_debt: Wad = shrine.get_total_debt();
                                assert(
                                    after_total_debt == before_total_debt + accrued_interest,
                                    'wrong total debt'
                                );

                                // Check that caller has received compensation
                                let expected_compensation_amts: Span<u128> =
                                    PurgerUtils::get_expected_compensation_assets(
                                    *target_trove_yang_asset_amts,
                                    before_value,
                                    expected_compensation_value
                                );
                                let expected_compensation: Span<AssetBalance> =
                                    common::combine_assets_and_amts(
                                    yangs, expected_compensation_amts
                                );
                                PurgerUtils::assert_received_assets(
                                    before_caller_asset_bals,
                                    common::get_token_balances(yangs, caller.into()),
                                    expected_compensation,
                                    10_u128, // error margin
                                    'wrong caller asset balance',
                                );

                                common::assert_asset_balances_equalish(
                                    compensation,
                                    expected_compensation,
                                    10_u128, // error margin
                                    'wrong freed asset amount'
                                );

                                let (_, ltv, after_target_trove_value, after_target_trove_debt) =
                                    shrine
                                    .get_trove_info(target_trove);
                                assert(shrine.is_healthy(target_trove), 'should be healthy');
                                assert(ltv.is_zero(), 'LTV should be 0');
                                assert(after_target_trove_value.is_zero(), 'value should be 0');
                                assert(after_target_trove_debt.is_zero(), 'debt should be 0');

                                // Check no absorption occured
                                assert(
                                    absorber.get_absorptions_count() == 0, 'wrong absorptions count'
                                );

                                // Check redistribution occured
                                assert(
                                    shrine.get_redistributions_count() == 1,
                                    'wrong redistributions count'
                                );

                                // Check recipient trove's value and debt
                                let (
                                    _, _, after_recipient_trove_value, after_recipient_trove_debt
                                ) =
                                    shrine
                                    .get_trove_info(recipient_trove);
                                common::assert_equalish(
                                    after_recipient_trove_debt,
                                    before_target_trove_debt,
                                    (WAD_ONE / 100).into(), // error margin
                                    'wrong recipient trove debt'
                                );

                                let redistributed_value: Wad = before_value
                                    - expected_compensation_value;
                                let expected_recipient_trove_value: Wad =
                                    before_recipient_trove_value
                                    + redistributed_value;
                                common::assert_equalish(
                                    after_recipient_trove_value,
                                    expected_recipient_trove_value,
                                    (WAD_ONE / 100).into(), // error margin
                                    'wrong recipient trove value'
                                );
>>>>>>> 2ac15cf2
                            },
                            Option::None(_) => {
                                break;
                            },
                        };
                    };
                },
                Option::None(_) => {
                    break;
                },
            };
        };
    }

    // This test parametrizes over thresholds (by setting all yangs thresholds to the given value)
    // and the LTV at liquidation, and checks for the following for thresholds up to 78.74%:
    // 1. LTV has decreased to the target safety margin
    // 2. trove's debt is reduced by the close amount, which is less than the trove's debt
    #[test]
    #[available_gas(20000000000)]
    fn test_absorb_less_than_trove_debt_parametrized() {
        let yang_pair_ids = PragmaUtils::yang_pair_ids();

        let mut thresholds: Span<Ray> =
            PurgerUtils::interesting_thresholds_for_absorption_below_trove_debt();
        let mut target_ltvs_by_threshold: Span<Span<Ray>> =
            PurgerUtils::ltvs_for_interesting_thresholds_for_absorption_below_trove_debt();

        loop {
            match thresholds.pop_front() {
                Option::Some(threshold) => {
                    let mut target_ltvs: Span<Ray> = *target_ltvs_by_threshold.pop_front().unwrap();

                    // Inner loop iterating over LTVs at liquidation
                    loop {
                        match target_ltvs.pop_front() {
                            Option::Some(target_ltv) => {
                                let searcher_start_yin: Wad = PurgerUtils::SEARCHER_YIN.into();
                                let (shrine, abbot, mock_pragma, absorber, purger, yangs, gates) =
                                    PurgerUtils::purger_deploy_with_searcher(
                                    searcher_start_yin
                                );

                                // Set thresholds to provided value
                                PurgerUtils::set_thresholds(shrine, yangs, *threshold);

                                let trove_debt: Wad = PurgerUtils::TARGET_TROVE_YIN.into();
                                let target_trove: u64 = PurgerUtils::funded_healthy_trove(
                                    abbot, yangs, gates, trove_debt
                                );

                                // Accrue some interest
                                common::advance_intervals(500);

                                let (_, _, start_value, before_debt) = shrine
                                    .get_trove_info(target_trove);

                                // Fund the absorber with twice the target trove's debt
                                let absorber_start_yin: Wad = (before_debt.val * 2).into();
                                PurgerUtils::funded_absorber(
                                    shrine, abbot, absorber, yangs, gates, absorber_start_yin
                                );

                                // sanity check
                                assert(
                                    shrine.get_yin(absorber.contract_address) > before_debt,
                                    'not full absorption'
                                );

                                // Make the target trove absorbable
                                PurgerUtils::adjust_prices_for_trove_ltv(
                                    shrine,
                                    mock_pragma,
                                    yangs,
                                    yang_pair_ids,
                                    start_value,
                                    before_debt,
                                    *target_ltv
                                );
                                let (_, ltv, _, _) = shrine.get_trove_info(target_trove);

                                PurgerUtils::assert_trove_is_absorbable(
                                    shrine, purger, target_trove, ltv
                                );

                                let (_, max_close_amt, _) = purger.preview_absorb(target_trove);
                                assert(max_close_amt < before_debt, 'close amount == debt');

                                set_contract_address(PurgerUtils::random_user());
                                purger.absorb(target_trove);

                                // Check that LTV is close to safety margin
                                let (_, after_ltv, _, after_debt) = shrine
                                    .get_trove_info(target_trove);
                                assert(
                                    after_debt == before_debt - max_close_amt,
                                    'wrong debt after liquidation'
                                );

                                PurgerUtils::assert_ltv_at_safety_margin(*threshold, after_ltv);
                            },
                            Option::None(_) => {
                                break;
                            },
                        };
                    };
                },
                Option::None(_) => {
                    break;
                },
            };
        };
    }

    // This test parametrizes over thresholds (by setting all yangs thresholds to the given value)
    // and the LTV at liquidation, and checks that the trove's debt is absorbed in full for thresholds
    // from 78.74% onwards.
    #[test]
    #[available_gas(20000000000)]
    fn test_absorb_trove_debt_parametrized() {
        let yang_pair_ids = PragmaUtils::yang_pair_ids();

        let mut thresholds: Span<Ray> =
            PurgerUtils::interesting_thresholds_for_absorption_entire_trove_debt();
        let mut target_ltvs_by_threshold: Span<Span<Ray>> =
            PurgerUtils::ltvs_for_interesting_thresholds_for_absorption_entire_trove_debt();

        loop {
            match thresholds.pop_front() {
                Option::Some(threshold) => {
                    let mut target_ltvs: Span<Ray> = *target_ltvs_by_threshold.pop_front().unwrap();

                    // Inner loop iterating over LTVs at liquidation
                    loop {
                        match target_ltvs.pop_front() {
                            Option::Some(target_ltv) => {
                                let searcher_start_yin: Wad = PurgerUtils::SEARCHER_YIN.into();
                                let (shrine, abbot, mock_pragma, absorber, purger, yangs, gates) =
                                    PurgerUtils::purger_deploy_with_searcher(
                                    searcher_start_yin
                                );

                                // Set thresholds to provided value
                                PurgerUtils::set_thresholds(shrine, yangs, *threshold);

                                let trove_debt: Wad = PurgerUtils::TARGET_TROVE_YIN.into();
                                let target_trove: u64 = PurgerUtils::funded_healthy_trove(
                                    abbot, yangs, gates, trove_debt
                                );

                                // Accrue some interest
                                common::advance_intervals(500);

                                let (_, _, start_value, before_debt) = shrine
                                    .get_trove_info(target_trove);

                                // Fund the absorber with twice the target trove's debt
                                let absorber_start_yin: Wad = (before_debt.val * 2).into();
                                PurgerUtils::funded_absorber(
                                    shrine, abbot, absorber, yangs, gates, absorber_start_yin
                                );

                                // sanity check
                                assert(
                                    shrine.get_yin(absorber.contract_address) > before_debt,
                                    'not full absorption'
                                );

                                // Make the target trove absorbable
                                PurgerUtils::adjust_prices_for_trove_ltv(
                                    shrine,
                                    mock_pragma,
                                    yangs,
                                    yang_pair_ids,
                                    start_value,
                                    before_debt,
                                    *target_ltv
                                );

                                let (_, ltv, _, _) = shrine.get_trove_info(target_trove);
                                PurgerUtils::assert_trove_is_absorbable(
                                    shrine, purger, target_trove, ltv
                                );

                                let (_, max_close_amt, _) = purger.preview_absorb(target_trove);
                                assert(max_close_amt == before_debt, 'close amount != debt');

                                set_contract_address(PurgerUtils::random_user());
                                purger.absorb(target_trove);

                                // Check that LTV is close to safety margin
                                let (_, after_ltv, after_value, after_debt) = shrine
                                    .get_trove_info(target_trove);
                                assert(after_ltv.is_zero(), 'wrong debt after liquidation');
                                assert(after_value.is_zero(), 'wrong debt after liquidation');
                                assert(after_debt.is_zero(), 'wrong debt after liquidation');
                            },
                            Option::None(_) => {
                                break;
                            },
                        };
                    };
                },
                Option::None(_) => {
                    break;
                },
            };
        };
    }

    #[test]
    #[available_gas(20000000000)]
    #[should_panic(expected: ('PU: Not absorbable', 'ENTRYPOINT_FAILED'))]
    fn test_absorb_trove_healthy_fail() {
        let (shrine, abbot, _, absorber, purger, yangs, gates) =
            PurgerUtils::purger_deploy_with_searcher(
            PurgerUtils::SEARCHER_YIN.into()
        );

        let trove_debt: Wad = PurgerUtils::TARGET_TROVE_YIN.into();
        let healthy_trove: u64 = PurgerUtils::funded_healthy_trove(abbot, yangs, gates, trove_debt);

        PurgerUtils::funded_absorber(shrine, abbot, absorber, yangs, gates, trove_debt);

        PurgerUtils::assert_trove_is_healthy(shrine, purger, healthy_trove);

        set_contract_address(PurgerUtils::random_user());
        purger.absorb(healthy_trove);
    }

    #[test]
    #[available_gas(20000000000)]
    #[should_panic(expected: ('PU: Not absorbable', 'ENTRYPOINT_FAILED'))]
    fn test_absorb_below_absorbable_ltv_fail() {
        let (shrine, abbot, mock_pragma, absorber, purger, yangs, gates) =
            PurgerUtils::purger_deploy_with_searcher(
            PurgerUtils::SEARCHER_YIN.into()
        );
        let yang_pair_ids = PragmaUtils::yang_pair_ids();

        let trove_debt: Wad = PurgerUtils::TARGET_TROVE_YIN.into();
        let target_trove: u64 = PurgerUtils::funded_healthy_trove(abbot, yangs, gates, trove_debt);
        PurgerUtils::funded_absorber(shrine, abbot, absorber, yangs, gates, trove_debt);

        let (threshold, _, value, debt) = shrine.get_trove_info(target_trove);
        let target_ltv: Ray = threshold + RAY_PERCENT.into();
        PurgerUtils::adjust_prices_for_trove_ltv(
            shrine, mock_pragma, yangs, yang_pair_ids, value, debt, target_ltv
        );

        let (_, new_ltv, value, _) = shrine.get_trove_info(target_trove);

        PurgerUtils::assert_trove_is_liquidatable(shrine, purger, target_trove, new_ltv);
        PurgerUtils::assert_trove_is_not_absorbable(purger, target_trove);

        set_contract_address(PurgerUtils::random_user());
        purger.absorb(target_trove);
    }

    // For thresholds < 90%, check that the LTV at which the trove is absorbable minus
    // 0.01% is not absorbable.
    #[test]
    #[available_gas(20000000000)]
    fn test_absorb_marginally_below_absorbable_ltv_not_absorbable() {
        let yang_pair_ids = PragmaUtils::yang_pair_ids();

        let (mut thresholds, mut target_ltvs) =
            PurgerUtils::interesting_thresholds_and_ltvs_below_absorption_ltv();

        loop {
            match thresholds.pop_front() {
                Option::Some(threshold) => {
                    let searcher_start_yin: Wad = PurgerUtils::SEARCHER_YIN.into();
                    let (shrine, abbot, mock_pragma, absorber, purger, yangs, gates) =
                        PurgerUtils::purger_deploy_with_searcher(
                        searcher_start_yin
                    );

                    // Set thresholds to provided value
                    PurgerUtils::set_thresholds(shrine, yangs, *threshold);

                    let trove_debt: Wad = PurgerUtils::TARGET_TROVE_YIN.into();
                    let target_trove: u64 = PurgerUtils::funded_healthy_trove(
                        abbot, yangs, gates, trove_debt
                    );

                    // Accrue some interest
                    common::advance_intervals(500);

                    let (_, _, start_value, before_debt) = shrine.get_trove_info(target_trove);

                    // Fund the absorber with twice the target trove's debt
                    let absorber_start_yin: Wad = (before_debt.val * 2).into();
                    PurgerUtils::funded_absorber(
                        shrine, abbot, absorber, yangs, gates, absorber_start_yin
                    );

                    // Adjust the trove to the target LTV
                    PurgerUtils::adjust_prices_for_trove_ltv(
                        shrine,
                        mock_pragma,
                        yangs,
                        yang_pair_ids,
                        start_value,
                        before_debt,
                        *target_ltvs.pop_front().unwrap()
                    );

                    let (_, ltv, _, _) = shrine.get_trove_info(target_trove);
                    PurgerUtils::assert_trove_is_liquidatable(shrine, purger, target_trove, ltv);
                    PurgerUtils::assert_trove_is_not_absorbable(purger, target_trove);
                },
                Option::None(_) => {
                    break;
                },
            };
        };
    }
}<|MERGE_RESOLUTION|>--- conflicted
+++ resolved
@@ -649,7 +649,9 @@
                             Option::Some(yang_asset_amts) => {
                                 let initial_trove_debt: Wad = PurgerUtils::TARGET_TROVE_YIN.into();
                                 let mut absorber_yin_cases: Span<Wad> =
-                                    PurgerUtils::generate_operational_absorber_yin_cases(initial_trove_debt);
+                                    PurgerUtils::generate_operational_absorber_yin_cases(
+                                    initial_trove_debt
+                                );
 
                                 match absorber_yin_cases.pop_front() {
                                     Option::Some(absorber_start_yin) => {
@@ -1309,7 +1311,6 @@
                     loop {
                         match recipient_trove_yang_asset_amts_cases.pop_front() {
                             Option::Some(yang_asset_amts) => {
-<<<<<<< HEAD
                                 let mut absorber_yin_cases: Span<Wad> =
                                     PurgerUtils::inoperational_absorber_yin_cases();
                                 loop {
@@ -1412,11 +1413,12 @@
                                                 common::get_token_balances(
                                                 yangs, caller.into()
                                             );
-                                            let expected_compensation_value: Wad = purger
-                                                .get_compensation(target_trove);
+                                            let (_, _, expected_compensation_value) = purger
+                                                .preview_absorb(target_trove);
 
                                             set_contract_address(caller);
-                                            let (_, compensation) = purger.absorb(target_trove);
+                                            let compensation: Span<AssetBalance> = purger
+                                                .absorb(target_trove);
 
                                             // Assert that total debt includes accrued interest on liquidated trove
                                             let after_total_debt: Wad = shrine.get_total_debt();
@@ -1427,11 +1429,15 @@
                                             );
 
                                             // Check that caller has received compensation
-                                            let expected_compensation: Span<u128> =
+                                            let expected_compensation_amts: Span<u128> =
                                                 PurgerUtils::get_expected_compensation_assets(
                                                 *target_trove_yang_asset_amts,
                                                 before_value,
                                                 expected_compensation_value
+                                            );
+                                            let expected_compensation: Span<AssetBalance> =
+                                                common::combine_assets_and_amts(
+                                                yangs, expected_compensation_amts
                                             );
                                             PurgerUtils::assert_received_assets(
                                                 before_caller_asset_bals,
@@ -1441,7 +1447,7 @@
                                                 'wrong caller asset balance',
                                             );
 
-                                            common::assert_spans_equalish(
+                                            common::assert_asset_balances_equalish(
                                                 compensation,
                                                 expected_compensation,
                                                 10_u128, // error margin
@@ -1518,155 +1524,6 @@
                                         },
                                     };
                                 };
-=======
-                                let (shrine, abbot, mock_pragma, absorber, purger, yangs, gates) =
-                                    PurgerUtils::purger_deploy();
-                                let initial_trove_debt: Wad = PurgerUtils::TARGET_TROVE_YIN.into();
-                                let target_trove_owner: ContractAddress =
-                                    PurgerUtils::target_trove_owner();
-                                common::fund_user(
-                                    target_trove_owner, yangs, *target_trove_yang_asset_amts
-                                );
-                                let target_trove: u64 = common::open_trove_helper(
-                                    abbot,
-                                    target_trove_owner,
-                                    yangs,
-                                    *target_trove_yang_asset_amts,
-                                    gates,
-                                    PurgerUtils::TARGET_TROVE_YIN.into()
-                                );
-
-                                // Accrue some interest
-                                common::advance_intervals(500);
-
-                                let recipient_trove_owner: ContractAddress =
-                                    AbsorberUtils::provider_1();
-                                common::fund_user(recipient_trove_owner, yangs, *yang_asset_amts);
-                                let recipient_trove: u64 = common::open_trove_helper(
-                                    abbot,
-                                    recipient_trove_owner,
-                                    yangs,
-                                    *yang_asset_amts,
-                                    gates,
-                                    WadZeroable::zero()
-                                );
-
-                                let before_total_debt: Wad = shrine.get_total_debt();
-                                let (_, _, before_target_trove_value, before_target_trove_debt) =
-                                    shrine
-                                    .get_trove_info(target_trove);
-                                let accrued_interest: Wad = before_target_trove_debt
-                                    - initial_trove_debt;
-                                // Sanity check that some interest has accrued
-                                assert(accrued_interest.is_non_zero(), 'no interest accrued');
-
-                                let target_ltv: Ray = (Purger::ABSORPTION_THRESHOLD + 1).into();
-                                PurgerUtils::adjust_prices_for_trove_ltv(
-                                    shrine,
-                                    mock_pragma,
-                                    yangs,
-                                    yang_pair_ids,
-                                    before_target_trove_value,
-                                    before_target_trove_debt,
-                                    target_ltv
-                                );
-
-                                let (_, ltv, before_value, _) = shrine.get_trove_info(target_trove);
-                                let (_, _, before_recipient_trove_value, _) = shrine
-                                    .get_trove_info(recipient_trove);
-
-                                PurgerUtils::assert_trove_is_absorbable(
-                                    shrine, purger, target_trove, ltv
-                                );
-
-                                let caller: ContractAddress = PurgerUtils::random_user();
-                                let before_caller_asset_bals: Span<Span<u128>> =
-                                    common::get_token_balances(
-                                    yangs, caller.into()
-                                );
-                                let (_, _, expected_compensation_value) = purger
-                                    .preview_absorb(target_trove);
-
-                                set_contract_address(caller);
-                                let compensation: Span<AssetBalance> = purger.absorb(target_trove);
-
-                                // Assert that total debt includes accrued interest on liquidated trove
-                                let after_total_debt: Wad = shrine.get_total_debt();
-                                assert(
-                                    after_total_debt == before_total_debt + accrued_interest,
-                                    'wrong total debt'
-                                );
-
-                                // Check that caller has received compensation
-                                let expected_compensation_amts: Span<u128> =
-                                    PurgerUtils::get_expected_compensation_assets(
-                                    *target_trove_yang_asset_amts,
-                                    before_value,
-                                    expected_compensation_value
-                                );
-                                let expected_compensation: Span<AssetBalance> =
-                                    common::combine_assets_and_amts(
-                                    yangs, expected_compensation_amts
-                                );
-                                PurgerUtils::assert_received_assets(
-                                    before_caller_asset_bals,
-                                    common::get_token_balances(yangs, caller.into()),
-                                    expected_compensation,
-                                    10_u128, // error margin
-                                    'wrong caller asset balance',
-                                );
-
-                                common::assert_asset_balances_equalish(
-                                    compensation,
-                                    expected_compensation,
-                                    10_u128, // error margin
-                                    'wrong freed asset amount'
-                                );
-
-                                let (_, ltv, after_target_trove_value, after_target_trove_debt) =
-                                    shrine
-                                    .get_trove_info(target_trove);
-                                assert(shrine.is_healthy(target_trove), 'should be healthy');
-                                assert(ltv.is_zero(), 'LTV should be 0');
-                                assert(after_target_trove_value.is_zero(), 'value should be 0');
-                                assert(after_target_trove_debt.is_zero(), 'debt should be 0');
-
-                                // Check no absorption occured
-                                assert(
-                                    absorber.get_absorptions_count() == 0, 'wrong absorptions count'
-                                );
-
-                                // Check redistribution occured
-                                assert(
-                                    shrine.get_redistributions_count() == 1,
-                                    'wrong redistributions count'
-                                );
-
-                                // Check recipient trove's value and debt
-                                let (
-                                    _, _, after_recipient_trove_value, after_recipient_trove_debt
-                                ) =
-                                    shrine
-                                    .get_trove_info(recipient_trove);
-                                common::assert_equalish(
-                                    after_recipient_trove_debt,
-                                    before_target_trove_debt,
-                                    (WAD_ONE / 100).into(), // error margin
-                                    'wrong recipient trove debt'
-                                );
-
-                                let redistributed_value: Wad = before_value
-                                    - expected_compensation_value;
-                                let expected_recipient_trove_value: Wad =
-                                    before_recipient_trove_value
-                                    + redistributed_value;
-                                common::assert_equalish(
-                                    after_recipient_trove_value,
-                                    expected_recipient_trove_value,
-                                    (WAD_ONE / 100).into(), // error margin
-                                    'wrong recipient trove value'
-                                );
->>>>>>> 2ac15cf2
                             },
                             Option::None(_) => {
                                 break;
