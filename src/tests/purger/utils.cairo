mod purger_utils {
    use cmp::min;
    use core::option::OptionTrait;
    use debug::PrintTrait;
    use opus::core::absorber::absorber as absorber_contract;
    use opus::core::purger::purger as purger_contract;
    use opus::core::roles::{absorber_roles, seer_roles, sentinel_roles, shrine_roles};
    use opus::core::shrine::shrine as shrine_contract;
    use opus::interfaces::IAbbot::{IAbbotDispatcher, IAbbotDispatcherTrait};
    use opus::interfaces::IAbsorber::{IAbsorberDispatcher, IAbsorberDispatcherTrait};
    use opus::interfaces::IGate::{IGateDispatcher, IGateDispatcherTrait};
    use opus::interfaces::IOracle::{IOracleDispatcher, IOracleDispatcherTrait};
    use opus::interfaces::IPurger::{IPurgerDispatcher, IPurgerDispatcherTrait};
    use opus::interfaces::ISeer::{ISeerDispatcher, ISeerDispatcherTrait};
    use opus::interfaces::IShrine::{IShrineDispatcher, IShrineDispatcherTrait};
    use opus::mock::flash_liquidator::{
        flash_liquidator, IFlashLiquidatorDispatcher, IFlashLiquidatorDispatcherTrait
    };
    use opus::mock::mock_pragma::{IMockPragmaDispatcher, IMockPragmaDispatcherTrait};
    use opus::tests::absorber::utils::absorber_utils;
    use opus::tests::common;
<<<<<<< HEAD
    use opus::tests::external::utils::pragma_utils;
=======
    use opus::tests::purger::flash_liquidator::{
        flash_liquidator, IFlashLiquidatorDispatcher, IFlashLiquidatorDispatcherTrait
    };
    use opus::tests::seer::utils::seer_utils;
>>>>>>> 026f6957
    use opus::tests::sentinel::utils::sentinel_utils;
    use opus::tests::shrine::utils::shrine_utils;
    use opus::types::{AssetBalance, Health};
    use opus::utils::access_control::{IAccessControlDispatcher, IAccessControlDispatcherTrait};
    use opus::utils::math::pow;
    use opus::utils::wadray::{
        Ray, RayZeroable, RAY_ONE, RAY_PERCENT, Wad, WadZeroable, WAD_DECIMALS, WAD_ONE
    };
    use opus::utils::wadray;

    use snforge_std::{
        declare, ContractClass, ContractClassTrait, start_prank, stop_prank, CheatTarget
    };
    use starknet::contract_address::ContractAddressZeroable;
    use starknet::{
<<<<<<< HEAD
        ContractAddress, contract_address_to_felt252, contract_address_try_from_felt252,
        get_block_timestamp,
=======
        deploy_syscall, ClassHash, class_hash_try_from_felt252, ContractAddress,
        contract_address_to_felt252, contract_address_try_from_felt252, SyscallResultTrait
>>>>>>> 026f6957
    };

    //
    // Constants
    //

    const SEARCHER_YIN: u128 = 10000000000000000000000; // 10_000 (Wad)
    const TARGET_TROVE_YIN: u128 = 1000000000000000000000; // 1000 (Wad)

    const TARGET_TROVE_ETH_DEPOSIT_AMT: u128 = 2000000000000000000; // 2 (Wad) - ETH
    const TARGET_TROVE_WBTC_DEPOSIT_AMT: u128 = 50000000; // 0.5 (10 ** 8) - wBTC


    // Struct to group together all contract classes
    // needed for purger tests
    #[derive(Copy, Drop)]
    struct PurgerTestClasses {
        abbot: Option<ContractClass>,
        sentinel: Option<ContractClass>,
        token: Option<ContractClass>,
        gate: Option<ContractClass>,
        shrine: Option<ContractClass>,
        absorber: Option<ContractClass>,
        blesser: ContractClass,
        purger: ContractClass,
        pragma: Option<ContractClass>,
        mock_pragma: Option<ContractClass>,
    }

    //
    // Address constants
    //

    fn admin() -> ContractAddress {
        contract_address_try_from_felt252('purger owner').unwrap()
    }

    fn random_user() -> ContractAddress {
        contract_address_try_from_felt252('random user').unwrap()
    }

    fn searcher() -> ContractAddress {
        contract_address_try_from_felt252('searcher').unwrap()
    }

    fn target_trove_owner() -> ContractAddress {
        contract_address_try_from_felt252('target trove owner').unwrap()
    }

    //
    // Constant helpers
    //

    fn target_trove_yang_asset_amts() -> Span<u128> {
        array![TARGET_TROVE_ETH_DEPOSIT_AMT, TARGET_TROVE_WBTC_DEPOSIT_AMT].span()
    }

    #[inline(always)]
    fn recipient_trove_yang_asset_amts() -> Span<u128> {
        array![30 * WAD_ONE, // 30 (Wad) - ETH
         500000000 // 5 (10 ** 8) - BTC
        ].span()
    }

    fn whale_trove_yang_asset_amts() -> Span<u128> {
        array![700 * WAD_ONE, // 700 (Wad) - ETH
         70000000000 // 700 (10 ** 8) - BTC
        ].span()
    }

    fn interesting_thresholds_for_liquidation() -> Span<Ray> {
        array![
            RayZeroable::zero(),
            RAY_PERCENT.into(),
            (70 * RAY_PERCENT).into(),
            (80 * RAY_PERCENT).into(),
            (90 * RAY_PERCENT).into(),
            (96 * RAY_PERCENT).into(),
            // theoretical upper bound beyond which a penalty is not guaranteed
            // for absorptions after deducting compensation, meaning providers
            // to the absorber will incur a loss for each absorption.
            (97 * RAY_PERCENT).into(),
            // Note that this threshold should not be used because it makes absorber
            // providers worse off, but it should not break the purger's logic.
            (99 * RAY_PERCENT).into(),
        ]
            .span()
    }

    // From around 78.74+% threshold onwards, absorptions liquidate all of the trove's debt
    fn interesting_thresholds_for_absorption_below_trove_debt() -> Span<Ray> {
        array![
            (65 * RAY_PERCENT).into(),
            (70 * RAY_PERCENT).into(),
            (75 * RAY_PERCENT).into(),
            787400000000000000000000000_u128.into()
        ]
            .span()
    }

    // From around 78.74+% threshold onwards, absorptions liquidate all of the trove's debt
    fn interesting_thresholds_for_absorption_entire_trove_debt() -> Span<Ray> {
        array![
            787500000000000000000000000_u128.into(), // 78.75%
            (80 * RAY_PERCENT).into(),
            (90 * RAY_PERCENT).into(),
            (96 * RAY_PERCENT).into(),
            // theoretical upper bound beyond which a penalty is not guaranteed
            // for absorptions after deducting compensation, meaning providers
            // to the absorber will incur a loss for each absorption.
            (97 * RAY_PERCENT).into(),
            // Note that this threshold should not be used because it makes absorber
            // providers worse off, but it should not break the purger's logic.
            (99 * RAY_PERCENT).into()
        ]
            .span()
    }

    // These values are selected based on the thresholds.
    // Refer to https://www.desmos.com/calculator/qoizltusle.
    fn ltvs_for_interesting_thresholds_for_absorption_below_trove_debt() -> Span<Span<Ray>> {
        // The max possible penalty LTV is last reached around this value for these thresholds
        let max_possible_penalty_ltv: Ray = 862200000000000000000000000_u128.into(); // 86.22%

        array![
            // First threshold of 65% (Ray)
            array![ // 71.18% (Ray) - LTV at which maximum penalty of 12.5% is first reached
                711800000000000000000000000_u128.into(), max_possible_penalty_ltv
            ]
                .span(),
            // Second threshold of 70% (Ray)
            array![ // 76.65% (Ray) - LTV at which maximum penalty of 12.5% is first reached
                766500000000000000000000000_u128.into(), max_possible_penalty_ltv
            ]
                .span(),
            // Third threshold of 75% (Ray)
            array![ // 82.13% (Ray) - LTV at which maximum penalty of 12.5% is reached
                821300000000000000000000000_u128.into(), max_possible_penalty_ltv,
            ]
                .span(),
            // Fourth threshold of 78.74% (Ray)
            array![ // 86.2203% (Ray) - LTV at which maximum penalty of 12.5% is reached
                862203000000000000000000000_u128.into(), 862222200000000000000000000_u128.into()
            ]
                .span()
        ]
            .span()
    }

    // These values are selected based on the thresholds.
    // Refer to https://www.desmos.com/calculator/b8drqdb32a.
    fn ltvs_for_interesting_thresholds_for_absorption_entire_trove_debt() -> Span<Span<Ray>> {
        let ninety_nine_pct: Ray = (RAY_ONE - RAY_PERCENT).into();
        let exceed_hundred_pct: Ray = (RAY_ONE + RAY_PERCENT).into();

        array![
            // First threshold of 78.75% (Ray)
            array![ // 86.23% (Ray) - Greater than LTV at which maximum penalty of 12.5% is last reached
                862300000000000000000000000_u128.into(), ninety_nine_pct, exceed_hundred_pct
            ]
                .span(),
            // Second threshold of 80% (Ray)
            array![ // 86.9% (Ray) - LTV at which maximum penalty is reached
                869000000000000000000000000_u128.into(), ninety_nine_pct, exceed_hundred_pct
            ]
                .span(),
            // Third threshold of 90% (Ray)
            array![ // 92.1% (Ray) - LTV at which maximum penalty is reached
                921000000000000000000000000_u128.into(), ninety_nine_pct, exceed_hundred_pct
            ]
                .span(),
            // Fourth threshold of 96% (Ray)
            array![ // Max penalty is already exceeded, so we simply increase the LTV by the smallest unit
                (96 * RAY_PERCENT + 1).into(), ninety_nine_pct, exceed_hundred_pct
            ]
                .span(),
            // Fifth threshold of 97% (Ray)
            // This is the highest possible threshold because it may not be possible to charge a
            // penalty after deducting compensation at this LTV and beyond
            array![ // Max penalty is already exceeded, so we simply increase the LTV by the smallest unit
                (97 * RAY_PERCENT + 1).into(), ninety_nine_pct, exceed_hundred_pct
            ]
                .span(),
            // Sixth threshold of 99% (Ray)
            // Note that this threshold should not be used because it makes absorber
            // providers worse off, but it should not break the purger's logic.
            array![ // Max penalty is already exceeded, so we simply increase the LTV by the smallest unit
                (99 * RAY_PERCENT + 1).into(), exceed_hundred_pct
            ]
                .span()
        ]
            .span()
    }

    // These values are selected based on the thresholds.
    // Refer to https://www.desmos.com/calculator/b8drqdb32a.
    // Note that thresholds >= 90% will be absorbable once LTV >= threshold
    fn interesting_thresholds_and_ltvs_below_absorption_ltv() -> (Span<Ray>, Span<Ray>) {
        let mut thresholds: Array<Ray> = array![
            (65 * RAY_PERCENT).into(),
            (70 * RAY_PERCENT).into(),
            (75 * RAY_PERCENT).into(),
            787400000000000000000000000_u128.into(), // 78.74% (Ray)
            787500000000000000000000000_u128.into(), // 78.75% (Ray)
            (80 * RAY_PERCENT).into()
        ];

        // The LTV at which the maximum penalty is reached minus 0.01%
        let mut trove_ltvs: Array<Ray> = array![
            711700000000000000000000000_u128.into(), // 71.17% (Ray)
            766400000000000000000000000_u128.into(), // 76.64% (Ray)
            821200000000000000000000000_u128.into(), // 82.12% (Ray)
            859200000000000000000000000_u128.into(), // 85.92% (Ray)
            862200000000000000000000000_u128.into(), // 86.22% (Ray)
            868900000000000000000000000_u128.into(), // 86.89% (Ray)
        ];

        (thresholds.span(), trove_ltvs.span())
    }

    fn interesting_yang_amts_for_recipient_trove() -> Span<Span<u128>> {
        array![
            // base case for ordinary redistributions
            recipient_trove_yang_asset_amts(),
            // recipient trove has dust amount of the first yang
            // 100 wei (Wad) ETH, 20 (10 ** 8) WBTC
            array![100_u128, 2000000000_u128].span(),
            // recipient trove has dust amount of a yang that is not the first yang
            // 50 (Wad) ETH, 0.00001 (10 ** 8) WBTC
            array![50 * WAD_ONE, 100_u128].span(),
            // exceptional redistribution because recipient trove does not have
            // WBTC yang but redistributed trove has WBTC yang
            // 50 (Wad) ETH, 0 WBTC
            array![50 * WAD_ONE, 0_u128].span()
        ]
            .span()
    }

    fn interesting_yang_amts_for_redistributed_trove() -> Span<Span<u128>> {
        array![
            target_trove_yang_asset_amts(), // Dust yang case
             // 20 (Wad) ETH, 100E-8 (WBTC decimals) WBTC
            array![20 * WAD_ONE, 100_u128].span()
        ]
            .span()
    }

    fn inoperational_absorber_yin_cases() -> Span<Wad> {
        array![ // minimum amount that must be provided based on initial shares
            absorber_contract::INITIAL_SHARES
                .into(), // largest possible amount of yin in Absorber based on initial shares
            (absorber_contract::MINIMUM_SHARES - 1).into()
        ]
            .span()
    }

    // Generate interesting cases for absorber's yin balance based on the
    // redistributed trove's debt to test absorption with partial redistribution
    fn generate_operational_absorber_yin_cases(trove_debt: Wad) -> Span<Wad> {
        array![
            // smallest possible amount of yin in Absorber based on initial shares
            absorber_contract::MINIMUM_SHARES.into(),
            (trove_debt.val / 3).into(),
            (trove_debt.val - 1000).into(),
            // trove's debt minus the smallest unit of Wad
            (trove_debt.val - 1).into()
        ]
            .span()
    }

    fn absorb_trove_debt_test_expected_penalties() -> Span<Ray> {
        array![
            // First threshold of 78.75% (Ray)
            124889600000000000000000000_u128.into(), // 12.48896% (Ray); 86.23% LTV
            // Second threshold of 80% (Ray)
            116217800000000000000000000_u128.into(), // 11.62178% (Ray); 86.9% LTV
            // Third threshold of 90% (Ray)
            53196900000000000000000000_u128.into(), // 5.31969% (Ray); 92.1% LTV
            // Fourth threshold of 96% (Ray)
            10141202000000000000000000_u128.into(), // 1.0104102; (96 + 1 wei)% LTV
            // Fifth threshold of 97% (Ray)
            RayZeroable::zero(), // Dummy value since all target LTVs do not have a penalty
            // Sixth threshold of 99% (Ray)
            RayZeroable::zero(), // Dummy value since all target LTVs do not have a penalty
        ]
            .span()
    }

    //
    // Test setup helpers
    //

    fn purger_deploy(
        classes: Option<PurgerTestClasses>
    ) -> (
        IShrineDispatcher,
        IAbbotDispatcher,
        ISeerDispatcher,
        IAbsorberDispatcher,
        IPurgerDispatcher,
        Span<ContractAddress>,
        Span<IGateDispatcher>,
    ) {
        let classes = match classes {
            Option::Some(classes) => classes,
            Option::None => declare_contracts(),
        };

        let (shrine, sentinel, abbot, absorber, yangs, gates) = absorber_utils::absorber_deploy(
            classes.abbot,
            classes.sentinel,
            classes.token,
            classes.gate,
            classes.shrine,
            classes.absorber,
        );

        let reward_tokens: Span<ContractAddress> = absorber_utils::reward_tokens_deploy(
            classes.token
        );

        let reward_amts_per_blessing: Span<u128> = absorber_utils::reward_amts_per_blessing();
        absorber_utils::deploy_blesser_for_rewards(
            absorber, reward_tokens, reward_amts_per_blessing, classes.blesser
        );

<<<<<<< HEAD
        let (_, oracle, _, mock_pragma) = pragma_utils::pragma_deploy_with_shrine(
            sentinel, shrine.contract_address, classes.pragma, classes.mock_pragma
=======
        let seer = seer_utils::deploy_seer_using(
            shrine.contract_address, sentinel.contract_address
>>>>>>> 026f6957
        );
        seer_utils::add_oracles(seer);
        seer_utils::add_yangs(seer, yangs);

        set_contract_address(seer_utils::admin());
        seer.update_prices();

        let admin: ContractAddress = admin();

        let calldata = array![
            contract_address_to_felt252(admin),
            contract_address_to_felt252(shrine.contract_address),
            contract_address_to_felt252(sentinel.contract_address),
            contract_address_to_felt252(absorber.contract_address),
            contract_address_to_felt252(seer.contract_address)
        ];

        let purger_addr = classes.purger.deploy(@calldata).expect('failed deploy purger');

        let purger = IPurgerDispatcher { contract_address: purger_addr };

        // Approve Purger in Shrine
        let shrine_ac = IAccessControlDispatcher { contract_address: shrine.contract_address };
        start_prank(CheatTarget::One(shrine.contract_address), shrine_utils::admin());
        shrine_ac.grant_role(shrine_roles::purger(), purger_addr);

        // Approve Purger in Sentinel
        let sentinel_ac = IAccessControlDispatcher { contract_address: sentinel.contract_address };
        start_prank(CheatTarget::One(sentinel.contract_address), sentinel_utils::admin());
        sentinel_ac.grant_role(sentinel_roles::purger(), purger_addr);

<<<<<<< HEAD
        // Approve Purger in Oracle
        let oracle_ac = IAccessControlDispatcher { contract_address: oracle.contract_address };
        start_prank(CheatTarget::One(oracle.contract_address), pragma_utils::admin());
        oracle_ac.grant_role(pragma_roles::purger(), purger_addr);
=======
        // Approve Purger in Seer
        let oracle_ac = IAccessControlDispatcher { contract_address: seer.contract_address };
        set_contract_address(seer_utils::admin());
        oracle_ac.grant_role(seer_roles::purger(), purger_addr);
>>>>>>> 026f6957

        // Approve Purger in Absorber
        let absorber_ac = IAccessControlDispatcher { contract_address: absorber.contract_address };
        start_prank(CheatTarget::One(absorber.contract_address), absorber_utils::admin());
        absorber_ac.grant_role(absorber_roles::purger(), purger_addr);

        // Increase debt ceiling
        let debt_ceiling: Wad = (100000 * WAD_ONE).into();
        shrine.set_debt_ceiling(debt_ceiling);

        stop_prank(CheatTarget::All);

        (shrine, abbot, seer, absorber, purger, yangs, gates)
    }

    fn purger_deploy_with_searcher(
        searcher_yin_amt: Wad, classes: Option<PurgerTestClasses>
    ) -> (
        IShrineDispatcher,
        IAbbotDispatcher,
        ISeerDispatcher,
        IAbsorberDispatcher,
        IPurgerDispatcher,
        Span<ContractAddress>,
        Span<IGateDispatcher>,
    ) {
<<<<<<< HEAD
        let (shrine, abbot, mock_pragma, absorber, purger, yangs, gates) = purger_deploy(classes);
=======
        let (shrine, abbot, seer, absorber, purger, yangs, gates) = purger_deploy(salt);
>>>>>>> 026f6957
        funded_searcher(abbot, yangs, gates, searcher_yin_amt);

        (shrine, abbot, seer, absorber, purger, yangs, gates)
    }

    fn flash_liquidator_deploy(
        shrine: ContractAddress,
        abbot: ContractAddress,
        flashmint: ContractAddress,
        purger: ContractAddress,
        fl_class: Option<ContractClass>,
    ) -> IFlashLiquidatorDispatcher {
        let calldata = array![
            contract_address_to_felt252(shrine),
            contract_address_to_felt252(abbot),
            contract_address_to_felt252(flashmint),
            contract_address_to_felt252(purger)
        ];

        let fl_class = match fl_class {
            Option::Some(class) => class,
            Option::None => declare('flash_liquidator'),
        };

        let flash_liquidator_addr = fl_class
            .deploy(@calldata)
            .expect('failed deploy flash liquidator');

        IFlashLiquidatorDispatcher { contract_address: flash_liquidator_addr }
    }

    fn funded_searcher(
        abbot: IAbbotDispatcher,
        yangs: Span<ContractAddress>,
        gates: Span<IGateDispatcher>,
        yin_amt: Wad,
    ) {
        let user: ContractAddress = searcher();
        common::fund_user(user, yangs, recipient_trove_yang_asset_amts());
        common::open_trove_helper(
            abbot, user, yangs, recipient_trove_yang_asset_amts(), gates, yin_amt
        );
    }

    fn funded_absorber(
        shrine: IShrineDispatcher,
        abbot: IAbbotDispatcher,
        absorber: IAbsorberDispatcher,
        yangs: Span<ContractAddress>,
        gates: Span<IGateDispatcher>,
        amt: Wad,
    ) -> u64 {
        absorber_utils::provide_to_absorber(
            shrine,
            abbot,
            absorber,
            absorber_utils::provider_1(),
            yangs,
            recipient_trove_yang_asset_amts(),
            gates,
            amt,
        )
    }

    // Creates a healthy trove and returns the trove ID
    fn funded_healthy_trove(
        abbot: IAbbotDispatcher,
        yangs: Span<ContractAddress>,
        gates: Span<IGateDispatcher>,
        yin_amt: Wad,
    ) -> u64 {
        let user: ContractAddress = target_trove_owner();
        let deposit_amts: Span<u128> = target_trove_yang_asset_amts();
        common::fund_user(user, yangs, deposit_amts);
        common::open_trove_helper(abbot, user, yangs, deposit_amts, gates, yin_amt)
    }

    // Creates a trove with a lot of collateral
    // This is used to ensure the system doesn't unintentionally enter recovery mode during tests
    fn create_whale_trove(
        abbot: IAbbotDispatcher, yangs: Span<ContractAddress>, gates: Span<IGateDispatcher>
    ) -> u64 {
        let user: ContractAddress = target_trove_owner();
        let deposit_amts: Span<u128> = whale_trove_yang_asset_amts();
        let yin_amt: Wad = WAD_ONE.into();
        common::fund_user(user, yangs, deposit_amts);
        common::open_trove_helper(abbot, user, yangs, deposit_amts, gates, yin_amt)
    }

    // Update thresholds for all yangs to the given value
    fn set_thresholds(shrine: IShrineDispatcher, mut yangs: Span<ContractAddress>, threshold: Ray) {
        start_prank(CheatTarget::One(shrine.contract_address), shrine_utils::admin());
        loop {
            match yangs.pop_front() {
                Option::Some(yang) => { shrine.set_threshold(*yang, threshold); },
                Option::None => { break; },
            };
        };
        stop_prank(CheatTarget::One(shrine.contract_address));
    }

    // Helper function to decrease yang prices by the given percentage
    fn decrease_yang_prices_by_pct(
        shrine: IShrineDispatcher,
        seer: ISeerDispatcher,
        mut yangs: Span<ContractAddress>,
        pct_decrease: Ray,
    ) {
<<<<<<< HEAD
        let current_ts = get_block_timestamp();
        let scale: u128 = pow(10_u128, WAD_DECIMALS - pragma_utils::PRAGMA_DECIMALS);
        start_prank(CheatTarget::One(shrine.contract_address), shrine_utils::admin());
=======
        set_contract_address(shrine_utils::admin());
>>>>>>> 026f6957
        loop {
            match yangs.pop_front() {
                Option::Some(yang) => {
                    let (yang_price, _, _) = shrine.get_current_yang_price(*yang);
                    let new_price: Wad = wadray::rmul_wr(
                        yang_price, (RAY_ONE.into() - pct_decrease)
                    );
                    shrine.advance(*yang, new_price);
                    seer_utils::mock_valid_price_update(seer, *yang, new_price);
                },
                Option::None => { break; },
            };
        };
        stop_prank(CheatTarget::One(shrine.contract_address));
    }

    // Helper function to adjust a trove's LTV to the target by manipulating the
    // yang prices
    fn lower_prices_to_raise_trove_ltv(
        shrine: IShrineDispatcher,
        seer: ISeerDispatcher,
        yangs: Span<ContractAddress>,
        value: Wad,
        debt: Wad,
        target_ltv: Ray,
    ) {
        let unhealthy_value: Wad = wadray::rmul_wr(debt, (RAY_ONE.into() / target_ltv));
        let decrease_pct: Ray = wadray::rdiv_ww((value - unhealthy_value), value);

        decrease_yang_prices_by_pct(shrine, seer, yangs, decrease_pct);
    }

    fn trigger_recovery_mode(
        shrine: IShrineDispatcher,
        abbot: IAbbotDispatcher,
        trove: u64,
        trove_owner: ContractAddress,
    ) {
        let shrine_health: Health = shrine.get_shrine_health();
        let rm_threshold: Ray = shrine_health.threshold
            * shrine_contract::RECOVERY_MODE_THRESHOLD_MULTIPLIER.into();
        // Add 1% to the amount needed to activate RM
        let amt_to_activate_rm: Wad = wadray::rmul_rw(
            (RAY_ONE + RAY_PERCENT).into(),
            (wadray::rmul_rw(rm_threshold, shrine_health.value) - shrine_health.debt)
        );

        // Sanity check that we are able to mint the amount of debt to trigger
        // recovery mode for the given trove
        let max_forge_amt: Wad = shrine.get_max_forge(trove);
        assert(amt_to_activate_rm <= max_forge_amt, 'recovery mode setup #1');

        start_prank(CheatTarget::One(abbot.contract_address), trove_owner);
        abbot.forge(trove, amt_to_activate_rm, WadZeroable::zero());
        stop_prank(CheatTarget::One(abbot.contract_address));

        assert(shrine.is_recovery_mode(), 'recovery mode setup #2');
    }

    //
    // Test assertion helpers
    //

    fn get_expected_compensation_assets(
        trove_asset_amts: Span<u128>, trove_value: Wad, compensation_value: Wad
    ) -> Span<u128> {
        let expected_compensation_pct: Ray = wadray::rdiv_ww(compensation_value, trove_value);
        common::scale_span_by_pct(trove_asset_amts, expected_compensation_pct)
    }

    // Returns a tuple of the expected freed percentage of trove value and the
    // freed asset amounts
    fn get_expected_liquidation_assets(
        trove_asset_amts: Span<u128>,
        trove_value: Wad,
        close_amt: Wad,
        penalty: Ray,
        compensation_value: Option<Wad>
    ) -> (Ray, Span<u128>) {
        let freed_amt: Wad = wadray::rmul_wr(close_amt, RAY_ONE.into() + penalty);

        let value_offset: Wad = if compensation_value.is_some() {
            compensation_value.unwrap()
        } else {
            WadZeroable::zero()
        };
        let value_after_compensation: Wad = trove_value - value_offset;
        let expected_freed_pct_of_value_before_compensation: Ray =
            if freed_amt < value_after_compensation {
            wadray::rdiv_ww(freed_amt, trove_value)
        } else {
            wadray::rdiv_ww(value_after_compensation, trove_value)
        };
        let expected_freed_pct_of_value_after_compensation: Ray =
            if freed_amt < value_after_compensation {
            wadray::rdiv_ww(freed_amt, value_after_compensation)
        } else {
            expected_freed_pct_of_value_before_compensation
        };
        (
            expected_freed_pct_of_value_after_compensation,
            common::scale_span_by_pct(
                trove_asset_amts, expected_freed_pct_of_value_before_compensation
            )
        )
    }

    fn assert_trove_is_healthy(
        shrine: IShrineDispatcher, purger: IPurgerDispatcher, trove_id: u64
    ) {
        assert(shrine.is_healthy(trove_id), 'should be healthy');

        assert(purger.preview_liquidate(trove_id).is_none(), 'should not be liquidatable');
        assert_trove_is_not_absorbable(purger, trove_id);
    }

    fn assert_trove_is_liquidatable(
        shrine: IShrineDispatcher, purger: IPurgerDispatcher, trove_id: u64, ltv: Ray
    ) {
        assert(!shrine.is_healthy(trove_id), 'should not be healthy');
        let (penalty, _,) = purger.preview_liquidate(trove_id).expect('Should be liquidatable');
        if ltv < RAY_ONE.into() {
            assert(penalty.is_non_zero(), 'penalty should not be 0');
        } else {
            assert(penalty.is_zero(), 'penalty should be 0');
        }
    }

    fn assert_trove_is_absorbable(
        shrine: IShrineDispatcher, purger: IPurgerDispatcher, trove_id: u64, ltv: Ray
    ) {
        assert(!shrine.is_healthy(trove_id), 'should not be healthy');
        assert(purger.is_absorbable(trove_id), 'should be absorbable');

        let (penalty, _, _) = purger
            .preview_absorb(trove_id)
            .expect('preview should be Option::Some');
        if ltv < (RAY_ONE - purger_contract::COMPENSATION_PCT).into() {
            assert(penalty.is_non_zero(), 'penalty should not be 0');
        } else {
            assert(penalty.is_zero(), 'penalty should be 0');
        }
    }

    fn assert_trove_is_not_absorbable(purger: IPurgerDispatcher, trove_id: u64,) {
        assert(purger.preview_absorb(trove_id).is_none(), 'should not be absorbable');
    }

    fn assert_ltv_at_safety_margin(threshold: Ray, ltv: Ray) {
        let expected_ltv: Ray = purger_contract::THRESHOLD_SAFETY_MARGIN.into() * threshold;
        let error_margin: Ray = (RAY_PERCENT / 10).into(); // 0.1%
        common::assert_equalish(ltv, expected_ltv, error_margin, 'LTV not within safety margin');
    }

    // Helper function to assert that an address received the expected amount of assets based
    // on the before and after balances.
    // `before_asset_bals` and `after_asset_bals` should be retrieved using `get_token_balances`.
    fn assert_received_assets(
        mut before_asset_bals: Span<Span<u128>>,
        mut after_asset_bals: Span<Span<u128>>,
        mut expected_freed_assets: Span<AssetBalance>,
        error_margin: u128,
        message: felt252
    ) {
        loop {
            match expected_freed_assets.pop_front() {
                Option::Some(expected_freed_asset) => {
                    let mut before_asset_bal_arr: Span<u128> = *before_asset_bals
                        .pop_front()
                        .unwrap();
                    let before_asset_bal: u128 = *before_asset_bal_arr.pop_front().unwrap();

                    let mut after_asset_bal_arr: Span<u128> = *after_asset_bals
                        .pop_front()
                        .unwrap();
                    let after_asset_bal: u128 = *after_asset_bal_arr.pop_front().unwrap();

                    let expected_after_asset_bal: u128 = before_asset_bal
                        + *expected_freed_asset.amount;

                    common::assert_equalish(
                        after_asset_bal, expected_after_asset_bal, error_margin, message,
                    );
                },
                Option::None => { break; },
            };
        };
    }

    // Helper function to calculate the sum of the value of the given yangs
    fn get_sum_of_value(
        shrine: IShrineDispatcher, mut yangs: Span<ContractAddress>, mut amounts: Span<Wad>
    ) -> Wad {
        let mut sum: Wad = WadZeroable::zero();
        loop {
            match yangs.pop_front() {
                Option::Some(yang) => {
                    let (yang_price, _, _) = shrine.get_current_yang_price(*yang);
                    sum = sum + yang_price * *amounts.pop_front().unwrap();
                },
                Option::None => { break sum; }
            }
        }
    }

    fn declare_contracts() -> PurgerTestClasses {
        PurgerTestClasses {
            abbot: Option::Some(declare('abbot')),
            sentinel: Option::Some(declare('sentinel')),
            token: Option::Some(declare('erc20_mintable')),
            gate: Option::Some(declare('gate')),
            shrine: Option::Some(declare('shrine')),
            absorber: Option::Some(declare('absorber')),
            blesser: declare('blesser'),
            purger: declare('purger'),
            pragma: Option::Some(declare('pragma')),
            mock_pragma: Option::Some(declare('mock_pragma')),
        }
    }
}<|MERGE_RESOLUTION|>--- conflicted
+++ resolved
@@ -19,14 +19,8 @@
     use opus::mock::mock_pragma::{IMockPragmaDispatcher, IMockPragmaDispatcherTrait};
     use opus::tests::absorber::utils::absorber_utils;
     use opus::tests::common;
-<<<<<<< HEAD
-    use opus::tests::external::utils::pragma_utils;
-=======
-    use opus::tests::purger::flash_liquidator::{
-        flash_liquidator, IFlashLiquidatorDispatcher, IFlashLiquidatorDispatcherTrait
-    };
     use opus::tests::seer::utils::seer_utils;
->>>>>>> 026f6957
+
     use opus::tests::sentinel::utils::sentinel_utils;
     use opus::tests::shrine::utils::shrine_utils;
     use opus::types::{AssetBalance, Health};
@@ -42,13 +36,8 @@
     };
     use starknet::contract_address::ContractAddressZeroable;
     use starknet::{
-<<<<<<< HEAD
         ContractAddress, contract_address_to_felt252, contract_address_try_from_felt252,
         get_block_timestamp,
-=======
-        deploy_syscall, ClassHash, class_hash_try_from_felt252, ContractAddress,
-        contract_address_to_felt252, contract_address_try_from_felt252, SyscallResultTrait
->>>>>>> 026f6957
     };
 
     //
@@ -76,6 +65,7 @@
         purger: ContractClass,
         pragma: Option<ContractClass>,
         mock_pragma: Option<ContractClass>,
+        seer: Option<ContractClass>,
     }
 
     //
@@ -375,19 +365,15 @@
             absorber, reward_tokens, reward_amts_per_blessing, classes.blesser
         );
 
-<<<<<<< HEAD
-        let (_, oracle, _, mock_pragma) = pragma_utils::pragma_deploy_with_shrine(
-            sentinel, shrine.contract_address, classes.pragma, classes.mock_pragma
-=======
         let seer = seer_utils::deploy_seer_using(
-            shrine.contract_address, sentinel.contract_address
->>>>>>> 026f6957
+            classes.seer, shrine.contract_address, sentinel.contract_address
         );
-        seer_utils::add_oracles(seer);
+        seer_utils::add_oracles(classes.pragma, classes.mock_pragma, seer);
         seer_utils::add_yangs(seer, yangs);
 
-        set_contract_address(seer_utils::admin());
+        start_prank(CheatTarget::One(seer.contract_address), seer_utils::admin());
         seer.update_prices();
+        stop_prank(CheatTarget::One(seer.contract_address));
 
         let admin: ContractAddress = admin();
 
@@ -413,17 +399,10 @@
         start_prank(CheatTarget::One(sentinel.contract_address), sentinel_utils::admin());
         sentinel_ac.grant_role(sentinel_roles::purger(), purger_addr);
 
-<<<<<<< HEAD
-        // Approve Purger in Oracle
-        let oracle_ac = IAccessControlDispatcher { contract_address: oracle.contract_address };
-        start_prank(CheatTarget::One(oracle.contract_address), pragma_utils::admin());
-        oracle_ac.grant_role(pragma_roles::purger(), purger_addr);
-=======
         // Approve Purger in Seer
         let oracle_ac = IAccessControlDispatcher { contract_address: seer.contract_address };
-        set_contract_address(seer_utils::admin());
+        start_prank(CheatTarget::One(seer.contract_address), seer_utils::admin());
         oracle_ac.grant_role(seer_roles::purger(), purger_addr);
->>>>>>> 026f6957
 
         // Approve Purger in Absorber
         let absorber_ac = IAccessControlDispatcher { contract_address: absorber.contract_address };
@@ -450,11 +429,7 @@
         Span<ContractAddress>,
         Span<IGateDispatcher>,
     ) {
-<<<<<<< HEAD
-        let (shrine, abbot, mock_pragma, absorber, purger, yangs, gates) = purger_deploy(classes);
-=======
-        let (shrine, abbot, seer, absorber, purger, yangs, gates) = purger_deploy(salt);
->>>>>>> 026f6957
+        let (shrine, abbot, seer, absorber, purger, yangs, gates) = purger_deploy(classes);
         funded_searcher(abbot, yangs, gates, searcher_yin_amt);
 
         (shrine, abbot, seer, absorber, purger, yangs, gates)
@@ -563,13 +538,7 @@
         mut yangs: Span<ContractAddress>,
         pct_decrease: Ray,
     ) {
-<<<<<<< HEAD
-        let current_ts = get_block_timestamp();
-        let scale: u128 = pow(10_u128, WAD_DECIMALS - pragma_utils::PRAGMA_DECIMALS);
         start_prank(CheatTarget::One(shrine.contract_address), shrine_utils::admin());
-=======
-        set_contract_address(shrine_utils::admin());
->>>>>>> 026f6957
         loop {
             match yangs.pop_front() {
                 Option::Some(yang) => {
@@ -787,6 +756,7 @@
             purger: declare('purger'),
             pragma: Option::Some(declare('pragma')),
             mock_pragma: Option::Some(declare('mock_pragma')),
+            seer: Option::Some(declare('seer')),
         }
     }
 }