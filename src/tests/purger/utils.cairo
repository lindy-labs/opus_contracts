mod PurgerUtils {
    use array::{ArrayTrait, SpanTrait};
    use option::OptionTrait;
    use starknet::{
        contract_address_const, deploy_syscall, ClassHash, class_hash_try_from_felt252,
        ContractAddress, contract_address_to_felt252, contract_address_try_from_felt252,
        get_block_timestamp, SyscallResultTrait
    };
    use starknet::contract_address::ContractAddressZeroable;
    use starknet::testing::set_contract_address;
    use traits::{Default, Into, TryInto};
    use zeroable::Zeroable;

    use aura::core::purger::Purger;
    use aura::core::roles::{AbsorberRoles, PragmaRoles, SentinelRoles, ShrineRoles};

    use aura::interfaces::IAbbot::{IAbbotDispatcher, IAbbotDispatcherTrait};
    use aura::interfaces::IAbsorber::{IAbsorberDispatcher, IAbsorberDispatcherTrait};
    use aura::interfaces::IGate::{IGateDispatcher, IGateDispatcherTrait};
    use aura::interfaces::IOracle::{IOracleDispatcher, IOracleDispatcherTrait};
    use aura::interfaces::IPurger::{IPurgerDispatcher, IPurgerDispatcherTrait};
    use aura::interfaces::IShrine::{IShrineDispatcher, IShrineDispatcherTrait};
    use aura::utils::access_control::{IAccessControlDispatcher, IAccessControlDispatcherTrait};
    use aura::utils::pow::pow10;
    use aura::utils::wadray;
    use aura::utils::wadray::{
        Ray, RayZeroable, RAY_ONE, RAY_PERCENT, Wad, WadZeroable, WAD_DECIMALS, WAD_ONE
    };

    use aura::tests::absorber::utils::AbsorberUtils;
    use aura::tests::common;
    use aura::tests::external::mock_pragma::{
        IMockPragmaDispatcher, IMockPragmaDispatcherTrait, MockPragma
    };
    use aura::tests::external::utils::PragmaUtils;
    use aura::tests::purger::flash_liquidator::{
        FlashLiquidator, IFlashLiquidatorDispatcher, IFlashLiquidatorDispatcherTrait
    };
    use aura::tests::sentinel::utils::SentinelUtils;
    use aura::tests::shrine::utils::ShrineUtils;

    use debug::PrintTrait;

    //
    // Constants
    //

    const SEARCHER_YIN: u128 = 10000000000000000000000; // 10_000 (Wad)
    const TARGET_TROVE_YIN: u128 = 1000000000000000000000; // 1000 (Wad)

    const TARGET_TROVE_ETH_DEPOSIT_AMT: u128 = 2000000000000000000; // 2 (Wad) - ETH
    const TARGET_TROVE_WBTC_DEPOSIT_AMT: u128 = 50000000; // 0.5 (10 ** 8) - wBTC

    //
    // Address constants
    //

    fn admin() -> ContractAddress {
        contract_address_try_from_felt252('purger owner').unwrap()
    }

    fn random_user() -> ContractAddress {
        contract_address_try_from_felt252('random user').unwrap()
    }

    fn searcher() -> ContractAddress {
        contract_address_try_from_felt252('searcher').unwrap()
    }

    fn target_trove_owner() -> ContractAddress {
        contract_address_try_from_felt252('target trove owner').unwrap()
    }

    //
    // Constant helpers
    //

    fn target_trove_yang_asset_amts() -> Span<u128> {
        let mut asset_amts: Array<u128> = Default::default();
        asset_amts.append(TARGET_TROVE_ETH_DEPOSIT_AMT);
        asset_amts.append(TARGET_TROVE_WBTC_DEPOSIT_AMT);
        asset_amts.span()
    }

<<<<<<< HEAD
=======
    #[inline(always)]
    fn recipient_trove_yang_asset_amts() -> Span<u128> {
        let mut asset_amts: Array<u128> = Default::default();
        asset_amts.append(30 * WAD_ONE); // 30 (Wad) - ETH
        asset_amts.append(500000000); // 5 (10 ** 8) - BTC
        asset_amts.span()
    }

>>>>>>> e8ccc7d0
    fn whale_trove_yang_asset_amts() -> Span<u128> {
        let mut asset_amts: Array<u128> = Default::default();
        asset_amts.append(50 * WAD_ONE); // 50 (Wad) ETH
        asset_amts.append(5000000000_u128); // 50 (10 ** 8) WBTC
        asset_amts.span()
    }

    fn interesting_thresholds_for_liquidation() -> Span<Ray> {
        let mut thresholds: Array<Ray> = Default::default();
        thresholds.append((70 * RAY_PERCENT).into());
        thresholds.append((80 * RAY_PERCENT).into());
        thresholds.append((90 * RAY_PERCENT).into());
        thresholds.append((96 * RAY_PERCENT).into());
        // theoretical upper bound beyond which a penalty is not guaranteed 
        // for absorptions after deducting compensation, meaning providers
        // to the absorber will incur a loss for each absorption.
        thresholds.append((97 * RAY_PERCENT).into());
        // Note that this threshold should not be used because it makes absorber 
        // providers worse off, but it should not break the purger's logic.
        thresholds.append((99 * RAY_PERCENT).into());
        thresholds.span()
    }

    // From around 78.74+% threshold onwards, absorptions liquidate all of the trove's debt
    fn interesting_thresholds_for_absorption_below_trove_debt() -> Span<Ray> {
        let mut thresholds: Array<Ray> = Default::default();
        thresholds.append((65 * RAY_PERCENT).into());
        thresholds.append((70 * RAY_PERCENT).into());
        thresholds.append((75 * RAY_PERCENT).into());
        thresholds.append(787400000000000000000000000_u128.into()); // 78.74%
        thresholds.span()
    }

    // From around 78.74+% threshold onwards, absorptions liquidate all of the trove's debt
    fn interesting_thresholds_for_absorption_entire_trove_debt() -> Span<Ray> {
        let mut thresholds: Array<Ray> = Default::default();
        thresholds.append(787500000000000000000000000_u128.into()); // 78.75%
        thresholds.append((80 * RAY_PERCENT).into());
        thresholds.append((90 * RAY_PERCENT).into());
        thresholds.append((96 * RAY_PERCENT).into());
        // theoretical upper bound beyond which a penalty is not guaranteed 
        // for absorptions after deducting compensation, meaning providers
        // to the absorber will incur a loss for each absorption.
        thresholds.append((97 * RAY_PERCENT).into());
        // Note that this threshold should not be used because it makes absorber 
        // providers worse off, but it should not break the purger's logic.
        thresholds.append((99 * RAY_PERCENT).into());
        thresholds.span()
    }

    // These values are selected based on the thresholds.
    // Refer to https://www.desmos.com/calculator/qoizltusle.
    fn ltvs_for_interesting_thresholds_for_absorption_below_trove_debt() -> Span<Span<Ray>> {
        // The max possible penalty LTV is last reached around this value for these thresholds
        let max_possible_penalty_ltv: Ray = 862200000000000000000000000_u128.into(); // 86.22%

        let mut trove_ltvs: Array<Span<Ray>> = Default::default();

        // First threshold of 65% (Ray)
        let mut ltvs_for_first_threshold: Array<Ray> = Default::default();
        // 71.18% (Ray) - LTV at which maximum penalty of 12.5% is first reached
        ltvs_for_first_threshold.append(711800000000000000000000000_u128.into());
        ltvs_for_first_threshold.append(max_possible_penalty_ltv);
        trove_ltvs.append(ltvs_for_first_threshold.span());

        // Second threshold of 70% (Ray)
        let mut ltvs_for_second_threshold: Array<Ray> = Default::default();
        // 76.65% (Ray) - LTV at which maximum penalty of 12.5% is first reached
        ltvs_for_second_threshold.append(766500000000000000000000000_u128.into());
        ltvs_for_second_threshold.append(max_possible_penalty_ltv);
        trove_ltvs.append(ltvs_for_second_threshold.span());

        // Third threshold of 75% (Ray)
        let mut ltvs_for_third_threshold: Array<Ray> = Default::default();
        // 82.13% (Ray) - LTV at which maximum penalty of 12.5% is reached
        ltvs_for_third_threshold.append(821300000000000000000000000_u128.into());
        ltvs_for_third_threshold.append(max_possible_penalty_ltv);
        trove_ltvs.append(ltvs_for_third_threshold.span());

        // Fourth threshold of 78.74% (Ray)
        let mut ltvs_for_fourth_threshold: Array<Ray> = Default::default();
        // 86.2203% (Ray) - LTV at which maximum penalty of 12.5% is reached
        ltvs_for_fourth_threshold.append(862203000000000000000000000_u128.into());
        ltvs_for_fourth_threshold.append(862222200000000000000000000_u128.into());
        trove_ltvs.append(ltvs_for_fourth_threshold.span());

        trove_ltvs.span()
    }

    // These values are selected based on the thresholds.
    // Refer to https://www.desmos.com/calculator/b8drqdb32a.
    fn ltvs_for_interesting_thresholds_for_absorption_entire_trove_debt() -> Span<Span<Ray>> {
        let ninety_nine_pct: Ray = (RAY_ONE - RAY_PERCENT).into();
        let exceed_hundred_pct: Ray = (RAY_ONE + RAY_PERCENT).into();

        let mut trove_ltvs: Array<Span<Ray>> = Default::default();

        // First threshold of 78.75% (Ray)
        let mut ltvs_for_first_threshold: Array<Ray> = Default::default();
        // 86.23% (Ray) - Greater than LTV at which maximum penalty of 12.5% is last reached
        ltvs_for_first_threshold.append(862300000000000000000000000_u128.into());
        ltvs_for_first_threshold.append(ninety_nine_pct);
        ltvs_for_first_threshold.append(exceed_hundred_pct);
        trove_ltvs.append(ltvs_for_first_threshold.span());

        // Second threshold of 80% (Ray)
        let mut ltvs_for_second_threshold: Array<Ray> = Default::default();
        // 86.9% (Ray) - LTV at which maximum penalty is reached
        ltvs_for_second_threshold.append(869000000000000000000000000_u128.into());
        ltvs_for_second_threshold.append(ninety_nine_pct);
        ltvs_for_second_threshold.append(exceed_hundred_pct);
        trove_ltvs.append(ltvs_for_second_threshold.span());

        // Third threshold of 90% (Ray)
        let mut ltvs_for_third_threshold: Array<Ray> = Default::default();
        // 92.1% (Ray) - LTV at which maximum penalty is reached
        ltvs_for_third_threshold.append(921000000000000000000000000_u128.into());
        ltvs_for_third_threshold.append(ninety_nine_pct);
        ltvs_for_third_threshold.append(exceed_hundred_pct);
        trove_ltvs.append(ltvs_for_third_threshold.span());

        // Fourth threshold of 96% (Ray)
        let mut ltvs_for_fourth_threshold: Array<Ray> = Default::default();
        // Max penalty is already exceeded, so we simply increase the LTV by the smallest unit
        ltvs_for_fourth_threshold.append((96 * RAY_PERCENT + 1).into());
        ltvs_for_fourth_threshold.append(ninety_nine_pct);
        ltvs_for_fourth_threshold.append(exceed_hundred_pct);
        trove_ltvs.append(ltvs_for_fourth_threshold.span());

        // Fifth threshold of 97% (Ray)
        // This is the highest possible threshold because it may not be possible to charge a 
        // penalty after deducting compensation at this LTV and beyond
        let mut ltvs_for_fifth_threshold: Array<Ray> = Default::default();
        ltvs_for_fifth_threshold.append((97 * RAY_PERCENT + 1).into());
        ltvs_for_fifth_threshold.append(ninety_nine_pct);
        ltvs_for_fifth_threshold.append(exceed_hundred_pct);
        trove_ltvs.append(ltvs_for_fifth_threshold.span());

        // Sixth threshold of 99% (Ray)
        // Note that this threshold should not be used because it makes absorber 
        // providers worse off, but it should not break the purger's logic.
        let mut ltvs_for_sixth_threshold: Array<Ray> = Default::default();
        ltvs_for_sixth_threshold.append((99 * RAY_PERCENT + 1).into());
        ltvs_for_sixth_threshold.append(exceed_hundred_pct);
        trove_ltvs.append(ltvs_for_sixth_threshold.span());

        trove_ltvs.span()
    }

    // These values are selected based on the thresholds.
    // Refer to https://www.desmos.com/calculator/b8drqdb32a.
    // Note that thresholds >= 90% will be absorbable once LTV >= threshold
    fn interesting_thresholds_and_ltvs_below_absorption_ltv() -> (Span<Ray>, Span<Ray>) {
        let mut thresholds: Array<Ray> = Default::default();
        thresholds.append((65 * RAY_PERCENT).into());
        thresholds.append((70 * RAY_PERCENT).into());
        thresholds.append((75 * RAY_PERCENT).into());
        thresholds.append(787400000000000000000000000_u128.into()); // 78.74% (Ray)
        thresholds.append(787500000000000000000000000_u128.into()); // 78.75% (Ray)
        thresholds.append((80 * RAY_PERCENT).into());

        // The LTV at which the maximum penalty is reached minus 0.01%
        let mut trove_ltvs: Array<Ray> = Default::default();
        trove_ltvs.append(711700000000000000000000000_u128.into()); // 71.17% (Ray)
        trove_ltvs.append(766400000000000000000000000_u128.into()); // 76.64% (Ray)
        trove_ltvs.append(821200000000000000000000000_u128.into()); // 82.12% (Ray)
        trove_ltvs.append(859200000000000000000000000_u128.into()); // 85.92% (Ray)
        trove_ltvs.append(862200000000000000000000000_u128.into()); // 86.22% (Ray)
        trove_ltvs.append(868900000000000000000000000_u128.into()); // 86.89% (Ray)

        (thresholds.span(), trove_ltvs.span())
    }

    fn interesting_yang_amts_for_recipient_trove() -> Span<Span<u128>> {
        let mut yang_asset_amts_cases: Array<Span<u128>> = Default::default();

        // base case for ordinary redistributions
        yang_asset_amts_cases.append(recipient_trove_yang_asset_amts());

        // recipient trove has dust amount of the first yang
        let mut dust_case: Array<u128> = Default::default();
        dust_case.append(100_u128); // 100 wei (Wad) ETH
        dust_case.append(2000000000_u128); // 20 (10 ** 8) WBTC
        yang_asset_amts_cases.append(dust_case.span());

        // recipient trove has dust amount of a yang that is not the first yang
        let mut dust_case: Array<u128> = Default::default();
        dust_case.append(50 * WAD_ONE); // 50 (Wad) ETH
        dust_case.append(100_u128); // 0.00001 (10 ** 8) WBTC
        yang_asset_amts_cases.append(dust_case.span());

        // exceptional redistribution because recipient trove does not have
        // WBTC yang but redistributed trove has WBTC yang
        let mut exceptional_case: Array<u128> = Default::default();
        exceptional_case.append(50 * WAD_ONE); // 50 (Wad) ETH
        exceptional_case.append(0_u128); // 0 WBTC
        yang_asset_amts_cases.append(exceptional_case.span());

        yang_asset_amts_cases.span()
    }

    fn interesting_yang_amts_for_redistributed_trove() -> Span<Span<u128>> {
        let mut yang_asset_amts_cases: Array<Span<u128>> = Default::default();
        yang_asset_amts_cases.append(target_trove_yang_asset_amts());

        // Dust yang case
        let mut dust_yang_case: Array<u128> = Default::default();
        dust_yang_case.append((20 * WAD_ONE).into()); // 10 (Wad) ETH
        dust_yang_case.append(100_u128.into()); // 5E-8 (WBTC decimals) WBTC
        yang_asset_amts_cases.append(dust_yang_case.span());

        yang_asset_amts_cases.span()
    }

    // Generate interesting cases for absorber's yin balance based on the 
    // redistributed trove's debt to test absorption with partial redistribution
    fn generate_absorber_yin_cases(trove_debt: Wad) -> Span<Wad> {
        let mut absorber_yin_cases: Array<Wad> = Default::default();

        // smallest possible amount of yin in Absorber based on initial shares
        absorber_yin_cases.append(1000_u128.into());
        absorber_yin_cases.append((trove_debt.val / 3).into());
        absorber_yin_cases.append((trove_debt.val - 1000).into());
        // trove's debt minus the smallest unit of Wad
        absorber_yin_cases.append((trove_debt.val - 1).into());

        absorber_yin_cases.span()
    }

    //
    // Test setup helpers
    //

    fn purger_deploy() -> (
        IShrineDispatcher,
        IAbbotDispatcher,
        IMockPragmaDispatcher,
        IAbsorberDispatcher,
        IPurgerDispatcher,
        Span<ContractAddress>,
        Span<IGateDispatcher>,
    ) {
        let (shrine, sentinel, abbot, absorber, yangs, gates) = AbsorberUtils::absorber_deploy();

        let reward_tokens: Span<ContractAddress> = AbsorberUtils::reward_tokens_deploy();
        let reward_amts_per_blessing: Span<u128> = AbsorberUtils::reward_amts_per_blessing();
        AbsorberUtils::deploy_blesser_for_rewards(
            absorber, reward_tokens, reward_amts_per_blessing
        );

        let (_, oracle, _, mock_pragma) = PragmaUtils::pragma_deploy_with_shrine(
            sentinel, shrine.contract_address
        );
        PragmaUtils::add_yangs_to_pragma(oracle, yangs);

        // Seed initial prices for ETH and WBTC in Pragma
        let current_ts = get_block_timestamp();
        PragmaUtils::mock_valid_price_update(
            mock_pragma,
            PragmaUtils::ETH_USD_PAIR_ID,
            PragmaUtils::convert_price_to_pragma_scale(PragmaUtils::ETH_INIT_PRICE),
            current_ts
        );
        PragmaUtils::mock_valid_price_update(
            mock_pragma,
            PragmaUtils::WBTC_USD_PAIR_ID,
            PragmaUtils::convert_price_to_pragma_scale(PragmaUtils::WBTC_INIT_PRICE),
            current_ts
        );
        IOracleDispatcher { contract_address: oracle.contract_address }.update_prices();

        let admin: ContractAddress = admin();

        let mut calldata = Default::default();
        calldata.append(contract_address_to_felt252(admin));
        calldata.append(contract_address_to_felt252(shrine.contract_address));
        calldata.append(contract_address_to_felt252(sentinel.contract_address));
        calldata.append(contract_address_to_felt252(absorber.contract_address));
        calldata.append(contract_address_to_felt252(oracle.contract_address));

        let purger_class_hash: ClassHash = class_hash_try_from_felt252(Purger::TEST_CLASS_HASH)
            .unwrap();
        let (purger_addr, _) = deploy_syscall(purger_class_hash, 0, calldata.span(), false)
            .unwrap_syscall();

        let purger = IPurgerDispatcher { contract_address: purger_addr };

        // Approve Purger in Shrine
        let shrine_ac = IAccessControlDispatcher { contract_address: shrine.contract_address };
        set_contract_address(ShrineUtils::admin());
        shrine_ac.grant_role(ShrineRoles::purger(), purger_addr);

        // Approve Purger in Sentinel
        let sentinel_ac = IAccessControlDispatcher { contract_address: sentinel.contract_address };
        set_contract_address(SentinelUtils::admin());
        sentinel_ac.grant_role(SentinelRoles::purger(), purger_addr);

        // Approve Purger in Oracle
        let oracle_ac = IAccessControlDispatcher { contract_address: oracle.contract_address };
        set_contract_address(PragmaUtils::admin());
        oracle_ac.grant_role(PragmaRoles::purger(), purger_addr);

        // Approve Purger in Absorber
        let absorber_ac = IAccessControlDispatcher { contract_address: absorber.contract_address };
        set_contract_address(AbsorberUtils::admin());
        absorber_ac.grant_role(AbsorberRoles::purger(), purger_addr);

        // Increase debt ceiling
        set_contract_address(ShrineUtils::admin());
        let debt_ceiling: Wad = (100000 * WAD_ONE).into();
        shrine.set_debt_ceiling(debt_ceiling);

        set_contract_address(ContractAddressZeroable::zero());

        (shrine, abbot, mock_pragma, absorber, purger, yangs, gates)
    }

    fn purger_deploy_with_searcher(
        searcher_yin_amt: Wad
    ) -> (
        IShrineDispatcher,
        IAbbotDispatcher,
        IMockPragmaDispatcher,
        IAbsorberDispatcher,
        IPurgerDispatcher,
        Span<ContractAddress>,
        Span<IGateDispatcher>,
    ) {
        let (shrine, abbot, mock_pragma, absorber, purger, yangs, gates) = purger_deploy();
        funded_searcher(abbot, yangs, gates, searcher_yin_amt);

        (shrine, abbot, mock_pragma, absorber, purger, yangs, gates)
    }

    fn flash_liquidator_deploy(
        shrine: ContractAddress,
        abbot: ContractAddress,
        flashmint: ContractAddress,
        purger: ContractAddress,
    ) -> IFlashLiquidatorDispatcher {
        let mut calldata = Default::default();
        calldata.append(contract_address_to_felt252(shrine));
        calldata.append(contract_address_to_felt252(abbot));
        calldata.append(contract_address_to_felt252(flashmint));
        calldata.append(contract_address_to_felt252(purger));

        let flash_liquidator_class_hash: ClassHash = class_hash_try_from_felt252(
            FlashLiquidator::TEST_CLASS_HASH
        )
            .unwrap();
        let (flash_liquidator_addr, _) = deploy_syscall(
            flash_liquidator_class_hash, 0, calldata.span(), false
        )
            .unwrap_syscall();

        IFlashLiquidatorDispatcher { contract_address: flash_liquidator_addr }
    }

    fn funded_searcher(
        abbot: IAbbotDispatcher,
        yangs: Span<ContractAddress>,
        gates: Span<IGateDispatcher>,
        yin_amt: Wad,
    ) {
        let user: ContractAddress = searcher();
        common::fund_user(user, yangs, recipient_trove_yang_asset_amts());
        common::open_trove_helper(
            abbot, user, yangs, recipient_trove_yang_asset_amts(), gates, yin_amt
        );
    }

    fn funded_absorber(
        shrine: IShrineDispatcher,
        abbot: IAbbotDispatcher,
        absorber: IAbsorberDispatcher,
        yangs: Span<ContractAddress>,
        gates: Span<IGateDispatcher>,
        amt: Wad,
    ) {
        AbsorberUtils::provide_to_absorber(
            shrine,
            abbot,
            absorber,
            AbsorberUtils::provider_1(),
            yangs,
            recipient_trove_yang_asset_amts(),
            gates,
            amt,
        );
    }

    // Creates a healthy trove and returns the trove ID
    fn funded_healthy_trove(
        abbot: IAbbotDispatcher,
        yangs: Span<ContractAddress>,
        gates: Span<IGateDispatcher>,
        yin_amt: Wad,
    ) -> u64 {
        let user: ContractAddress = target_trove_owner();
        let deposit_amts: Span<u128> = target_trove_yang_asset_amts();
        common::fund_user(user, yangs, deposit_amts);
        common::open_trove_helper(abbot, user, yangs, deposit_amts, gates, yin_amt)
    }

    // Creates a trove with a lot of collateral
    // This is used to ensure the system doesn't unintentionally enter recovery mode during tests
<<<<<<< HEAD
    fn create_whale_trove(abbot: IAbbotDispatcher, yangs: Span<ContractAddress>, gates: Span<IGateDispatcher>) {
=======
    fn create_whale_trove(
        abbot: IAbbotDispatcher, yangs: Span<ContractAddress>, gates: Span<IGateDispatcher>
    ) -> u64 {
>>>>>>> e8ccc7d0
        let user: ContractAddress = target_trove_owner();
        let deposit_amts: Span<u128> = whale_trove_yang_asset_amts();
        let yin_amt: Wad = TARGET_TROVE_YIN.into();
        common::fund_user(user, yangs, deposit_amts);
<<<<<<< HEAD
        common::open_trove_helper(abbot, user, yangs, deposit_amts, gates, yin_amt);
=======
        common::open_trove_helper(abbot, user, yangs, deposit_amts, gates, yin_amt)
>>>>>>> e8ccc7d0
    }

    // Update thresholds for all yangs to the given value
    fn set_thresholds(shrine: IShrineDispatcher, mut yangs: Span<ContractAddress>, threshold: Ray) {
        set_contract_address(ShrineUtils::admin());
        loop {
            match yangs.pop_front() {
                Option::Some(yang) => {
                    shrine.set_threshold(*yang, threshold);
                },
                Option::None(_) => {
                    break;
                },
            };
        };
        set_contract_address(ContractAddressZeroable::zero());
    }

    // Helper function to decrease yang prices by the given percentage
    fn decrease_yang_prices_by_pct(
        shrine: IShrineDispatcher,
        mock_pragma: IMockPragmaDispatcher,
        mut yangs: Span<ContractAddress>,
        mut yang_pair_ids: Span<u256>,
        pct_decrease: Ray,
    ) {
        let current_ts = get_block_timestamp();
        let scale: u128 = pow10(WAD_DECIMALS - PragmaUtils::PRAGMA_DECIMALS);
        set_contract_address(ShrineUtils::admin());
        loop {
            match yangs.pop_front() {
                Option::Some(yang) => {
                    let (yang_price, _, _) = shrine.get_current_yang_price(*yang);
                    let new_price: Wad = wadray::rmul_wr(
                        yang_price, (RAY_ONE.into() - pct_decrease)
                    );
                    let new_pragma_price: u128 = new_price.val / scale;
                    // Note that `new_price` is more precise than `new_pragma_price` so 
                    // the `new_pragma_price` is a rounded down value of `new_price`.
                    // `new_price` is used so that there is more control over the precision of 
                    // the target LTV. 
                    shrine.advance(*yang, new_price);

                    PragmaUtils::mock_valid_price_update(
                        mock_pragma,
                        *yang_pair_ids.pop_front().unwrap(),
                        new_pragma_price,
                        current_ts
                    );
                },
                Option::None(_) => {
                    break;
                },
            };
        };
        set_contract_address(ContractAddressZeroable::zero());
    }

    // Helper function to adjust a trove's LTV to the target by manipulating the 
    // yang prices
    fn adjust_prices_for_trove_ltv(
        shrine: IShrineDispatcher,
        mock_pragma: IMockPragmaDispatcher,
        yangs: Span<ContractAddress>,
        yang_pair_ids: Span<u256>,
        value: Wad,
        debt: Wad,
        target_ltv: Ray,
    ) {
        let unhealthy_value: Wad = wadray::rmul_wr(debt, (RAY_ONE.into() / target_ltv));
        let decrease_pct: Ray = wadray::rdiv_ww((value - unhealthy_value), value);
        decrease_yang_prices_by_pct(shrine, mock_pragma, yangs, yang_pair_ids, decrease_pct);
    }

    //
    // Test assertion helpers
    //

    fn get_expected_compensation_assets(
        trove_asset_amts: Span<u128>, trove_value: Wad, compensation_value: Wad
    ) -> Span<u128> {
        let expected_compensation_pct: Ray = wadray::rdiv_ww(compensation_value, trove_value);
        common::scale_span_by_pct(trove_asset_amts, expected_compensation_pct)
    }

    fn get_expected_liquidation_assets(
        trove_asset_amts: Span<u128>, trove_value: Wad, close_amt: Wad, penalty: Ray
    ) -> Span<u128> {
        let freed_amt: Wad = wadray::rmul_wr(close_amt, RAY_ONE.into() + penalty);
        let expected_freed_pct: Ray = wadray::rdiv_ww(freed_amt, trove_value);
        common::scale_span_by_pct(trove_asset_amts, expected_freed_pct)
    }

    fn assert_trove_is_healthy(
        shrine: IShrineDispatcher, purger: IPurgerDispatcher, trove_id: u64
    ) {
        assert(shrine.is_healthy(trove_id), 'should be healthy');

        assert(purger.get_liquidation_penalty(trove_id).is_zero(), 'penalty should be 0');
        assert(purger.get_max_liquidation_amount(trove_id).is_zero(), 'close amount should be 0');
        assert_trove_is_not_absorbable(purger, trove_id);
    }

    fn assert_trove_is_liquidatable(
        shrine: IShrineDispatcher, purger: IPurgerDispatcher, trove_id: u64, ltv: Ray
    ) {
        assert(!shrine.is_healthy(trove_id), 'should not be healthy');

        assert(
            purger.get_max_liquidation_amount(trove_id).is_non_zero(),
            'close amount should not be 0'
        );
        if ltv < RAY_ONE.into() {
            assert(
                purger.get_liquidation_penalty(trove_id).is_non_zero(), 'penalty should not be 0'
            );
        } else {
            assert(purger.get_liquidation_penalty(trove_id).is_zero(), 'penalty should be 0');
        }
    }

    fn assert_trove_is_absorbable(
        shrine: IShrineDispatcher, purger: IPurgerDispatcher, trove_id: u64, ltv: Ray
    ) {
        assert(!shrine.is_healthy(trove_id), 'should not be healthy');
        assert(purger.is_absorbable(trove_id), 'should be absorbable');

        assert(
            purger.get_max_absorption_amount(trove_id).is_non_zero(), 'close amount should not be 0'
        );
        if ltv < (RAY_ONE - Purger::COMPENSATION_PCT).into() {
            assert(
                purger.get_absorption_penalty(trove_id).is_non_zero(), 'penalty should not be 0'
            );
        } else {
            assert(purger.get_absorption_penalty(trove_id).is_zero(), 'penalty should be 0');
        }
    }

    fn assert_trove_is_not_absorbable(purger: IPurgerDispatcher, trove_id: u64, ) {
        assert(purger.get_absorption_penalty(trove_id).is_zero(), 'penalty should be 0');
        assert(purger.get_max_absorption_amount(trove_id).is_zero(), 'close amount should be 0');
    }

    fn assert_ltv_at_safety_margin(threshold: Ray, ltv: Ray) {
        let expected_ltv: Ray = Purger::THRESHOLD_SAFETY_MARGIN.into() * threshold;
        let error_margin: Ray = (RAY_PERCENT / 10).into(); // 0.1%
        common::assert_equalish(ltv, expected_ltv, error_margin, 'LTV not within safety margin');
    }

    // Helper function to assert that an address received the expected amount of assets based 
    // on the before and after balances.
    // `before_asset_bals` and `after_asset_bals` should be retrieved using `get_token_balances`.
    fn assert_received_assets(
        mut before_asset_bals: Span<Span<u128>>,
        mut after_asset_bals: Span<Span<u128>>,
        mut expected_freed_asset_amts: Span<u128>,
        error_margin: u128,
        message: felt252
    ) {
        loop {
            match expected_freed_asset_amts.pop_front() {
                Option::Some(expected_freed_asset_amt) => {
                    let mut before_asset_bal_arr: Span<u128> = *before_asset_bals
                        .pop_front()
                        .unwrap();
                    let before_asset_bal: u128 = *before_asset_bal_arr.pop_front().unwrap();

                    let mut after_asset_bal_arr: Span<u128> = *after_asset_bals
                        .pop_front()
                        .unwrap();
                    let after_asset_bal: u128 = *after_asset_bal_arr.pop_front().unwrap();

                    let expected_after_asset_bal: u128 = before_asset_bal
                        + *expected_freed_asset_amt;
                    common::assert_equalish(
                        after_asset_bal, expected_after_asset_bal, error_margin, message, 
                    );
                },
                Option::None(_) => {
                    break;
                },
            };
        };
    }
}<|MERGE_RESOLUTION|>--- conflicted
+++ resolved
@@ -82,8 +82,6 @@
         asset_amts.span()
     }
 
-<<<<<<< HEAD
-=======
     #[inline(always)]
     fn recipient_trove_yang_asset_amts() -> Span<u128> {
         let mut asset_amts: Array<u128> = Default::default();
@@ -92,7 +90,6 @@
         asset_amts.span()
     }
 
->>>>>>> e8ccc7d0
     fn whale_trove_yang_asset_amts() -> Span<u128> {
         let mut asset_amts: Array<u128> = Default::default();
         asset_amts.append(50 * WAD_ONE); // 50 (Wad) ETH
@@ -499,22 +496,14 @@
 
     // Creates a trove with a lot of collateral
     // This is used to ensure the system doesn't unintentionally enter recovery mode during tests
-<<<<<<< HEAD
-    fn create_whale_trove(abbot: IAbbotDispatcher, yangs: Span<ContractAddress>, gates: Span<IGateDispatcher>) {
-=======
     fn create_whale_trove(
         abbot: IAbbotDispatcher, yangs: Span<ContractAddress>, gates: Span<IGateDispatcher>
     ) -> u64 {
->>>>>>> e8ccc7d0
         let user: ContractAddress = target_trove_owner();
         let deposit_amts: Span<u128> = whale_trove_yang_asset_amts();
         let yin_amt: Wad = TARGET_TROVE_YIN.into();
         common::fund_user(user, yangs, deposit_amts);
-<<<<<<< HEAD
-        common::open_trove_helper(abbot, user, yangs, deposit_amts, gates, yin_amt);
-=======
         common::open_trove_helper(abbot, user, yangs, deposit_amts, gates, yin_amt)
->>>>>>> e8ccc7d0
     }
 
     // Update thresholds for all yangs to the given value
