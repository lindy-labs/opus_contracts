mod PurgerUtils {
    use array::{ArrayTrait, SpanTrait};
    use option::OptionTrait;
    use starknet::{
        contract_address_const, deploy_syscall, ClassHash, class_hash_try_from_felt252,
        ContractAddress, contract_address_to_felt252, contract_address_try_from_felt252,
        get_block_timestamp, SyscallResultTrait
    };
    use starknet::contract_address::ContractAddressZeroable;
    use starknet::testing::set_contract_address;
    use traits::{Default, Into, TryInto};
    use zeroable::Zeroable;

    use aura::core::absorber::Absorber;
    use aura::core::purger::Purger;
    use aura::core::roles::{AbsorberRoles, PragmaRoles, SentinelRoles, ShrineRoles};

    use aura::interfaces::IAbbot::{IAbbotDispatcher, IAbbotDispatcherTrait};
    use aura::interfaces::IAbsorber::{IAbsorberDispatcher, IAbsorberDispatcherTrait};
    use aura::interfaces::IGate::{IGateDispatcher, IGateDispatcherTrait};
    use aura::interfaces::IOracle::{IOracleDispatcher, IOracleDispatcherTrait};
    use aura::interfaces::IPurger::{IPurgerDispatcher, IPurgerDispatcherTrait};
    use aura::interfaces::IShrine::{IShrineDispatcher, IShrineDispatcherTrait};
    use aura::utils::access_control::{IAccessControlDispatcher, IAccessControlDispatcherTrait};
    use aura::utils::types::AssetBalance;
    use aura::utils::math::pow;
    use aura::utils::wadray;
    use aura::utils::wadray::{
        Ray, RayZeroable, RAY_ONE, RAY_PERCENT, Wad, WadZeroable, WAD_DECIMALS, WAD_ONE
    };

    use aura::tests::absorber::utils::AbsorberUtils;
    use aura::tests::common;
    use aura::tests::external::mock_pragma::{
        IMockPragmaDispatcher, IMockPragmaDispatcherTrait, MockPragma
    };
    use aura::tests::external::utils::PragmaUtils;
    use aura::tests::purger::flash_liquidator::{
        FlashLiquidator, IFlashLiquidatorDispatcher, IFlashLiquidatorDispatcherTrait
    };
    use aura::tests::sentinel::utils::SentinelUtils;
    use aura::tests::shrine::utils::ShrineUtils;

    use debug::PrintTrait;

    //
    // Constants
    //

    const SEARCHER_YIN: u128 = 10000000000000000000000; // 10_000 (Wad)
    const TARGET_TROVE_YIN: u128 = 1000000000000000000000; // 1000 (Wad)

    const TARGET_TROVE_ETH_DEPOSIT_AMT: u128 = 2000000000000000000; // 2 (Wad) - ETH
    const TARGET_TROVE_WBTC_DEPOSIT_AMT: u128 = 50000000; // 0.5 (10 ** 8) - wBTC

    //
    // Address constants
    //

    fn admin() -> ContractAddress {
        contract_address_try_from_felt252('purger owner').unwrap()
    }

    fn random_user() -> ContractAddress {
        contract_address_try_from_felt252('random user').unwrap()
    }

    fn searcher() -> ContractAddress {
        contract_address_try_from_felt252('searcher').unwrap()
    }

    fn target_trove_owner() -> ContractAddress {
        contract_address_try_from_felt252('target trove owner').unwrap()
    }

    //
    // Constant helpers
    //

    fn target_trove_yang_asset_amts() -> Span<u128> {
        let mut asset_amts: Array<u128> = Default::default();
        asset_amts.append(TARGET_TROVE_ETH_DEPOSIT_AMT);
        asset_amts.append(TARGET_TROVE_WBTC_DEPOSIT_AMT);
        asset_amts.span()
    }

    #[inline(always)]
    fn recipient_trove_yang_asset_amts() -> Span<u128> {
        let mut asset_amts: Array<u128> = Default::default();
        asset_amts.append(30 * WAD_ONE); // 30 (Wad) - ETH
        asset_amts.append(500000000); // 5 (10 ** 8) - BTC
        asset_amts.span()
    }

    fn whale_trove_yang_asset_amts() -> Span<u128> {
        let mut asset_amts: Array<u128> = Default::default();
        asset_amts.append(50 * WAD_ONE); // 50 (Wad) ETH
        asset_amts.append(5000000000_u128); // 50 (10 ** 8) WBTC
        asset_amts.span()
    }

    fn interesting_thresholds_for_liquidation() -> Span<Ray> {
        let mut thresholds: Array<Ray> = Default::default();
        thresholds.append((70 * RAY_PERCENT).into());
        thresholds.append((80 * RAY_PERCENT).into());
        thresholds.append((90 * RAY_PERCENT).into());
        thresholds.append((96 * RAY_PERCENT).into());
        // theoretical upper bound beyond which a penalty is not guaranteed 
        // for absorptions after deducting compensation, meaning providers
        // to the absorber will incur a loss for each absorption.
        thresholds.append((97 * RAY_PERCENT).into());
        // Note that this threshold should not be used because it makes absorber 
        // providers worse off, but it should not break the purger's logic.
        thresholds.append((99 * RAY_PERCENT).into());
        thresholds.span()
    }

    // From around 78.74+% threshold onwards, absorptions liquidate all of the trove's debt
    fn interesting_thresholds_for_absorption_below_trove_debt() -> Span<Ray> {
        let mut thresholds: Array<Ray> = Default::default();
        thresholds.append((65 * RAY_PERCENT).into());
        thresholds.append((70 * RAY_PERCENT).into());
        thresholds.append((75 * RAY_PERCENT).into());
        thresholds.append(787400000000000000000000000_u128.into()); // 78.74%
        thresholds.span()
    }

    // From around 78.74+% threshold onwards, absorptions liquidate all of the trove's debt
    fn interesting_thresholds_for_absorption_entire_trove_debt() -> Span<Ray> {
        let mut thresholds: Array<Ray> = Default::default();
        thresholds.append(787500000000000000000000000_u128.into()); // 78.75%
        thresholds.append((80 * RAY_PERCENT).into());
        thresholds.append((90 * RAY_PERCENT).into());
        thresholds.append((96 * RAY_PERCENT).into());
        // theoretical upper bound beyond which a penalty is not guaranteed 
        // for absorptions after deducting compensation, meaning providers
        // to the absorber will incur a loss for each absorption.
        thresholds.append((97 * RAY_PERCENT).into());
        // Note that this threshold should not be used because it makes absorber 
        // providers worse off, but it should not break the purger's logic.
        thresholds.append((99 * RAY_PERCENT).into());
        thresholds.span()
    }

    // These values are selected based on the thresholds.
    // Refer to https://www.desmos.com/calculator/qoizltusle.
    fn ltvs_for_interesting_thresholds_for_absorption_below_trove_debt() -> Span<Span<Ray>> {
        // The max possible penalty LTV is last reached around this value for these thresholds
        let max_possible_penalty_ltv: Ray = 862200000000000000000000000_u128.into(); // 86.22%

        let mut trove_ltvs: Array<Span<Ray>> = Default::default();

        // First threshold of 65% (Ray)
        let mut ltvs_for_first_threshold: Array<Ray> = Default::default();
        // 71.18% (Ray) - LTV at which maximum penalty of 12.5% is first reached
        ltvs_for_first_threshold.append(711800000000000000000000000_u128.into());
        ltvs_for_first_threshold.append(max_possible_penalty_ltv);
        trove_ltvs.append(ltvs_for_first_threshold.span());

        // Second threshold of 70% (Ray)
        let mut ltvs_for_second_threshold: Array<Ray> = Default::default();
        // 76.65% (Ray) - LTV at which maximum penalty of 12.5% is first reached
        ltvs_for_second_threshold.append(766500000000000000000000000_u128.into());
        ltvs_for_second_threshold.append(max_possible_penalty_ltv);
        trove_ltvs.append(ltvs_for_second_threshold.span());

        // Third threshold of 75% (Ray)
        let mut ltvs_for_third_threshold: Array<Ray> = Default::default();
        // 82.13% (Ray) - LTV at which maximum penalty of 12.5% is reached
        ltvs_for_third_threshold.append(821300000000000000000000000_u128.into());
        ltvs_for_third_threshold.append(max_possible_penalty_ltv);
        trove_ltvs.append(ltvs_for_third_threshold.span());

        // Fourth threshold of 78.74% (Ray)
        let mut ltvs_for_fourth_threshold: Array<Ray> = Default::default();
        // 86.2203% (Ray) - LTV at which maximum penalty of 12.5% is reached
        ltvs_for_fourth_threshold.append(862203000000000000000000000_u128.into());
        ltvs_for_fourth_threshold.append(862222200000000000000000000_u128.into());
        trove_ltvs.append(ltvs_for_fourth_threshold.span());

        trove_ltvs.span()
    }

    // These values are selected based on the thresholds.
    // Refer to https://www.desmos.com/calculator/b8drqdb32a.
    fn ltvs_for_interesting_thresholds_for_absorption_entire_trove_debt() -> Span<Span<Ray>> {
        let ninety_nine_pct: Ray = (RAY_ONE - RAY_PERCENT).into();
        let exceed_hundred_pct: Ray = (RAY_ONE + RAY_PERCENT).into();

        let mut trove_ltvs: Array<Span<Ray>> = Default::default();

        // First threshold of 78.75% (Ray)
        let mut ltvs_for_first_threshold: Array<Ray> = Default::default();
        // 86.23% (Ray) - Greater than LTV at which maximum penalty of 12.5% is last reached
        ltvs_for_first_threshold.append(862300000000000000000000000_u128.into());
        ltvs_for_first_threshold.append(ninety_nine_pct);
        ltvs_for_first_threshold.append(exceed_hundred_pct);
        trove_ltvs.append(ltvs_for_first_threshold.span());

        // Second threshold of 80% (Ray)
        let mut ltvs_for_second_threshold: Array<Ray> = Default::default();
        // 86.9% (Ray) - LTV at which maximum penalty is reached
        ltvs_for_second_threshold.append(869000000000000000000000000_u128.into());
        ltvs_for_second_threshold.append(ninety_nine_pct);
        ltvs_for_second_threshold.append(exceed_hundred_pct);
        trove_ltvs.append(ltvs_for_second_threshold.span());

        // Third threshold of 90% (Ray)
        let mut ltvs_for_third_threshold: Array<Ray> = Default::default();
        // 92.1% (Ray) - LTV at which maximum penalty is reached
        ltvs_for_third_threshold.append(921000000000000000000000000_u128.into());
        ltvs_for_third_threshold.append(ninety_nine_pct);
        ltvs_for_third_threshold.append(exceed_hundred_pct);
        trove_ltvs.append(ltvs_for_third_threshold.span());

        // Fourth threshold of 96% (Ray)
        let mut ltvs_for_fourth_threshold: Array<Ray> = Default::default();
        // Max penalty is already exceeded, so we simply increase the LTV by the smallest unit
        ltvs_for_fourth_threshold.append((96 * RAY_PERCENT + 1).into());
        ltvs_for_fourth_threshold.append(ninety_nine_pct);
        ltvs_for_fourth_threshold.append(exceed_hundred_pct);
        trove_ltvs.append(ltvs_for_fourth_threshold.span());

        // Fifth threshold of 97% (Ray)
        // This is the highest possible threshold because it may not be possible to charge a 
        // penalty after deducting compensation at this LTV and beyond
        let mut ltvs_for_fifth_threshold: Array<Ray> = Default::default();
        ltvs_for_fifth_threshold.append((97 * RAY_PERCENT + 1).into());
        ltvs_for_fifth_threshold.append(ninety_nine_pct);
        ltvs_for_fifth_threshold.append(exceed_hundred_pct);
        trove_ltvs.append(ltvs_for_fifth_threshold.span());

        // Sixth threshold of 99% (Ray)
        // Note that this threshold should not be used because it makes absorber 
        // providers worse off, but it should not break the purger's logic.
        let mut ltvs_for_sixth_threshold: Array<Ray> = Default::default();
        ltvs_for_sixth_threshold.append((99 * RAY_PERCENT + 1).into());
        ltvs_for_sixth_threshold.append(exceed_hundred_pct);
        trove_ltvs.append(ltvs_for_sixth_threshold.span());

        trove_ltvs.span()
    }

    // These values are selected based on the thresholds.
    // Refer to https://www.desmos.com/calculator/b8drqdb32a.
    // Note that thresholds >= 90% will be absorbable once LTV >= threshold
    fn interesting_thresholds_and_ltvs_below_absorption_ltv() -> (Span<Ray>, Span<Ray>) {
        let mut thresholds: Array<Ray> = Default::default();
        thresholds.append((65 * RAY_PERCENT).into());
        thresholds.append((70 * RAY_PERCENT).into());
        thresholds.append((75 * RAY_PERCENT).into());
        thresholds.append(787400000000000000000000000_u128.into()); // 78.74% (Ray)
        thresholds.append(787500000000000000000000000_u128.into()); // 78.75% (Ray)
        thresholds.append((80 * RAY_PERCENT).into());

        // The LTV at which the maximum penalty is reached minus 0.01%
        let mut trove_ltvs: Array<Ray> = Default::default();
        trove_ltvs.append(711700000000000000000000000_u128.into()); // 71.17% (Ray)
        trove_ltvs.append(766400000000000000000000000_u128.into()); // 76.64% (Ray)
        trove_ltvs.append(821200000000000000000000000_u128.into()); // 82.12% (Ray)
        trove_ltvs.append(859200000000000000000000000_u128.into()); // 85.92% (Ray)
        trove_ltvs.append(862200000000000000000000000_u128.into()); // 86.22% (Ray)
        trove_ltvs.append(868900000000000000000000000_u128.into()); // 86.89% (Ray)

        (thresholds.span(), trove_ltvs.span())
    }

    fn interesting_yang_amts_for_recipient_trove() -> Span<Span<u128>> {
        let mut yang_asset_amts_cases: Array<Span<u128>> = Default::default();
<<<<<<< HEAD

=======
        
>>>>>>> ccbbcf79
        // base case for ordinary redistributions
        yang_asset_amts_cases.append(recipient_trove_yang_asset_amts());

        // recipient trove has dust amount of the first yang
        let mut dust_case: Array<u128> = Default::default();
        dust_case.append(100_u128); // 100 wei (Wad) ETH
<<<<<<< HEAD
        dust_case.append(2000000000_u128); // 20 (10 ** 8) WBTC
=======
        dust_case.append(1000000000_u128); // 10 (10 ** 8) WBTC
>>>>>>> ccbbcf79
        yang_asset_amts_cases.append(dust_case.span());

        // recipient trove has dust amount of a yang that is not the first yang
        let mut dust_case: Array<u128> = Default::default();
<<<<<<< HEAD
        dust_case.append(50 * WAD_ONE); // 50 (Wad) ETH
=======
        dust_case.append(30 * WAD_ONE); // 30 (Wad) ETH
>>>>>>> ccbbcf79
        dust_case.append(100_u128); // 0.00001 (10 ** 8) WBTC
        yang_asset_amts_cases.append(dust_case.span());

        // exceptional redistribution because recipient trove does not have
        // WBTC yang but redistributed trove has WBTC yang
        let mut exceptional_case: Array<u128> = Default::default();
        exceptional_case.append(50 * WAD_ONE); // 50 (Wad) ETH
        exceptional_case.append(0_u128); // 0 WBTC
        yang_asset_amts_cases.append(exceptional_case.span());

        yang_asset_amts_cases.span()
    }

    fn interesting_yang_amts_for_redistributed_trove() -> Span<Span<u128>> {
        let mut yang_asset_amts_cases: Array<Span<u128>> = Default::default();
        yang_asset_amts_cases.append(target_trove_yang_asset_amts());

        // Dust yang case
        let mut dust_yang_case: Array<u128> = Default::default();
        dust_yang_case.append((20 * WAD_ONE).into()); // 10 (Wad) ETH
        dust_yang_case.append(100_u128.into()); // 5E-8 (WBTC decimals) WBTC
        yang_asset_amts_cases.append(dust_yang_case.span());

        yang_asset_amts_cases.span()
    }

    fn inoperational_absorber_yin_cases() -> Span<Wad> {
        let mut absorber_yin_cases: Array<Wad> = Default::default();

        // minimum amount that must be provided based on initial shares or
        // `provide` would revert
        absorber_yin_cases.append(Absorber::INITIAL_SHARES.into());
        // largest possible amount of yin in Absorber based on initial shares
        // for Absorber to be inoperational
        absorber_yin_cases.append((Absorber::MINIMUM_SHARES - 1).into());

        absorber_yin_cases.span()
    }

    // Generate interesting cases for absorber's yin balance based on the 
    // redistributed trove's debt to test absorption with partial redistribution
    fn generate_operational_absorber_yin_cases(trove_debt: Wad) -> Span<Wad> {
        let mut absorber_yin_cases: Array<Wad> = Default::default();

        // smallest possible amount of yin in Absorber based on initial shares
        absorber_yin_cases.append(Absorber::MINIMUM_SHARES.into());
        absorber_yin_cases.append((trove_debt.val / 3).into());
        absorber_yin_cases.append((trove_debt.val - 1000).into());
        // trove's debt minus the smallest unit of Wad
        absorber_yin_cases.append((trove_debt.val - 1).into());

        absorber_yin_cases.span()
    }

    //
    // Test setup helpers
    //

    fn purger_deploy() -> (
        IShrineDispatcher,
        IAbbotDispatcher,
        IMockPragmaDispatcher,
        IAbsorberDispatcher,
        IPurgerDispatcher,
        Span<ContractAddress>,
        Span<IGateDispatcher>,
    ) {
        let (shrine, sentinel, abbot, absorber, yangs, gates) = AbsorberUtils::absorber_deploy();

        let reward_tokens: Span<ContractAddress> = AbsorberUtils::reward_tokens_deploy();
        let reward_amts_per_blessing: Span<u128> = AbsorberUtils::reward_amts_per_blessing();
        AbsorberUtils::deploy_blesser_for_rewards(
            absorber, reward_tokens, reward_amts_per_blessing
        );

        let (_, oracle, _, mock_pragma) = PragmaUtils::pragma_deploy_with_shrine(
            sentinel, shrine.contract_address
        );
        PragmaUtils::add_yangs_to_pragma(oracle, yangs);

        // Seed initial prices for ETH and WBTC in Pragma
        let current_ts = get_block_timestamp();
        PragmaUtils::mock_valid_price_update(
            mock_pragma,
            PragmaUtils::ETH_USD_PAIR_ID,
            PragmaUtils::convert_price_to_pragma_scale(PragmaUtils::ETH_INIT_PRICE),
            current_ts
        );
        PragmaUtils::mock_valid_price_update(
            mock_pragma,
            PragmaUtils::WBTC_USD_PAIR_ID,
            PragmaUtils::convert_price_to_pragma_scale(PragmaUtils::WBTC_INIT_PRICE),
            current_ts
        );
        IOracleDispatcher { contract_address: oracle.contract_address }.update_prices();

        let admin: ContractAddress = admin();

        let mut calldata = Default::default();
        calldata.append(contract_address_to_felt252(admin));
        calldata.append(contract_address_to_felt252(shrine.contract_address));
        calldata.append(contract_address_to_felt252(sentinel.contract_address));
        calldata.append(contract_address_to_felt252(absorber.contract_address));
        calldata.append(contract_address_to_felt252(oracle.contract_address));

        let purger_class_hash: ClassHash = class_hash_try_from_felt252(Purger::TEST_CLASS_HASH)
            .unwrap();
        let (purger_addr, _) = deploy_syscall(purger_class_hash, 0, calldata.span(), false)
            .unwrap_syscall();

        let purger = IPurgerDispatcher { contract_address: purger_addr };

        // Approve Purger in Shrine
        let shrine_ac = IAccessControlDispatcher { contract_address: shrine.contract_address };
        set_contract_address(ShrineUtils::admin());
        shrine_ac.grant_role(ShrineRoles::purger(), purger_addr);

        // Approve Purger in Sentinel
        let sentinel_ac = IAccessControlDispatcher { contract_address: sentinel.contract_address };
        set_contract_address(SentinelUtils::admin());
        sentinel_ac.grant_role(SentinelRoles::purger(), purger_addr);

        // Approve Purger in Oracle
        let oracle_ac = IAccessControlDispatcher { contract_address: oracle.contract_address };
        set_contract_address(PragmaUtils::admin());
        oracle_ac.grant_role(PragmaRoles::purger(), purger_addr);

        // Approve Purger in Absorber
        let absorber_ac = IAccessControlDispatcher { contract_address: absorber.contract_address };
        set_contract_address(AbsorberUtils::admin());
        absorber_ac.grant_role(AbsorberRoles::purger(), purger_addr);

        // Increase debt ceiling
        set_contract_address(ShrineUtils::admin());
        let debt_ceiling: Wad = (100000 * WAD_ONE).into();
        shrine.set_debt_ceiling(debt_ceiling);

        set_contract_address(ContractAddressZeroable::zero());

        (shrine, abbot, mock_pragma, absorber, purger, yangs, gates)
    }

    fn purger_deploy_with_searcher(
        searcher_yin_amt: Wad
    ) -> (
        IShrineDispatcher,
        IAbbotDispatcher,
        IMockPragmaDispatcher,
        IAbsorberDispatcher,
        IPurgerDispatcher,
        Span<ContractAddress>,
        Span<IGateDispatcher>,
    ) {
        let (shrine, abbot, mock_pragma, absorber, purger, yangs, gates) = purger_deploy();
        funded_searcher(abbot, yangs, gates, searcher_yin_amt);

        (shrine, abbot, mock_pragma, absorber, purger, yangs, gates)
    }

    fn flash_liquidator_deploy(
        shrine: ContractAddress,
        abbot: ContractAddress,
        flashmint: ContractAddress,
        purger: ContractAddress,
    ) -> IFlashLiquidatorDispatcher {
        let mut calldata = Default::default();
        calldata.append(contract_address_to_felt252(shrine));
        calldata.append(contract_address_to_felt252(abbot));
        calldata.append(contract_address_to_felt252(flashmint));
        calldata.append(contract_address_to_felt252(purger));

        let flash_liquidator_class_hash: ClassHash = class_hash_try_from_felt252(
            FlashLiquidator::TEST_CLASS_HASH
        )
            .unwrap();
        let (flash_liquidator_addr, _) = deploy_syscall(
            flash_liquidator_class_hash, 0, calldata.span(), false
        )
            .unwrap_syscall();

        IFlashLiquidatorDispatcher { contract_address: flash_liquidator_addr }
    }

    fn funded_searcher(
        abbot: IAbbotDispatcher,
        yangs: Span<ContractAddress>,
        gates: Span<IGateDispatcher>,
        yin_amt: Wad,
    ) {
        let user: ContractAddress = searcher();
        common::fund_user(user, yangs, recipient_trove_yang_asset_amts());
        common::open_trove_helper(
            abbot, user, yangs, recipient_trove_yang_asset_amts(), gates, yin_amt
        );
    }

    fn funded_absorber(
        shrine: IShrineDispatcher,
        abbot: IAbbotDispatcher,
        absorber: IAbsorberDispatcher,
        yangs: Span<ContractAddress>,
        gates: Span<IGateDispatcher>,
        amt: Wad,
    ) {
        AbsorberUtils::provide_to_absorber(
            shrine,
            abbot,
            absorber,
            AbsorberUtils::provider_1(),
            yangs,
            recipient_trove_yang_asset_amts(),
            gates,
            amt,
        );
    }

    // Creates a healthy trove and returns the trove ID
    fn funded_healthy_trove(
        abbot: IAbbotDispatcher,
        yangs: Span<ContractAddress>,
        gates: Span<IGateDispatcher>,
        yin_amt: Wad,
    ) -> u64 {
        let user: ContractAddress = target_trove_owner();
        let deposit_amts: Span<u128> = target_trove_yang_asset_amts();
        common::fund_user(user, yangs, deposit_amts);
        common::open_trove_helper(abbot, user, yangs, deposit_amts, gates, yin_amt)
    }

    // Creates a trove with a lot of collateral
    // This is used to ensure the system doesn't unintentionally enter recovery mode during tests
    fn create_whale_trove(
        abbot: IAbbotDispatcher, yangs: Span<ContractAddress>, gates: Span<IGateDispatcher>
    ) -> u64 {
        let user: ContractAddress = target_trove_owner();
        let deposit_amts: Span<u128> = whale_trove_yang_asset_amts();
        let yin_amt: Wad = TARGET_TROVE_YIN.into();
        common::fund_user(user, yangs, deposit_amts);
        common::open_trove_helper(abbot, user, yangs, deposit_amts, gates, yin_amt)
    }

    // Update thresholds for all yangs to the given value
    fn set_thresholds(shrine: IShrineDispatcher, mut yangs: Span<ContractAddress>, threshold: Ray) {
        set_contract_address(ShrineUtils::admin());
        loop {
            match yangs.pop_front() {
                Option::Some(yang) => {
                    shrine.set_threshold(*yang, threshold);
                },
                Option::None(_) => {
                    break;
                },
            };
        };
        set_contract_address(ContractAddressZeroable::zero());
    }

    // Helper function to decrease yang prices by the given percentage
    fn decrease_yang_prices_by_pct(
        shrine: IShrineDispatcher,
        mock_pragma: IMockPragmaDispatcher,
        mut yangs: Span<ContractAddress>,
        mut yang_pair_ids: Span<u256>,
        pct_decrease: Ray,
    ) {
        let current_ts = get_block_timestamp();
        let scale: u128 = pow(10_u128, WAD_DECIMALS - PragmaUtils::PRAGMA_DECIMALS);
        set_contract_address(ShrineUtils::admin());
        loop {
            match yangs.pop_front() {
                Option::Some(yang) => {
                    let (yang_price, _, _) = shrine.get_current_yang_price(*yang);
                    let new_price: Wad = wadray::rmul_wr(
                        yang_price, (RAY_ONE.into() - pct_decrease)
                    );
                    let new_pragma_price: u128 = new_price.val / scale;
                    // Note that `new_price` is more precise than `new_pragma_price` so 
                    // the `new_pragma_price` is a rounded down value of `new_price`.
                    // `new_price` is used so that there is more control over the precision of 
                    // the target LTV. 
                    shrine.advance(*yang, new_price);

                    PragmaUtils::mock_valid_price_update(
                        mock_pragma,
                        *yang_pair_ids.pop_front().unwrap(),
                        new_pragma_price,
                        current_ts
                    );
                },
                Option::None(_) => {
                    break;
                },
            };
        };
        set_contract_address(ContractAddressZeroable::zero());
    }

    // Helper function to adjust a trove's LTV to the target by manipulating the 
    // yang prices
    fn adjust_prices_for_trove_ltv(
        shrine: IShrineDispatcher,
        mock_pragma: IMockPragmaDispatcher,
        yangs: Span<ContractAddress>,
        yang_pair_ids: Span<u256>,
        value: Wad,
        debt: Wad,
        target_ltv: Ray,
    ) {
        let unhealthy_value: Wad = wadray::rmul_wr(debt, (RAY_ONE.into() / target_ltv));
        let decrease_pct: Ray = wadray::rdiv_ww((value - unhealthy_value), value);
        decrease_yang_prices_by_pct(shrine, mock_pragma, yangs, yang_pair_ids, decrease_pct);
    }

    //
    // Test assertion helpers
    //

    fn get_expected_compensation_assets(
        trove_asset_amts: Span<u128>, trove_value: Wad, compensation_value: Wad
    ) -> Span<u128> {
        let expected_compensation_pct: Ray = wadray::rdiv_ww(compensation_value, trove_value);
        common::scale_span_by_pct(trove_asset_amts, expected_compensation_pct)
    }

    fn get_expected_liquidation_assets(
        trove_asset_amts: Span<u128>, trove_value: Wad, close_amt: Wad, penalty: Ray
    ) -> Span<u128> {
        let freed_amt: Wad = wadray::rmul_wr(close_amt, RAY_ONE.into() + penalty);
        let expected_freed_pct: Ray = wadray::rdiv_ww(freed_amt, trove_value);
        common::scale_span_by_pct(trove_asset_amts, expected_freed_pct)
    }

    fn assert_trove_is_healthy(
        shrine: IShrineDispatcher, purger: IPurgerDispatcher, trove_id: u64
    ) {
        assert(shrine.is_healthy(trove_id), 'should be healthy');

        let (penalty, max_liquidation_amt) = purger.preview_liquidate(trove_id);
        assert(penalty.is_zero(), 'penalty should be 0');
        assert(max_liquidation_amt.is_zero(), 'close amount should be 0');
        assert_trove_is_not_absorbable(purger, trove_id);
    }

    fn assert_trove_is_liquidatable(
        shrine: IShrineDispatcher, purger: IPurgerDispatcher, trove_id: u64, ltv: Ray
    ) {
        assert(!shrine.is_healthy(trove_id), 'should not be healthy');

        let (penalty, max_liquidation_amt) = purger.preview_liquidate(trove_id);
        assert(penalty.is_non_zero(), 'close amount should not be 0');
        if ltv < RAY_ONE.into() {
            assert(penalty.is_non_zero(), 'penalty should not be 0');
        } else {
            assert(penalty.is_zero(), 'penalty should be 0');
        }
    }

    fn assert_trove_is_absorbable(
        shrine: IShrineDispatcher, purger: IPurgerDispatcher, trove_id: u64, ltv: Ray
    ) {
        assert(!shrine.is_healthy(trove_id), 'should not be healthy');
        assert(purger.is_absorbable(trove_id), 'should be absorbable');

        let (penalty, max_absorption_amt, _) = purger.preview_absorb(trove_id);
        assert(max_absorption_amt.is_non_zero(), 'close amount should not be 0');
        if ltv < (RAY_ONE - Purger::COMPENSATION_PCT).into() {
            assert(penalty.is_non_zero(), 'penalty should not be 0');
        } else {
            assert(penalty.is_zero(), 'penalty should be 0');
        }
    }

    fn assert_trove_is_not_absorbable(purger: IPurgerDispatcher, trove_id: u64, ) {
        let (penalty, max_absorption_amt, _) = purger.preview_absorb(trove_id);
        assert(penalty.is_zero(), 'penalty should be 0');
        assert(max_absorption_amt.is_zero(), 'close amount should be 0');
    }

    fn assert_ltv_at_safety_margin(threshold: Ray, ltv: Ray) {
        let expected_ltv: Ray = Purger::THRESHOLD_SAFETY_MARGIN.into() * threshold;
        let error_margin: Ray = (RAY_PERCENT / 10).into(); // 0.1%
        common::assert_equalish(ltv, expected_ltv, error_margin, 'LTV not within safety margin');
    }

    // Helper function to assert that an address received the expected amount of assets based 
    // on the before and after balances.
    // `before_asset_bals` and `after_asset_bals` should be retrieved using `get_token_balances`.
    fn assert_received_assets(
        mut before_asset_bals: Span<Span<u128>>,
        mut after_asset_bals: Span<Span<u128>>,
        mut expected_freed_assets: Span<AssetBalance>,
        error_margin: u128,
        message: felt252
    ) {
        loop {
            match expected_freed_assets.pop_front() {
                Option::Some(expected_freed_asset) => {
                    let mut before_asset_bal_arr: Span<u128> = *before_asset_bals
                        .pop_front()
                        .unwrap();
                    let before_asset_bal: u128 = *before_asset_bal_arr.pop_front().unwrap();

                    let mut after_asset_bal_arr: Span<u128> = *after_asset_bals
                        .pop_front()
                        .unwrap();
                    let after_asset_bal: u128 = *after_asset_bal_arr.pop_front().unwrap();

                    let expected_after_asset_bal: u128 = before_asset_bal
                        + *expected_freed_asset.amount;

                    common::assert_equalish(
                        after_asset_bal, expected_after_asset_bal, error_margin, message, 
                    );
                },
                Option::None(_) => {
                    break;
                },
            };
        };
    }
}<|MERGE_RESOLUTION|>--- conflicted
+++ resolved
@@ -267,31 +267,19 @@
 
     fn interesting_yang_amts_for_recipient_trove() -> Span<Span<u128>> {
         let mut yang_asset_amts_cases: Array<Span<u128>> = Default::default();
-<<<<<<< HEAD
-
-=======
         
->>>>>>> ccbbcf79
         // base case for ordinary redistributions
         yang_asset_amts_cases.append(recipient_trove_yang_asset_amts());
 
         // recipient trove has dust amount of the first yang
         let mut dust_case: Array<u128> = Default::default();
         dust_case.append(100_u128); // 100 wei (Wad) ETH
-<<<<<<< HEAD
         dust_case.append(2000000000_u128); // 20 (10 ** 8) WBTC
-=======
-        dust_case.append(1000000000_u128); // 10 (10 ** 8) WBTC
->>>>>>> ccbbcf79
         yang_asset_amts_cases.append(dust_case.span());
 
         // recipient trove has dust amount of a yang that is not the first yang
         let mut dust_case: Array<u128> = Default::default();
-<<<<<<< HEAD
         dust_case.append(50 * WAD_ONE); // 50 (Wad) ETH
-=======
-        dust_case.append(30 * WAD_ONE); // 30 (Wad) ETH
->>>>>>> ccbbcf79
         dust_case.append(100_u128); // 0.00001 (10 ** 8) WBTC
         yang_asset_amts_cases.append(dust_case.span());
 
