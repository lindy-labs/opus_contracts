mod PurgerUtils {
    use array::{ArrayTrait, SpanTrait};
    use option::OptionTrait;
    use starknet::{
        contract_address_const, deploy_syscall, ClassHash, class_hash_try_from_felt252,
        ContractAddress, contract_address_to_felt252, contract_address_try_from_felt252,
        get_block_timestamp, SyscallResultTrait
    };
    use starknet::contract_address::ContractAddressZeroable;
    use starknet::testing::set_contract_address;
    use traits::{Default, Into, TryInto};
    use zeroable::Zeroable;

    use aura::core::purger::Purger;
    use aura::core::roles::{AbsorberRoles, PragmaRoles, SentinelRoles, ShrineRoles};

    use aura::interfaces::IAbbot::{IAbbotDispatcher, IAbbotDispatcherTrait};
    use aura::interfaces::IAbsorber::{IAbsorberDispatcher, IAbsorberDispatcherTrait};
    use aura::interfaces::IGate::{IGateDispatcher, IGateDispatcherTrait};
    use aura::interfaces::IOracle::{IOracleDispatcher, IOracleDispatcherTrait};
    use aura::interfaces::IPurger::{IPurgerDispatcher, IPurgerDispatcherTrait};
    use aura::interfaces::IShrine::{IShrineDispatcher, IShrineDispatcherTrait};
    use aura::utils::access_control::{IAccessControlDispatcher, IAccessControlDispatcherTrait};
    use aura::utils::pow::pow10;
    use aura::utils::wadray;
    use aura::utils::wadray::{
        Ray, RayZeroable, RAY_ONE, RAY_PERCENT, Wad, WadZeroable, WAD_DECIMALS, WAD_ONE
    };

    use aura::tests::absorber::utils::AbsorberUtils;
    use aura::tests::common;
    use aura::tests::external::mock_pragma::{
        IMockPragmaDispatcher, IMockPragmaDispatcherTrait, MockPragma
    };
    use aura::tests::external::utils::PragmaUtils;
    use aura::tests::purger::flash_liquidator::{
        FlashLiquidator, IFlashLiquidatorDispatcher, IFlashLiquidatorDispatcherTrait
    };
    use aura::tests::sentinel::utils::SentinelUtils;
    use aura::tests::shrine::utils::ShrineUtils;

    use debug::PrintTrait;

    //
    // Constants
    //

    const SEARCHER_YIN: u128 = 10000000000000000000000; // 10_000 (Wad)
    const TARGET_TROVE_YIN: u128 = 1000000000000000000000; // 1000 (Wad)

    const TARGET_TROVE_ETH_DEPOSIT_AMT: u128 = 2000000000000000000; // 2 (Wad) - ETH
    const TARGET_TROVE_WBTC_DEPOSIT_AMT: u128 = 50000000; // 0.5 (10 ** 8) - wBTC

    //
    // Address constants
    //

    fn admin() -> ContractAddress {
        contract_address_try_from_felt252('purger owner').unwrap()
    }

    fn random_user() -> ContractAddress {
        contract_address_try_from_felt252('random user').unwrap()
    }

    fn searcher() -> ContractAddress {
        contract_address_try_from_felt252('searcher').unwrap()
    }

    fn target_trove_owner() -> ContractAddress {
        contract_address_try_from_felt252('target trove owner').unwrap()
    }

    //
    // Constant helpers
    //

    fn target_trove_yang_asset_amts() -> Span<u128> {
        let mut asset_amts: Array<u128> = Default::default();
        asset_amts.append(TARGET_TROVE_ETH_DEPOSIT_AMT);
        asset_amts.append(TARGET_TROVE_WBTC_DEPOSIT_AMT);
        asset_amts.span()
    }

    fn interesting_thresholds_for_liquidation() -> Span<Ray> {
        let mut thresholds: Array<Ray> = Default::default();
        thresholds.append((70 * RAY_PERCENT).into());
        thresholds.append((80 * RAY_PERCENT).into());
        thresholds.append((90 * RAY_PERCENT).into());
        thresholds.append((96 * RAY_PERCENT).into());
        // theoretical upper bound beyond which a penalty is not guaranteed 
        // for absorptions after deducting compensation, meaning providers
        // to the absorber will incur a loss for each absorption.
        thresholds.append((97 * RAY_PERCENT).into());
        // Note that this threshold should not be used because it makes absorber 
        // providers worse off, but it should not break the purger's logic.
        thresholds.append((99 * RAY_PERCENT).into());
        thresholds.span()
    }

    // From around 78.74+% threshold onwards, absorptions liquidate all of the trove's debt
    fn interesting_thresholds_for_absorption_below_trove_debt() -> Span<Ray> {
        let mut thresholds: Array<Ray> = Default::default();
        thresholds.append((65 * RAY_PERCENT).into());
        thresholds.append((70 * RAY_PERCENT).into());
        thresholds.append((75 * RAY_PERCENT).into());
        thresholds.append(787400000000000000000000000_u128.into()); // 78.74%
        thresholds.span()
    }

    // From around 78.74+% threshold onwards, absorptions liquidate all of the trove's debt
    fn interesting_thresholds_for_absorption_entire_trove_debt() -> Span<Ray> {
        let mut thresholds: Array<Ray> = Default::default();
        thresholds.append(787500000000000000000000000_u128.into()); // 78.75%
        thresholds.append((80 * RAY_PERCENT).into());
        thresholds.append((90 * RAY_PERCENT).into());
        thresholds.append((96 * RAY_PERCENT).into());
        // theoretical upper bound beyond which a penalty is not guaranteed 
        // for absorptions after deducting compensation, meaning providers
        // to the absorber will incur a loss for each absorption.
        thresholds.append((97 * RAY_PERCENT).into());
        // Note that this threshold should not be used because it makes absorber 
        // providers worse off, but it should not break the purger's logic.
        thresholds.append((99 * RAY_PERCENT).into());
        thresholds.span()
    }

    // These values are selected based on the thresholds.
    // Refer to https://www.desmos.com/calculator/qoizltusle.
    fn ltvs_for_interesting_thresholds_for_absorption_below_trove_debt() -> Span<Span<Ray>> {
        // The max possible penalty LTV is last reached around this value for these thresholds
        let max_possible_penalty_ltv: Ray = 862200000000000000000000000_u128.into(); // 86.22%

        let mut trove_ltvs: Array<Span<Ray>> = Default::default();

        // First threshold of 65% (Ray)
        let mut ltvs_for_first_threshold: Array<Ray> = Default::default();
        // 71.18% (Ray) - LTV at which maximum penalty of 12.5% is first reached
        ltvs_for_first_threshold.append(711800000000000000000000000_u128.into());
        ltvs_for_first_threshold.append(max_possible_penalty_ltv);
        trove_ltvs.append(ltvs_for_first_threshold.span());

        // Second threshold of 70% (Ray)
        let mut ltvs_for_second_threshold: Array<Ray> = Default::default();
        // 76.65% (Ray) - LTV at which maximum penalty of 12.5% is first reached
        ltvs_for_second_threshold.append(766500000000000000000000000_u128.into());
        ltvs_for_second_threshold.append(max_possible_penalty_ltv);
        trove_ltvs.append(ltvs_for_second_threshold.span());

        // Third threshold of 75% (Ray)
        let mut ltvs_for_third_threshold: Array<Ray> = Default::default();
        // 82.13% (Ray) - LTV at which maximum penalty of 12.5% is reached
        ltvs_for_third_threshold.append(821300000000000000000000000_u128.into());
        ltvs_for_third_threshold.append(max_possible_penalty_ltv);
        trove_ltvs.append(ltvs_for_third_threshold.span());

        // Fourth threshold of 78.74% (Ray)
        let mut ltvs_for_fourth_threshold: Array<Ray> = Default::default();
        // 86.2203% (Ray) - LTV at which maximum penalty of 12.5% is reached
        ltvs_for_fourth_threshold.append(862203000000000000000000000_u128.into());
        ltvs_for_fourth_threshold.append(862222200000000000000000000_u128.into());
        trove_ltvs.append(ltvs_for_fourth_threshold.span());

        trove_ltvs.span()
    }

    // These values are selected based on the thresholds.
    // Refer to https://www.desmos.com/calculator/b8drqdb32a.
    fn ltvs_for_interesting_thresholds_for_absorption_entire_trove_debt() -> Span<Span<Ray>> {
        let ninety_nine_pct: Ray = (RAY_ONE - RAY_PERCENT).into();
        let exceed_hundred_pct: Ray = (RAY_ONE + RAY_PERCENT).into();

        let mut trove_ltvs: Array<Span<Ray>> = Default::default();

        // First threshold of 78.75% (Ray)
        let mut ltvs_for_first_threshold: Array<Ray> = Default::default();
        // 86.23% (Ray) - Greater than LTV at which maximum penalty of 12.5% is last reached
        ltvs_for_first_threshold.append(862300000000000000000000000_u128.into());
        ltvs_for_first_threshold.append(ninety_nine_pct);
        ltvs_for_first_threshold.append(exceed_hundred_pct);
        trove_ltvs.append(ltvs_for_first_threshold.span());

        // Second threshold of 80% (Ray)
        let mut ltvs_for_second_threshold: Array<Ray> = Default::default();
        // 86.9% (Ray) - LTV at which maximum penalty is reached
        ltvs_for_second_threshold.append(869000000000000000000000000_u128.into());
        ltvs_for_second_threshold.append(ninety_nine_pct);
        ltvs_for_second_threshold.append(exceed_hundred_pct);
        trove_ltvs.append(ltvs_for_second_threshold.span());

        // Third threshold of 90% (Ray)
        let mut ltvs_for_third_threshold: Array<Ray> = Default::default();
        // 92.1% (Ray) - LTV at which maximum penalty is reached
        ltvs_for_third_threshold.append(921000000000000000000000000_u128.into());
        ltvs_for_third_threshold.append(ninety_nine_pct);
        ltvs_for_third_threshold.append(exceed_hundred_pct);
        trove_ltvs.append(ltvs_for_third_threshold.span());

        // Fourth threshold of 96% (Ray)
        let mut ltvs_for_fourth_threshold: Array<Ray> = Default::default();
        // Max penalty is already exceeded, so we simply increase the LTV by the smallest unit
        ltvs_for_fourth_threshold.append((96 * RAY_PERCENT + 1).into());
        ltvs_for_fourth_threshold.append(ninety_nine_pct);
        ltvs_for_fourth_threshold.append(exceed_hundred_pct);
        trove_ltvs.append(ltvs_for_fourth_threshold.span());

        // Fifth threshold of 97% (Ray)
        // This is the highest possible threshold because it may not be possible to charge a 
        // penalty after deducting compensation at this LTV and beyond
        let mut ltvs_for_fifth_threshold: Array<Ray> = Default::default();
        ltvs_for_fifth_threshold.append((97 * RAY_PERCENT + 1).into());
        ltvs_for_fifth_threshold.append(ninety_nine_pct);
        ltvs_for_fifth_threshold.append(exceed_hundred_pct);
        trove_ltvs.append(ltvs_for_fifth_threshold.span());

        // Sixth threshold of 99% (Ray)
        // Note that this threshold should not be used because it makes absorber 
        // providers worse off, but it should not break the purger's logic.
        let mut ltvs_for_sixth_threshold: Array<Ray> = Default::default();
        ltvs_for_sixth_threshold.append((99 * RAY_PERCENT + 1).into());
        ltvs_for_sixth_threshold.append(exceed_hundred_pct);
        trove_ltvs.append(ltvs_for_sixth_threshold.span());

        trove_ltvs.span()
    }

    // These values are selected based on the thresholds.
    // Refer to https://www.desmos.com/calculator/b8drqdb32a.
    // Note that thresholds >= 90% will be absorbable once LTV >= threshold
    fn interesting_thresholds_and_ltvs_below_absorption_ltv() -> (Span<Ray>, Span<Ray>) {
        let mut thresholds: Array<Ray> = Default::default();
        thresholds.append((65 * RAY_PERCENT).into());
        thresholds.append((70 * RAY_PERCENT).into());
        thresholds.append((75 * RAY_PERCENT).into());
        thresholds.append(787400000000000000000000000_u128.into()); // 78.74% (Ray)
        thresholds.append(787500000000000000000000000_u128.into()); // 78.75% (Ray)
        thresholds.append((80 * RAY_PERCENT).into());

        // The LTV at which the maximum penalty is reached minus 0.01%
        let mut trove_ltvs: Array<Ray> = Default::default();
        trove_ltvs.append(711700000000000000000000000_u128.into()); // 71.17% (Ray)
        trove_ltvs.append(766400000000000000000000000_u128.into()); // 76.64% (Ray)
        trove_ltvs.append(821200000000000000000000000_u128.into()); // 82.12% (Ray)
        trove_ltvs.append(859200000000000000000000000_u128.into()); // 85.92% (Ray)
        trove_ltvs.append(862200000000000000000000000_u128.into()); // 86.22% (Ray)
        trove_ltvs.append(868900000000000000000000000_u128.into()); // 86.89% (Ray)

        (thresholds.span(), trove_ltvs.span())
    }

    fn interesting_yang_amts_for_recipient_trove() -> Span<Span<u128>> {
        let mut yang_asset_amts_cases: Array<Span<u128>> = Default::default();
        // base case for ordinary redistributions
        yang_asset_amts_cases.append(AbsorberUtils::provider_asset_amts());

        // recipient trove has dust amount of the first yang
        let mut dust_case: Array<u128> = Default::default();
        dust_case.append(1_u128); // 1 wei (Wad) ETH
        dust_case.append(1000000000_u128); // 10 (10 ** 8) WBTC
        yang_asset_amts_cases.append(dust_case.span());

        // recipient trove has dust amount of a yang that is not the first yang
        let mut dust_case: Array<u128> = Default::default();
        dust_case.append(30 * WAD_ONE); // 1 wei (Wad) ETH
        dust_case.append(1_u128); // smallest unit for (10 ** 8) WBTC
        yang_asset_amts_cases.append(dust_case.span());

        // exceptional redistribution because recipient trove does not have
        // WBTC yang but redistributed trove has WBTC yang
        let mut exceptional_case: Array<u128> = Default::default();
        exceptional_case.append(30 * WAD_ONE); // 30 (Wad) ETH
        exceptional_case.append(0_u128); // 0 WBTC
        yang_asset_amts_cases.append(exceptional_case.span());

        yang_asset_amts_cases.span()
    }

    fn interesting_yang_amts_for_redistributed_trove() -> Span<Span<u128>> {
        let mut yang_asset_amts_cases: Array<Span<u128>> = Default::default();
        yang_asset_amts_cases.append(target_trove_yang_asset_amts());

        // Dust yang case
        let mut dust_yang_case: Array<u128> = Default::default();
        dust_yang_case.append((20 * WAD_ONE).into()); // 10 (Wad) ETH
        dust_yang_case.append(100_u128.into()); // 5E-8 (WBTC decimals) WBTC
        yang_asset_amts_cases.append(dust_yang_case.span());

        yang_asset_amts_cases.span()
    }

    // Generate interesting cases for absorber's yin balance based on the 
    // redistributed trove's debt to test absorption with partial redistribution
    fn generate_absorber_yin_cases(trove_debt: Wad) -> Span<Wad> {
        let mut absorber_yin_cases: Array<Wad> = Default::default();

        // smallest possible amount of yin in Absorber based on initial shares
        absorber_yin_cases.append(1000_u128.into());
        absorber_yin_cases.append((trove_debt.val / 3).into());
        absorber_yin_cases.append((trove_debt.val - 1000).into());
        // trove's debt minus the smallest unit of Wad
        absorber_yin_cases.append((trove_debt.val - 1).into());

        absorber_yin_cases.span()
    }

    //
    // Test setup helpers
    //

    fn purger_deploy() -> (
        IShrineDispatcher,
        IAbbotDispatcher,
        IMockPragmaDispatcher,
        IAbsorberDispatcher,
        IPurgerDispatcher,
        Span<ContractAddress>,
        Span<IGateDispatcher>,
    ) {
        let (shrine, sentinel, abbot, absorber, yangs, gates) = AbsorberUtils::absorber_deploy();

        let reward_tokens: Span<ContractAddress> = AbsorberUtils::reward_tokens_deploy();
        let reward_amts_per_blessing: Span<u128> = AbsorberUtils::reward_amts_per_blessing();
        AbsorberUtils::deploy_blesser_for_rewards(
            absorber, reward_tokens, reward_amts_per_blessing
        );

        let (_, oracle, _, mock_pragma) = PragmaUtils::pragma_deploy_with_shrine(
            sentinel, shrine.contract_address
        );
        PragmaUtils::add_yangs_to_pragma(oracle, yangs);

        // Seed initial prices for ETH and WBTC in Pragma
        let current_ts = get_block_timestamp();
        PragmaUtils::mock_valid_price_update(
            mock_pragma,
            PragmaUtils::ETH_USD_PAIR_ID,
            PragmaUtils::convert_price_to_pragma_scale(PragmaUtils::ETH_INIT_PRICE),
            current_ts
        );
        PragmaUtils::mock_valid_price_update(
            mock_pragma,
            PragmaUtils::WBTC_USD_PAIR_ID,
            PragmaUtils::convert_price_to_pragma_scale(PragmaUtils::WBTC_INIT_PRICE),
            current_ts
        );
        IOracleDispatcher { contract_address: oracle.contract_address }.update_prices();

        let admin: ContractAddress = admin();

        let mut calldata = Default::default();
        calldata.append(contract_address_to_felt252(admin));
        calldata.append(contract_address_to_felt252(shrine.contract_address));
        calldata.append(contract_address_to_felt252(sentinel.contract_address));
        calldata.append(contract_address_to_felt252(absorber.contract_address));
        calldata.append(contract_address_to_felt252(oracle.contract_address));

        let purger_class_hash: ClassHash = class_hash_try_from_felt252(Purger::TEST_CLASS_HASH)
            .unwrap();
        let (purger_addr, _) = deploy_syscall(purger_class_hash, 0, calldata.span(), false)
            .unwrap_syscall();

        let purger = IPurgerDispatcher { contract_address: purger_addr };

        // Approve Purger in Shrine
        let shrine_ac = IAccessControlDispatcher { contract_address: shrine.contract_address };
        set_contract_address(ShrineUtils::admin());
        shrine_ac.grant_role(ShrineRoles::purger(), purger_addr);

        // Approve Purger in Sentinel
        let sentinel_ac = IAccessControlDispatcher { contract_address: sentinel.contract_address };
        set_contract_address(SentinelUtils::admin());
        sentinel_ac.grant_role(SentinelRoles::purger(), purger_addr);

        // Approve Purger in Oracle
        let oracle_ac = IAccessControlDispatcher { contract_address: oracle.contract_address };
        set_contract_address(PragmaUtils::admin());
        oracle_ac.grant_role(PragmaRoles::purger(), purger_addr);

        // Approve Purger in Absorber
        let absorber_ac = IAccessControlDispatcher { contract_address: absorber.contract_address };
        set_contract_address(AbsorberUtils::admin());
        absorber_ac.grant_role(AbsorberRoles::purger(), purger_addr);

        // Increase debt ceiling
        set_contract_address(ShrineUtils::admin());
        let debt_ceiling: Wad = (100000 * WAD_ONE).into();
        shrine.set_debt_ceiling(debt_ceiling);

        set_contract_address(ContractAddressZeroable::zero());

        (shrine, abbot, mock_pragma, absorber, purger, yangs, gates)
    }

    fn purger_deploy_with_searcher(
        searcher_yin_amt: Wad
    ) -> (
        IShrineDispatcher,
        IAbbotDispatcher,
        IMockPragmaDispatcher,
        IAbsorberDispatcher,
        IPurgerDispatcher,
        Span<ContractAddress>,
        Span<IGateDispatcher>,
    ) {
        let (shrine, abbot, mock_pragma, absorber, purger, yangs, gates) = purger_deploy();
        funded_searcher(abbot, yangs, gates, searcher_yin_amt);

        (shrine, abbot, mock_pragma, absorber, purger, yangs, gates)
    }

    fn flash_liquidator_deploy(
        shrine: ContractAddress,
        abbot: ContractAddress,
        flashmint: ContractAddress,
        purger: ContractAddress,
    ) -> IFlashLiquidatorDispatcher {
        let mut calldata = Default::default();
        calldata.append(contract_address_to_felt252(shrine));
        calldata.append(contract_address_to_felt252(abbot));
        calldata.append(contract_address_to_felt252(flashmint));
        calldata.append(contract_address_to_felt252(purger));

        let flash_liquidator_class_hash: ClassHash = class_hash_try_from_felt252(
            FlashLiquidator::TEST_CLASS_HASH
        )
            .unwrap();
        let (flash_liquidator_addr, _) = deploy_syscall(
            flash_liquidator_class_hash, 0, calldata.span(), false
        )
            .unwrap_syscall();

        IFlashLiquidatorDispatcher { contract_address: flash_liquidator_addr }
    }

    fn funded_searcher(
        abbot: IAbbotDispatcher,
        yangs: Span<ContractAddress>,
        gates: Span<IGateDispatcher>,
        yin_amt: Wad,
    ) {
        let user: ContractAddress = searcher();
        common::fund_user(user, yangs, AbsorberUtils::provider_asset_amts());
        common::open_trove_helper(
            abbot, user, yangs, AbsorberUtils::provider_asset_amts(), gates, yin_amt
        );
    }

    fn funded_absorber(
        shrine: IShrineDispatcher,
        abbot: IAbbotDispatcher,
        absorber: IAbsorberDispatcher,
        yangs: Span<ContractAddress>,
        gates: Span<IGateDispatcher>,
        amt: Wad,
    ) {
        AbsorberUtils::provide_to_absorber(
            shrine,
            abbot,
            absorber,
            AbsorberUtils::provider_1(),
            yangs,
            AbsorberUtils::provider_asset_amts(),
            gates,
            amt,
        );
    }

    // Creates a healthy trove and returns the trove ID
    fn funded_healthy_trove(
        abbot: IAbbotDispatcher,
        yangs: Span<ContractAddress>,
        gates: Span<IGateDispatcher>,
        yin_amt: Wad,
    ) -> u64 {
        let user: ContractAddress = target_trove_owner();
        let deposit_amts: Span<u128> = target_trove_yang_asset_amts();
        common::fund_user(user, yangs, deposit_amts);
        common::open_trove_helper(abbot, user, yangs, deposit_amts, gates, yin_amt)
    }

    // Update thresholds for all yangs to the given value
    fn set_thresholds(shrine: IShrineDispatcher, mut yangs: Span<ContractAddress>, threshold: Ray) {
        set_contract_address(ShrineUtils::admin());
        loop {
            match yangs.pop_front() {
                Option::Some(yang) => {
                    shrine.set_threshold(*yang, threshold);
                },
                Option::None(_) => {
                    break;
                },
            };
        };
        set_contract_address(ContractAddressZeroable::zero());
    }

    // Helper function to decrease yang prices by the given percentage
    fn decrease_yang_prices_by_pct(
        shrine: IShrineDispatcher,
        mock_pragma: IMockPragmaDispatcher,
        mut yangs: Span<ContractAddress>,
        mut yang_pair_ids: Span<u256>,
        pct_decrease: Ray,
    ) {
        let current_ts = get_block_timestamp();
        let scale: u128 = pow10(WAD_DECIMALS - PragmaUtils::PRAGMA_DECIMALS);
        set_contract_address(ShrineUtils::admin());
        loop {
            match yangs.pop_front() {
                Option::Some(yang) => {
                    let (yang_price, _, _) = shrine.get_current_yang_price(*yang);
                    let new_price: Wad = wadray::rmul_wr(
                        yang_price, (RAY_ONE.into() - pct_decrease)
                    );
                    let new_pragma_price: u128 = new_price.val / scale;
                    // Note that `new_price` is more precise than `new_pragma_price` so 
                    // the `new_pragma_price` is a rounded down value of `new_price`.
                    // `new_price` is used so that there is more control over the precision of 
                    // the target LTV. 
                    shrine.advance(*yang, new_price);

                    PragmaUtils::mock_valid_price_update(
                        mock_pragma,
                        *yang_pair_ids.pop_front().unwrap(),
                        new_pragma_price,
                        current_ts
                    );
                },
                Option::None(_) => {
                    break;
                },
            };
        };
        set_contract_address(ContractAddressZeroable::zero());
    }

    // Helper function to adjust a trove's LTV to the target by manipulating the 
    // yang prices
    fn adjust_prices_for_trove_ltv(
        shrine: IShrineDispatcher,
        mock_pragma: IMockPragmaDispatcher,
        yangs: Span<ContractAddress>,
        yang_pair_ids: Span<u256>,
        value: Wad,
        debt: Wad,
        target_ltv: Ray,
    ) {
        let unhealthy_value: Wad = wadray::rmul_wr(debt, (RAY_ONE.into() / target_ltv));
        let decrease_pct: Ray = wadray::rdiv_ww((value - unhealthy_value), value);
        decrease_yang_prices_by_pct(shrine, mock_pragma, yangs, yang_pair_ids, decrease_pct);
    }

    //
    // Test assertion helpers
    //

    fn get_expected_compensation_assets(
        trove_asset_amts: Span<u128>, trove_value: Wad, compensation_value: Wad
    ) -> Span<u128> {
        let expected_compensation_pct: Ray = wadray::rdiv_ww(compensation_value, trove_value);
        common::scale_span_by_pct(trove_asset_amts, expected_compensation_pct)
    }

    fn get_expected_liquidation_assets(
        trove_asset_amts: Span<u128>, trove_value: Wad, close_amt: Wad, penalty: Ray
    ) -> Span<u128> {
        let freed_amt: Wad = wadray::rmul_wr(close_amt, RAY_ONE.into() + penalty);
        let expected_freed_pct: Ray = wadray::rdiv_ww(freed_amt, trove_value);
        common::scale_span_by_pct(trove_asset_amts, expected_freed_pct)
    }

    fn assert_trove_is_healthy(
        shrine: IShrineDispatcher, purger: IPurgerDispatcher, trove_id: u64
    ) {
        assert(shrine.is_healthy(trove_id), 'should be healthy');

<<<<<<< HEAD
        let (penalty, max_liquidation_amt) = purger.preview_liquidate(trove_id);
        assert(penalty.is_zero(), 'penalty should be 0');
        assert(max_liquidation_amt.is_zero(), 'close amount should be 0');
=======
        assert(purger.get_liquidation_penalty(trove_id).is_zero(), 'penalty should be 0');
        assert(purger.get_max_liquidation_amount(trove_id).is_zero(), 'close amount should be 0');
>>>>>>> c33f836c
        assert_trove_is_not_absorbable(purger, trove_id);
    }

    fn assert_trove_is_liquidatable(
        shrine: IShrineDispatcher, purger: IPurgerDispatcher, trove_id: u64, ltv: Ray
    ) {
        assert(!shrine.is_healthy(trove_id), 'should not be healthy');

        let (penalty, max_liquidation_amt) = purger.preview_liquidate(trove_id);
        assert(penalty.is_non_zero(), 'close amount should not be 0');
        if ltv < RAY_ONE.into() {
            assert(penalty.is_non_zero(), 'penalty should not be 0');
        } else {
            assert(penalty.is_zero(), 'penalty should be 0');
        }
    }

    fn assert_trove_is_absorbable(
        shrine: IShrineDispatcher, purger: IPurgerDispatcher, trove_id: u64, ltv: Ray
    ) {
        assert(!shrine.is_healthy(trove_id), 'should not be healthy');
        assert(purger.is_absorbable(trove_id), 'should be absorbable');

        let (penalty, max_absorption_amt, _) = purger.preview_absorb(trove_id);
        assert(max_absorption_amt.is_non_zero(), 'close amount should not be 0');
        if ltv < (RAY_ONE - Purger::COMPENSATION_PCT).into() {
            assert(penalty.is_non_zero(), 'penalty should not be 0');
        } else {
            assert(penalty.is_zero(), 'penalty should be 0');
        }
    }

    fn assert_trove_is_not_absorbable(purger: IPurgerDispatcher, trove_id: u64, ) {
<<<<<<< HEAD
        let (penalty, max_absorption_amt, _) = purger.preview_absorb(trove_id);
        assert(penalty.is_zero(), 'penalty should be 0');
        assert(max_absorption_amt.is_zero(), 'close amount should be 0');
=======
        assert(purger.get_absorption_penalty(trove_id).is_zero(), 'penalty should be 0');
        assert(purger.get_max_absorption_amount(trove_id).is_zero(), 'close amount should be 0');
>>>>>>> c33f836c
    }

    fn assert_ltv_at_safety_margin(threshold: Ray, ltv: Ray) {
        let expected_ltv: Ray = Purger::THRESHOLD_SAFETY_MARGIN.into() * threshold;
        let error_margin: Ray = (RAY_PERCENT / 10).into(); // 0.1%
        common::assert_equalish(ltv, expected_ltv, error_margin, 'LTV not within safety margin');
    }

    // Helper function to assert that an address received the expected amount of assets based 
    // on the before and after balances.
    // `before_asset_bals` and `after_asset_bals` should be retrieved using `get_token_balances`.
    fn assert_received_assets(
        mut before_asset_bals: Span<Span<u128>>,
        mut after_asset_bals: Span<Span<u128>>,
        mut expected_freed_asset_amts: Span<u128>,
        error_margin: u128,
        message: felt252
    ) {
        loop {
            match expected_freed_asset_amts.pop_front() {
                Option::Some(expected_freed_asset_amt) => {
                    let mut before_asset_bal_arr: Span<u128> = *before_asset_bals
                        .pop_front()
                        .unwrap();
                    let before_asset_bal: u128 = *before_asset_bal_arr.pop_front().unwrap();

                    let mut after_asset_bal_arr: Span<u128> = *after_asset_bals
                        .pop_front()
                        .unwrap();
                    let after_asset_bal: u128 = *after_asset_bal_arr.pop_front().unwrap();

                    let expected_after_asset_bal: u128 = before_asset_bal
                        + *expected_freed_asset_amt;
                    common::assert_equalish(
                        after_asset_bal, expected_after_asset_bal, error_margin, message, 
                    );
                },
                Option::None(_) => {
                    break;
                },
            };
        };
    }
}<|MERGE_RESOLUTION|>--- conflicted
+++ resolved
@@ -574,14 +574,9 @@
     ) {
         assert(shrine.is_healthy(trove_id), 'should be healthy');
 
-<<<<<<< HEAD
         let (penalty, max_liquidation_amt) = purger.preview_liquidate(trove_id);
         assert(penalty.is_zero(), 'penalty should be 0');
         assert(max_liquidation_amt.is_zero(), 'close amount should be 0');
-=======
-        assert(purger.get_liquidation_penalty(trove_id).is_zero(), 'penalty should be 0');
-        assert(purger.get_max_liquidation_amount(trove_id).is_zero(), 'close amount should be 0');
->>>>>>> c33f836c
         assert_trove_is_not_absorbable(purger, trove_id);
     }
 
@@ -615,14 +610,9 @@
     }
 
     fn assert_trove_is_not_absorbable(purger: IPurgerDispatcher, trove_id: u64, ) {
-<<<<<<< HEAD
         let (penalty, max_absorption_amt, _) = purger.preview_absorb(trove_id);
         assert(penalty.is_zero(), 'penalty should be 0');
         assert(max_absorption_amt.is_zero(), 'close amount should be 0');
-=======
-        assert(purger.get_absorption_penalty(trove_id).is_zero(), 'penalty should be 0');
-        assert(purger.get_max_absorption_amount(trove_id).is_zero(), 'close amount should be 0');
->>>>>>> c33f836c
     }
 
     fn assert_ltv_at_safety_margin(threshold: Ray, ltv: Ray) {
