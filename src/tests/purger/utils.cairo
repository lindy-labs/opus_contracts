mod PurgerUtils {
    use cmp::min;
    use starknet::{
        deploy_syscall, ClassHash, class_hash_try_from_felt252, ContractAddress,
        contract_address_to_felt252, contract_address_try_from_felt252, get_block_timestamp,
        SyscallResultTrait
    };
    use starknet::contract_address::ContractAddressZeroable;
    use starknet::testing::set_contract_address;

    use opus::core::absorber::Absorber;
    use opus::core::purger::Purger;
    use opus::core::roles::{AbsorberRoles, PragmaRoles, SentinelRoles, ShrineRoles};

    use opus::interfaces::IAbbot::{IAbbotDispatcher, IAbbotDispatcherTrait};
    use opus::interfaces::IAbsorber::{IAbsorberDispatcher, IAbsorberDispatcherTrait};
    use opus::interfaces::IGate::{IGateDispatcher, IGateDispatcherTrait};
    use opus::interfaces::IOracle::{IOracleDispatcher, IOracleDispatcherTrait};
    use opus::interfaces::IPurger::{IPurgerDispatcher, IPurgerDispatcherTrait};
    use opus::interfaces::IShrine::{IShrineDispatcher, IShrineDispatcherTrait};
    use opus::utils::access_control::{IAccessControlDispatcher, IAccessControlDispatcherTrait};
    use opus::types::AssetBalance;
    use opus::utils::math::pow;
    use opus::utils::wadray;
<<<<<<< HEAD
    use opus::utils::wadray::{
        Ray, RayZeroable, RAY_ONE, RAY_PERCENT, Wad, WadZeroable, WAD_DECIMALS, WAD_ONE
    };
=======
    use opus::utils::wadray::{Ray, RAY_ONE, RAY_PERCENT, Wad, WadZeroable, WAD_DECIMALS, WAD_ONE};
>>>>>>> 101ecdd8

    use opus::tests::absorber::utils::AbsorberUtils;
    use opus::tests::common;
    use opus::tests::external::mock_pragma::{
        IMockPragmaDispatcher, IMockPragmaDispatcherTrait, MockPragma
    };
    use opus::tests::external::utils::PragmaUtils;
    use opus::tests::purger::flash_liquidator::{
        FlashLiquidator, IFlashLiquidatorDispatcher, IFlashLiquidatorDispatcherTrait
    };
    use opus::tests::sentinel::utils::SentinelUtils;
    use opus::tests::shrine::utils::ShrineUtils;

    use debug::PrintTrait;

    //
    // Constants
    //

    const SEARCHER_YIN: u128 = 10000000000000000000000; // 10_000 (Wad)
    const TARGET_TROVE_YIN: u128 = 1000000000000000000000; // 1000 (Wad)

    const TARGET_TROVE_ETH_DEPOSIT_AMT: u128 = 2000000000000000000; // 2 (Wad) - ETH
    const TARGET_TROVE_WBTC_DEPOSIT_AMT: u128 = 50000000; // 0.5 (10 ** 8) - wBTC

    //
    // Address constants
    //

    fn admin() -> ContractAddress {
        contract_address_try_from_felt252('purger owner').unwrap()
    }

    fn random_user() -> ContractAddress {
        contract_address_try_from_felt252('random user').unwrap()
    }

    fn searcher() -> ContractAddress {
        contract_address_try_from_felt252('searcher').unwrap()
    }

    fn target_trove_owner() -> ContractAddress {
        contract_address_try_from_felt252('target trove owner').unwrap()
    }

    //
    // Constant helpers
    //

    fn target_trove_yang_asset_amts() -> Span<u128> {
        array![TARGET_TROVE_ETH_DEPOSIT_AMT, TARGET_TROVE_WBTC_DEPOSIT_AMT].span()
    }

    #[inline(always)]
    fn recipient_trove_yang_asset_amts() -> Span<u128> {
        array![30 * WAD_ONE, // 30 (Wad) - ETH
         500000000 // 5 (10 ** 8) - BTC
        ].span()
    }

    fn whale_trove_yang_asset_amts() -> Span<u128> {
        array![700 * WAD_ONE, // 700 (Wad) - ETH
         70000000000 // 700 (10 ** 8) - BTC
        ].span()
    }

    fn interesting_thresholds_for_liquidation() -> Span<Ray> {
        array![
            RayZeroable::zero(),
            RAY_PERCENT.into(),
            (70 * RAY_PERCENT).into(),
            (80 * RAY_PERCENT).into(),
            (90 * RAY_PERCENT).into(),
            (96 * RAY_PERCENT).into(),
            // theoretical upper bound beyond which a penalty is not guaranteed
            // for absorptions after deducting compensation, meaning providers
            // to the absorber will incur a loss for each absorption.
            (97 * RAY_PERCENT).into(),
            // Note that this threshold should not be used because it makes absorber
            // providers worse off, but it should not break the purger's logic.
            (99 * RAY_PERCENT).into(),
        ]
            .span()
    }

    // From around 78.74+% threshold onwards, absorptions liquidate all of the trove's debt
    fn interesting_thresholds_for_absorption_below_trove_debt() -> Span<Ray> {
        array![
            (65 * RAY_PERCENT).into(),
            (70 * RAY_PERCENT).into(),
            (75 * RAY_PERCENT).into(),
            787400000000000000000000000_u128.into()
        ]
            .span()
    }

    // From around 78.74+% threshold onwards, absorptions liquidate all of the trove's debt
    fn interesting_thresholds_for_absorption_entire_trove_debt() -> Span<Ray> {
        array![
            787500000000000000000000000_u128.into(), // 78.75%
            (80 * RAY_PERCENT).into(),
            (90 * RAY_PERCENT).into(),
            (96 * RAY_PERCENT).into(),
            // theoretical upper bound beyond which a penalty is not guaranteed
            // for absorptions after deducting compensation, meaning providers
            // to the absorber will incur a loss for each absorption.
            (97 * RAY_PERCENT).into(),
            // Note that this threshold should not be used because it makes absorber
            // providers worse off, but it should not break the purger's logic.
            (99 * RAY_PERCENT).into()
        ]
            .span()
    }

    // These values are selected based on the thresholds.
    // Refer to https://www.desmos.com/calculator/qoizltusle.
    fn ltvs_for_interesting_thresholds_for_absorption_below_trove_debt() -> Span<Span<Ray>> {
        // The max possible penalty LTV is last reached around this value for these thresholds
        let max_possible_penalty_ltv: Ray = 862200000000000000000000000_u128.into(); // 86.22%

        array![
            // First threshold of 65% (Ray)
            array![ // 71.18% (Ray) - LTV at which maximum penalty of 12.5% is first reached
                711800000000000000000000000_u128.into(), max_possible_penalty_ltv
            ]
                .span(),
            // Second threshold of 70% (Ray)
            array![ // 76.65% (Ray) - LTV at which maximum penalty of 12.5% is first reached
                766500000000000000000000000_u128.into(), max_possible_penalty_ltv
            ]
                .span(),
            // Third threshold of 75% (Ray)
            array![ // 82.13% (Ray) - LTV at which maximum penalty of 12.5% is reached
                821300000000000000000000000_u128.into(), max_possible_penalty_ltv,
            ]
                .span(),
            // Fourth threshold of 78.74% (Ray)
            array![ // 86.2203% (Ray) - LTV at which maximum penalty of 12.5% is reached
                862203000000000000000000000_u128.into(), 862222200000000000000000000_u128.into()
            ]
                .span()
        ]
            .span()
    }

    // These values are selected based on the thresholds.
    // Refer to https://www.desmos.com/calculator/b8drqdb32a.
    fn ltvs_for_interesting_thresholds_for_absorption_entire_trove_debt() -> Span<Span<Ray>> {
        let ninety_nine_pct: Ray = (RAY_ONE - RAY_PERCENT).into();
        let exceed_hundred_pct: Ray = (RAY_ONE + RAY_PERCENT).into();

        array![
            // First threshold of 78.75% (Ray)
            array![ // 86.23% (Ray) - Greater than LTV at which maximum penalty of 12.5% is last reached
                862300000000000000000000000_u128.into(), ninety_nine_pct, exceed_hundred_pct
            ]
                .span(),
            // Second threshold of 80% (Ray)
            array![ // 86.9% (Ray) - LTV at which maximum penalty is reached
                869000000000000000000000000_u128.into(), ninety_nine_pct, exceed_hundred_pct
            ]
                .span(),
            // Third threshold of 90% (Ray)
            array![ // 92.1% (Ray) - LTV at which maximum penalty is reached
                921000000000000000000000000_u128.into(), ninety_nine_pct, exceed_hundred_pct
            ]
                .span(),
            // Fourth threshold of 96% (Ray)
            array![ // Max penalty is already exceeded, so we simply increase the LTV by the smallest unit
                (96 * RAY_PERCENT + 1).into(), ninety_nine_pct, exceed_hundred_pct
            ]
                .span(),
            // Fifth threshold of 97% (Ray)
            // This is the highest possible threshold because it may not be possible to charge a
            // penalty after deducting compensation at this LTV and beyond
            array![ // Max penalty is already exceeded, so we simply increase the LTV by the smallest unit
                (97 * RAY_PERCENT + 1).into(), ninety_nine_pct, exceed_hundred_pct
            ]
                .span(),
            // Sixth threshold of 99% (Ray)
            // Note that this threshold should not be used because it makes absorber
            // providers worse off, but it should not break the purger's logic.
            array![ // Max penalty is already exceeded, so we simply increase the LTV by the smallest unit
                (99 * RAY_PERCENT + 1).into(), exceed_hundred_pct
            ]
                .span()
        ]
            .span()
    }

    // These values are selected based on the thresholds.
    // Refer to https://www.desmos.com/calculator/b8drqdb32a.
    // Note that thresholds >= 90% will be absorbable once LTV >= threshold
    fn interesting_thresholds_and_ltvs_below_absorption_ltv() -> (Span<Ray>, Span<Ray>) {
        let mut thresholds: Array<Ray> = array![
            (65 * RAY_PERCENT).into(),
            (70 * RAY_PERCENT).into(),
            (75 * RAY_PERCENT).into(),
            787400000000000000000000000_u128.into(), // 78.74% (Ray)
            787500000000000000000000000_u128.into(), // 78.75% (Ray)
            (80 * RAY_PERCENT).into()
        ];

        // The LTV at which the maximum penalty is reached minus 0.01%
        let mut trove_ltvs: Array<Ray> = array![
            711700000000000000000000000_u128.into(), // 71.17% (Ray)
            766400000000000000000000000_u128.into(), // 76.64% (Ray)
            821200000000000000000000000_u128.into(), // 82.12% (Ray)
            859200000000000000000000000_u128.into(), // 85.92% (Ray)
            862200000000000000000000000_u128.into(), // 86.22% (Ray)
            868900000000000000000000000_u128.into(), // 86.89% (Ray)
        ];

        (thresholds.span(), trove_ltvs.span())
    }

    fn interesting_yang_amts_for_recipient_trove() -> Span<Span<u128>> {
        array![
            // base case for ordinary redistributions
            recipient_trove_yang_asset_amts(),
            // recipient trove has dust amount of the first yang
            // 100 wei (Wad) ETH, 20 (10 ** 8) WBTC
            array![100_u128, 2000000000_u128].span(),
            // recipient trove has dust amount of a yang that is not the first yang
            // 50 (Wad) ETH, 0.00001 (10 ** 8) WBTC
            array![50 * WAD_ONE, 100_u128].span(),
            // exceptional redistribution because recipient trove does not have
            // WBTC yang but redistributed trove has WBTC yang
            // 50 (Wad) ETH, 0 WBTC
            array![50 * WAD_ONE, 0_u128].span()
        ]
            .span()
    }

    fn interesting_yang_amts_for_redistributed_trove() -> Span<Span<u128>> {
        array![
            target_trove_yang_asset_amts(), // Dust yang case
             // 20 (Wad) ETH, 100E-8 (WBTC decimals) WBTC
            array![20 * WAD_ONE, 100_u128].span()
        ]
            .span()
    }

    fn inoperational_absorber_yin_cases() -> Span<Wad> {
        array![ // minimum amount that must be provided based on initial shares
            Absorber::INITIAL_SHARES
                .into(), // largest possible amount of yin in Absorber based on initial shares
            (Absorber::MINIMUM_SHARES - 1).into()
        ]
            .span()
    }

    // Generate interesting cases for absorber's yin balance based on the
    // redistributed trove's debt to test absorption with partial redistribution
    fn generate_operational_absorber_yin_cases(trove_debt: Wad) -> Span<Wad> {
        array![
            // smallest possible amount of yin in Absorber based on initial shares
            Absorber::MINIMUM_SHARES.into(),
            (trove_debt.val / 3).into(),
            (trove_debt.val - 1000).into(),
            // trove's debt minus the smallest unit of Wad
            (trove_debt.val - 1).into()
        ]
            .span()
    }

    //
    // Test setup helpers
    //

    fn purger_deploy() -> (
        IShrineDispatcher,
        IAbbotDispatcher,
        IMockPragmaDispatcher,
        IAbsorberDispatcher,
        IPurgerDispatcher,
        Span<ContractAddress>,
        Span<IGateDispatcher>,
    ) {
        let (shrine, sentinel, abbot, absorber, yangs, gates) = AbsorberUtils::absorber_deploy();

        let reward_tokens: Span<ContractAddress> = AbsorberUtils::reward_tokens_deploy();
        let reward_amts_per_blessing: Span<u128> = AbsorberUtils::reward_amts_per_blessing();
        AbsorberUtils::deploy_blesser_for_rewards(
            absorber, reward_tokens, reward_amts_per_blessing
        );

        let (_, oracle, _, mock_pragma) = PragmaUtils::pragma_deploy_with_shrine(
            sentinel, shrine.contract_address
        );
        PragmaUtils::add_yangs_to_pragma(oracle, yangs);

        // Seed initial prices for ETH and WBTC in Pragma
        let current_ts = get_block_timestamp();
        PragmaUtils::mock_valid_price_update(
            mock_pragma,
            PragmaUtils::ETH_USD_PAIR_ID,
            PragmaUtils::convert_price_to_pragma_scale(PragmaUtils::ETH_INIT_PRICE),
            current_ts
        );
        PragmaUtils::mock_valid_price_update(
            mock_pragma,
            PragmaUtils::WBTC_USD_PAIR_ID,
            PragmaUtils::convert_price_to_pragma_scale(PragmaUtils::WBTC_INIT_PRICE),
            current_ts
        );
        IOracleDispatcher { contract_address: oracle.contract_address }.update_prices();

        let admin: ContractAddress = admin();

        let mut calldata = array![
            contract_address_to_felt252(admin),
            contract_address_to_felt252(shrine.contract_address),
            contract_address_to_felt252(sentinel.contract_address),
            contract_address_to_felt252(absorber.contract_address),
            contract_address_to_felt252(oracle.contract_address)
        ];

        let purger_class_hash: ClassHash = class_hash_try_from_felt252(Purger::TEST_CLASS_HASH)
            .unwrap();
        let (purger_addr, _) = deploy_syscall(purger_class_hash, 0, calldata.span(), false)
            .unwrap_syscall();

        let purger = IPurgerDispatcher { contract_address: purger_addr };

        // Approve Purger in Shrine
        let shrine_ac = IAccessControlDispatcher { contract_address: shrine.contract_address };
        set_contract_address(ShrineUtils::admin());
        shrine_ac.grant_role(ShrineRoles::purger(), purger_addr);

        // Approve Purger in Sentinel
        let sentinel_ac = IAccessControlDispatcher { contract_address: sentinel.contract_address };
        set_contract_address(SentinelUtils::admin());
        sentinel_ac.grant_role(SentinelRoles::purger(), purger_addr);

        // Approve Purger in Oracle
        let oracle_ac = IAccessControlDispatcher { contract_address: oracle.contract_address };
        set_contract_address(PragmaUtils::admin());
        oracle_ac.grant_role(PragmaRoles::purger(), purger_addr);

        // Approve Purger in Absorber
        let absorber_ac = IAccessControlDispatcher { contract_address: absorber.contract_address };
        set_contract_address(AbsorberUtils::admin());
        absorber_ac.grant_role(AbsorberRoles::purger(), purger_addr);

        // Increase debt ceiling
        set_contract_address(ShrineUtils::admin());
        let debt_ceiling: Wad = (100000 * WAD_ONE).into();
        shrine.set_debt_ceiling(debt_ceiling);

        set_contract_address(ContractAddressZeroable::zero());

        (shrine, abbot, mock_pragma, absorber, purger, yangs, gates)
    }

    fn purger_deploy_with_searcher(
        searcher_yin_amt: Wad
    ) -> (
        IShrineDispatcher,
        IAbbotDispatcher,
        IMockPragmaDispatcher,
        IAbsorberDispatcher,
        IPurgerDispatcher,
        Span<ContractAddress>,
        Span<IGateDispatcher>,
    ) {
        let (shrine, abbot, mock_pragma, absorber, purger, yangs, gates) = purger_deploy();
        funded_searcher(abbot, yangs, gates, searcher_yin_amt);

        (shrine, abbot, mock_pragma, absorber, purger, yangs, gates)
    }

    fn flash_liquidator_deploy(
        shrine: ContractAddress,
        abbot: ContractAddress,
        flashmint: ContractAddress,
        purger: ContractAddress,
    ) -> IFlashLiquidatorDispatcher {
        let mut calldata = array![
            contract_address_to_felt252(shrine),
            contract_address_to_felt252(abbot),
            contract_address_to_felt252(flashmint),
            contract_address_to_felt252(purger)
        ];

        let flash_liquidator_class_hash: ClassHash = class_hash_try_from_felt252(
            FlashLiquidator::TEST_CLASS_HASH
        )
            .unwrap();
        let (flash_liquidator_addr, _) = deploy_syscall(
            flash_liquidator_class_hash, 0, calldata.span(), false
        )
            .unwrap_syscall();

        IFlashLiquidatorDispatcher { contract_address: flash_liquidator_addr }
    }

    fn funded_searcher(
        abbot: IAbbotDispatcher,
        yangs: Span<ContractAddress>,
        gates: Span<IGateDispatcher>,
        yin_amt: Wad,
    ) {
        let user: ContractAddress = searcher();
        common::fund_user(user, yangs, recipient_trove_yang_asset_amts());
        common::open_trove_helper(
            abbot, user, yangs, recipient_trove_yang_asset_amts(), gates, yin_amt
        );
    }

    fn funded_absorber(
        shrine: IShrineDispatcher,
        abbot: IAbbotDispatcher,
        absorber: IAbsorberDispatcher,
        yangs: Span<ContractAddress>,
        gates: Span<IGateDispatcher>,
        amt: Wad,
    ) {
        AbsorberUtils::provide_to_absorber(
            shrine,
            abbot,
            absorber,
            AbsorberUtils::provider_1(),
            yangs,
            recipient_trove_yang_asset_amts(),
            gates,
            amt,
        );
    }

    // Creates a healthy trove and returns the trove ID
    fn funded_healthy_trove(
        abbot: IAbbotDispatcher,
        yangs: Span<ContractAddress>,
        gates: Span<IGateDispatcher>,
        yin_amt: Wad,
    ) -> u64 {
        let user: ContractAddress = target_trove_owner();
        let deposit_amts: Span<u128> = target_trove_yang_asset_amts();
        common::fund_user(user, yangs, deposit_amts);
        common::open_trove_helper(abbot, user, yangs, deposit_amts, gates, yin_amt)
    }

    // Creates a trove with a lot of collateral
    // This is used to ensure the system doesn't unintentionally enter recovery mode during tests
    fn create_whale_trove(
        abbot: IAbbotDispatcher, yangs: Span<ContractAddress>, gates: Span<IGateDispatcher>
    ) -> u64 {
        let user: ContractAddress = target_trove_owner();
        let deposit_amts: Span<u128> = whale_trove_yang_asset_amts();
        let yin_amt: Wad = WAD_ONE.into();
        common::fund_user(user, yangs, deposit_amts);
        common::open_trove_helper(abbot, user, yangs, deposit_amts, gates, yin_amt)
    }

    // Update thresholds for all yangs to the given value
    fn set_thresholds(shrine: IShrineDispatcher, mut yangs: Span<ContractAddress>, threshold: Ray) {
        set_contract_address(ShrineUtils::admin());
        loop {
            match yangs.pop_front() {
                Option::Some(yang) => { shrine.set_threshold(*yang, threshold); },
                Option::None => { break; },
            };
        };
        set_contract_address(ContractAddressZeroable::zero());
    }

    // Helper function to decrease yang prices by the given percentage
    fn decrease_yang_prices_by_pct(
        shrine: IShrineDispatcher,
        mock_pragma: IMockPragmaDispatcher,
        mut yangs: Span<ContractAddress>,
        mut yang_pair_ids: Span<u256>,
        pct_decrease: Ray,
    ) {
        let current_ts = get_block_timestamp();
        let scale: u128 = pow(10_u128, WAD_DECIMALS - PragmaUtils::PRAGMA_DECIMALS);
        set_contract_address(ShrineUtils::admin());
        loop {
            match yangs.pop_front() {
                Option::Some(yang) => {
                    let (yang_price, _, _) = shrine.get_current_yang_price(*yang);
                    let new_price: Wad = wadray::rmul_wr(
                        yang_price, (RAY_ONE.into() - pct_decrease)
                    );
                    let new_pragma_price: u128 = new_price.val / scale;
                    // Note that `new_price` is more precise than `new_pragma_price` so
                    // the `new_pragma_price` is a rounded down value of `new_price`.
                    // `new_price` is used so that there is more control over the precision of
                    // the target LTV.
                    shrine.advance(*yang, new_price);

                    PragmaUtils::mock_valid_price_update(
                        mock_pragma,
                        *yang_pair_ids.pop_front().unwrap(),
                        new_pragma_price,
                        current_ts
                    );
                },
                Option::None => { break; },
            };
        };
        set_contract_address(ContractAddressZeroable::zero());
    }

    // Helper function to adjust a trove's LTV to the target by manipulating the
    // yang prices
    fn adjust_prices_for_trove_ltv(
        shrine: IShrineDispatcher,
        mock_pragma: IMockPragmaDispatcher,
        yangs: Span<ContractAddress>,
        yang_pair_ids: Span<u256>,
        value: Wad,
        debt: Wad,
        target_ltv: Ray,
    ) {
        let unhealthy_value: Wad = wadray::rmul_wr(debt, (RAY_ONE.into() / target_ltv));
        let decrease_pct: Ray = wadray::rdiv_ww((value - unhealthy_value), value);

        decrease_yang_prices_by_pct(shrine, mock_pragma, yangs, yang_pair_ids, decrease_pct);
    }

    //
    // Test assertion helpers
    //

    fn get_expected_compensation_assets(
        trove_asset_amts: Span<u128>, trove_value: Wad, compensation_value: Wad
    ) -> Span<u128> {
        let expected_compensation_pct: Ray = wadray::rdiv_ww(compensation_value, trove_value);
        common::scale_span_by_pct(trove_asset_amts, expected_compensation_pct)
    }

    // Returns a tuple of the expected freed percentage of trove value and the 
    // freed asset amounts
    fn get_expected_liquidation_assets(
        trove_asset_amts: Span<u128>,
        trove_value: Wad,
        close_amt: Wad,
        penalty: Ray,
        compensation_value: Option<Wad>
    ) -> (Ray, Span<u128>) {
        let freed_amt: Wad = wadray::rmul_wr(close_amt, RAY_ONE.into() + penalty);
        let value_offset: Wad = if compensation_value.is_some() {
            compensation_value.unwrap()
        } else {
            WadZeroable::zero()
        };
        let value_after_compensation: Wad = trove_value - value_offset;
        let expected_freed_pct_of_value_before_compensation: Ray =
            if freed_amt < value_after_compensation {
            wadray::rdiv_ww(freed_amt, trove_value)
        } else {
            wadray::rdiv_ww(value_after_compensation, trove_value)
        };
        let expected_freed_pct_of_value_after_compensation: Ray =
            if freed_amt < value_after_compensation {
            wadray::rdiv_ww(freed_amt, value_after_compensation)
        } else {
            expected_freed_pct_of_value_before_compensation
        };
        (
            expected_freed_pct_of_value_after_compensation,
            common::scale_span_by_pct(
                trove_asset_amts, expected_freed_pct_of_value_before_compensation
            )
        )
    }

    fn assert_trove_is_healthy(
        shrine: IShrineDispatcher, purger: IPurgerDispatcher, trove_id: u64
    ) {
        assert(shrine.is_healthy(trove_id), 'should be healthy');

        let (penalty, max_liquidation_amt) = purger.preview_liquidate(trove_id);
        assert(penalty.is_zero(), 'penalty should be 0');
        assert(max_liquidation_amt.is_zero(), 'close amount should be 0');
        assert_trove_is_not_absorbable(purger, trove_id);
    }

    fn assert_trove_is_liquidatable(
        shrine: IShrineDispatcher, purger: IPurgerDispatcher, trove_id: u64, ltv: Ray
    ) {
        assert(!shrine.is_healthy(trove_id), 'should not be healthy');

        let (penalty, max_liquidation_amt) = purger.preview_liquidate(trove_id);
        assert(penalty.is_non_zero(), 'close amount should not be 0');
        if ltv < RAY_ONE.into() {
            assert(penalty.is_non_zero(), 'penalty should not be 0');
        } else {
            assert(penalty.is_zero(), 'penalty should be 0');
        }
    }

    fn assert_trove_is_absorbable(
        shrine: IShrineDispatcher, purger: IPurgerDispatcher, trove_id: u64, ltv: Ray
    ) {
        assert(!shrine.is_healthy(trove_id), 'should not be healthy');
        assert(purger.is_absorbable(trove_id), 'should be absorbable');

        let (penalty, max_absorption_amt, _) = purger.preview_absorb(trove_id);
        assert(max_absorption_amt.is_non_zero(), 'close amount should not be 0');
        if ltv < (RAY_ONE - Purger::COMPENSATION_PCT).into() {
            assert(penalty.is_non_zero(), 'penalty should not be 0');
        } else {
            assert(penalty.is_zero(), 'penalty should be 0');
        }
    }

    fn assert_trove_is_not_absorbable(purger: IPurgerDispatcher, trove_id: u64,) {
        let (penalty, max_absorption_amt, _) = purger.preview_absorb(trove_id);
        assert(penalty.is_zero(), 'penalty should be 0');
        assert(max_absorption_amt.is_zero(), 'close amount should be 0');
    }

    fn assert_ltv_at_safety_margin(threshold: Ray, ltv: Ray) {
        let expected_ltv: Ray = Purger::THRESHOLD_SAFETY_MARGIN.into() * threshold;
        let error_margin: Ray = (RAY_PERCENT / 10).into(); // 0.1%
        common::assert_equalish(ltv, expected_ltv, error_margin, 'LTV not within safety margin');
    }

    // Helper function to assert that an address received the expected amount of assets based
    // on the before and after balances.
    // `before_asset_bals` and `after_asset_bals` should be retrieved using `get_token_balances`.
    fn assert_received_assets(
        mut before_asset_bals: Span<Span<u128>>,
        mut after_asset_bals: Span<Span<u128>>,
        mut expected_freed_assets: Span<AssetBalance>,
        error_margin: u128,
        message: felt252
    ) {
        loop {
            match expected_freed_assets.pop_front() {
                Option::Some(expected_freed_asset) => {
                    let mut before_asset_bal_arr: Span<u128> = *before_asset_bals
                        .pop_front()
                        .unwrap();
                    let before_asset_bal: u128 = *before_asset_bal_arr.pop_front().unwrap();

                    let mut after_asset_bal_arr: Span<u128> = *after_asset_bals
                        .pop_front()
                        .unwrap();
                    let after_asset_bal: u128 = *after_asset_bal_arr.pop_front().unwrap();

                    let expected_after_asset_bal: u128 = before_asset_bal
                        + *expected_freed_asset.amount;

                    common::assert_equalish(
                        after_asset_bal, expected_after_asset_bal, error_margin, message,
                    );
                },
                Option::None => { break; },
            };
        };
    }

    // Helper function to calculate the sum of the value of the given yangs
    fn get_sum_of_value(
        shrine: IShrineDispatcher, mut yangs: Span<ContractAddress>, mut amounts: Span<Wad>
    ) -> Wad {
        let mut sum: Wad = WadZeroable::zero();
        loop {
            match yangs.pop_front() {
                Option::Some(yang) => {
                    let (yang_price, _, _) = shrine.get_current_yang_price(*yang);
                    sum = sum + yang_price * *amounts.pop_front().unwrap();
                },
                Option::None => { break; },
            };
        };
        sum
    }
}<|MERGE_RESOLUTION|>--- conflicted
+++ resolved
@@ -22,13 +22,9 @@
     use opus::types::AssetBalance;
     use opus::utils::math::pow;
     use opus::utils::wadray;
-<<<<<<< HEAD
     use opus::utils::wadray::{
         Ray, RayZeroable, RAY_ONE, RAY_PERCENT, Wad, WadZeroable, WAD_DECIMALS, WAD_ONE
     };
-=======
-    use opus::utils::wadray::{Ray, RAY_ONE, RAY_PERCENT, Wad, WadZeroable, WAD_DECIMALS, WAD_ONE};
->>>>>>> 101ecdd8
 
     use opus::tests::absorber::utils::AbsorberUtils;
     use opus::tests::common;
