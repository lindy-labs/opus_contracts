use array::{ArrayTrait, SpanTrait};
use option::OptionTrait;
use starknet::{
    contract_address_const, deploy_syscall, ClassHash, class_hash_try_from_felt252, ContractAddress,
    contract_address_to_felt252, contract_address_try_from_felt252, get_block_timestamp,
    SyscallResultTrait
};
use starknet::contract_address::ContractAddressZeroable;
use starknet::testing::{set_block_timestamp, set_contract_address};
use traits::{Default, Into, TryInto};

use aura::core::shrine::Shrine;

use aura::interfaces::IAbbot::{IAbbotDispatcher, IAbbotDispatcherTrait};
use aura::interfaces::IERC20::{
    IERC20Dispatcher, IERC20DispatcherTrait, IMintableDispatcher, IMintableDispatcherTrait
};
use aura::interfaces::IGate::{IGateDispatcher, IGateDispatcherTrait};
use aura::tests::erc20::ERC20;
use aura::utils::types::{AssetBalance, Reward};
use aura::utils::wadray;
use aura::utils::wadray::{Ray, Wad, WadZeroable};

//use aura::tests::sentinel::utils::SentinelUtils;

//
// Constants
//

const WBTC_DECIMALS: u8 = 8;

// Trove constants
const TROVE_1: u64 = 1;
const TROVE_2: u64 = 2;
const TROVE_3: u64 = 3;

//
// Constant addresses
//

fn badguy() -> ContractAddress {
    contract_address_try_from_felt252('bad guy').unwrap()
}

fn trove1_owner_addr() -> ContractAddress {
    contract_address_try_from_felt252('trove1 owner').unwrap()
}

fn trove2_owner_addr() -> ContractAddress {
    contract_address_try_from_felt252('trove2 owner').unwrap()
}

fn trove3_owner_addr() -> ContractAddress {
    contract_address_try_from_felt252('trove3 owner').unwrap()
}

fn non_zero_address() -> ContractAddress {
    contract_address_try_from_felt252('nonzero address').unwrap()
}

//
// Trait implementations
//

impl AddressIntoSpan of Into<ContractAddress, Span<ContractAddress>> {
    fn into(self: ContractAddress) -> Span<ContractAddress> {
        let mut tmp: Array<ContractAddress> = Default::default();
        tmp.append(self);
        tmp.span()
    }
}

impl RewardPartialEq of PartialEq<Reward> {
    fn eq(mut lhs: @Reward, mut rhs: @Reward) -> bool {
        (lhs.asset == rhs.asset)
            & (lhs.blesser.contract_address == rhs.blesser.contract_address)
            & (lhs.is_active == rhs.is_active)
    }

    fn ne(lhs: @Reward, rhs: @Reward) -> bool {
        !(lhs == rhs)
    }
}

//
// Helpers - Test setup
//

// Helper function to advance timestamp by the given intervals
#[inline(always)]
fn advance_intervals(intervals: u64) {
    set_block_timestamp(get_block_timestamp() + (intervals * Shrine::TIME_INTERVAL));
}

// Helper function to deploy a token
fn deploy_token(
    name: felt252,
    symbol: felt252,
    decimals: felt252,
    initial_supply: u256,
    recipient: ContractAddress,
) -> ContractAddress {
    let mut calldata: Array<felt252> = array![
        name,
        symbol,
        decimals,
        initial_supply.low.into(), // u256.low
        initial_supply.high.into(), // u256.high
        contract_address_to_felt252(recipient),
    ];

    let token: ClassHash = class_hash_try_from_felt252(ERC20::TEST_CLASS_HASH).unwrap();
    let (token, _) = deploy_syscall(token, 0, calldata.span(), false).unwrap_syscall();

    token
}

// Helper function to fund a user account with yang assets
fn fund_user(user: ContractAddress, mut yangs: Span<ContractAddress>, mut asset_amts: Span<u128>) {
    loop {
        match yangs.pop_front() {
            Option::Some(yang) => {
                IMintableDispatcher { contract_address: *yang }
                    .mint(user, (*asset_amts.pop_front().unwrap()).into());
            },
            Option::None(_) => {
                break;
            }
        };
    };
}

// Helper function to approve Gates to transfer tokens from user, and to open a trove
//fn open_trove_helper(
//    abbot: IAbbotDispatcher,
//    user: ContractAddress,
//    yangs: Span<ContractAddress>,
//    yang_asset_amts: Span<u128>,
//    mut gates: Span<IGateDispatcher>,
//    forge_amt: Wad
//) -> u64 {
//    set_contract_address(user);
//    let mut yangs_copy = yangs;
//    loop {
//        match yangs_copy.pop_front() {
//            Option::Some(yang) => {
//                // Approve Gate to transfer from user
//                let gate: IGateDispatcher = *gates.pop_front().unwrap();
//                SentinelUtils::approve_max(gate, *yang, user);
//            },
//            Option::None(_) => {
//                break;
//            }
//        };
//    };
//
//    set_contract_address(user);
//    let yang_assets: Span<AssetBalance> = combine_assets_and_amts(yangs, yang_asset_amts);
//    let trove_id: u64 = abbot.open_trove(yang_assets, forge_amt, WadZeroable::zero());
//
//    set_contract_address(ContractAddressZeroable::zero());
//
//    trove_id
//}
//

// Helpers - Convenience getters

// Helper function to return a nested array of token balances given a list of
// token addresses and user addresses.
// The return value is in the form of:
// [[address1_token1_balance, address2_token1_balance, ...], [address1_token2_balance, ...], ...]
fn get_token_balances(
    mut tokens: Span<ContractAddress>, addresses: Span<ContractAddress>,
) -> Span<Span<u128>> {
    let mut balances: Array<Span<u128>> = Default::default();

    loop {
        match tokens.pop_front() {
            Option::Some(token) => {
                let token: IERC20Dispatcher = IERC20Dispatcher { contract_address: *token };
                let decimals: u8 = token.decimals();

                let mut yang_balances: Array<u128> = Default::default();
                let mut addresses_copy = addresses;
                loop {
                    match addresses_copy.pop_front() {
                        Option::Some(address) => {
                            let bal: u128 = token.balance_of(*address).try_into().unwrap();
                            yang_balances.append(bal);
                        },
                        Option::None(_) => {
                            break;
                        }
                    };
                };
                balances.append(yang_balances.span());
            },
            Option::None(_) => {
                break balances.span();
            }
        };
    }
}

//
// Helpers - Assertions
//

fn assert_equalish<
    T, impl TPartialOrd: PartialOrd<T>, impl TSub: Sub<T>, impl TCopy: Copy<T>, impl TDrop: Drop<T>
>(
    a: T, b: T, error: T, message: felt252
) {
    if a >= b {
        assert(a - b <= error, message);
    } else {
        assert(b - a <= error, message);
    }
}

fn assert_asset_balances_equalish(
    mut a: Span<AssetBalance>, mut b: Span<AssetBalance>, error: u128, message: felt252
) {
    assert(a.len() == b.len(), message);

    loop {
        match a.pop_front() {
<<<<<<< HEAD
            Option::Some(a_element) => {
                let b_element: AssetBalance = *b.pop_front().unwrap();
                assert(*a_element.asset == b_element.asset, 'wrong asset address');
                assert_equalish(*a_element.amount, b_element.amount, error, message);
=======
            Option::Some(a) => {
                let b: AssetBalance = *b.pop_front().unwrap();
                assert(*a.address == b.address, 'wrong asset address');
                assert_equalish(*a.amount, b.amount, error, message);
>>>>>>> b00e6dc0
            },
            Option::None(_) => {
                break;
            }
        };
    };
}

//
// Helpers - Array functions
//

fn combine_assets_and_amts(
    mut assets: Span<ContractAddress>, mut amts: Span<u128>
) -> Span<AssetBalance> {
    assert(assets.len() == amts.len(), 'combining diff array lengths');
    let mut asset_balances: Array<AssetBalance> = Default::default();
    loop {
        match assets.pop_front() {
            Option::Some(asset) => {
                asset_balances
<<<<<<< HEAD
                    .append(AssetBalance { asset: *asset, amount: *amts.pop_front().unwrap(), });
=======
                    .append(AssetBalance { address: *asset, amount: *amts.pop_front().unwrap(), });
>>>>>>> b00e6dc0
            },
            Option::None(_) => {
                break;
            },
        };
    };

    asset_balances.span()
}

// Helper function to multiply an array of values by a given percentage
fn scale_span_by_pct(mut asset_amts: Span<u128>, pct: Ray) -> Span<u128> {
    let mut split_asset_amts: Array<u128> = Default::default();
    loop {
        match asset_amts.pop_front() {
            Option::Some(asset_amt) => {
                // Convert to Wad for fixed point operations
                let asset_amt: Wad = (*asset_amt).into();
                split_asset_amts.append(wadray::rmul_wr(asset_amt, pct).val);
            },
            Option::None(_) => {
                break;
            },
        };
    };

    split_asset_amts.span()
}

// Helper function to combine two arrays of equal lengths into a single array by doing element-wise addition.
// Assumes the arrays are ordered identically.
fn combine_spans(mut lhs: Span<u128>, mut rhs: Span<u128>) -> Span<u128> {
    assert(lhs.len() == rhs.len(), 'combining diff array lengths');
    let mut combined_asset_amts: Array<u128> = Default::default();

    loop {
        match lhs.pop_front() {
            Option::Some(asset_amt) => {
                // Convert to Wad for fixed point operations
                combined_asset_amts.append(*asset_amt + *rhs.pop_front().unwrap());
            },
            Option::None(_) => {
                break;
            },
        };
    };

    combined_asset_amts.span()
}<|MERGE_RESOLUTION|>--- conflicted
+++ resolved
@@ -226,17 +226,10 @@
 
     loop {
         match a.pop_front() {
-<<<<<<< HEAD
-            Option::Some(a_element) => {
-                let b_element: AssetBalance = *b.pop_front().unwrap();
-                assert(*a_element.asset == b_element.asset, 'wrong asset address');
-                assert_equalish(*a_element.amount, b_element.amount, error, message);
-=======
             Option::Some(a) => {
                 let b: AssetBalance = *b.pop_front().unwrap();
                 assert(*a.address == b.address, 'wrong asset address');
                 assert_equalish(*a.amount, b.amount, error, message);
->>>>>>> b00e6dc0
             },
             Option::None(_) => {
                 break;
@@ -258,11 +251,7 @@
         match assets.pop_front() {
             Option::Some(asset) => {
                 asset_balances
-<<<<<<< HEAD
-                    .append(AssetBalance { asset: *asset, amount: *amts.pop_front().unwrap(), });
-=======
                     .append(AssetBalance { address: *asset, amount: *amts.pop_front().unwrap(), });
->>>>>>> b00e6dc0
             },
             Option::None(_) => {
                 break;
