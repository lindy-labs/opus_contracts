use array::ArrayTrait;
use debug::PrintTrait;
use starknet::{
<<<<<<< HEAD
    contract_address_const, deploy_syscall, ClassHash, class_hash_try_from_felt252, ContractAddress,
=======
    deploy_syscall, ClassHash, class_hash_try_from_felt252, ContractAddress,
>>>>>>> e3e5588f
    contract_address_to_felt252, contract_address_try_from_felt252, get_block_timestamp,
    SyscallResultTrait
};
use starknet::contract_address::ContractAddressZeroable;
use starknet::testing::{set_block_timestamp, set_contract_address};

use aura::core::shrine::Shrine;

use aura::interfaces::IAbbot::{IAbbotDispatcher, IAbbotDispatcherTrait};
use aura::interfaces::IERC20::{
    IERC20Dispatcher, IERC20DispatcherTrait, IMintableDispatcher, IMintableDispatcherTrait
};
use aura::interfaces::IGate::{IGateDispatcher, IGateDispatcherTrait};
use aura::interfaces::IShrine::{IShrineDispatcher, IShrineDispatcherTrait};
use aura::tests::erc20::ERC20;
<<<<<<< HEAD
use aura::utils::types::{AssetBalance, Reward};
use aura::utils::wadray;
use aura::utils::wadray::{Ray, Wad, WadZeroable};

//use aura::tests::sentinel::utils::SentinelUtils;
=======
use aura::types::{AssetBalance, Reward};
use aura::utils::wadray;
use aura::utils::wadray::{Ray, Wad, WadZeroable};

use aura::tests::sentinel::utils::SentinelUtils;
use aura::tests::shrine::utils::ShrineUtils;
>>>>>>> e3e5588f

//
// Constants
//

const WBTC_DECIMALS: u8 = 8;

// Trove constants
const TROVE_1: u64 = 1;
const TROVE_2: u64 = 2;
const TROVE_3: u64 = 3;
const WHALE_TROVE: u64 = 0xb17b01;

//
// Constant addresses
//

fn badguy() -> ContractAddress {
    contract_address_try_from_felt252('bad guy').unwrap()
}

fn trove1_owner_addr() -> ContractAddress {
    contract_address_try_from_felt252('trove1 owner').unwrap()
}

fn trove2_owner_addr() -> ContractAddress {
    contract_address_try_from_felt252('trove2 owner').unwrap()
}

fn trove3_owner_addr() -> ContractAddress {
    contract_address_try_from_felt252('trove3 owner').unwrap()
}

fn non_zero_address() -> ContractAddress {
    contract_address_try_from_felt252('nonzero address').unwrap()
}

//
// Trait implementations
//

impl AddressIntoSpan of Into<ContractAddress, Span<ContractAddress>> {
    fn into(self: ContractAddress) -> Span<ContractAddress> {
        let mut tmp: Array<ContractAddress> = Default::default();
        tmp.append(self);
        tmp.span()
    }
}

impl RewardPartialEq of PartialEq<Reward> {
    fn eq(mut lhs: @Reward, mut rhs: @Reward) -> bool {
        (lhs.asset == rhs.asset)
            & (lhs.blesser.contract_address == rhs.blesser.contract_address)
            & (lhs.is_active == rhs.is_active)
    }

    fn ne(lhs: @Reward, rhs: @Reward) -> bool {
        !(lhs == rhs)
    }
}

//
// Helpers - Test setup
//

// Helper function to advance timestamp by the given intervals
#[inline(always)]
fn advance_intervals(intervals: u64) {
    set_block_timestamp(get_block_timestamp() + (intervals * Shrine::TIME_INTERVAL));
}

// Helper function to deploy a token
fn deploy_token(
    name: felt252,
    symbol: felt252,
    decimals: felt252,
    initial_supply: u256,
    recipient: ContractAddress,
) -> ContractAddress {
    let mut calldata: Array<felt252> = array![
        name,
        symbol,
        decimals,
        initial_supply.low.into(), // u256.low
        initial_supply.high.into(), // u256.high
        contract_address_to_felt252(recipient),
    ];

    let token: ClassHash = class_hash_try_from_felt252(ERC20::TEST_CLASS_HASH).unwrap();
    let (token, _) = deploy_syscall(token, 0, calldata.span(), false).unwrap_syscall();

    token
}

// Helper function to fund a user account with yang assets
fn fund_user(user: ContractAddress, mut yangs: Span<ContractAddress>, mut asset_amts: Span<u128>) {
    loop {
        match yangs.pop_front() {
            Option::Some(yang) => {
                IMintableDispatcher { contract_address: *yang }
                    .mint(user, (*asset_amts.pop_front().unwrap()).into());
            },
            Option::None => {
                break;
            }
        };
    };
}

// Helper function to approve Gates to transfer tokens from user, and to open a trove
<<<<<<< HEAD
//fn open_trove_helper(
//    abbot: IAbbotDispatcher,
//    user: ContractAddress,
//    yangs: Span<ContractAddress>,
//    yang_asset_amts: Span<u128>,
//    mut gates: Span<IGateDispatcher>,
//    forge_amt: Wad
//) -> u64 {
//    set_contract_address(user);
//    let mut yangs_copy = yangs;
//    loop {
//        match yangs_copy.pop_front() {
//            Option::Some(yang) => {
//                // Approve Gate to transfer from user
//                let gate: IGateDispatcher = *gates.pop_front().unwrap();
//                SentinelUtils::approve_max(gate, *yang, user);
//            },
//            Option::None(_) => {
//                break;
//            }
//        };
//    };
//
//    set_contract_address(user);
//    let yang_assets: Span<AssetBalance> = combine_assets_and_amts(yangs, yang_asset_amts);
//    let trove_id: u64 = abbot.open_trove(yang_assets, forge_amt, WadZeroable::zero());
//
//    set_contract_address(ContractAddressZeroable::zero());
//
//    trove_id
//}
//
=======
fn open_trove_helper(
    abbot: IAbbotDispatcher,
    user: ContractAddress,
    yangs: Span<ContractAddress>,
    yang_asset_amts: Span<u128>,
    mut gates: Span<IGateDispatcher>,
    forge_amt: Wad
) -> u64 {
    set_contract_address(user);
    let mut yangs_copy = yangs;
    loop {
        match yangs_copy.pop_front() {
            Option::Some(yang) => {
                // Approve Gate to transfer from user
                let gate: IGateDispatcher = *gates.pop_front().unwrap();
                SentinelUtils::approve_max(gate, *yang, user);
            },
            Option::None => {
                break;
            }
        };
    };

    set_contract_address(user);
    let yang_assets: Span<AssetBalance> = combine_assets_and_amts(yangs, yang_asset_amts);
    let trove_id: u64 = abbot.open_trove(yang_assets, forge_amt, WadZeroable::zero());

    set_contract_address(ContractAddressZeroable::zero());

    trove_id
}

>>>>>>> e3e5588f

// Helpers - Convenience getters

// Helper function to return a nested array of token balances given a list of
// token addresses and user addresses.
// The return value is in the form of:
// [[address1_token1_balance, address2_token1_balance, ...], [address1_token2_balance, ...], ...]
fn get_token_balances(
    mut tokens: Span<ContractAddress>, addresses: Span<ContractAddress>,
) -> Span<Span<u128>> {
    let mut balances: Array<Span<u128>> = Default::default();

    loop {
        match tokens.pop_front() {
            Option::Some(token) => {
                let token: IERC20Dispatcher = IERC20Dispatcher { contract_address: *token };
                let decimals: u8 = token.decimals();

                let mut yang_balances: Array<u128> = Default::default();
                let mut addresses_copy = addresses;
                loop {
                    match addresses_copy.pop_front() {
                        Option::Some(address) => {
                            let bal: u128 = token.balance_of(*address).try_into().unwrap();
                            yang_balances.append(bal);
                        },
                        Option::None => {
                            break;
                        }
                    };
                };
                balances.append(yang_balances.span());
            },
            Option::None => {
                break balances.span();
            }
        };
    }
}

//
// Helpers - Assertions
//

fn assert_equalish<
    T, impl TPartialOrd: PartialOrd<T>, impl TSub: Sub<T>, impl TCopy: Copy<T>, impl TDrop: Drop<T>
>(
    a: T, b: T, error: T, message: felt252
) {
    if a >= b {
        assert(a - b <= error, message);
    } else {
        assert(b - a <= error, message);
    }
}

fn assert_asset_balances_equalish(
    mut a: Span<AssetBalance>, mut b: Span<AssetBalance>, error: u128, message: felt252
) {
    assert(a.len() == b.len(), message);

    loop {
        match a.pop_front() {
            Option::Some(a) => {
                let b: AssetBalance = *b.pop_front().unwrap();
                assert(*a.address == b.address, 'wrong asset address');
                assert_equalish(*a.amount, b.amount, error, message);
            },
            Option::None => {
                break;
            }
        };
    };
}

//
// Helpers - Array functions
//

fn combine_assets_and_amts(
    mut assets: Span<ContractAddress>, mut amts: Span<u128>
) -> Span<AssetBalance> {
    assert(assets.len() == amts.len(), 'combining diff array lengths');
    let mut asset_balances: Array<AssetBalance> = Default::default();
    loop {
        match assets.pop_front() {
            Option::Some(asset) => {
                asset_balances
                    .append(AssetBalance { address: *asset, amount: *amts.pop_front().unwrap(), });
            },
<<<<<<< HEAD
            Option::None(_) => {
=======
            Option::None => {
>>>>>>> e3e5588f
                break;
            },
        };
    };

    asset_balances.span()
}

// Helper function to multiply an array of values by a given percentage
fn scale_span_by_pct(mut asset_amts: Span<u128>, pct: Ray) -> Span<u128> {
    let mut split_asset_amts: Array<u128> = Default::default();
    loop {
        match asset_amts.pop_front() {
            Option::Some(asset_amt) => {
                // Convert to Wad for fixed point operations
                let asset_amt: Wad = (*asset_amt).into();
                split_asset_amts.append(wadray::rmul_wr(asset_amt, pct).val);
            },
            Option::None => {
                break;
            },
        };
    };

    split_asset_amts.span()
}

// Helper function to combine two arrays of equal lengths into a single array by doing element-wise addition.
// Assumes the arrays are ordered identically.
fn combine_spans(mut lhs: Span<u128>, mut rhs: Span<u128>) -> Span<u128> {
    assert(lhs.len() == rhs.len(), 'combining diff array lengths');
    let mut combined_asset_amts: Array<u128> = Default::default();

    loop {
        match lhs.pop_front() {
            Option::Some(asset_amt) => {
                // Convert to Wad for fixed point operations
                combined_asset_amts.append(*asset_amt + *rhs.pop_front().unwrap());
            },
            Option::None => {
                break;
            },
        };
    };

    combined_asset_amts.span()
}

impl SpanPrintImpl<T, impl TPrintTrait: PrintTrait<T>, impl TCopy: Copy<T>> of PrintTrait<Span<T>> {
    fn print(self: Span<T>) {
        let mut copy = self;

        '['.print();
        loop {
            match copy.pop_front() {
                Option::Some(item) => {
                    (*item).print();
                    if copy.len() > 0 {
                        ', '.print();
                    }
                },
                Option::None => {
                    break;
                }
            };
        };
        ']'.print();
    }
}

impl ArrayPrintImpl<
    T, impl TPrintTrait: PrintTrait<T>, impl TCopy: Copy<T>, impl TDrop: Drop<T>
> of PrintTrait<Array<T>> {
    fn print(self: Array<T>) {
        let copy: Span<T> = self.span();
        copy.print();
    }
}<|MERGE_RESOLUTION|>--- conflicted
+++ resolved
@@ -1,11 +1,7 @@
 use array::ArrayTrait;
 use debug::PrintTrait;
 use starknet::{
-<<<<<<< HEAD
-    contract_address_const, deploy_syscall, ClassHash, class_hash_try_from_felt252, ContractAddress,
-=======
     deploy_syscall, ClassHash, class_hash_try_from_felt252, ContractAddress,
->>>>>>> e3e5588f
     contract_address_to_felt252, contract_address_try_from_felt252, get_block_timestamp,
     SyscallResultTrait
 };
@@ -21,20 +17,12 @@
 use aura::interfaces::IGate::{IGateDispatcher, IGateDispatcherTrait};
 use aura::interfaces::IShrine::{IShrineDispatcher, IShrineDispatcherTrait};
 use aura::tests::erc20::ERC20;
-<<<<<<< HEAD
-use aura::utils::types::{AssetBalance, Reward};
-use aura::utils::wadray;
-use aura::utils::wadray::{Ray, Wad, WadZeroable};
-
-//use aura::tests::sentinel::utils::SentinelUtils;
-=======
 use aura::types::{AssetBalance, Reward};
 use aura::utils::wadray;
 use aura::utils::wadray::{Ray, Wad, WadZeroable};
 
 use aura::tests::sentinel::utils::SentinelUtils;
 use aura::tests::shrine::utils::ShrineUtils;
->>>>>>> e3e5588f
 
 //
 // Constants
@@ -145,40 +133,6 @@
 }
 
 // Helper function to approve Gates to transfer tokens from user, and to open a trove
-<<<<<<< HEAD
-//fn open_trove_helper(
-//    abbot: IAbbotDispatcher,
-//    user: ContractAddress,
-//    yangs: Span<ContractAddress>,
-//    yang_asset_amts: Span<u128>,
-//    mut gates: Span<IGateDispatcher>,
-//    forge_amt: Wad
-//) -> u64 {
-//    set_contract_address(user);
-//    let mut yangs_copy = yangs;
-//    loop {
-//        match yangs_copy.pop_front() {
-//            Option::Some(yang) => {
-//                // Approve Gate to transfer from user
-//                let gate: IGateDispatcher = *gates.pop_front().unwrap();
-//                SentinelUtils::approve_max(gate, *yang, user);
-//            },
-//            Option::None(_) => {
-//                break;
-//            }
-//        };
-//    };
-//
-//    set_contract_address(user);
-//    let yang_assets: Span<AssetBalance> = combine_assets_and_amts(yangs, yang_asset_amts);
-//    let trove_id: u64 = abbot.open_trove(yang_assets, forge_amt, WadZeroable::zero());
-//
-//    set_contract_address(ContractAddressZeroable::zero());
-//
-//    trove_id
-//}
-//
-=======
 fn open_trove_helper(
     abbot: IAbbotDispatcher,
     user: ContractAddress,
@@ -211,7 +165,6 @@
     trove_id
 }
 
->>>>>>> e3e5588f
 
 // Helpers - Convenience getters
 
@@ -302,11 +255,7 @@
                 asset_balances
                     .append(AssetBalance { address: *asset, amount: *amts.pop_front().unwrap(), });
             },
-<<<<<<< HEAD
-            Option::None(_) => {
-=======
-            Option::None => {
->>>>>>> e3e5588f
+            Option::None => {
                 break;
             },
         };
