--- conflicted
+++ resolved
@@ -6,11 +6,7 @@
     SyscallResultTrait
 };
 use starknet::contract_address::ContractAddressZeroable;
-<<<<<<< HEAD
 use starknet::testing::{pop_log_raw, set_block_timestamp, set_contract_address};
-=======
-use starknet::testing::{set_block_timestamp, set_contract_address};
->>>>>>> 2588313b
 
 use aura::core::shrine::Shrine;
 
@@ -308,7 +304,6 @@
     combined_asset_amts.span()
 }
 
-<<<<<<< HEAD
 //
 // Helpers for events
 // From https://github.com/OpenZeppelin/cairo-contracts/blob/cairo-2/src/tests/utils.cairo
@@ -365,7 +360,12 @@
             },
         };
     };
-=======
+}
+
+//
+// Debug helpers
+//
+
 impl SpanPrintImpl<T, impl TPrintTrait: PrintTrait<T>, impl TCopy: Copy<T>> of PrintTrait<Span<T>> {
     fn print(self: Span<T>) {
         let mut copy = self;
@@ -395,5 +395,4 @@
         let copy: Span<T> = self.span();
         copy.print();
     }
->>>>>>> 2588313b
 }