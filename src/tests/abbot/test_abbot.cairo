--- conflicted
+++ resolved
@@ -24,14 +24,9 @@
     #[test]
     fn test_open_trove_pass() {
         let (shrine, _, abbot, yangs, gates, trove_owner, trove_id, deposited_amts, forge_amt) =
-<<<<<<< HEAD
-            abbot_utils::deploy_abbot_and_open_trove(
-            Option::None, Option::None, Option::None, Option::None, Option::None
-        );
-        let trove_owner: ContractAddress = common::trove1_owner_addr();
-=======
-            abbot_utils::deploy_abbot_and_open_trove();
->>>>>>> eea074b8
+            abbot_utils::deploy_abbot_and_open_trove(
+            Option::None, Option::None, Option::None, Option::None, Option::None
+        );
 
         // Check trove ID
         let expected_trove_id: u64 = 1;
@@ -440,16 +435,11 @@
     #[test]
     #[should_panic(expected: ('ABB: Not trove owner',))]
     fn test_withdraw_non_owner_fail() {
-<<<<<<< HEAD
-        let (_, _, abbot, yangs, _, trove_owner, trove_id, _, _) =
-            abbot_utils::deploy_abbot_and_open_trove(
+        let (_, _, abbot, yangs, _, _, trove_id, _, _) = abbot_utils::deploy_abbot_and_open_trove(
             Option::None, Option::None, Option::None, Option::None, Option::None
         );
 
         start_prank(CheatTarget::One(abbot.contract_address), common::badguy());
-=======
-        let (_, _, abbot, yangs, _, _, trove_id, _, _) = abbot_utils::deploy_abbot_and_open_trove();
->>>>>>> eea074b8
 
         let asset_addr: ContractAddress = *yangs.at(0);
         let amount: u128 = 0;
@@ -480,15 +470,10 @@
     #[test]
     #[should_panic(expected: ('SH: Trove LTV is too high',))]
     fn test_forge_ltv_unsafe_fail() {
-<<<<<<< HEAD
-        let (shrine, _, abbot, _, _, trove_owner, trove_id, _, _) =
-            abbot_utils::deploy_abbot_and_open_trove(
-            Option::None, Option::None, Option::None, Option::None, Option::None
-        );
-=======
         let (shrine, _, abbot, yangs, gates, trove_owner, trove_id, _, _) =
-            abbot_utils::deploy_abbot_and_open_trove();
->>>>>>> eea074b8
+            abbot_utils::deploy_abbot_and_open_trove(
+            Option::None, Option::None, Option::None, Option::None, Option::None
+        );
 
         // deploy another trove to prevent recovery mode        
         common::open_trove_helper(
