--- conflicted
+++ resolved
@@ -75,12 +75,8 @@
         let trove_health: Health = shrine.get_trove_health(expected_trove_id);
         assert(trove_health.debt == forge_amt, 'wrong trove debt');
 
-<<<<<<< HEAD
-        assert(shrine.get_total_troves_debt() == forge_amt, 'wrong total debt');
-=======
         let shrine_health: Health = shrine.get_shrine_health();
         assert(shrine_health.debt == forge_amt, 'wrong total debt');
->>>>>>> fbbb895c
 
         // User opens another trove
         let second_forge_amt: Wad = 1666000000000000000000_u128.into();
@@ -128,14 +124,8 @@
             };
         };
 
-<<<<<<< HEAD
-        assert(
-            shrine.get_total_troves_debt() == forge_amt + second_forge_amt, 'wrong total debt #2'
-        );
-=======
         let shrine_health: Health = shrine.get_shrine_health();
         assert(shrine_health.debt == forge_amt + second_forge_amt, 'wrong total debt #2');
->>>>>>> fbbb895c
 
         let mut expected_events: Span<abbot_contract::Event> = array![
             abbot_contract::Event::TroveOpened(
