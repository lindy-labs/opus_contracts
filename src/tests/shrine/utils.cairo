--- conflicted
+++ resolved
@@ -692,15 +692,9 @@
         };
     }
 
-<<<<<<< HEAD
     // Asserts that the total troves debt is less than or equal to the sum of all troves' debt, 
     // including all unpulled redistributions.
     // We do not check for strict equality because there may be loss of precision when 
-=======
-    // Asserts that the total system debt is less than or equal to the sum of all troves' debt, including
-    // all unpulled redistributions.
-    // We do not check for strict equality because there may be loss of precision when
->>>>>>> 345185fc
     // redistributed debt are pulled into troves.
     fn assert_total_troves_debt_invariant(
         shrine: IShrineDispatcher, mut yangs: Span<ContractAddress>, troves_count: u64,
