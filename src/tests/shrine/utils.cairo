mod ShrineUtils {
    use integer::{
        U128sFromFelt252Result, u128s_from_felt252, u128_safe_divmod, u128_try_as_non_zero
    };
    use starknet::{
        deploy_syscall, ClassHash, class_hash_try_from_felt252, ContractAddress,
        contract_address_to_felt252, contract_address_try_from_felt252, get_block_timestamp,
        SyscallResultTrait
    };
    use starknet::contract_address::ContractAddressZeroable;
    use starknet::testing::{set_block_timestamp, set_contract_address};

    use opus::core::shrine::Shrine;
    use opus::core::roles::ShrineRoles;

<<<<<<< HEAD
    use aura::interfaces::IERC20::{IERC20Dispatcher, IERC20DispatcherTrait};
    use aura::interfaces::IShrine::{IShrineDispatcher, IShrineDispatcherTrait};
    use aura::types::YangRedistribution;
    use aura::utils::access_control::{IAccessControlDispatcher, IAccessControlDispatcherTrait};
    use aura::utils::exp::exp;
    use aura::utils::wadray;
    use aura::utils::wadray::{Ray, RayZeroable, RAY_ONE, Wad, WadZeroable, WAD_ONE};
=======
    use opus::interfaces::IERC20::{IERC20Dispatcher, IERC20DispatcherTrait};
    use opus::interfaces::IShrine::{IShrineDispatcher, IShrineDispatcherTrait};
    use opus::utils::access_control::{IAccessControlDispatcher, IAccessControlDispatcherTrait};
    use opus::utils::exp::exp;
    use opus::utils::wadray;
    use opus::utils::wadray::{Ray, RayZeroable, RAY_ONE, Wad, WadZeroable, WAD_ONE};
>>>>>>> 8004cb6c

    use opus::tests::common;

    use debug::PrintTrait;

    //
    // Constants
    //

    // Arbitrary timestamp set to approximately 18 May 2023, 7:55:28am UTC
    const DEPLOYMENT_TIMESTAMP: u64 = 1684390000_u64;

    // Number of seconds in an interval

    const FEED_LEN: u64 = 10;
    const PRICE_CHANGE: u128 = 25000000000000000000000000; // 2.5%

    // Shrine ERC-20 constants
    const YIN_NAME: felt252 = 'Cash';
    const YIN_SYMBOL: felt252 = 'CASH';

    // Shrine constants
    const DEBT_CEILING: u128 = 20000000000000000000000; // 20_000 (Wad)

    // Yang constants
    const YANG1_THRESHOLD: u128 = 800000000000000000000000000; // 80% (Ray)
    const YANG1_START_PRICE: u128 = 2000000000000000000000; // 2_000 (Wad)
    const YANG1_BASE_RATE: u128 = 20000000000000000000000000; // 2% (Ray)

    const YANG2_THRESHOLD: u128 = 750000000000000000000000000; // 75% (Ray)
    const YANG2_START_PRICE: u128 = 500000000000000000000; // 500 (Wad)
    const YANG2_BASE_RATE: u128 = 30000000000000000000000000; // 3% (Ray)

    const YANG3_THRESHOLD: u128 = 850000000000000000000000000; // 85% (Ray)
    const YANG3_START_PRICE: u128 = 1000000000000000000000; // 1_000 (Wad)
    const YANG3_BASE_RATE: u128 = 25000000000000000000000000; // 2.5% (Ray)

    const INITIAL_YANG_AMT: u128 = 0;

    const TROVE1_YANG1_DEPOSIT: u128 = 5000000000000000000; // 5 (Wad)
    const TROVE1_YANG2_DEPOSIT: u128 = 8000000000000000000; // 8 (Wad)
    const TROVE1_YANG3_DEPOSIT: u128 = 6000000000000000000; // 6 (Wad)
    const TROVE1_FORGE_AMT: u128 = 3000000000000000000000; // 3_000 (Wad)

    const WHALE_TROVE_YANG1_DEPOSIT: u128 = 1000000000000000000000; // 1000 (wad)
    const WHALE_TROVE_FORGE_AMT: u128 = 1000000000000000000000000; // 1,000,000 (wad)

    const RECOVERY_TESTS_TROVE1_FORGE_AMT: u128 = 7500000000000000000000; // 7500 (wad)

    //
    // Address constants
    //

    fn admin() -> ContractAddress {
        contract_address_try_from_felt252('shrine admin').unwrap()
    }

    fn yin_user_addr() -> ContractAddress {
        contract_address_try_from_felt252('yin user').unwrap()
    }

    fn yang1_addr() -> ContractAddress {
        contract_address_try_from_felt252('yang 1').unwrap()
    }

    fn yang2_addr() -> ContractAddress {
        contract_address_try_from_felt252('yang 2').unwrap()
    }

    fn yang3_addr() -> ContractAddress {
        contract_address_try_from_felt252('yang 3').unwrap()
    }

    fn invalid_yang_addr() -> ContractAddress {
        contract_address_try_from_felt252('invalid yang').unwrap()
    }

    //
    // Convenience helpers
    //

    // Wrapper function for Shrine
    #[inline(always)]
    fn shrine(shrine_addr: ContractAddress) -> IShrineDispatcher {
        IShrineDispatcher { contract_address: shrine_addr }
    }

    #[inline(always)]
    fn yin(shrine_addr: ContractAddress) -> IERC20Dispatcher {
        IERC20Dispatcher { contract_address: shrine_addr }
    }

    // Returns the interval ID for the given timestamp
    #[inline(always)]
    fn get_interval(timestamp: u64) -> u64 {
        timestamp / Shrine::TIME_INTERVAL
    }

    #[inline(always)]
    fn deployment_interval() -> u64 {
        get_interval(DEPLOYMENT_TIMESTAMP)
    }

    #[inline(always)]
    fn current_interval() -> u64 {
        get_interval(get_block_timestamp())
    }

    //
    // Test setup helpers
    //

    // Helper function to advance timestamp by one interval
    #[inline(always)]
    fn advance_interval() {
        common::advance_intervals(1);
    }

    fn two_yang_addrs() -> Span<ContractAddress> {
        let mut yang_addrs: Array<ContractAddress> = array![yang1_addr(), yang2_addr()];
        yang_addrs.span()
    }

    fn three_yang_addrs() -> Span<ContractAddress> {
        let mut yang_addrs: Array<ContractAddress> = array![
            yang1_addr(), yang2_addr(), yang3_addr()
        ];
        yang_addrs.span()
    }

    // Note that iteration of yangs (e.g. in redistribution) start from the latest yang ID
    // and terminates at yang ID 0. This affects which yang receives any rounding of
    // debt that falls below the rounding threshold.
    fn two_yang_addrs_reversed() -> Span<ContractAddress> {
        let mut yang_addrs: Array<ContractAddress> = array![yang2_addr(), yang1_addr()];
        yang_addrs.span()
    }

    fn three_yang_addrs_reversed() -> Span<ContractAddress> {
        let mut yang_addrs: Array<ContractAddress> = array![
            yang3_addr(), yang2_addr(), yang1_addr(),
        ];
        yang_addrs.span()
    }

    fn three_yang_start_prices() -> Span<Wad> {
        array![YANG1_START_PRICE.into(), YANG2_START_PRICE.into(), YANG3_START_PRICE.into(),].span()
    }

    fn shrine_deploy() -> ContractAddress {
        set_block_timestamp(DEPLOYMENT_TIMESTAMP);

        let mut calldata: Array<felt252> = array![
            contract_address_to_felt252(admin()), YIN_NAME, YIN_SYMBOL,
        ];

        let shrine_class_hash: ClassHash = class_hash_try_from_felt252(Shrine::TEST_CLASS_HASH)
            .unwrap();
        let (shrine_addr, _) = deploy_syscall(shrine_class_hash, 0, calldata.span(), false)
            .unwrap_syscall();

        shrine_addr
    }

    fn make_root(shrine_addr: ContractAddress, user: ContractAddress) {
        set_contract_address(admin());
        IAccessControlDispatcher { contract_address: shrine_addr }
            .grant_role(ShrineRoles::all_roles(), user);
        set_contract_address(ContractAddressZeroable::zero());
    }

    fn setup_debt_ceiling(shrine_addr: ContractAddress) {
        make_root(shrine_addr, admin());
        // Set debt ceiling
        set_contract_address(admin());
        let shrine = shrine(shrine_addr);
        shrine.set_debt_ceiling(DEBT_CEILING.into());
        // Reset contract address
        set_contract_address(ContractAddressZeroable::zero());
    }

    fn shrine_setup(shrine_addr: ContractAddress) {
        setup_debt_ceiling(shrine_addr);
        let shrine = shrine(shrine_addr);
        set_contract_address(admin());

        // Add yangs
        shrine
            .add_yang(
                yang1_addr(),
                YANG1_THRESHOLD.into(),
                YANG1_START_PRICE.into(),
                YANG1_BASE_RATE.into(),
                INITIAL_YANG_AMT.into()
            );
        shrine
            .add_yang(
                yang2_addr(),
                YANG2_THRESHOLD.into(),
                YANG2_START_PRICE.into(),
                YANG2_BASE_RATE.into(),
                INITIAL_YANG_AMT.into()
            );
        shrine
            .add_yang(
                yang3_addr(),
                YANG3_THRESHOLD.into(),
                YANG3_START_PRICE.into(),
                YANG3_BASE_RATE.into(),
                INITIAL_YANG_AMT.into()
            );

        // Reset contract address
        set_contract_address(ContractAddressZeroable::zero());
    }

    // Advance the prices for two yangs, starting from the current interval and up to current interval + `num_intervals` - 1
    fn advance_prices_and_set_multiplier(
        shrine: IShrineDispatcher,
        num_intervals: u64,
        yangs: Span<ContractAddress>,
        yang_prices: Span<Wad>,
    ) -> Span<Span<Wad>> {
        assert(yangs.len() == yang_prices.len(), 'Array lengths mismatch');

        let mut yang_feeds: Array<Span<Wad>> = ArrayTrait::new();

        let mut yangs_copy = yangs;
        let mut yang_prices_copy = yang_prices;
        loop {
            match yangs_copy.pop_front() {
                Option::Some(yang) => {
                    yang_feeds.append(generate_yang_feed(*yang_prices_copy.pop_front().unwrap()));
                },
                Option::None => { break; },
            };
        };
        let yang_feeds = yang_feeds.span();

        let mut idx: u32 = 0;
        let feed_len: u32 = num_intervals.try_into().unwrap();
        let mut timestamp: u64 = get_block_timestamp();

        set_contract_address(admin());
        loop {
            if idx == feed_len {
                break;
            }

            set_block_timestamp(timestamp);

            let mut yangs_copy = yangs;
            let mut yang_feeds_copy = yang_feeds;
            loop {
                match yangs_copy.pop_front() {
                    Option::Some(yang) => {
                        shrine.advance(*yang, *(*yang_feeds_copy.pop_front().unwrap()).at(idx));
                    },
                    Option::None => { break; },
                };
            };

            shrine.set_multiplier(RAY_ONE.into());

            timestamp += Shrine::TIME_INTERVAL;

            idx += 1;
        };

        // Reset contract address
        set_contract_address(ContractAddressZeroable::zero());

        yang_feeds
    }

    #[inline(always)]
    fn shrine_setup_with_feed() -> IShrineDispatcher {
        let shrine_addr: ContractAddress = shrine_deploy();
        shrine_setup(shrine_addr);

        let shrine: IShrineDispatcher = IShrineDispatcher { contract_address: shrine_addr };
        advance_prices_and_set_multiplier(
            shrine, FEED_LEN, three_yang_addrs(), three_yang_start_prices(),
        );
        shrine
    }

    #[inline(always)]
    fn trove1_deposit(shrine: IShrineDispatcher, amt: Wad) {
        set_contract_address(admin());
        shrine.deposit(yang1_addr(), common::TROVE_1, amt);
        // Reset contract address
        set_contract_address(ContractAddressZeroable::zero());
    }

    #[inline(always)]
    fn trove1_withdraw(shrine: IShrineDispatcher, amt: Wad) {
        set_contract_address(admin());
        shrine.withdraw(yang1_addr(), common::TROVE_1, amt);
        // Reset contract address
        set_contract_address(ContractAddressZeroable::zero());
    }

    #[inline(always)]
    fn trove1_forge(shrine: IShrineDispatcher, amt: Wad) {
        set_contract_address(admin());
        shrine.forge(common::trove1_owner_addr(), common::TROVE_1, amt, WadZeroable::zero());
        // Reset contract address
        set_contract_address(ContractAddressZeroable::zero());
    }

    #[inline(always)]
    fn trove1_melt(shrine: IShrineDispatcher, amt: Wad) {
        set_contract_address(admin());
        shrine.melt(common::trove1_owner_addr(), common::TROVE_1, amt);
        // Reset contract address
        set_contract_address(ContractAddressZeroable::zero());
    }

    //
    // Test helpers
    //

    fn consume_first_bit(ref hash: u128) -> bool {
        let (reduced_hash, remainder) = u128_safe_divmod(
            hash, u128_try_as_non_zero(2_u128).unwrap()
        );
        hash = reduced_hash;
        remainder != 0_u128
    }

    // Helper function to generate a price feed for a yang given a starting price
    // Currently increases the price at a fixed percentage per step
    fn generate_yang_feed(price: Wad) -> Span<Wad> {
        let mut prices: Array<Wad> = ArrayTrait::new();
        let mut price: Wad = price.into();
        let mut idx: u64 = 0;

        let price_hash: felt252 = pedersen::pedersen(price.val.into(), price.val.into());
        let mut price_hash = match u128s_from_felt252(price_hash) {
            U128sFromFelt252Result::Narrow(i) => { i },
            U128sFromFelt252Result::Wide((i, j)) => { i },
        };

        loop {
            if idx == FEED_LEN {
                break prices.span();
            }

            let price_change: Wad = wadray::rmul_wr(price, PRICE_CHANGE.into());
            let increase_price: bool = consume_first_bit(ref price_hash);
            if increase_price {
                price += price_change;
            } else {
                price -= price_change;
            }
            prices.append(price);

            idx += 1;
        }
    }

    // Helper function to get the prices for an array of yangs
    fn get_yang_prices(shrine: IShrineDispatcher, mut yangs: Span<ContractAddress>) -> Span<Wad> {
        let mut yang_prices: Array<Wad> = ArrayTrait::new();
        loop {
            match yangs.pop_front() {
                Option::Some(yang) => {
                    let (yang_price, _, _) = shrine.get_current_yang_price(*yang);
                    yang_prices.append(yang_price);
                },
                Option::None => { break; },
            };
        };
        yang_prices.span()
    }

    // Helper function to calculate the maximum forge amount given a tuple of three ordered arrays of
    // 1. yang prices
    // 2. yang amounts
    // 3. yang thresholds
    fn calculate_max_forge(
        mut yang_prices: Span<Wad>, mut yang_amts: Span<Wad>, mut yang_thresholds: Span<Ray>
    ) -> Wad {
        let (threshold, value) = calculate_trove_threshold_and_value(
            yang_prices, yang_amts, yang_thresholds
        );
        wadray::rmul_wr(value, threshold)
    }

    // Helper function to calculate the trove value and threshold given a tuple of three ordered arrays of
    // 1. yang prices
    // 2. yang amounts
    // 3. yang thresholds
    fn calculate_trove_threshold_and_value(
        mut yang_prices: Span<Wad>, mut yang_amts: Span<Wad>, mut yang_thresholds: Span<Ray>
    ) -> (Ray, Wad) {
        let mut cumulative_value = WadZeroable::zero();
        let mut cumulative_threshold = RayZeroable::zero();

        loop {
            match yang_prices.pop_front() {
                Option::Some(yang_price) => {
                    let amt: Wad = *yang_amts.pop_front().unwrap();
                    let threshold: Ray = *yang_thresholds.pop_front().unwrap();

                    let value = amt * *yang_price;
                    cumulative_value += value;
                    cumulative_threshold += wadray::wmul_wr(value, threshold);
                },
                Option::None => {
                    break (
                        wadray::wdiv_rw(cumulative_threshold, cumulative_value), cumulative_value
                    );
                },
            };
        }
    }

    /// Helper function to calculate the compounded debt over a given set of intervals.
    ///
    /// Arguments
    ///
    /// * `yang_base_rates_history` - Ordered list of the lists of base rates of each yang at each rate update interval
    ///    over the time period `end_interval - start_interval`.
    ///    e.g. [[rate at update interval 1 for yang 1, ..., rate at update interval 1 for yang 2],
    ///          [rate at update interval n for yang 1, ..., rate at update interval n for yang 2]]`
    ///
    /// * `yang_rate_update_intervals` - Ordered list of the intervals at which each of the updates to the base rates were made.
    ///    The first interval in this list should be <= `start_interval`.
    ///
    /// * `yang_amts` - Ordered list of the amounts of each Yang over the given time period
    ///
    /// * `yang_avg_prices` - Ordered list of the average prices of each yang over each
    ///    base rate "era" (time period over which the base rate doesn't change).
    ///    [[yang1_price_era1, yang2_price_era1], [yang1_price_era2, yang2_price_era2]]
    ///    The first average price of each yang should be from `start_interval` to `yang_rate_update_intervals[1]`,
    ///    and from `yang_rate_update_intervals[i]` to `[i+1]` for the rest
    ///
    /// * `avg_multipliers` - List of average multipliers over each base rate "era"
    ///    (time period over which the base rate doesn't change).
    ///    The first average multiplier should be from `start_interval` to `yang_rate_update_intervals[1]`,
    ///    and from `yang_rate_update_intervals[i]` to `[i+1]` for the rest
    ///
    /// * `start_interval` - Start interval for the compounding period. This should be greater than or equal to the first interval
    ///    in `yang_rate_update_intervals`.
    ///
    /// * `end_interval` - End interval for the compounding period. This should be greater than or equal to the last interval
    ///    in  `yang_rate_update_intervals`.
    ///
    /// * `debt` - Amount of debt at `start_interval`
    fn compound(
        mut yang_base_rates_history: Span<Span<Ray>>,
        mut yang_rate_update_intervals: Span<u64>,
        mut yang_amts: Span<Wad>,
        mut yang_avg_prices: Span<Span<Wad>>,
        mut avg_multipliers: Span<Ray>,
        start_interval: u64,
        end_interval: u64,
        mut debt: Wad
    ) -> Wad {
        // Sanity check on input array lengths
        assert(
            yang_base_rates_history.len() == yang_rate_update_intervals.len(),
            'array length mismatch'
        );
        assert(yang_base_rates_history.len() == yang_avg_prices.len(), 'array length mismatch');
        assert(yang_base_rates_history.len() == avg_multipliers.len(), 'array length mismatch');
        assert((*yang_base_rates_history.at(0)).len() == yang_amts.len(), 'array length mismatch');
        let mut yang_base_rates_history_copy = yang_base_rates_history;
        let mut yang_avg_prices_copy = yang_avg_prices;
        loop {
            match yang_base_rates_history_copy.pop_front() {
                Option::Some(base_rates_history) => {
                    assert(
                        (*base_rates_history)
                            .len() == (*yang_avg_prices_copy.pop_front().unwrap())
                            .len(),
                        'array length mismatch'
                    );
                },
                Option::None => { break; }
            };
        };

        // Start of tests

        let eras_count: usize = yang_base_rates_history.len();
        let yangs_count: usize = yang_amts.len();

        let mut i: usize = 0;
        loop {
            if i == eras_count {
                break debt;
            }

            let mut weighted_rate_sum: Ray = RayZeroable::zero();
            let mut total_avg_yang_value: Wad = WadZeroable::zero();

            let mut j: usize = 0;
            loop {
                if j == yangs_count {
                    break;
                }
                let yang_value: Wad = *yang_amts[j] * *yang_avg_prices.at(i)[j];
                total_avg_yang_value += yang_value;

                let weighted_rate: Ray = wadray::wmul_rw(
                    *yang_base_rates_history.at(i)[j], yang_value
                );
                weighted_rate_sum += weighted_rate;

                j += 1;
            };
            let base_rate: Ray = wadray::wdiv_rw(weighted_rate_sum, total_avg_yang_value);
            let rate: Ray = base_rate * *avg_multipliers[i];

            // By default, the start interval for the current era is read from the provided array.
            // However, if it is the first era, we set the start interval to the start interval
            // for the entire compound operation.
            let mut era_start_interval: u64 = *yang_rate_update_intervals[i];
            if i == 0 {
                era_start_interval = start_interval;
            }

            // For any era other than the latest era, the length for a given era to compound for is the
            // difference between the start interval of the next era and the start interval of the current era.
            // For the latest era, then it is the difference between the end interval and the start interval
            // of the current era.
            let mut intervals_in_era: u64 = 0;
            if i == eras_count - 1 {
                intervals_in_era = end_interval - era_start_interval;
            } else {
                intervals_in_era = *yang_rate_update_intervals[i + 1] - era_start_interval;
            }

            let t: u128 = intervals_in_era.into() * Shrine::TIME_INTERVAL_DIV_YEAR;

            debt *= exp(wadray::rmul_rw(rate, t.into()));
            i += 1;
        }
    }

    // Compound function for a single yang, within a single era
    fn compound_for_single_yang(
        base_rate: Ray, avg_multiplier: Ray, start_interval: u64, end_interval: u64, debt: Wad,
    ) -> Wad {
        let intervals: u128 = (end_interval - start_interval).into();
        let t: Wad = (intervals * Shrine::TIME_INTERVAL_DIV_YEAR).into();
        debt * exp(wadray::rmul_rw(base_rate * avg_multiplier, t))
    }

    // Helper function to calculate average price of a yang over a period of intervals
    fn get_avg_yang_price(
        shrine: IShrineDispatcher,
        yang_addr: ContractAddress,
        start_interval: u64,
        end_interval: u64
    ) -> Wad {
        let feed_len: u128 = (end_interval - start_interval).into();
        let (_, start_cumulative_price) = shrine.get_yang_price(yang_addr, start_interval);
        let (_, end_cumulative_price) = shrine.get_yang_price(yang_addr, end_interval);

        ((end_cumulative_price - start_cumulative_price).val / feed_len).into()
    }

    // Helper function to calculate the average multiplier over a period of intervals
    // TODO: Do we need this? Maybe for when the controller is up
    fn get_avg_multiplier(
        shrine: IShrineDispatcher, start_interval: u64, end_interval: u64
    ) -> Ray {
        let feed_len: u128 = (end_interval - start_interval).into();

        let (_, start_cumulative_multiplier) = shrine.get_multiplier(start_interval);
        let (_, end_cumulative_multiplier) = shrine.get_multiplier(end_interval);

        ((end_cumulative_multiplier - start_cumulative_multiplier).val / feed_len).into()
    }

    fn create_whale_trove(shrine: IShrineDispatcher) {
        set_contract_address(admin());
        // Deposit 1000 of yang1
        shrine.deposit(yang1_addr(), common::WHALE_TROVE, WHALE_TROVE_YANG1_DEPOSIT.into());
        // Mint 1 million yin (50% LTV at yang1's start price)
        shrine
            .forge(
                common::trove1_owner_addr(),
                common::WHALE_TROVE,
                WHALE_TROVE_FORGE_AMT.into(),
                0_u128.into()
            );
        set_contract_address(ContractAddressZeroable::zero());
    }

    fn recovery_mode_test_setup() -> IShrineDispatcher {
        let shrine: IShrineDispatcher = IShrineDispatcher { contract_address: shrine_deploy() };
        shrine_setup(shrine.contract_address);

        // Setting the debt and collateral ceilings high enough to accomodate a very large trove
        set_contract_address(admin());
        shrine.set_debt_ceiling((2000000 * WAD_ONE).into());

        // This creates the larger trove
        create_whale_trove(shrine);

        // Next, we create a trove with a 75% LTV (yang1's liquidation threshold is 80%)
        let trove1_deposit: Wad = TROVE1_YANG1_DEPOSIT.into();
        trove1_deposit(shrine, trove1_deposit); // yang1 price is 2000 (wad)
        trove1_forge(shrine, RECOVERY_TESTS_TROVE1_FORGE_AMT.into());
        shrine
    }

    //
    // Invariant helpers
    //

    // Asserts that for each yang, the total yang amount is less than or equal to the sum of 
    // all troves' deposited amount, including any unpulled exceptional redistributions, and 
    // the initial yang amount.
    // We do not check for strict equality because there may be loss of precision when 
    // exceptionally redistributed yang are pulled into troves.
    fn assert_total_yang_invariant(
        shrine: IShrineDispatcher, yangs: Span<ContractAddress>, troves_count: u64
    ) {
        let troves_loop_end: u64 = troves_count + 1;

        let mut yangs_copy = yangs;
        let mut yang_id: u32 = 1;
        loop {
            match yangs_copy.pop_front() {
                Option::Some(yang) => {
                    let initial_amt: Wad = shrine.get_initial_yang_amt(*yang);

                    let mut trove_id: u64 = 1;
                    let mut troves_cumulative_amt: Wad = WadZeroable::zero();
                    loop {
                        if trove_id == troves_loop_end {
                            break;
                        }

                        let mut trove_amt: Wad = shrine.get_deposit(*yang, trove_id);
                        let (mut redistributed_yangs, _) = shrine
                            .get_redistributions_attributed_to_trove(trove_id);

                        loop {
                            match redistributed_yangs.pop_front() {
                                Option::Some(redistributed_yang) => {
                                    if *redistributed_yang.yang_id == yang_id {
                                        trove_amt += *redistributed_yang.amount;
                                    }
                                },
                                Option::None => {
                                    break;
                                },
                            };
                        };
                        troves_cumulative_amt += trove_amt;

                        trove_id += 1;
                    };

                    assert(
                        troves_cumulative_amt + initial_amt <= shrine.get_yang_total(*yang),
                        'yang invariant failed'
                    );

                    yang_id += 1;
                },
                Option::None => {
                    break;
                },
            };
        };
    }

    // Asserts that the total system debt is less than or equal to the sum of all troves' debt, including
    // all unpulled redistributions.
    // We do not check for strict equality because there may be loss of precision when 
    // redistributed debt are pulled into troves.
    fn assert_total_debt_invariant(
        shrine: IShrineDispatcher, yangs: Span<ContractAddress>, troves_count: u64
    ) {
        let troves_loop_end: u64 = troves_count + 1;

        let mut total: Wad = WadZeroable::zero();
        let mut trove_id: u64 = 1;

        set_contract_address(admin());
        loop {
            if trove_id == troves_loop_end {
                break;
            }

            // Accrue interest on trove
            shrine.melt(admin(), trove_id, WadZeroable::zero());

            let (_, _, _, trove_debt) = shrine.get_trove_info(trove_id);
            total += trove_debt;

            trove_id += 1;
        };
        set_contract_address(ContractAddressZeroable::zero());

        let redistributions_count: u32 = shrine.get_redistributions_count();

        let mut yangs_copy = yangs;
        let mut errors = WadZeroable::zero();
        loop {
            match yangs_copy.pop_front() {
                Option::Some(yang) => {
                    let mut redistribution_id: u32 = redistributions_count;
                    loop {
                        if redistribution_id == 0 {
                            break;
                        }
                        let yang_redistribution: YangRedistribution = shrine
                            .get_redistribution_for_yang(*yang, redistribution_id);

                        // Find the last error for yang
                        if yang_redistribution.error.is_non_zero() {
                            errors += yang_redistribution.error;
                            break;
                        }

                        if yang_redistribution.unit_debt.is_zero() {
                            break;
                        }

                        redistribution_id -= 1;
                    };
                },
                Option::None => {
                    break;
                },
            };
        };

        total += errors;
        assert(total <= shrine.get_total_debt(), 'debt invariant failed');
    }

    fn assert_shrine_invariants(
        shrine: IShrineDispatcher, yangs: Span<ContractAddress>, troves_count: u64
    ) {
        assert_total_yang_invariant(shrine, yangs, troves_count);
        assert_total_debt_invariant(shrine, yangs, troves_count);
    }
}<|MERGE_RESOLUTION|>--- conflicted
+++ resolved
@@ -13,22 +13,13 @@
     use opus::core::shrine::Shrine;
     use opus::core::roles::ShrineRoles;
 
-<<<<<<< HEAD
-    use aura::interfaces::IERC20::{IERC20Dispatcher, IERC20DispatcherTrait};
-    use aura::interfaces::IShrine::{IShrineDispatcher, IShrineDispatcherTrait};
-    use aura::types::YangRedistribution;
-    use aura::utils::access_control::{IAccessControlDispatcher, IAccessControlDispatcherTrait};
-    use aura::utils::exp::exp;
-    use aura::utils::wadray;
-    use aura::utils::wadray::{Ray, RayZeroable, RAY_ONE, Wad, WadZeroable, WAD_ONE};
-=======
     use opus::interfaces::IERC20::{IERC20Dispatcher, IERC20DispatcherTrait};
     use opus::interfaces::IShrine::{IShrineDispatcher, IShrineDispatcherTrait};
+    use opus::types::YangRedistribution;
     use opus::utils::access_control::{IAccessControlDispatcher, IAccessControlDispatcherTrait};
     use opus::utils::exp::exp;
     use opus::utils::wadray;
     use opus::utils::wadray::{Ray, RayZeroable, RAY_ONE, Wad, WadZeroable, WAD_ONE};
->>>>>>> 8004cb6c
 
     use opus::tests::common;
 
@@ -680,9 +671,7 @@
                                         trove_amt += *redistributed_yang.amount;
                                     }
                                 },
-                                Option::None => {
-                                    break;
-                                },
+                                Option::None => { break; },
                             };
                         };
                         troves_cumulative_amt += trove_amt;
@@ -697,9 +686,7 @@
 
                     yang_id += 1;
                 },
-                Option::None => {
-                    break;
-                },
+                Option::None => { break; },
             };
         };
     }
@@ -760,9 +747,7 @@
                         redistribution_id -= 1;
                     };
                 },
-                Option::None => {
-                    break;
-                },
+                Option::None => { break; },
             };
         };
 
