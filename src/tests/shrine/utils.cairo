mod shrine_utils {
    use integer::{
        U128sFromFelt252Result, u128s_from_felt252, u128_safe_divmod, u128_try_as_non_zero
    };
    use starknet::{
        deploy_syscall, ClassHash, class_hash_try_from_felt252, ContractAddress,
        contract_address_to_felt252, contract_address_try_from_felt252, get_block_timestamp,
        SyscallResultTrait
    };
    use starknet::contract_address::ContractAddressZeroable;
    use starknet::testing::{set_block_timestamp, set_contract_address};

    use opus::core::shrine::shrine as shrine_contract;
    use opus::core::roles::shrine_roles;

    use opus::interfaces::IERC20::{IERC20Dispatcher, IERC20DispatcherTrait};
    use opus::interfaces::IShrine::{IShrineDispatcher, IShrineDispatcherTrait};
    use opus::types::YangRedistribution;
    use opus::utils::access_control::{IAccessControlDispatcher, IAccessControlDispatcherTrait};
    use opus::utils::exp::exp;
    use opus::utils::wadray;
    use opus::utils::wadray::{Ray, RayZeroable, RAY_ONE, Wad, WadZeroable, WAD_ONE};

    use opus::tests::common;

    use debug::PrintTrait;

    //
    // Constants
    //

    // Arbitrary timestamp set to approximately 18 May 2023, 7:55:28am UTC
    const DEPLOYMENT_TIMESTAMP: u64 = 1684390000_u64;

    // Number of seconds in an interval

    const FEED_LEN: u64 = 10;
    const PRICE_CHANGE: u128 = 25000000000000000000000000; // 2.5%

    // Shrine ERC-20 constants
    const YIN_NAME: felt252 = 'Cash';
    const YIN_SYMBOL: felt252 = 'CASH';

    // Shrine constants
    const DEBT_CEILING: u128 = 20000000000000000000000; // 20_000 (Wad)

    // Yang constants
    const YANG1_THRESHOLD: u128 = 800000000000000000000000000; // 80% (Ray)
    const YANG1_START_PRICE: u128 = 2000000000000000000000; // 2_000 (Wad)
    const YANG1_BASE_RATE: u128 = 20000000000000000000000000; // 2% (Ray)

    const YANG2_THRESHOLD: u128 = 750000000000000000000000000; // 75% (Ray)
    const YANG2_START_PRICE: u128 = 500000000000000000000; // 500 (Wad)
    const YANG2_BASE_RATE: u128 = 30000000000000000000000000; // 3% (Ray)

    const YANG3_THRESHOLD: u128 = 850000000000000000000000000; // 85% (Ray)
    const YANG3_START_PRICE: u128 = 1000000000000000000000; // 1_000 (Wad)
    const YANG3_BASE_RATE: u128 = 25000000000000000000000000; // 2.5% (Ray)

    const INITIAL_YANG_AMT: u128 = 0;

    const TROVE1_YANG1_DEPOSIT: u128 = 5000000000000000000; // 5 (Wad)
    const TROVE1_YANG2_DEPOSIT: u128 = 8000000000000000000; // 8 (Wad)
    const TROVE1_YANG3_DEPOSIT: u128 = 6000000000000000000; // 6 (Wad)
    const TROVE1_FORGE_AMT: u128 = 3000000000000000000000; // 3_000 (Wad)

    const WHALE_TROVE_YANG1_DEPOSIT: u128 = 1000000000000000000000; // 1000 (wad)
    const WHALE_TROVE_FORGE_AMT: u128 = 1000000000000000000000000; // 1,000,000 (wad)

    const RECOVERY_TESTS_TROVE1_FORGE_AMT: u128 = 7500000000000000000000; // 7500 (wad)

    //
    // Address constants
    //

    fn admin() -> ContractAddress {
        contract_address_try_from_felt252('shrine admin').unwrap()
    }

    fn yin_user_addr() -> ContractAddress {
        contract_address_try_from_felt252('yin user').unwrap()
    }

    fn yang1_addr() -> ContractAddress {
        contract_address_try_from_felt252('yang 1').unwrap()
    }

    fn yang2_addr() -> ContractAddress {
        contract_address_try_from_felt252('yang 2').unwrap()
    }

    fn yang3_addr() -> ContractAddress {
        contract_address_try_from_felt252('yang 3').unwrap()
    }

    fn invalid_yang_addr() -> ContractAddress {
        contract_address_try_from_felt252('invalid yang').unwrap()
    }

    //
    // Convenience helpers
    //

    // Wrapper function for Shrine
    #[inline(always)]
    fn shrine(shrine_addr: ContractAddress) -> IShrineDispatcher {
        IShrineDispatcher { contract_address: shrine_addr }
    }

    #[inline(always)]
    fn yin(shrine_addr: ContractAddress) -> IERC20Dispatcher {
        IERC20Dispatcher { contract_address: shrine_addr }
    }

    // Returns the interval ID for the given timestamp
    #[inline(always)]
    fn get_interval(timestamp: u64) -> u64 {
        timestamp / shrine_contract::TIME_INTERVAL
    }

    #[inline(always)]
    fn deployment_interval() -> u64 {
        get_interval(DEPLOYMENT_TIMESTAMP)
    }

    #[inline(always)]
    fn current_interval() -> u64 {
        get_interval(get_block_timestamp())
    }

    //
    // Test setup helpers
    //

    // Helper function to advance timestamp by one interval
    #[inline(always)]
    fn advance_interval() {
        common::advance_intervals(1);
    }

    fn two_yang_addrs() -> Span<ContractAddress> {
        let mut yang_addrs: Array<ContractAddress> = array![yang1_addr(), yang2_addr()];
        yang_addrs.span()
    }

    fn three_yang_addrs() -> Span<ContractAddress> {
        let mut yang_addrs: Array<ContractAddress> = array![
            yang1_addr(), yang2_addr(), yang3_addr()
        ];
        yang_addrs.span()
    }

    // Note that iteration of yangs (e.g. in redistribution) start from the latest yang ID
    // and terminates at yang ID 0. This affects which yang receives any rounding of
    // debt that falls below the rounding threshold.
    fn two_yang_addrs_reversed() -> Span<ContractAddress> {
        let mut yang_addrs: Array<ContractAddress> = array![yang2_addr(), yang1_addr()];
        yang_addrs.span()
    }

    fn three_yang_addrs_reversed() -> Span<ContractAddress> {
        let mut yang_addrs: Array<ContractAddress> = array![
            yang3_addr(), yang2_addr(), yang1_addr(),
        ];
        yang_addrs.span()
    }

    fn three_yang_start_prices() -> Span<Wad> {
        array![YANG1_START_PRICE.into(), YANG2_START_PRICE.into(), YANG3_START_PRICE.into(),].span()
    }

    fn shrine_deploy() -> ContractAddress {
        set_block_timestamp(DEPLOYMENT_TIMESTAMP);

        let mut calldata: Array<felt252> = array![
            contract_address_to_felt252(admin()), YIN_NAME, YIN_SYMBOL,
        ];

        let shrine_class_hash: ClassHash = class_hash_try_from_felt252(
            shrine_contract::TEST_CLASS_HASH
        )
            .unwrap();
        let (shrine_addr, _) = deploy_syscall(shrine_class_hash, 0, calldata.span(), false)
            .unwrap_syscall();

        shrine_addr
    }

    fn make_root(shrine_addr: ContractAddress, user: ContractAddress) {
        set_contract_address(admin());
        IAccessControlDispatcher { contract_address: shrine_addr }
            .grant_role(shrine_roles::all_roles(), user);
        set_contract_address(ContractAddressZeroable::zero());
    }

    fn setup_debt_ceiling(shrine_addr: ContractAddress) {
        make_root(shrine_addr, admin());
        // Set debt ceiling
        set_contract_address(admin());
        let shrine = shrine(shrine_addr);
        shrine.set_debt_ceiling(DEBT_CEILING.into());
        // Reset contract address
        set_contract_address(ContractAddressZeroable::zero());
    }

    fn shrine_setup(shrine_addr: ContractAddress) {
        setup_debt_ceiling(shrine_addr);
        let shrine = shrine(shrine_addr);
        set_contract_address(admin());

        // Add yangs
        shrine
            .add_yang(
                yang1_addr(),
                YANG1_THRESHOLD.into(),
                YANG1_START_PRICE.into(),
                YANG1_BASE_RATE.into(),
                INITIAL_YANG_AMT.into()
            );
        shrine
            .add_yang(
                yang2_addr(),
                YANG2_THRESHOLD.into(),
                YANG2_START_PRICE.into(),
                YANG2_BASE_RATE.into(),
                INITIAL_YANG_AMT.into()
            );
        shrine
            .add_yang(
                yang3_addr(),
                YANG3_THRESHOLD.into(),
                YANG3_START_PRICE.into(),
                YANG3_BASE_RATE.into(),
                INITIAL_YANG_AMT.into()
            );

        // Reset contract address
        set_contract_address(ContractAddressZeroable::zero());
    }

    // Advance the prices for two yangs, starting from the current interval and up to current interval + `num_intervals` - 1
    fn advance_prices_and_set_multiplier(
        shrine: IShrineDispatcher,
        num_intervals: u64,
        yangs: Span<ContractAddress>,
        yang_prices: Span<Wad>,
    ) -> Span<Span<Wad>> {
        assert(yangs.len() == yang_prices.len(), 'Array lengths mismatch');

        let mut yang_feeds: Array<Span<Wad>> = ArrayTrait::new();

        let mut yangs_copy = yangs;
        let mut yang_prices_copy = yang_prices;
        loop {
            match yangs_copy.pop_front() {
                Option::Some(yang) => {
                    yang_feeds.append(generate_yang_feed(*yang_prices_copy.pop_front().unwrap()));
                },
                Option::None => { break; },
            };
        };
        let yang_feeds = yang_feeds.span();

        let mut idx: u32 = 0;
        let feed_len: u32 = num_intervals.try_into().unwrap();
        let mut timestamp: u64 = get_block_timestamp();

        set_contract_address(admin());
        loop {
            if idx == feed_len {
                break;
            }

            set_block_timestamp(timestamp);

            let mut yangs_copy = yangs;
            let mut yang_feeds_copy = yang_feeds;
            loop {
                match yangs_copy.pop_front() {
                    Option::Some(yang) => {
                        shrine.advance(*yang, *(*yang_feeds_copy.pop_front().unwrap()).at(idx));
                    },
                    Option::None => { break; },
                };
            };

            shrine.set_multiplier(RAY_ONE.into());

            timestamp += shrine_contract::TIME_INTERVAL;

            idx += 1;
        };

        // Reset contract address
        set_contract_address(ContractAddressZeroable::zero());

        yang_feeds
    }

    #[inline(always)]
    fn shrine_setup_with_feed() -> IShrineDispatcher {
        let shrine_addr: ContractAddress = shrine_deploy();
        shrine_setup(shrine_addr);

        let shrine: IShrineDispatcher = IShrineDispatcher { contract_address: shrine_addr };
        advance_prices_and_set_multiplier(
            shrine, FEED_LEN, three_yang_addrs(), three_yang_start_prices(),
        );
        shrine
    }

    #[inline(always)]
    fn trove1_deposit(shrine: IShrineDispatcher, amt: Wad) {
        set_contract_address(admin());
        shrine.deposit(yang1_addr(), common::TROVE_1, amt);
        // Reset contract address
        set_contract_address(ContractAddressZeroable::zero());
    }

    #[inline(always)]
    fn trove1_withdraw(shrine: IShrineDispatcher, amt: Wad) {
        set_contract_address(admin());
        shrine.withdraw(yang1_addr(), common::TROVE_1, amt);
        // Reset contract address
        set_contract_address(ContractAddressZeroable::zero());
    }

    #[inline(always)]
    fn trove1_forge(shrine: IShrineDispatcher, amt: Wad) {
        set_contract_address(admin());
        shrine.forge(common::trove1_owner_addr(), common::TROVE_1, amt, WadZeroable::zero());
        // Reset contract address
        set_contract_address(ContractAddressZeroable::zero());
    }

    #[inline(always)]
    fn trove1_melt(shrine: IShrineDispatcher, amt: Wad) {
        set_contract_address(admin());
        shrine.melt(common::trove1_owner_addr(), common::TROVE_1, amt);
        // Reset contract address
        set_contract_address(ContractAddressZeroable::zero());
    }

    //
    // Test helpers
    //

    fn consume_first_bit(ref hash: u128) -> bool {
        let (reduced_hash, remainder) = u128_safe_divmod(
            hash, u128_try_as_non_zero(2_u128).unwrap()
        );
        hash = reduced_hash;
        remainder != 0_u128
    }

    // Helper function to generate a price feed for a yang given a starting price
    // Currently increases the price at a fixed percentage per step
    fn generate_yang_feed(price: Wad) -> Span<Wad> {
        let mut prices: Array<Wad> = ArrayTrait::new();
        let mut price: Wad = price.into();
        let mut idx: u64 = 0;

        let price_hash: felt252 = pedersen::pedersen(price.val.into(), price.val.into());
        let mut price_hash = match u128s_from_felt252(price_hash) {
            U128sFromFelt252Result::Narrow(i) => { i },
            U128sFromFelt252Result::Wide((i, j)) => { i },
        };

        loop {
            if idx == FEED_LEN {
                break prices.span();
            }

            let price_change: Wad = wadray::rmul_wr(price, PRICE_CHANGE.into());
            let increase_price: bool = consume_first_bit(ref price_hash);
            if increase_price {
                price += price_change;
            } else {
                price -= price_change;
            }
            prices.append(price);

            idx += 1;
        }
    }

    // Helper function to get the prices for an array of yangs
    fn get_yang_prices(shrine: IShrineDispatcher, mut yangs: Span<ContractAddress>) -> Span<Wad> {
        let mut yang_prices: Array<Wad> = ArrayTrait::new();
        loop {
            match yangs.pop_front() {
                Option::Some(yang) => {
                    let (yang_price, _, _) = shrine.get_current_yang_price(*yang);
                    yang_prices.append(yang_price);
                },
                Option::None => { break; },
            };
        };
        yang_prices.span()
    }

    // Helper function to calculate the maximum forge amount given a tuple of three ordered arrays of
    // 1. yang prices
    // 2. yang amounts
    // 3. yang thresholds
    fn calculate_max_forge(
        mut yang_prices: Span<Wad>, mut yang_amts: Span<Wad>, mut yang_thresholds: Span<Ray>
    ) -> Wad {
        let (threshold, value) = calculate_trove_threshold_and_value(
            yang_prices, yang_amts, yang_thresholds
        );
        wadray::rmul_wr(value, threshold)
    }

    // Helper function to calculate the trove value and threshold given a tuple of three ordered arrays of
    // 1. yang prices
    // 2. yang amounts
    // 3. yang thresholds
    fn calculate_trove_threshold_and_value(
        mut yang_prices: Span<Wad>, mut yang_amts: Span<Wad>, mut yang_thresholds: Span<Ray>
    ) -> (Ray, Wad) {
        let mut cumulative_value = WadZeroable::zero();
        let mut cumulative_threshold = RayZeroable::zero();

        loop {
            match yang_prices.pop_front() {
                Option::Some(yang_price) => {
                    let amt: Wad = *yang_amts.pop_front().unwrap();
                    let threshold: Ray = *yang_thresholds.pop_front().unwrap();

                    let value = amt * *yang_price;
                    cumulative_value += value;
                    cumulative_threshold += wadray::wmul_wr(value, threshold);
                },
                Option::None => {
                    break (
                        wadray::wdiv_rw(cumulative_threshold, cumulative_value), cumulative_value
                    );
                },
            };
        }
    }

    /// Helper function to calculate the compounded debt over a given set of intervals.
    ///
    /// Arguments
    ///
    /// * `yang_base_rates_history` - Ordered list of the lists of base rates of each yang at each rate update interval
    ///    over the time period `end_interval - start_interval`.
    ///    e.g. [[rate at update interval 1 for yang 1, ..., rate at update interval 1 for yang 2],
    ///          [rate at update interval n for yang 1, ..., rate at update interval n for yang 2]]`
    ///
    /// * `yang_rate_update_intervals` - Ordered list of the intervals at which each of the updates to the base rates were made.
    ///    The first interval in this list should be <= `start_interval`.
    ///
    /// * `yang_amts` - Ordered list of the amounts of each Yang over the given time period
    ///
    /// * `yang_avg_prices` - Ordered list of the average prices of each yang over each
    ///    base rate "era" (time period over which the base rate doesn't change).
    ///    [[yang1_price_era1, yang2_price_era1], [yang1_price_era2, yang2_price_era2]]
    ///    The first average price of each yang should be from `start_interval` to `yang_rate_update_intervals[1]`,
    ///    and from `yang_rate_update_intervals[i]` to `[i+1]` for the rest
    ///
    /// * `avg_multipliers` - List of average multipliers over each base rate "era"
    ///    (time period over which the base rate doesn't change).
    ///    The first average multiplier should be from `start_interval` to `yang_rate_update_intervals[1]`,
    ///    and from `yang_rate_update_intervals[i]` to `[i+1]` for the rest
    ///
    /// * `start_interval` - Start interval for the compounding period. This should be greater than or equal to the first interval
    ///    in `yang_rate_update_intervals`.
    ///
    /// * `end_interval` - End interval for the compounding period. This should be greater than or equal to the last interval
    ///    in  `yang_rate_update_intervals`.
    ///
    /// * `debt` - Amount of debt at `start_interval`
    fn compound(
        mut yang_base_rates_history: Span<Span<Ray>>,
        mut yang_rate_update_intervals: Span<u64>,
        mut yang_amts: Span<Wad>,
        mut yang_avg_prices: Span<Span<Wad>>,
        mut avg_multipliers: Span<Ray>,
        start_interval: u64,
        end_interval: u64,
        mut debt: Wad
    ) -> Wad {
        // Sanity check on input array lengths
        assert(
            yang_base_rates_history.len() == yang_rate_update_intervals.len(),
            'array length mismatch'
        );
        assert(yang_base_rates_history.len() == yang_avg_prices.len(), 'array length mismatch');
        assert(yang_base_rates_history.len() == avg_multipliers.len(), 'array length mismatch');
        assert((*yang_base_rates_history.at(0)).len() == yang_amts.len(), 'array length mismatch');
        let mut yang_base_rates_history_copy = yang_base_rates_history;
        let mut yang_avg_prices_copy = yang_avg_prices;
        loop {
            match yang_base_rates_history_copy.pop_front() {
                Option::Some(base_rates_history) => {
                    assert(
                        (*base_rates_history)
                            .len() == (*yang_avg_prices_copy.pop_front().unwrap())
                            .len(),
                        'array length mismatch'
                    );
                },
                Option::None => { break; }
            };
        };

        // Start of tests

        let eras_count: usize = yang_base_rates_history.len();
        let yangs_count: usize = yang_amts.len();

        let mut i: usize = 0;
        loop {
            if i == eras_count {
                break debt;
            }

            let mut weighted_rate_sum: Ray = RayZeroable::zero();
            let mut total_avg_yang_value: Wad = WadZeroable::zero();

            let mut j: usize = 0;
            loop {
                if j == yangs_count {
                    break;
                }
                let yang_value: Wad = *yang_amts[j] * *yang_avg_prices.at(i)[j];
                total_avg_yang_value += yang_value;

                let weighted_rate: Ray = wadray::wmul_rw(
                    *yang_base_rates_history.at(i)[j], yang_value
                );
                weighted_rate_sum += weighted_rate;

                j += 1;
            };
            let base_rate: Ray = wadray::wdiv_rw(weighted_rate_sum, total_avg_yang_value);
            let rate: Ray = base_rate * *avg_multipliers[i];

            // By default, the start interval for the current era is read from the provided array.
            // However, if it is the first era, we set the start interval to the start interval
            // for the entire compound operation.
            let mut era_start_interval: u64 = *yang_rate_update_intervals[i];
            if i == 0 {
                era_start_interval = start_interval;
            }

            // For any era other than the latest era, the length for a given era to compound for is the
            // difference between the start interval of the next era and the start interval of the current era.
            // For the latest era, then it is the difference between the end interval and the start interval
            // of the current era.
            let mut intervals_in_era: u64 = 0;
            if i == eras_count - 1 {
                intervals_in_era = end_interval - era_start_interval;
            } else {
                intervals_in_era = *yang_rate_update_intervals[i + 1] - era_start_interval;
            }

            let t: u128 = intervals_in_era.into() * shrine_contract::TIME_INTERVAL_DIV_YEAR;

            debt *= exp(wadray::rmul_rw(rate, t.into()));
            i += 1;
        }
    }

    // Compound function for a single yang, within a single era
    fn compound_for_single_yang(
        base_rate: Ray, avg_multiplier: Ray, start_interval: u64, end_interval: u64, debt: Wad,
    ) -> Wad {
        let intervals: u128 = (end_interval - start_interval).into();
        let t: Wad = (intervals * shrine_contract::TIME_INTERVAL_DIV_YEAR).into();
        debt * exp(wadray::rmul_rw(base_rate * avg_multiplier, t))
    }

    // Helper function to calculate average price of a yang over a period of intervals
    fn get_avg_yang_price(
        shrine: IShrineDispatcher,
        yang_addr: ContractAddress,
        start_interval: u64,
        end_interval: u64
    ) -> Wad {
        let feed_len: u128 = (end_interval - start_interval).into();
        let (_, start_cumulative_price) = shrine.get_yang_price(yang_addr, start_interval);
        let (_, end_cumulative_price) = shrine.get_yang_price(yang_addr, end_interval);

        ((end_cumulative_price - start_cumulative_price).val / feed_len).into()
    }

    // Helper function to calculate the average multiplier over a period of intervals
    // TODO: Do we need this? Maybe for when the controller is up
    fn get_avg_multiplier(
        shrine: IShrineDispatcher, start_interval: u64, end_interval: u64
    ) -> Ray {
        let feed_len: u128 = (end_interval - start_interval).into();

        let (_, start_cumulative_multiplier) = shrine.get_multiplier(start_interval);
        let (_, end_cumulative_multiplier) = shrine.get_multiplier(end_interval);

        ((end_cumulative_multiplier - start_cumulative_multiplier).val / feed_len).into()
    }

    fn create_whale_trove(shrine: IShrineDispatcher) {
        set_contract_address(admin());
        // Deposit 1000 of yang1
        shrine.deposit(yang1_addr(), common::WHALE_TROVE, WHALE_TROVE_YANG1_DEPOSIT.into());
        // Mint 1 million yin (50% LTV at yang1's start price)
        shrine
            .forge(
                common::trove1_owner_addr(),
                common::WHALE_TROVE,
                WHALE_TROVE_FORGE_AMT.into(),
                0_u128.into()
            );
        set_contract_address(ContractAddressZeroable::zero());
    }

    fn recovery_mode_test_setup() -> IShrineDispatcher {
        let shrine: IShrineDispatcher = IShrineDispatcher { contract_address: shrine_deploy() };
        shrine_setup(shrine.contract_address);

        // Setting the debt and collateral ceilings high enough to accomodate a very large trove
        set_contract_address(admin());
        shrine.set_debt_ceiling((2000000 * WAD_ONE).into());

        // This creates the larger trove
        create_whale_trove(shrine);

        // Next, we create a trove with a 75% LTV (yang1's liquidation threshold is 80%)
        let trove1_deposit: Wad = TROVE1_YANG1_DEPOSIT.into();
        trove1_deposit(shrine, trove1_deposit); // yang1 price is 2000 (wad)
        trove1_forge(shrine, RECOVERY_TESTS_TROVE1_FORGE_AMT.into());
        shrine
    }

    //
    // Invariant helpers
    //

    // Asserts that for each yang, the total yang amount is less than or equal to the sum of 
    // all troves' deposited amount, including any unpulled exceptional redistributions, and 
    // the initial yang amount.
    // We do not check for strict equality because there may be loss of precision when 
    // exceptionally redistributed yang are pulled into troves.
    fn assert_total_yang_invariant(
        shrine: IShrineDispatcher, mut yangs: Span<ContractAddress>, troves_count: u64,
    ) {
        let troves_loop_end: u64 = troves_count + 1;

        let mut yang_id: u32 = 1;
        loop {
            match yangs.pop_front() {
                Option::Some(yang) => {
                    let initial_amt: Wad = shrine.get_initial_yang_amt(*yang);

                    let mut trove_id: u64 = 1;
                    let mut troves_cumulative_amt: Wad = WadZeroable::zero();
                    loop {
                        if trove_id == troves_loop_end {
                            break;
                        }

                        let mut trove_amt: Wad = shrine.get_deposit(*yang, trove_id);
                        let (mut redistributed_yangs, _) = shrine
                            .get_redistributions_attributed_to_trove(trove_id);

                        loop {
                            match redistributed_yangs.pop_front() {
                                Option::Some(redistributed_yang) => {
                                    if *redistributed_yang.yang_id == yang_id {
                                        trove_amt += *redistributed_yang.amount;
                                    }
                                },
                                Option::None => { break; },
                            };
                        };
                        troves_cumulative_amt += trove_amt;

                        trove_id += 1;
                    };

                    let derived_yang_amt: Wad = troves_cumulative_amt + initial_amt;
                    let actual_yang_amt: Wad = shrine.get_yang_total(*yang);
                    assert(derived_yang_amt <= actual_yang_amt, 'yang invariant failed #1');

                    let error_margin: Wad = 100_u128.into();
                    common::assert_equalish(
                        derived_yang_amt, actual_yang_amt, error_margin, 'yang invariant failed #2'
                    );

                    yang_id += 1;
                },
                Option::None => { break; },
            };
        };
    }

<<<<<<< HEAD
    // Asserts that the total system debt is less than or equal to the sum of all troves' debt, including
    // all unpulled redistributions. 
    // We do not check for strict equality because there may be loss of precision when 
    // redistributed debt are pulled into troves.
    // Note that this assertion is not sufficiently rigorous once the test setup involves yin that is 
    // minted via `Shrine.inject` (e.g. via bonds or transmuters)
    fn assert_total_debt_invariant(
=======
    // Asserts that the total troves debt is less than or equal to the sum of all troves' debt, 
    // including all unpulled redistributions.
    // We do not check for strict equality because there may be loss of precision when 
    // redistributed debt are pulled into troves.
    fn assert_total_troves_debt_invariant(
>>>>>>> f6c36322
        shrine: IShrineDispatcher, mut yangs: Span<ContractAddress>, troves_count: u64,
    ) {
        let troves_loop_end: u64 = troves_count + 1;

        let mut total: Wad = WadZeroable::zero();
        let mut trove_id: u64 = 1;

        set_contract_address(admin());
        loop {
            if trove_id == troves_loop_end {
                break;
            }

            // Accrue interest on trove
            shrine.melt(admin(), trove_id, WadZeroable::zero());

            let (_, _, _, trove_debt) = shrine.get_trove_info(trove_id);
            total += trove_debt;

            trove_id += 1;
        };
        set_contract_address(ContractAddressZeroable::zero());

        let redistributions_count: u32 = shrine.get_redistributions_count();

        let mut errors = WadZeroable::zero();
        loop {
            match yangs.pop_front() {
                Option::Some(yang) => {
                    let mut redistribution_id: u32 = redistributions_count;
                    loop {
                        if redistribution_id == 0 {
                            break;
                        }
                        let yang_redistribution: YangRedistribution = shrine
                            .get_redistribution_for_yang(*yang, redistribution_id);

                        // Find the last error for yang
                        if yang_redistribution.error.is_non_zero() {
                            errors += yang_redistribution.error;
                            break;
                        }

                        if yang_redistribution.unit_debt.is_zero() {
                            break;
                        }

                        redistribution_id -= 1;
                    };
                },
                Option::None => { break; },
            };
        };

        total += errors;

        let actual_debt: Wad = shrine.get_total_troves_debt();
        assert(total <= actual_debt, 'debt invariant failed #1');

        let error_margin: Wad = 10_u128.into();
        common::assert_equalish(total, actual_debt, error_margin, 'debt invariant failed #2');
    }

    fn assert_shrine_invariants(
        shrine: IShrineDispatcher, yangs: Span<ContractAddress>, troves_count: u64,
    ) {
        assert_total_yang_invariant(shrine, yangs, troves_count);
        assert_total_troves_debt_invariant(shrine, yangs, troves_count);
    }
}<|MERGE_RESOLUTION|>--- conflicted
+++ resolved
@@ -696,21 +696,11 @@
         };
     }
 
-<<<<<<< HEAD
-    // Asserts that the total system debt is less than or equal to the sum of all troves' debt, including
-    // all unpulled redistributions. 
-    // We do not check for strict equality because there may be loss of precision when 
-    // redistributed debt are pulled into troves.
-    // Note that this assertion is not sufficiently rigorous once the test setup involves yin that is 
-    // minted via `Shrine.inject` (e.g. via bonds or transmuters)
-    fn assert_total_debt_invariant(
-=======
     // Asserts that the total troves debt is less than or equal to the sum of all troves' debt, 
     // including all unpulled redistributions.
     // We do not check for strict equality because there may be loss of precision when 
     // redistributed debt are pulled into troves.
     fn assert_total_troves_debt_invariant(
->>>>>>> f6c36322
         shrine: IShrineDispatcher, mut yangs: Span<ContractAddress>, troves_count: u64,
     ) {
         let troves_loop_end: u64 = troves_count + 1;
