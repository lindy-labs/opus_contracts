--- conflicted
+++ resolved
@@ -754,13 +754,8 @@
 
         total += errors;
 
-<<<<<<< HEAD
-        let actual_debt: Wad = shrine.get_total_troves_debt();
-        assert(total <= actual_debt, 'debt invariant failed #1');
-=======
         let shrine_health: Health = shrine.get_shrine_health();
         assert(total <= shrine_health.debt, 'debt invariant failed #1');
->>>>>>> fbbb895c
 
         let error_margin: Wad = 10_u128.into();
         common::assert_equalish(
