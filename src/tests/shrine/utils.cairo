--- conflicted
+++ resolved
@@ -167,18 +167,9 @@
         array![YANG1_START_PRICE.into(), YANG2_START_PRICE.into(), YANG3_START_PRICE.into(),].span()
     }
 
-<<<<<<< HEAD
     fn declare_shrine() -> ContractClass {
         declare('shrine')
     }
-=======
-    fn shrine_deploy(salt: Option<felt252>) -> ContractAddress {
-        let salt: felt252 = match salt {
-            Option::Some(salt) => { salt },
-            Option::None => { 0 }
-        };
-        set_block_timestamp(DEPLOYMENT_TIMESTAMP);
->>>>>>> eea074b8
 
     fn shrine_deploy(shrine_class: Option<ContractClass>) -> ContractAddress {
         let shrine_class = match shrine_class {
