mod ShrineUtils {
    use array::{ArrayTrait, SpanTrait};
    use integer::{U128sFromFelt252Result, u128s_from_felt252, u128_safe_divmod, u128_try_as_non_zero};
    use option::OptionTrait;
    use traits::{Default, Into, TryInto};
    use starknet::{
        contract_address_const, deploy_syscall, ClassHash, class_hash_try_from_felt252,
        ContractAddress, contract_address_to_felt252, get_block_timestamp, SyscallResultTrait
    };
    use starknet::contract_address::ContractAddressZeroable;
    use starknet::testing::{set_block_timestamp, set_contract_address};

    use aura::core::shrine::Shrine;
    use aura::core::roles::ShrineRoles;

    use aura::interfaces::IERC20::{IERC20Dispatcher, IERC20DispatcherTrait};
    use aura::interfaces::IShrine::{IShrineDispatcher, IShrineDispatcherTrait};
    use aura::utils::access_control::{IAccessControlDispatcher, IAccessControlDispatcherTrait};
    use aura::utils::exp::exp;
    use aura::utils::serde;
    use aura::utils::u256_conversions;
    use aura::utils::wadray;
    use aura::utils::wadray::{Ray, RayZeroable, RAY_ONE, Wad, WadZeroable};

    use aura::tests::common;

    //
    // Constants
    //

    // Arbitrary timestamp set to approximately 18 May 2023, 7:55:28am UTC
    const DEPLOYMENT_TIMESTAMP: u64 = 1684390000_u64;

    // Number of seconds in an interval

    const FEED_LEN: u64 = 10;
    const PRICE_CHANGE: u128 = 25000000000000000000000000; // 2.5%

    // Shrine ERC-20 constants
    const YIN_NAME: felt252 = 'Cash';
    const YIN_SYMBOL: felt252 = 'CASH';

    // Shrine constants
    const DEBT_CEILING: u128 = 20000000000000000000000; // 20_000 (Wad)

    // Yang constants
    const YANG1_THRESHOLD: u128 = 800000000000000000000000000; // 80% (Ray)
    const YANG1_START_PRICE: u128 = 2000000000000000000000; // 2_000 (Wad)
    const YANG1_BASE_RATE: u128 = 20000000000000000000000000; // 2% (Ray)

    const YANG2_THRESHOLD: u128 = 750000000000000000000000000; // 75% (Ray)
    const YANG2_START_PRICE: u128 = 500000000000000000000; // 500 (Wad)
    const YANG2_BASE_RATE: u128 = 30000000000000000000000000; // 3% (Ray)

    const INITIAL_YANG_AMT: u128 = 0;

    const TROVE1_YANG1_DEPOSIT: u128 = 5000000000000000000; // 5 (Wad)
    const TROVE1_YANG2_DEPOSIT: u128 = 8000000000000000000; // 8 (Wad)
    const TROVE1_FORGE_AMT: u128 = 3000000000000000000000; // 3_000 (Wad)

    //
    // Address constants
    //

    fn admin() -> ContractAddress {
        contract_address_const::<0x1337>()
    }

    fn yin_user_addr() -> ContractAddress {
        contract_address_const::<0x0004>()
    }

    fn yang1_addr() -> ContractAddress {
        contract_address_const::<0x1234>()
    }

    fn yang2_addr() -> ContractAddress {
        contract_address_const::<0x2345>()
    }

    fn invalid_yang_addr() -> ContractAddress {
        contract_address_const::<0xabcd>()
    }

    //
    // Convenience helpers
    //

    // Wrapper function for Shrine
    #[inline(always)]
    fn shrine(shrine_addr: ContractAddress) -> IShrineDispatcher {
        IShrineDispatcher { contract_address: shrine_addr }
    }

    #[inline(always)]
    fn yin(shrine_addr: ContractAddress) -> IERC20Dispatcher {
        IERC20Dispatcher { contract_address: shrine_addr }
    }

    // Returns the interval ID for the given timestamp
    #[inline(always)]
    fn get_interval(timestamp: u64) -> u64 {
        timestamp / Shrine::TIME_INTERVAL
    }

    #[inline(always)]
    fn deployment_interval() -> u64 {
        get_interval(DEPLOYMENT_TIMESTAMP)
    }

    #[inline(always)]
    fn current_interval() -> u64 {
        get_interval(get_block_timestamp())
    }

    //
    // Test setup helpers
    //

    // Helper function to advance timestamp by one interval
    #[inline(always)]
    fn advance_interval() {
        set_block_timestamp(get_block_timestamp() + Shrine::TIME_INTERVAL);
    }

    // Note that iteration of yangs (e.g. in redistribution) start from the latest yang ID
    // and terminates at yang ID 0. This affects which yang receives any rounding of
    // debt that falls below the rounding threshold.
    fn yang_addrs() -> Span<ContractAddress> {
        let mut yang_addrs: Array<ContractAddress> = Default::default();
        yang_addrs.append(yang2_addr());
        yang_addrs.append(yang1_addr());
        yang_addrs.span()
    }

    fn shrine_deploy() -> ContractAddress {
        set_block_timestamp(DEPLOYMENT_TIMESTAMP);

        let mut calldata = Default::default();
        calldata.append(contract_address_to_felt252(admin()));
        calldata.append(YIN_NAME);
        calldata.append(YIN_SYMBOL);

        let shrine_class_hash: ClassHash = class_hash_try_from_felt252(Shrine::TEST_CLASS_HASH)
            .unwrap();
        let (shrine_addr, _) = deploy_syscall(shrine_class_hash, 0, calldata.span(), false)
            .unwrap_syscall();

        shrine_addr
    }

    fn make_root(shrine_addr: ContractAddress, user: ContractAddress) {
        set_contract_address(admin());
        IAccessControlDispatcher { contract_address: shrine_addr }.grant_role(ShrineRoles::all_roles(), user);
        set_contract_address(ContractAddressZeroable::zero());
    }

    fn setup_debt_ceiling(shrine_addr: ContractAddress) {
        make_root(shrine_addr, admin());
        // Set debt ceiling
        set_contract_address(admin());
        let shrine = shrine(shrine_addr);
        shrine.set_debt_ceiling(DEBT_CEILING.into());
<<<<<<< HEAD
        set_contract_address(ContractAddressZeroable::zero());
    }

    fn shrine_setup_with_mock_yangs(shrine_addr: ContractAddress) {
        shrine_setup(shrine_addr);

        set_contract_address(admin());
        let shrine = shrine(shrine_addr);
=======
        // Reset contract address
        set_contract_address(ContractAddressZeroable::zero());
    }

    fn shrine_setup(shrine_addr: ContractAddress) {
        setup_debt_ceiling(shrine_addr);
        let shrine = shrine(shrine_addr);
        set_contract_address(admin());
>>>>>>> abfb496e

        // Add yangs
        shrine
            .add_yang(
                yang1_addr(),
                YANG1_THRESHOLD.into(),
                YANG1_START_PRICE.into(),
                YANG1_BASE_RATE.into(),
                INITIAL_YANG_AMT.into()
            );
        shrine
            .add_yang(
                yang2_addr(),
                YANG2_THRESHOLD.into(),
                YANG2_START_PRICE.into(),
                YANG2_BASE_RATE.into(),
                INITIAL_YANG_AMT.into()
            );

        // Reset contract address
        set_contract_address(ContractAddressZeroable::zero());
    }

    // Advance the prices for two yangs, starting from the current interval and up to current interval + `num_intervals` - 1
    fn advance_prices_and_set_multiplier(
        shrine: IShrineDispatcher,
        num_intervals: u64,
        yang1_start_price: Wad,
        yang2_start_price: Wad,
    ) -> (Span<ContractAddress>, Span<Span<Wad>>) {
        let yang1_addr: ContractAddress = yang1_addr();
        let yang1_feed: Span<Wad> = generate_yang_feed(yang1_start_price);

        let yang2_addr: ContractAddress = yang2_addr();
        let yang2_feed: Span<Wad> = generate_yang_feed(yang2_start_price);

        let mut yang_addrs: Array<ContractAddress> = Default::default();
        yang_addrs.append(yang1_addr);
        yang_addrs.append(yang2_addr);

        let mut yang_feeds: Array<Span<Wad>> = Default::default();
        yang_feeds.append(yang1_feed);
        yang_feeds.append(yang2_feed);

        let mut idx: u32 = 0;
        set_contract_address(admin());
        let feed_len: u32 = num_intervals.try_into().unwrap();
        let mut timestamp: u64 = get_block_timestamp();
        loop {
            if idx == feed_len {
                break ();
            }
            set_block_timestamp(timestamp);

            shrine.advance(yang1_addr, *yang1_feed[idx]);
            shrine.advance(yang2_addr, *yang2_feed[idx]);
            shrine.set_multiplier(RAY_ONE.into());

            timestamp += Shrine::TIME_INTERVAL;

            idx += 1;
        };

        // Reset contract address
        set_contract_address(ContractAddressZeroable::zero());

        (yang_addrs.span(), yang_feeds.span())
    }

    #[inline(always)]
    fn shrine_setup_with_feed() -> IShrineDispatcher {
        let shrine_addr: ContractAddress = shrine_deploy();
        shrine_setup_with_mock_yangs(shrine_addr);

        let shrine: IShrineDispatcher = IShrineDispatcher { contract_address: shrine_addr };
        advance_prices_and_set_multiplier(
            shrine, FEED_LEN, YANG1_START_PRICE.into(), YANG2_START_PRICE.into()
        );
        shrine
    }

    #[inline(always)]
    fn trove1_deposit(shrine: IShrineDispatcher, amt: Wad) {
        set_contract_address(admin());
        shrine.deposit(yang1_addr(), common::TROVE_1, amt);
        // Reset contract address
        set_contract_address(ContractAddressZeroable::zero());
    }

    #[inline(always)]
    fn trove1_withdraw(shrine: IShrineDispatcher, amt: Wad) {
        set_contract_address(admin());
        shrine.withdraw(yang1_addr(), common::TROVE_1, amt);
        // Reset contract address
        set_contract_address(ContractAddressZeroable::zero());
    }

    #[inline(always)]
    fn trove1_forge(shrine: IShrineDispatcher, amt: Wad) {
        set_contract_address(admin());
        shrine.forge(common::trove1_owner_addr(), common::TROVE_1, amt, 0_u128.into());
        // Reset contract address
        set_contract_address(ContractAddressZeroable::zero());
    }

    #[inline(always)]
    fn trove1_melt(shrine: IShrineDispatcher, amt: Wad) {
        set_contract_address(admin());
        shrine.melt(common::trove1_owner_addr(), common::TROVE_1, amt);
        // Reset contract address
        set_contract_address(ContractAddressZeroable::zero());
    }

    //
    // Test helpers
    //

    fn consume_first_bit(ref hash: u128) -> bool {
        let (reduced_hash, remainder) = u128_safe_divmod(hash, u128_try_as_non_zero(2_u128).unwrap());
        hash = reduced_hash;
        remainder != 0_u128
    }

    // Helper function to generate a price feed for a yang given a starting price
    // Currently increases the price at a fixed percentage per step
    fn generate_yang_feed(price: Wad) -> Span<Wad> {
        let mut prices: Array<Wad> = Default::default();
        let mut price: Wad = price.into();
        let mut idx: u64 = 0;

        let price_hash: felt252 = hash::pedersen(price.val.into(), price.val.into());
        let mut price_hash = match u128s_from_felt252(price_hash) {
            U128sFromFelt252Result::Narrow(i) => {
               i
            },
            U128sFromFelt252Result::Wide((i, j)) => {
               i
            },
        };

        loop {
            if idx == FEED_LEN {
                break prices.span();
            }

            let price_change: Wad = wadray::rmul_wr(price, PRICE_CHANGE.into());
            let increase_price: bool = consume_first_bit(ref price_hash);
            if increase_price {
                price += price_change;
            } else {
                price -= price_change;
            }
            prices.append(price);

            idx += 1;
        }
    }

    // Helper function to calculate the maximum forge amount given a tuple of three ordered arrays of
    // 1. yang prices
    // 2. yang amounts
    // 3. yang thresholds
    fn calculate_max_forge(
        mut yang_prices: Span<Wad>, mut yang_amts: Span<Wad>, mut yang_thresholds: Span<Ray>
    ) -> Wad {
        let (threshold, value) = calculate_trove_threshold_and_value(
            yang_prices, yang_amts, yang_thresholds
        );
        wadray::rmul_wr(value, threshold)
    }

    // Helper function to calculate the trove value and threshold given a tuple of three ordered arrays of
    // 1. yang prices
    // 2. yang amounts
    // 3. yang thresholds
    fn calculate_trove_threshold_and_value(
        mut yang_prices: Span<Wad>, mut yang_amts: Span<Wad>, mut yang_thresholds: Span<Ray>
    ) -> (Ray, Wad) {
        let mut cumulative_value = WadZeroable::zero();
        let mut cumulative_threshold = RayZeroable::zero();

        loop {
            match yang_prices.pop_front() {
                Option::Some(yang_price) => {
                    let amt: Wad = *yang_amts.pop_front().unwrap();
                    let threshold: Ray = *yang_thresholds.pop_front().unwrap();

                    let value = amt * *yang_price;
                    cumulative_value += value;
                    cumulative_threshold += wadray::wmul_wr(value, threshold);
                },
                Option::None(_) => {
                    break (
                        wadray::wdiv_rw(cumulative_threshold, cumulative_value), cumulative_value
                    );
                },
            };
        }
    }

    /// Helper function to calculate the compounded debt over a given set of intervals.
    ///
    /// Arguments
    ///
    /// * `yang_base_rates_history` - Ordered list of the lists of base rates of each yang at each rate update interval
    ///    over the time period `end_interval - start_interval`.
    ///    e.g. [[rate at update interval 1 for yang 1, ..., rate at update interval 1 for yang 2],
    ///          [rate at update interval n for yang 1, ..., rate at update interval n for yang 2]]`
    ///
    /// * `yang_rate_update_intervals` - Ordered list of the intervals at which each of the updates to the base rates were made.
    ///    The first interval in this list should be <= `start_interval`.
    ///
    /// * `yang_amts` - Ordered list of the amounts of each Yang over the given time period
    ///
    /// * `yang_avg_prices` - Ordered list of the average prices of each yang over each
    ///    base rate "era" (time period over which the base rate doesn't change).
    ///    [[yang1_price_era1, yang2_price_era1], [yang1_price_era2, yang2_price_era2]]
    ///    The first average price of each yang should be from `start_interval` to `yang_rate_update_intervals[1]`,
    ///    and from `yang_rate_update_intervals[i]` to `[i+1]` for the rest
    ///
    /// * `avg_multipliers` - List of average multipliers over each base rate "era"
    ///    (time period over which the base rate doesn't change).
    ///    The first average multiplier should be from `start_interval` to `yang_rate_update_intervals[1]`,
    ///    and from `yang_rate_update_intervals[i]` to `[i+1]` for the rest
    ///
    /// * `start_interval` - Start interval for the compounding period. This should be greater than or equal to the first interval
    ///    in `yang_rate_update_intervals`.
    ///
    /// * `end_interval` - End interval for the compounding period. This should be greater than or equal to the last interval
    ///    in  `yang_rate_update_intervals`.
    ///
    /// * `debt` - Amount of debt at `start_interval`
    fn compound(
        mut yang_base_rates_history: Span<Span<Ray>>,
        mut yang_rate_update_intervals: Span<u64>,
        mut yang_amts: Span<Wad>,
        mut yang_avg_prices: Span<Span<Wad>>,
        mut avg_multipliers: Span<Ray>,
        start_interval: u64,
        end_interval: u64,
        mut debt: Wad
    ) -> Wad {
        // Sanity check on input array lengths
        assert(yang_base_rates_history.len() == yang_rate_update_intervals.len(), 'array length mismatch');
        assert(yang_base_rates_history.len() == yang_avg_prices.len(), 'array length mismatch');
        assert(yang_base_rates_history.len() == avg_multipliers.len(), 'array length mismatch');
        assert((*yang_base_rates_history.at(0)).len() == yang_amts.len(), 'array length mismatch');
        let mut yang_base_rates_history_copy = yang_base_rates_history;
        let mut yang_avg_prices_copy = yang_avg_prices;
        loop {
            match yang_base_rates_history_copy.pop_front() {
                Option::Some(base_rates_history) => {
                    assert((*base_rates_history).len() == (*yang_avg_prices_copy.pop_front().unwrap()).len(), 'array length mismatch');
                },
                Option::None(_) => {
                    break;
                }
            };
        };

        // Start of tests

        let eras_count: usize = yang_base_rates_history.len();
        let yangs_count: usize = yang_amts.len();

        let mut i: usize = 0;
        loop {
            if i == eras_count {
                break debt;
            }

            let mut weighted_rate_sum: Ray = RayZeroable::zero();
            let mut total_avg_yang_value: Wad = WadZeroable::zero();

            let mut j: usize = 0;
            loop {
                if j == yangs_count {
                    break ();
                }
                let yang_value: Wad = *yang_amts[j] * *yang_avg_prices[i][j];
                total_avg_yang_value += yang_value;

                let weighted_rate: Ray = wadray::wmul_rw(
                    *yang_base_rates_history[i][j], yang_value
                );
                weighted_rate_sum += weighted_rate;

                j += 1;
            };
            let base_rate: Ray = wadray::wdiv_rw(weighted_rate_sum, total_avg_yang_value);
            let rate: Ray = base_rate * *avg_multipliers[i];

            // By default, the start interval for the current era is read from the provided array.
            // However, if it is the first era, we set the start interval to the start interval
            // for the entire compound operation.
            let mut era_start_interval: u64 = *yang_rate_update_intervals[i];
            if i == 0 {
                era_start_interval = start_interval;
            }

            // For any era other than the latest era, the length for a given era to compound for is the
            // difference between the start interval of the next era and the start interval of the current era.
            // For the latest era, then it is the difference between the end interval and the start interval
            // of the current era.
            let mut intervals_in_era: u64 = 0;
            if i == eras_count - 1 {
                intervals_in_era = end_interval - era_start_interval;
            } else {
                intervals_in_era = *yang_rate_update_intervals[i + 1] - era_start_interval;
            }

            let t: u128 = intervals_in_era.into() * Shrine::TIME_INTERVAL_DIV_YEAR;

            debt *= exp(wadray::rmul_rw(rate, t.into()));
            i += 1;
        }
    }

    // Compound function for a single yang, within a single era
    fn compound_for_single_yang(
        base_rate: Ray,
        avg_multiplier: Ray,
        start_interval: u64,
        end_interval: u64,
        debt: Wad,
    ) -> Wad {
        let intervals: u128 = (end_interval - start_interval).into();
        let t: Wad = (intervals * Shrine::TIME_INTERVAL_DIV_YEAR).into();
        debt * exp(wadray::rmul_rw(base_rate * avg_multiplier, t))
    }

    // Helper function to calculate average price of a yang over a period of intervals
    fn get_avg_yang_price(
        shrine: IShrineDispatcher,
        yang_addr: ContractAddress,
        start_interval: u64,
        end_interval: u64
    ) -> Wad {
        let feed_len: u128 = (end_interval - start_interval).into();
        let (_, start_cumulative_price) = shrine.get_yang_price(yang_addr, start_interval);
        let (_, end_cumulative_price) = shrine.get_yang_price(yang_addr, end_interval);

        ((end_cumulative_price - start_cumulative_price).val / feed_len).into()
    }

    // Helper function to calculate the average multiplier over a period of intervals
    // TODO: Do we need this? Maybe for when the controller is up
    fn get_avg_multiplier(
        shrine: IShrineDispatcher, start_interval: u64, end_interval: u64
    ) -> Ray {
        let feed_len: u128 = (end_interval - start_interval).into();

        let (_, start_cumulative_multiplier) = shrine.get_multiplier(start_interval);
        let (_, end_cumulative_multiplier) = shrine.get_multiplier(end_interval);

        ((end_cumulative_multiplier - start_cumulative_multiplier).val / feed_len).into()
    }
}<|MERGE_RESOLUTION|>--- conflicted
+++ resolved
@@ -161,16 +161,6 @@
         set_contract_address(admin());
         let shrine = shrine(shrine_addr);
         shrine.set_debt_ceiling(DEBT_CEILING.into());
-<<<<<<< HEAD
-        set_contract_address(ContractAddressZeroable::zero());
-    }
-
-    fn shrine_setup_with_mock_yangs(shrine_addr: ContractAddress) {
-        shrine_setup(shrine_addr);
-
-        set_contract_address(admin());
-        let shrine = shrine(shrine_addr);
-=======
         // Reset contract address
         set_contract_address(ContractAddressZeroable::zero());
     }
@@ -179,7 +169,6 @@
         setup_debt_ceiling(shrine_addr);
         let shrine = shrine(shrine_addr);
         set_contract_address(admin());
->>>>>>> abfb496e
 
         // Add yangs
         shrine
