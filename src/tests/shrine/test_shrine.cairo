mod test_shrine {
    use debug::PrintTrait;
    use integer::BoundedU256;
    use opus::core::roles::shrine_roles;
    use opus::core::shrine::shrine as shrine_contract;
    use opus::interfaces::IERC20::{IERC20Dispatcher, IERC20DispatcherTrait};
    use opus::interfaces::IShrine::{IShrineDispatcher, IShrineDispatcherTrait};
    use opus::tests::common;
    use opus::tests::shrine::utils::shrine_utils;
    use opus::types::{Health, Trove, YangSuspensionStatus};
    use opus::utils::access_control::{IAccessControlDispatcher, IAccessControlDispatcherTrait};
    use opus::utils::wadray::{
        BoundedRay, Ray, RayZeroable, RAY_ONE, RAY_PERCENT, RAY_SCALE, Wad, WadZeroable,
        WAD_DECIMALS, WAD_PERCENT, WAD_ONE, WAD_SCALE
    };
    use opus::utils::wadray;
    use opus::utils::wadray_signed::SignedWad;
    use opus::utils::wadray_signed;
    use starknet::contract_address::{
        ContractAddress, ContractAddressZeroable, contract_address_try_from_felt252
    };
    use starknet::get_block_timestamp;
    use starknet::testing::{set_block_timestamp, set_contract_address};

    //
    // Tests - Deployment and initial setup of Shrine
    //

    // Check constructor function
    #[test]
    #[available_gas(20000000000)]
    fn test_shrine_deploy() {
        let shrine_addr: ContractAddress = shrine_utils::shrine_deploy(Option::None);

        // Check ERC-20 getters
        let yin: IERC20Dispatcher = IERC20Dispatcher { contract_address: shrine_addr };
        assert(yin.name() == shrine_utils::YIN_NAME, 'wrong name');
        assert(yin.symbol() == shrine_utils::YIN_SYMBOL, 'wrong symbol');
        assert(yin.decimals() == WAD_DECIMALS, 'wrong decimals');

        // Check Shrine getters
        let shrine = shrine_utils::shrine(shrine_addr);
        assert(shrine.get_live(), 'not live');
        let (multiplier, _, _) = shrine.get_current_multiplier();
        assert(multiplier == RAY_ONE.into(), 'wrong multiplier');

        let shrine_accesscontrol: IAccessControlDispatcher = IAccessControlDispatcher {
            contract_address: shrine_addr
        };
        assert(shrine_accesscontrol.get_admin() == shrine_utils::admin(), 'wrong admin');

        let mut expected_events: Span<shrine_contract::Event> = array![
            shrine_contract::Event::MultiplierUpdated(
                shrine_contract::MultiplierUpdated {
                    multiplier: shrine_contract::INITIAL_MULTIPLIER.into(),
                    cumulative_multiplier: shrine_contract::INITIAL_MULTIPLIER.into(),
                    interval: shrine_utils::get_interval(shrine_utils::DEPLOYMENT_TIMESTAMP) - 1,
                }
            )
        ]
            .span();
        common::assert_events_emitted(shrine_addr, expected_events, Option::None);
    }

    // Checks the following functions
    // - `set_shrine_utils::DEBT_CEILING`
    // - `add_yang`
    // - initial threshold and value of Shrine
    #[test]
    #[available_gas(20000000000)]
    fn test_shrine_setup() {
        let shrine_addr: ContractAddress = shrine_utils::shrine_deploy(Option::None);
        shrine_utils::shrine_setup(shrine_addr);

        let mut expected_events: Span<shrine_contract::Event> = array![
            shrine_contract::Event::MultiplierUpdated(
                shrine_contract::MultiplierUpdated {
                    multiplier: shrine_contract::INITIAL_MULTIPLIER.into(),
                    cumulative_multiplier: shrine_contract::INITIAL_MULTIPLIER.into(),
                    interval: shrine_utils::get_interval(shrine_utils::DEPLOYMENT_TIMESTAMP) - 1,
                }
            ),
            shrine_contract::Event::DebtCeilingUpdated(
                shrine_contract::DebtCeilingUpdated { ceiling: shrine_utils::DEBT_CEILING.into() }
            )
        ]
            .span();
        common::assert_events_emitted(shrine_addr, expected_events, Option::None);

        // Check debt ceiling
        let shrine = shrine_utils::shrine(shrine_addr);
        assert(
            shrine.get_debt_ceiling() == shrine_utils::DEBT_CEILING.into(), 'wrong debt ceiling'
        );

        // Check yangs
        assert(shrine.get_yangs_count() == 3, 'wrong yangs count');

        let expected_era: u64 = 1;

        let mut yang_addrs: Span<ContractAddress> = shrine_utils::three_yang_addrs();
        let mut start_prices: Span<Wad> = shrine_utils::three_yang_start_prices();
        let mut thresholds: Span<Ray> = array![
            shrine_utils::YANG1_THRESHOLD.into(),
            shrine_utils::YANG2_THRESHOLD.into(),
            shrine_utils::YANG3_THRESHOLD.into(),
        ]
            .span();
        let mut base_rates: Span<Ray> = array![
            shrine_utils::YANG1_BASE_RATE.into(),
            shrine_utils::YANG2_BASE_RATE.into(),
            shrine_utils::YANG3_BASE_RATE.into(),
        ]
            .span();

        let mut yang_id = 1;
        loop {
            match yang_addrs.pop_front() {
                Option::Some(yang_addr) => {
                    let (yang_price, _, _) = shrine.get_current_yang_price(*yang_addr);
                    let expected_yang_price = *start_prices.pop_front().unwrap();
                    assert(yang_price == expected_yang_price, 'wrong yang start price');

                    let (raw_threshold, _) = shrine.get_yang_threshold(*yang_addr);
                    let expected_threshold = *thresholds.pop_front().unwrap();
                    assert(raw_threshold == expected_threshold, 'wrong yang threshold');

                    let expected_rate = *base_rates.pop_front().unwrap();
                    assert(
                        shrine.get_yang_rate(*yang_addr, expected_era) == expected_rate,
                        'wrong yang base rate'
                    );

                    yang_id += 1;
                },
                Option::None => { break; }
            };
        };

        // Check shrine threshold and value
        let shrine_health: Health = shrine.get_shrine_health();
        // recovery mode threshold will be zero if threshold is zero
        assert(shrine_health.threshold.is_zero(), 'wrong shrine threshold');
        assert(shrine_health.value.is_zero(), 'wrong shrine value');
        assert(shrine_health.ltv == BoundedRay::max(), 'wrong shrine LTV');
    }

    // Checks `advance` and `set_multiplier`, and their cumulative values
    #[test]
    #[available_gas(20000000000)]
    fn test_shrine_setup_with_feed() {
        let shrine_addr: ContractAddress = shrine_utils::shrine_deploy(Option::None);
        shrine_utils::shrine_setup(shrine_addr);
        let shrine: IShrineDispatcher = IShrineDispatcher { contract_address: shrine_addr };

        let yang_addrs = shrine_utils::three_yang_addrs();
        let yang_start_prices = shrine_utils::three_yang_start_prices();
        let yang_feeds = shrine_utils::advance_prices_and_set_multiplier(
            shrine, shrine_utils::FEED_LEN, yang_addrs, yang_start_prices,
        );

        let shrine = shrine_utils::shrine(shrine_addr);

        let mut exp_start_cumulative_prices: Array<Wad> = array![
            *yang_start_prices.at(0), *yang_start_prices.at(1), *yang_start_prices.at(2),
        ];

        let mut expected_events: Array<shrine_contract::Event> = ArrayTrait::new();

        let start_interval: u64 = shrine_utils::get_interval(shrine_utils::DEPLOYMENT_TIMESTAMP);
        let mut yang_addrs_copy = yang_addrs;
        let mut exp_start_cumulative_prices_copy = exp_start_cumulative_prices.span();
        loop {
            match yang_addrs_copy.pop_front() {
                Option::Some(yang_addr) => {
                    // `Shrine.add_yang` sets the initial price for `current_interval - 1`
                    let (_, start_cumulative_price) = shrine
                        .get_yang_price(*yang_addr, start_interval - 1);
                    assert(
                        start_cumulative_price == *exp_start_cumulative_prices_copy
                            .pop_front()
                            .unwrap(),
                        'wrong start cumulative price'
                    );
                },
                Option::None => { break (); }
            };
        };

        let (_, start_cumulative_multiplier) = shrine.get_multiplier(start_interval - 1);
        assert(start_cumulative_multiplier == Ray { val: RAY_ONE }, 'wrong start cumulative mul');
        let mut expected_cumulative_multiplier = start_cumulative_multiplier;

        let yangs_count = 3;
        let yang_feed_len = (*yang_feeds.at(0)).len();
        let mut idx = 0;
        let mut expected_yang_cumulative_prices = exp_start_cumulative_prices;
        loop {
            if idx == yang_feed_len {
                break ();
            }

            let interval = start_interval + idx.into();

            let mut yang_addrs_copy = yang_addrs;
            let mut yang_idx = 0;

            // Create a copy of the current cumulative prices
            let mut expected_yang_cumulative_prices_copy = expected_yang_cumulative_prices.span();
            // Reset array to track the latest cumulative prices
            expected_yang_cumulative_prices = ArrayTrait::new();
            loop {
                match yang_addrs_copy.pop_front() {
                    Option::Some(yang_addr) => {
                        let (price, cumulative_price) = shrine.get_yang_price(*yang_addr, interval);
                        let expected_price = *yang_feeds.at(yang_idx)[idx];
                        assert(price == expected_price, 'wrong price in feed');

                        let prev_cumulative_price = *expected_yang_cumulative_prices_copy
                            .at(yang_idx);
                        let expected_cumulative_price = prev_cumulative_price + price;

                        expected_yang_cumulative_prices.append(expected_cumulative_price);
                        assert(
                            cumulative_price == expected_cumulative_price,
                            'wrong cumulative price in feed'
                        );

                        expected_events
                            .append(
                                shrine_contract::Event::YangPriceUpdated(
                                    shrine_contract::YangPriceUpdated {
                                        yang: *yang_addr,
                                        price: expected_price,
                                        cumulative_price: expected_cumulative_price,
                                        interval
                                    }
                                )
                            );

                        yang_idx += 1;
                    },
                    Option::None => { break; },
                };
            };

            expected_cumulative_multiplier += RAY_ONE.into();
            let (multiplier, cumulative_multiplier) = shrine.get_multiplier(interval);
            assert(multiplier == Ray { val: RAY_ONE }, 'wrong multiplier in feed');
            assert(
                cumulative_multiplier == expected_cumulative_multiplier,
                'wrong cumulative mul in feed'
            );

            expected_events
                .append(
                    shrine_contract::Event::MultiplierUpdated(
                        shrine_contract::MultiplierUpdated {
                            multiplier: RAY_ONE.into(),
                            cumulative_multiplier: expected_cumulative_multiplier,
                            interval
                        }
                    )
                );
            idx += 1;
        };

        common::assert_events_emitted(shrine_addr, expected_events.span(), Option::None);
    }

    //
    // Tests - Yang onboarding and parameters
    //

    #[test]
    #[available_gas(20000000000)]
    fn test_add_yang() {
        let shrine: IShrineDispatcher = shrine_utils::shrine_setup_with_feed(Option::None);
        let current_rate_era: u64 = shrine.get_current_rate_era();
        let yangs_count: u32 = shrine.get_yangs_count();
        assert(yangs_count == 3, 'incorrect yangs count');

        let new_yang_address: ContractAddress = contract_address_try_from_felt252('new yang')
            .unwrap();
        let new_yang_threshold: Ray = 600000000000000000000000000_u128.into(); // 60% (Ray)
        let new_yang_start_price: Wad = 5000000000000000000_u128.into(); // 5 (Wad)
        let new_yang_rate: Ray = 60000000000000000000000000_u128.into(); // 6% (Ray)

        let admin = shrine_utils::admin();
        set_contract_address(admin);
        shrine
            .add_yang(
                new_yang_address,
                new_yang_threshold,
                new_yang_start_price,
                new_yang_rate,
                WadZeroable::zero()
            );

        let expected_yangs_count: u32 = yangs_count + 1;
        assert(shrine.get_yangs_count() == expected_yangs_count, 'incorrect yangs count');
        assert(shrine.get_yang_total(new_yang_address).is_zero(), 'incorrect yang total');

        let (current_yang_price, _, _) = shrine.get_current_yang_price(new_yang_address);
        assert(current_yang_price == new_yang_start_price, 'incorrect yang price');
        let (raw_threshold, _) = shrine.get_yang_threshold(new_yang_address);
        assert(raw_threshold == new_yang_threshold, 'incorrect yang threshold');

        assert(
            shrine.get_yang_rate(new_yang_address, current_rate_era) == new_yang_rate,
            'incorrect yang rate'
        );

        let expected_events: Span<shrine_contract::Event> = array![
            shrine_contract::Event::ThresholdUpdated(
                shrine_contract::ThresholdUpdated {
                    yang: new_yang_address, threshold: new_yang_threshold
                }
            ),
            shrine_contract::Event::YangAdded(
                shrine_contract::YangAdded {
                    yang: new_yang_address,
                    yang_id: expected_yangs_count,
                    start_price: new_yang_start_price,
                    initial_rate: new_yang_rate
                }
            ),
            shrine_contract::Event::YangTotalUpdated(
                shrine_contract::YangTotalUpdated {
                    yang: new_yang_address, total: WadZeroable::zero()
                }
            ),
        ]
            .span();
        common::assert_events_emitted(shrine.contract_address, expected_events, Option::None);
    }

    #[test]
    #[available_gas(20000000000)]
    #[should_panic(expected: ('SH: Yang already exists', 'ENTRYPOINT_FAILED'))]
    fn test_add_yang_duplicate_fail() {
        let shrine: IShrineDispatcher = shrine_utils::shrine_setup_with_feed(Option::None);
        set_contract_address(shrine_utils::admin());
        shrine
            .add_yang(
                shrine_utils::yang1_addr(),
                shrine_utils::YANG1_THRESHOLD.into(),
                shrine_utils::YANG1_START_PRICE.into(),
                shrine_utils::YANG1_BASE_RATE.into(),
                WadZeroable::zero()
            );
    }

    #[test]
    #[available_gas(20000000000)]
    #[should_panic(expected: ('Caller missing role', 'ENTRYPOINT_FAILED'))]
    fn test_add_yang_unauthorized() {
        let shrine: IShrineDispatcher = shrine_utils::shrine_setup_with_feed(Option::None);
        set_contract_address(common::badguy());
        shrine
            .add_yang(
                shrine_utils::yang1_addr(),
                shrine_utils::YANG1_THRESHOLD.into(),
                shrine_utils::YANG1_START_PRICE.into(),
                shrine_utils::YANG1_BASE_RATE.into(),
                WadZeroable::zero()
            );
    }

    #[test]
    #[available_gas(20000000000)]
    fn test_set_threshold() {
        let shrine: IShrineDispatcher = shrine_utils::shrine_setup_with_feed(Option::None);
        let yang1_addr = shrine_utils::yang1_addr();
        let new_threshold: Ray = 900000000000000000000000000_u128.into();

        set_contract_address(shrine_utils::admin());
        shrine.set_threshold(yang1_addr, new_threshold);
        let (raw_threshold, _) = shrine.get_yang_threshold(yang1_addr);
        assert(raw_threshold == new_threshold, 'threshold not updated');

        let expected_events: Span<shrine_contract::Event> = array![
            shrine_contract::Event::ThresholdUpdated(
                shrine_contract::ThresholdUpdated { yang: yang1_addr, threshold: new_threshold }
            ),
        ]
            .span();
        common::assert_events_emitted(shrine.contract_address, expected_events, Option::None);
    }

    #[test]
    #[available_gas(20000000000)]
    #[should_panic(expected: ('SH: Threshold > max', 'ENTRYPOINT_FAILED'))]
    fn test_set_threshold_exceeds_max() {
        let shrine: IShrineDispatcher = shrine_utils::shrine_setup_with_feed(Option::None);
        let invalid_threshold: Ray = (RAY_SCALE + 1).into();

        set_contract_address(shrine_utils::admin());
        shrine.set_threshold(shrine_utils::yang1_addr(), invalid_threshold);
    }

    #[test]
    #[available_gas(20000000000)]
    #[should_panic(expected: ('Caller missing role', 'ENTRYPOINT_FAILED'))]
    fn test_set_threshold_unauthorized() {
        let shrine: IShrineDispatcher = shrine_utils::shrine_setup_with_feed(Option::None);
        let new_threshold: Ray = 900000000000000000000000000_u128.into();

        set_contract_address(common::badguy());
        shrine.set_threshold(shrine_utils::yang1_addr(), new_threshold);
    }

    #[test]
    #[available_gas(20000000000)]
    #[should_panic(expected: ('SH: Yang does not exist', 'ENTRYPOINT_FAILED'))]
    fn test_set_threshold_invalid_yang() {
        let shrine: IShrineDispatcher = shrine_utils::shrine_setup_with_feed(Option::None);
        set_contract_address(shrine_utils::admin());
        shrine
            .set_threshold(shrine_utils::invalid_yang_addr(), shrine_utils::YANG1_THRESHOLD.into());
    }

    #[test]
    #[available_gas(20000000000)]
    fn test_update_rates_pass() {
        let shrine: IShrineDispatcher = shrine_utils::shrine_setup_with_feed(Option::None);
        set_contract_address(shrine_utils::admin());

        let yangs: Span<ContractAddress> = shrine_utils::three_yang_addrs();
        shrine
            .update_rates(
                yangs,
                array![
                    shrine_contract::USE_PREV_BASE_RATE.into(),
                    shrine_contract::USE_PREV_BASE_RATE.into(),
                    shrine_contract::USE_PREV_BASE_RATE.into(),
                ]
                    .span()
            );

        let expected_rate_era: u64 = 2;
        assert(shrine.get_current_rate_era() == expected_rate_era, 'wrong rate era');

        let mut expected_rates: Span<Ray> = array![
            shrine_utils::YANG1_BASE_RATE.into(),
            shrine_utils::YANG2_BASE_RATE.into(),
            shrine_utils::YANG3_BASE_RATE.into(),
        ]
            .span();

        let mut yangs_copy = yangs;
        loop {
            match yangs_copy.pop_front() {
                Option::Some(yang) => {
                    let expected_rate = *expected_rates.pop_front().unwrap();
                    assert(
                        shrine.get_yang_rate(*yang, expected_rate_era) == expected_rate,
                        'wrong rate'
                    );
                },
                Option::None => { break; }
            };
        };
    }

    #[test]
    #[available_gas(20000000000)]
    #[should_panic(expected: ('Caller missing role', 'ENTRYPOINT_FAILED'))]
    fn test_update_rates_unauthorized() {
        let shrine: IShrineDispatcher = shrine_utils::shrine_setup_with_feed(Option::None);
        set_contract_address(common::badguy());
        shrine
            .update_rates(
                shrine_utils::three_yang_addrs(),
                array![
                    shrine_contract::USE_PREV_BASE_RATE.into(),
                    shrine_contract::USE_PREV_BASE_RATE.into(),
                    shrine_contract::USE_PREV_BASE_RATE.into(),
                ]
                    .span()
            );
    }

    #[test]
    #[available_gas(20000000000)]
    #[should_panic(expected: ('SH: yangs.len != new_rates.len', 'ENTRYPOINT_FAILED'))]
    fn test_update_rates_array_length_mismatch() {
        let shrine: IShrineDispatcher = shrine_utils::shrine_setup_with_feed(Option::None);
        set_contract_address(shrine_utils::admin());
        shrine
            .update_rates(
                shrine_utils::three_yang_addrs(),
                array![
                    shrine_contract::USE_PREV_BASE_RATE.into(),
                    shrine_contract::USE_PREV_BASE_RATE.into(),
                ]
                    .span()
            );
    }

    #[test]
    #[available_gas(20000000000)]
    #[should_panic(expected: ('SH: Too few yangs', 'ENTRYPOINT_FAILED'))]
    fn test_update_rates_too_few_yangs() {
        let shrine: IShrineDispatcher = shrine_utils::shrine_setup_with_feed(Option::None);
        set_contract_address(shrine_utils::admin());
        shrine
            .update_rates(
                shrine_utils::two_yang_addrs_reversed(),
                array![
                    shrine_contract::USE_PREV_BASE_RATE.into(),
                    shrine_contract::USE_PREV_BASE_RATE.into(),
                ]
                    .span()
            );
    }

    #[test]
    #[available_gas(20000000000)]
    #[should_panic(expected: ('SH: Yang does not exist', 'ENTRYPOINT_FAILED'))]
    fn test_update_rates_invalid_yangs() {
        let shrine: IShrineDispatcher = shrine_utils::shrine_setup_with_feed(Option::None);
        set_contract_address(shrine_utils::admin());
        shrine
            .update_rates(
                array![
                    shrine_utils::yang1_addr(),
                    shrine_utils::yang2_addr(),
                    shrine_utils::invalid_yang_addr(),
                ]
                    .span(),
                array![
                    shrine_contract::USE_PREV_BASE_RATE.into(),
                    shrine_contract::USE_PREV_BASE_RATE.into(),
                    shrine_contract::USE_PREV_BASE_RATE.into(),
                ]
                    .span()
            );
    }

    #[test]
    #[available_gas(20000000000)]
    #[should_panic(expected: ('SH: Incorrect rate update', 'ENTRYPOINT_FAILED'))]
    fn test_update_rates_not_all_yangs() {
        let shrine: IShrineDispatcher = shrine_utils::shrine_setup_with_feed(Option::None);
        set_contract_address(shrine_utils::admin());
        shrine
            .update_rates(
                array![
                    shrine_utils::yang1_addr(),
                    shrine_utils::yang2_addr(),
                    shrine_utils::yang1_addr(),
                ]
                    .span(),
                array![
                    shrine_contract::USE_PREV_BASE_RATE.into(),
                    shrine_contract::USE_PREV_BASE_RATE.into(),
                    21000000000000000000000000_u128.into(), // 2.1% (Ray)
                ]
                    .span()
            );
    }

    //
    // Tests - Shrine kill
    //

    #[test]
    #[available_gas(20000000000)]
    fn test_kill() {
        let shrine: IShrineDispatcher = shrine_utils::shrine_setup_with_feed(Option::None);
        assert(shrine.get_live(), 'should be live');

        shrine_utils::trove1_deposit(shrine, shrine_utils::TROVE1_YANG1_DEPOSIT.into());
        let forge_amt: Wad = shrine_utils::TROVE1_FORGE_AMT.into();
        shrine_utils::trove1_forge(shrine, forge_amt);

        set_contract_address(shrine_utils::admin());
        shrine.kill();

        // Check eject pass
        shrine.eject(common::trove1_owner_addr(), 1_u128.into());

        assert(!shrine.get_live(), 'should not be live');

        let expected_events: Span<shrine_contract::Event> = array![
            shrine_contract::Event::Killed(shrine_contract::Killed {}),
        ]
            .span();
        common::assert_events_emitted(shrine.contract_address, expected_events, Option::None);
    }

    #[test]
    #[available_gas(20000000000)]
    #[should_panic(expected: ('SH: System is not live', 'ENTRYPOINT_FAILED'))]
    fn test_killed_deposit_fail() {
        let shrine: IShrineDispatcher = shrine_utils::shrine_setup_with_feed(Option::None);
        assert(shrine.get_live(), 'should be live');

        set_contract_address(shrine_utils::admin());
        shrine.kill();
        assert(!shrine.get_live(), 'should not be live');

        shrine_utils::trove1_deposit(shrine, shrine_utils::TROVE1_YANG1_DEPOSIT.into());
    }

    #[test]
    #[available_gas(20000000000)]
    #[should_panic(expected: ('SH: System is not live', 'ENTRYPOINT_FAILED'))]
    fn test_killed_withdraw_fail() {
        let shrine: IShrineDispatcher = shrine_utils::shrine_setup_with_feed(Option::None);
        assert(shrine.get_live(), 'should be live');
        shrine_utils::trove1_deposit(shrine, shrine_utils::TROVE1_YANG1_DEPOSIT.into());

        set_contract_address(shrine_utils::admin());
        shrine.kill();
        assert(!shrine.get_live(), 'should not be live');

        shrine_utils::trove1_withdraw(shrine, 1_u128.into());
    }

    #[test]
    #[available_gas(20000000000)]
    #[should_panic(expected: ('SH: System is not live', 'ENTRYPOINT_FAILED'))]
    fn test_killed_forge_fail() {
        let shrine: IShrineDispatcher = shrine_utils::shrine_setup_with_feed(Option::None);
        assert(shrine.get_live(), 'should be live');
        shrine_utils::trove1_deposit(shrine, shrine_utils::TROVE1_YANG1_DEPOSIT.into());

        set_contract_address(shrine_utils::admin());
        shrine.kill();
        assert(!shrine.get_live(), 'should not be live');

        let forge_amt: Wad = shrine_utils::TROVE1_FORGE_AMT.into();
        shrine_utils::trove1_forge(shrine, forge_amt);
    }

    #[test]
    #[available_gas(20000000000)]
    #[should_panic(expected: ('SH: System is not live', 'ENTRYPOINT_FAILED'))]
    fn test_killed_melt_fail() {
        let shrine: IShrineDispatcher = shrine_utils::shrine_setup_with_feed(Option::None);
        assert(shrine.get_live(), 'should be live');
        shrine_utils::trove1_deposit(shrine, shrine_utils::TROVE1_YANG1_DEPOSIT.into());
        shrine_utils::trove1_forge(shrine, shrine_utils::TROVE1_FORGE_AMT.into());

        set_contract_address(shrine_utils::admin());
        shrine.kill();
        assert(!shrine.get_live(), 'should not be live');

        shrine_utils::trove1_melt(shrine, 1_u128.into());
    }

    #[test]
    #[available_gas(20000000000)]
    #[should_panic(expected: ('SH: System is not live', 'ENTRYPOINT_FAILED'))]
    fn test_killed_inject_fail() {
        let shrine: IShrineDispatcher = shrine_utils::shrine_setup_with_feed(Option::None);
        assert(shrine.get_live(), 'should be live');

        set_contract_address(shrine_utils::admin());
        shrine.kill();
        assert(!shrine.get_live(), 'should not be live');

        shrine.inject(shrine_utils::admin(), 1_u128.into());
    }

    #[test]
    #[available_gas(20000000000)]
    #[should_panic(expected: ('Caller missing role', 'ENTRYPOINT_FAILED'))]
    fn test_kill_unauthorized() {
        let shrine: IShrineDispatcher = shrine_utils::shrine_setup_with_feed(Option::None);
        assert(shrine.get_live(), 'should be live');

        set_contract_address(common::badguy());
        shrine.kill();
    }

    //
    // Tests - trove deposit
    //

    #[test]
    #[available_gas(20000000000)]
    fn test_shrine_deposit_pass() {
        let shrine: IShrineDispatcher = shrine_utils::shrine_setup_with_feed(Option::None);

        let deposit_amt: Wad = shrine_utils::TROVE1_YANG1_DEPOSIT.into();
        shrine_utils::trove1_deposit(shrine, deposit_amt);

        let trove_id = common::TROVE_1;
        let yangs: Span<ContractAddress> = shrine_utils::three_yang_addrs();
        let yang = *yangs.at(0);

        assert(
            shrine.get_yang_total(yang) == shrine_utils::TROVE1_YANG1_DEPOSIT.into(),
            'incorrect yang total'
        );
        assert(
            shrine.get_deposit(yang, trove_id) == shrine_utils::TROVE1_YANG1_DEPOSIT.into(),
            'incorrect yang deposit'
        );

        let (yang1_price, _, _) = shrine.get_current_yang_price(yang);
        let max_forge_amt: Wad = shrine.get_max_forge(trove_id);

        let mut yang_prices: Array<Wad> = array![yang1_price];
        let mut yang_amts: Array<Wad> = array![shrine_utils::TROVE1_YANG1_DEPOSIT.into()];
        let mut yang_thresholds: Array<Ray> = array![shrine_utils::YANG1_THRESHOLD.into()];

        let expected_max_forge: Wad = shrine_utils::calculate_max_forge(
            yang_prices.span(), yang_amts.span(), yang_thresholds.span()
        );
        assert(max_forge_amt == expected_max_forge, 'incorrect max forge amt');

        shrine_utils::assert_total_yang_invariant(shrine, yangs, 1);

        let mut expected_events: Span<shrine_contract::Event> = array![
            shrine_contract::Event::TroveUpdated(
                shrine_contract::TroveUpdated {
                    trove_id: trove_id,
                    trove: Trove {
                        charge_from: shrine_utils::current_interval(),
                        debt: WadZeroable::zero(),
                        last_rate_era: 1
                    },
                }
            ),
            shrine_contract::Event::YangTotalUpdated(
                shrine_contract::YangTotalUpdated { yang, total: deposit_amt, }
            ),
            shrine_contract::Event::DepositUpdated(
                shrine_contract::DepositUpdated { yang, trove_id, amount: deposit_amt, }
            ),
        ]
            .span();
        common::assert_events_emitted(shrine.contract_address, expected_events, Option::None);
    }

    #[test]
    #[available_gas(20000000000)]
    #[should_panic(expected: ('SH: Yang does not exist', 'ENTRYPOINT_FAILED'))]
    fn test_shrine_deposit_invalid_yang_fail() {
        let shrine: IShrineDispatcher = shrine_utils::shrine_setup_with_feed(Option::None);
        set_contract_address(shrine_utils::admin());

        shrine
            .deposit(
                shrine_utils::invalid_yang_addr(),
                common::TROVE_1,
                shrine_utils::TROVE1_YANG1_DEPOSIT.into()
            );
    }

    #[test]
    #[available_gas(20000000000)]
    #[should_panic(expected: ('Caller missing role', 'ENTRYPOINT_FAILED'))]
    fn test_shrine_deposit_unauthorized() {
        let shrine: IShrineDispatcher = shrine_utils::shrine_setup_with_feed(Option::None);
        set_contract_address(common::badguy());

        shrine
            .deposit(
                shrine_utils::yang1_addr(),
                common::TROVE_1,
                shrine_utils::TROVE1_YANG1_DEPOSIT.into()
            );
    }

    //
    // Tests - Trove withdraw
    //

    #[test]
    #[available_gas(1000000000000)]
    fn test_shrine_withdraw_pass() {
        let shrine: IShrineDispatcher = shrine_utils::shrine_setup_with_feed(Option::None);
        set_contract_address(shrine_utils::admin());

        shrine_utils::trove1_deposit(shrine, shrine_utils::TROVE1_YANG1_DEPOSIT.into());
        let withdraw_amt: Wad = (shrine_utils::TROVE1_YANG1_DEPOSIT / 3).into();
        shrine_utils::trove1_withdraw(shrine, withdraw_amt);

        let trove_id: u64 = common::TROVE_1;
        let yangs: Span<ContractAddress> = shrine_utils::three_yang_addrs();
        let yang1_addr = *yangs.at(0);
        let remaining_amt: Wad = shrine_utils::TROVE1_YANG1_DEPOSIT.into() - withdraw_amt;
        assert(shrine.get_yang_total(yang1_addr) == remaining_amt, 'incorrect yang total');
        assert(shrine.get_deposit(yang1_addr, trove_id) == remaining_amt, 'incorrect yang deposit');

        let trove_health: Health = shrine.get_trove_health(trove_id);
        assert(trove_health.ltv.is_zero(), 'LTV should be zero');

        assert(shrine.is_healthy(trove_id), 'trove should be healthy');

        let (yang1_price, _, _) = shrine.get_current_yang_price(yang1_addr);
        let max_forge_amt: Wad = shrine.get_max_forge(trove_id);

        let mut yang_prices: Array<Wad> = array![yang1_price];
        let mut yang_amts: Array<Wad> = array![remaining_amt];
        let mut yang_thresholds: Array<Ray> = array![shrine_utils::YANG1_THRESHOLD.into()];

        let expected_max_forge: Wad = shrine_utils::calculate_max_forge(
            yang_prices.span(), yang_amts.span(), yang_thresholds.span()
        );
        assert(max_forge_amt == expected_max_forge, 'incorrect max forge amt');

        shrine_utils::assert_total_yang_invariant(shrine, yangs, 1);

        let mut expected_events: Span<shrine_contract::Event> = array![
            shrine_contract::Event::TroveUpdated(
                shrine_contract::TroveUpdated {
                    trove_id: trove_id,
                    trove: Trove {
                        charge_from: shrine_utils::current_interval(),
                        debt: WadZeroable::zero(),
                        last_rate_era: 1
                    },
                }
            ),
            shrine_contract::Event::YangTotalUpdated(
                shrine_contract::YangTotalUpdated { yang: yang1_addr, total: remaining_amt }
            ),
            shrine_contract::Event::DepositUpdated(
                shrine_contract::DepositUpdated {
                    yang: yang1_addr, trove_id, amount: remaining_amt
                }
            ),
        ]
            .span();
        common::assert_events_emitted(shrine.contract_address, expected_events, Option::None);
    }

    #[test]
    #[available_gas(1000000000000)]
    fn test_shrine_forged_partial_withdraw_pass() {
        let shrine: IShrineDispatcher = shrine_utils::shrine_setup_with_feed(Option::None);
        shrine_utils::trove1_deposit(shrine, shrine_utils::TROVE1_YANG1_DEPOSIT.into());
        shrine_utils::trove1_forge(shrine, shrine_utils::TROVE1_FORGE_AMT.into());

        set_contract_address(shrine_utils::admin());
        let withdraw_amt: Wad = (shrine_utils::TROVE1_YANG1_DEPOSIT / 3).into();
        shrine_utils::trove1_withdraw(shrine, withdraw_amt);

        let yang1_addr = shrine_utils::yang1_addr();
        let remaining_amt: Wad = shrine_utils::TROVE1_YANG1_DEPOSIT.into() - withdraw_amt;
        assert(shrine.get_yang_total(yang1_addr) == remaining_amt, 'incorrect yang total');
        assert(
            shrine.get_deposit(yang1_addr, common::TROVE_1) == remaining_amt,
            'incorrect yang deposit'
        );

        let (yang1_price, _, _) = shrine.get_current_yang_price(yang1_addr);
        let expected_ltv: Ray = wadray::rdiv_ww(
            shrine_utils::TROVE1_FORGE_AMT.into(), (yang1_price * remaining_amt)
        );
        let trove_health: Health = shrine.get_trove_health(common::TROVE_1);
        assert(trove_health.ltv == expected_ltv, 'incorrect LTV');
    }

    #[test]
    #[available_gas(20000000000)]
    #[should_panic(expected: ('SH: Yang does not exist', 'ENTRYPOINT_FAILED'))]
    fn test_shrine_withdraw_invalid_yang_fail() {
        let shrine: IShrineDispatcher = shrine_utils::shrine_setup_with_feed(Option::None);
        set_contract_address(shrine_utils::admin());

        shrine
            .withdraw(
                shrine_utils::invalid_yang_addr(),
                common::TROVE_1,
                shrine_utils::TROVE1_YANG1_DEPOSIT.into()
            );
    }

    #[test]
    #[available_gas(20000000000)]
    #[should_panic(expected: ('Caller missing role', 'ENTRYPOINT_FAILED'))]
    fn test_shrine_withdraw_unauthorized() {
        let shrine: IShrineDispatcher = shrine_utils::shrine_setup_with_feed(Option::None);
        shrine_utils::trove1_deposit(shrine, shrine_utils::TROVE1_YANG1_DEPOSIT.into());

        set_contract_address(common::badguy());

        shrine
            .withdraw(
                shrine_utils::yang1_addr(),
                common::TROVE_1,
                shrine_utils::TROVE1_YANG1_DEPOSIT.into()
            );
    }

    #[test]
    #[available_gas(20000000000)]
    #[should_panic(expected: ('SH: Insufficient yang balance', 'ENTRYPOINT_FAILED'))]
    fn test_shrine_withdraw_insufficient_yang_fail() {
        let shrine: IShrineDispatcher = shrine_utils::shrine_setup_with_feed(Option::None);
        shrine_utils::trove1_deposit(shrine, shrine_utils::TROVE1_YANG1_DEPOSIT.into());

        set_contract_address(shrine_utils::admin());

        shrine
            .withdraw(
                shrine_utils::yang1_addr(),
                common::TROVE_1,
                (shrine_utils::TROVE1_YANG1_DEPOSIT + 1).into()
            );
    }

    #[test]
    #[available_gas(20000000000)]
    #[should_panic(expected: ('SH: Insufficient yang balance', 'ENTRYPOINT_FAILED'))]
    fn test_shrine_withdraw_zero_yang_fail() {
        let shrine: IShrineDispatcher = shrine_utils::shrine_setup_with_feed(Option::None);
        set_contract_address(shrine_utils::admin());

        shrine
            .withdraw(
                shrine_utils::yang2_addr(),
                common::TROVE_1,
                (shrine_utils::TROVE1_YANG1_DEPOSIT + 1).into()
            );
    }

    #[test]
    #[available_gas(20000000000)]
    #[should_panic(expected: ('SH: Trove LTV is too high', 'ENTRYPOINT_FAILED'))]
    fn test_shrine_withdraw_unsafe_fail() {
        let shrine: IShrineDispatcher = shrine_utils::shrine_setup_with_feed(Option::None);
        shrine_utils::trove1_deposit(shrine, shrine_utils::TROVE1_YANG1_DEPOSIT.into());
        shrine_utils::trove1_forge(shrine, shrine_utils::TROVE1_FORGE_AMT.into());

        let trove_health: Health = shrine.get_trove_health(common::TROVE_1);
        let (yang1_price, _, _) = shrine.get_current_yang_price(shrine_utils::yang1_addr());

        // Value of trove needed for existing forged amount to be safe
        let unsafe_trove_value: Wad = wadray::rdiv_wr(
            shrine_utils::TROVE1_FORGE_AMT.into(), trove_health.threshold
        );
        // Amount of yang to be withdrawn to decrease the trove's value to unsafe
        // `WAD_SCALE` is added to account for loss of precision from fixed point division
        let unsafe_withdraw_yang_amt: Wad = (trove_health.value - unsafe_trove_value) / yang1_price
            + WAD_SCALE.into();
        set_contract_address(shrine_utils::admin());
        shrine.withdraw(shrine_utils::yang1_addr(), common::TROVE_1, unsafe_withdraw_yang_amt);
    }

    //
    // Tests - Trove forge
    //

    #[test]
    #[available_gas(1000000000000)]
    fn test_shrine_forge_pass() {
        let shrine: IShrineDispatcher = shrine_utils::shrine_setup_with_feed(Option::None);
        shrine_utils::trove1_deposit(shrine, shrine_utils::TROVE1_YANG1_DEPOSIT.into());

        let yangs: Span<ContractAddress> = shrine_utils::three_yang_addrs();
        let yang1_addr: ContractAddress = *yangs.at(0);

        let forge_amt: Wad = shrine_utils::TROVE1_FORGE_AMT.into();

        let trove_id: u64 = common::TROVE_1;
        let before_max_forge_amt: Wad = shrine.get_max_forge(trove_id);
        shrine_utils::trove1_forge(shrine, forge_amt);

        let shrine_health: Health = shrine.get_shrine_health();
        assert(shrine_health.debt == forge_amt, 'incorrect system debt');

        let trove_health: Health = shrine.get_trove_health(trove_id);
        assert(trove_health.debt == forge_amt, 'incorrect trove debt');

        let (yang1_price, _, _) = shrine.get_current_yang_price(yang1_addr);
        let expected_value: Wad = yang1_price * shrine_utils::TROVE1_YANG1_DEPOSIT.into();
        let expected_ltv: Ray = wadray::rdiv_ww(forge_amt, expected_value);
        assert(trove_health.ltv == expected_ltv, 'incorrect ltv');

        assert(shrine.is_healthy(trove_id), 'trove should be healthy');

        let after_max_forge_amt: Wad = shrine.get_max_forge(trove_id);
        assert(after_max_forge_amt == before_max_forge_amt - forge_amt, 'incorrect max forge amt');

        let yin = shrine_utils::yin(shrine.contract_address);
        let trove1_owner_addr: ContractAddress = common::trove1_owner_addr();
        assert(yin.balance_of(trove1_owner_addr) == forge_amt.into(), 'incorrect ERC-20 balance');
        assert(yin.total_supply() == forge_amt.into(), 'incorrect ERC-20 balance');

        shrine_utils::assert_total_troves_debt_invariant(shrine, yangs, 1);

        let mut expected_events: Span<shrine_contract::Event> = array![
            shrine_contract::Event::TotalTrovesDebtUpdated(
                shrine_contract::TotalTrovesDebtUpdated { total: forge_amt }
            ),
            shrine_contract::Event::TroveUpdated(
                shrine_contract::TroveUpdated {
                    trove_id,
                    trove: Trove {
                        charge_from: shrine_utils::current_interval(),
                        debt: forge_amt,
                        last_rate_era: 1
                    },
                }
            ),
            shrine_contract::Event::Transfer(
                shrine_contract::Transfer {
                    from: ContractAddressZeroable::zero(),
                    to: trove1_owner_addr,
                    value: forge_amt.into(),
                }
            ),
        ]
            .span();
        common::assert_events_emitted(shrine.contract_address, expected_events, Option::None);
    }

    #[test]
    #[available_gas(20000000000)]
    #[should_panic(expected: ('SH: Trove LTV is too high', 'ENTRYPOINT_FAILED'))]
    fn test_shrine_forge_zero_deposit_fail() {
        let shrine: IShrineDispatcher = shrine_utils::shrine_setup_with_feed(Option::None);
        let forge_amt: Wad = shrine_utils::TROVE1_FORGE_AMT.into();
        set_contract_address(shrine_utils::admin());

        shrine
            .forge(
                shrine_utils::common::trove3_owner_addr(),
                common::TROVE_3,
                1_u128.into(),
                WadZeroable::zero()
            );
    }

    #[test]
    #[available_gas(20000000000)]
    #[should_panic(expected: ('SH: Trove LTV is too high', 'ENTRYPOINT_FAILED'))]
    fn test_shrine_forge_unsafe_fail() {
        let shrine: IShrineDispatcher = shrine_utils::shrine_setup_with_feed(Option::None);
        shrine_utils::trove1_deposit(shrine, shrine_utils::TROVE1_YANG1_DEPOSIT.into());

        let max_forge_amt: Wad = shrine.get_max_forge(common::TROVE_1);
        let unsafe_forge_amt: Wad = (max_forge_amt.val + 1).into();

        set_contract_address(shrine_utils::admin());
        shrine
            .forge(
                common::trove1_owner_addr(), common::TROVE_1, unsafe_forge_amt, WadZeroable::zero()
            );
    }

    #[test]
    #[available_gas(20000000000)]
    #[should_panic(expected: ('SH: Debt ceiling reached', 'ENTRYPOINT_FAILED'))]
    fn test_shrine_forge_ceiling_fail() {
        let shrine: IShrineDispatcher = shrine_utils::shrine_setup_with_feed(Option::None);
        shrine_utils::trove1_deposit(shrine, shrine_utils::TROVE1_YANG1_DEPOSIT.into());

        let forge_amt: Wad = shrine_utils::TROVE1_FORGE_AMT.into();
        set_contract_address(shrine_utils::admin());

        // deposit more collateral
        let additional_yang1_amt: Wad = (shrine_utils::TROVE1_YANG1_DEPOSIT * 10).into();
        shrine.deposit(shrine_utils::yang1_addr(), common::TROVE_1, additional_yang1_amt);

        let unsafe_amt: Wad = (shrine_utils::TROVE1_FORGE_AMT * 10).into();
        shrine.forge(common::trove1_owner_addr(), common::TROVE_1, unsafe_amt, WadZeroable::zero());
    }

    #[test]
    #[available_gas(20000000000)]
    #[should_panic(expected: ('Caller missing role', 'ENTRYPOINT_FAILED'))]
    fn test_shrine_forge_unauthorized() {
        let shrine: IShrineDispatcher = shrine_utils::shrine_setup_with_feed(Option::None);
        shrine_utils::trove1_deposit(shrine, shrine_utils::TROVE1_YANG1_DEPOSIT.into());

        set_contract_address(common::badguy());

        shrine
            .forge(
                common::trove1_owner_addr(),
                common::TROVE_1,
                shrine_utils::TROVE1_FORGE_AMT.into(),
                WadZeroable::zero(),
            );
    }

    #[test]
    #[available_gas(20000000000)]
    #[should_panic(expected: ('Event not emitted',))]
    fn test_shrine_forge_no_forgefee_emitted_when_zero() {
        let shrine: IShrineDispatcher = shrine_utils::shrine_setup_with_feed(Option::None);
        shrine_utils::trove1_deposit(shrine, shrine_utils::TROVE1_YANG1_DEPOSIT.into());

        let forge_amt: Wad = shrine_utils::TROVE1_FORGE_AMT.into();
        let trove_id: u64 = common::TROVE_1;
        shrine_utils::trove1_forge(shrine, forge_amt);

        let mut expected_events: Span<shrine_contract::Event> = array![
            shrine_contract::Event::ForgeFeePaid(
                shrine_contract::ForgeFeePaid {
                    trove_id, fee: WadZeroable::zero(), fee_pct: WadZeroable::zero(),
                }
            ),
        ]
            .span();
        common::assert_events_emitted(shrine.contract_address, expected_events, Option::None);
    }

    #[test]
    #[available_gas(20000000000)]
    fn test_shrine_forge_nonzero_forge_fee() {
        let yin_price1: Wad = 980000000000000000_u128.into(); // 0.98 (wad)
        let yin_price2: Wad = 985000000000000000_u128.into(); // 0.985 (wad)
        let forge_amt: Wad = 100000000000000000000_u128.into(); // 100 (wad)
        let shrine: IShrineDispatcher = shrine_utils::shrine_setup_with_feed(Option::None);

        let trove_id: u64 = common::TROVE_1;
        let trove1_owner: ContractAddress = common::trove1_owner_addr();

        shrine_utils::trove1_deposit(shrine, shrine_utils::TROVE1_YANG1_DEPOSIT.into());

        set_contract_address(shrine_utils::admin());

        let before_max_forge_amt: Wad = shrine.get_max_forge(trove_id);
        shrine.update_yin_spot_price(yin_price1);
        let after_max_forge_amt: Wad = shrine.get_max_forge(trove_id);

        let fee_pct: Wad = shrine.get_forge_fee_pct();

        assert(
            after_max_forge_amt == before_max_forge_amt / (WAD_ONE.into() + fee_pct),
            'incorrect max forge amt'
        );

        let before_budget: SignedWad = shrine.get_budget();

        shrine.forge(trove1_owner, trove_id, forge_amt, fee_pct);

        let trove_health: Health = shrine.get_trove_health(common::TROVE_1);
        let fee = trove_health.debt - forge_amt;
        assert(trove_health.debt - forge_amt == fee_pct * forge_amt, 'wrong forge fee charged #1');
<<<<<<< HEAD
=======

        let intermediate_budget: SignedWad = shrine.get_budget();
        assert(intermediate_budget == before_budget + fee.into(), 'wrong budget #1');
>>>>>>> fbbb895c

        let mut expected_events: Span<shrine_contract::Event> = array![
            shrine_contract::Event::ForgeFeePaid(
                shrine_contract::ForgeFeePaid { trove_id, fee, fee_pct }
            ),
        ]
            .span();
        common::assert_events_emitted(shrine.contract_address, expected_events, Option::None);

        shrine.update_yin_spot_price(yin_price2);
        let fee_pct: Wad = shrine.get_forge_fee_pct();
        shrine.forge(trove1_owner, trove_id, forge_amt, fee_pct);

        let new_trove_health: Health = shrine.get_trove_health(common::TROVE_1);
        let fee = new_trove_health.debt - trove_health.debt - forge_amt;
        assert(
            new_trove_health.debt - trove_health.debt - forge_amt == fee_pct * forge_amt,
            'wrong forge fee charged #2'
        );
<<<<<<< HEAD
=======
        assert(shrine.get_budget() == intermediate_budget + fee.into(), 'wrong budget #2');
>>>>>>> fbbb895c

        let mut expected_events: Span<shrine_contract::Event> = array![
            shrine_contract::Event::ForgeFeePaid(
                shrine_contract::ForgeFeePaid { trove_id, fee, fee_pct }
            ),
        ]
            .span();
        common::assert_events_emitted(shrine.contract_address, expected_events, Option::None);
    }

    #[test]
    #[available_gas(20000000000)]
    #[should_panic(expected: ('SH: forge_fee% > max_forge_fee%', 'ENTRYPOINT_FAILED'))]
    fn test_shrine_forge_fee_exceeds_max() {
        let yin_price1: Wad = 985000000000000000_u128.into(); // 0.985 (wad)
        let yin_price2: Wad = 970000000000000000_u128.into(); // 0.985 (wad)
        let trove1_owner: ContractAddress = common::trove1_owner_addr();

        let shrine: IShrineDispatcher = shrine_utils::shrine_setup_with_feed(Option::None);
        shrine_utils::trove1_deposit(shrine, shrine_utils::TROVE1_YANG1_DEPOSIT.into());
        set_contract_address(shrine_utils::admin());

        shrine.update_yin_spot_price(yin_price1);
        // Front end fetches the forge fee for the user
        let stale_fee_pct: Wad = shrine.get_forge_fee_pct();

        // Oops! Whale dumps and yin price suddenly drops, causing the forge fee to increase
        shrine.update_yin_spot_price(yin_price2);

        // Should revert since the forge fee exceeds the maximum set by the frontend
        shrine
            .forge(
                trove1_owner, common::TROVE_1, shrine_utils::TROVE1_FORGE_AMT.into(), stale_fee_pct
            );
    }

    #[test]
    #[available_gas(1000000000000)]
    fn test_shrine_get_max_forge_capped() {
        let shrine: IShrineDispatcher = shrine_utils::shrine_setup_with_feed();

        // Create a shrimp trove with 0.5 ETH 
        let shrimp_eth_amt: Wad = (WAD_ONE / 2).into();
        shrine_utils::trove1_deposit(shrine, shrimp_eth_amt);
        shrine_utils::trove1_forge(shrine, shrine.get_max_forge(common::TROVE_1));

        // Create a whale trove with 1000 ETH
        let whale_trove: u64 = common::TROVE_2;
        let whale_eth_amt: Wad = (WAD_ONE * 10000).into();
        set_contract_address(shrine_utils::admin());
        shrine.deposit(shrine_utils::yang1_addr(), whale_trove, whale_eth_amt);

        let whale_trove_health: Health = shrine.get_trove_health(whale_trove);
        let shrine_health: Health = shrine.get_shrine_health();
        let rm_threshold: Ray = shrine_health.threshold
            * shrine_contract::RECOVERY_MODE_THRESHOLD_MULTIPLIER.into();

        let amt_to_activate_rm: Wad = wadray::rmul_rw(
            RAY_ONE.into(),
            (wadray::rmul_rw(rm_threshold, shrine_health.value) - shrine_health.debt)
        );

        let theoretical_whale_trove_max_forge: Wad = wadray::rmul_rw(
            whale_trove_health.threshold, whale_trove_health.value
        );
        assert(amt_to_activate_rm < theoretical_whale_trove_max_forge, 'sanity check');

        let whale_trove_max_forge: Wad = shrine.get_max_forge(whale_trove);
        assert(whale_trove_max_forge == amt_to_activate_rm, 'max forge not capped');
    }

    //
    // Tests - Trove melt
    //

    #[test]
    #[available_gas(20000000000)]
    fn test_shrine_melt_pass() {
        let shrine: IShrineDispatcher = shrine_utils::shrine_setup_with_feed(Option::None);
        let deposit_amt: Wad = shrine_utils::TROVE1_YANG1_DEPOSIT.into();
        shrine_utils::trove1_deposit(shrine, deposit_amt);

        let yangs: Span<ContractAddress> = shrine_utils::three_yang_addrs();
        let yang1_addr: ContractAddress = *yangs.at(0);

        let forge_amt: Wad = shrine_utils::TROVE1_FORGE_AMT.into();
        shrine_utils::trove1_forge(shrine, forge_amt);

        let yin = shrine_utils::yin(shrine.contract_address);
        let trove_id: u64 = common::TROVE_1;
        let trove1_owner_addr = common::trove1_owner_addr();

        let shrine_health: Health = shrine.get_shrine_health();
        let before_total_debt: Wad = shrine_health.debt;
        let before_trove_health: Health = shrine.get_trove_health(trove_id);
        let before_yin_bal: u256 = yin.balance_of(trove1_owner_addr);
        let before_max_forge_amt: Wad = shrine.get_max_forge(trove_id);
        let melt_amt: Wad = (shrine_utils::TROVE1_YANG1_DEPOSIT / 3_u128).into();

        let outstanding_amt: Wad = forge_amt - melt_amt;
        set_contract_address(shrine_utils::admin());
        shrine.melt(trove1_owner_addr, trove_id, melt_amt);

        let shrine_health: Health = shrine.get_shrine_health();
        assert(shrine_health.debt == before_total_debt - melt_amt, 'incorrect total debt');

        let after_trove_health: Health = shrine.get_trove_health(trove_id);
        assert(
            after_trove_health.debt == before_trove_health.debt - melt_amt, 'incorrect trove debt'
        );

        let after_yin_bal: u256 = yin.balance_of(trove1_owner_addr);
        assert(after_yin_bal == before_yin_bal - melt_amt.into(), 'incorrect yin balance');

        let (yang1_price, _, _) = shrine.get_current_yang_price(yang1_addr);
        let expected_ltv: Ray = wadray::rdiv_ww(outstanding_amt, (yang1_price * deposit_amt));
        assert(after_trove_health.ltv == expected_ltv, 'incorrect LTV');

        assert(shrine.is_healthy(trove_id), 'trove should be healthy');

        let after_max_forge_amt: Wad = shrine.get_max_forge(trove_id);
        assert(
            after_max_forge_amt == before_max_forge_amt + melt_amt, 'incorrect max forge amount'
        );

        shrine_utils::assert_total_troves_debt_invariant(shrine, yangs, 1);

        let mut expected_events: Span<shrine_contract::Event> = array![
<<<<<<< HEAD
            shrine_contract::Event::DebtTotalUpdated(
                shrine_contract::DebtTotalUpdated { total: after_trove_health.debt }
=======
            shrine_contract::Event::TotalTrovesDebtUpdated(
                shrine_contract::TotalTrovesDebtUpdated { total: after_trove_health.debt }
>>>>>>> fbbb895c
            ),
            shrine_contract::Event::TroveUpdated(
                shrine_contract::TroveUpdated {
                    trove_id,
                    trove: Trove {
                        charge_from: shrine_utils::current_interval(),
                        debt: after_trove_health.debt,
                        last_rate_era: 1
                    },
                }
            ),
            shrine_contract::Event::Transfer(
                shrine_contract::Transfer {
                    from: trove1_owner_addr,
                    to: ContractAddressZeroable::zero(),
                    value: melt_amt.into(),
                }
            ),
        ]
            .span();
        common::assert_events_emitted(shrine.contract_address, expected_events, Option::None);
    }

    #[test]
    #[available_gas(20000000000)]
    #[should_panic(expected: ('Caller missing role', 'ENTRYPOINT_FAILED'))]
    fn test_shrine_melt_unauthorized() {
        let shrine: IShrineDispatcher = shrine_utils::shrine_setup_with_feed(Option::None);
        shrine_utils::trove1_deposit(shrine, shrine_utils::TROVE1_YANG1_DEPOSIT.into());
        shrine_utils::trove1_forge(shrine, shrine_utils::TROVE1_YANG1_DEPOSIT.into());

        set_contract_address(common::badguy());
        shrine.melt(common::trove1_owner_addr(), common::TROVE_1, 1_u128.into());
    }

    #[test]
    #[available_gas(20000000000)]
    #[should_panic(expected: ('SH: Insufficient yin balance', 'ENTRYPOINT_FAILED'))]
    fn test_shrine_melt_insufficient_yin() {
        let shrine: IShrineDispatcher = shrine_utils::shrine_setup_with_feed(Option::None);
        shrine_utils::trove1_deposit(shrine, shrine_utils::TROVE1_YANG1_DEPOSIT.into());
        shrine_utils::trove1_forge(shrine, shrine_utils::TROVE1_FORGE_AMT.into());

        set_contract_address(shrine_utils::admin());
        shrine.melt(common::trove2_owner_addr(), common::TROVE_1, 1_u128.into());
    }

    //
    // Tests - Yin transfers
    //

    #[test]
    #[available_gas(20000000000)]
    fn test_yin_transfer_pass() {
        let shrine: IShrineDispatcher = shrine_utils::shrine_setup_with_feed(Option::None);

        set_contract_address(shrine_utils::admin());
        shrine_utils::trove1_deposit(shrine, shrine_utils::TROVE1_YANG1_DEPOSIT.into());
        shrine_utils::trove1_forge(shrine, shrine_utils::TROVE1_FORGE_AMT.into());

        let yin = shrine_utils::yin(shrine.contract_address);
        let yin_user: ContractAddress = shrine_utils::yin_user_addr();
        let trove1_owner: ContractAddress = common::trove1_owner_addr();
        set_contract_address(trove1_owner);

        let success: bool = yin.transfer(yin_user, shrine_utils::TROVE1_FORGE_AMT.into());

        yin.transfer(yin_user, 0);
        assert(success, 'yin transfer fail');
        assert(yin.balance_of(trove1_owner).is_zero(), 'wrong transferor balance');
        assert(
            yin.balance_of(yin_user) == shrine_utils::TROVE1_FORGE_AMT.into(),
            'wrong transferee balance'
        );

        let mut expected_events: Span<shrine_contract::Event> = array![
            shrine_contract::Event::Transfer(
                shrine_contract::Transfer { from: trove1_owner, to: yin_user, value: 0, }
            ),
        ]
            .span();
        common::assert_events_emitted(shrine.contract_address, expected_events, Option::None);
    }

    #[test]
    #[available_gas(20000000000)]
    #[should_panic(expected: ('SH: Insufficient yin balance', 'ENTRYPOINT_FAILED'))]
    fn test_yin_transfer_fail_insufficient() {
        let shrine: IShrineDispatcher = shrine_utils::shrine_setup_with_feed(Option::None);

        set_contract_address(shrine_utils::admin());
        shrine_utils::trove1_deposit(shrine, shrine_utils::TROVE1_YANG1_DEPOSIT.into());
        shrine_utils::trove1_forge(shrine, shrine_utils::TROVE1_FORGE_AMT.into());

        let yin = shrine_utils::yin(shrine.contract_address);
        let yin_user: ContractAddress = shrine_utils::yin_user_addr();
        let trove1_owner: ContractAddress = common::trove1_owner_addr();
        set_contract_address(trove1_owner);

        yin.transfer(yin_user, (shrine_utils::TROVE1_FORGE_AMT + 1).into());
    }

    #[test]
    #[available_gas(20000000000)]
    #[should_panic(expected: ('SH: Insufficient yin balance', 'ENTRYPOINT_FAILED'))]
    fn test_yin_transfer_fail_zero_bal() {
        let shrine: IShrineDispatcher = shrine_utils::shrine_setup_with_feed(Option::None);

        let yin = shrine_utils::yin(shrine.contract_address);
        let yin_user: ContractAddress = shrine_utils::yin_user_addr();
        let trove1_owner: ContractAddress = common::trove1_owner_addr();
        set_contract_address(trove1_owner);

        yin.transfer(yin_user, 1_u256);
    }

    #[test]
    #[available_gas(20000000000)]
    fn test_yin_transfer_from_pass() {
        let shrine: IShrineDispatcher = shrine_utils::shrine_setup_with_feed(Option::None);

        shrine_utils::trove1_deposit(shrine, shrine_utils::TROVE1_YANG1_DEPOSIT.into());
        shrine_utils::trove1_forge(shrine, shrine_utils::TROVE1_FORGE_AMT.into());

        let yin = shrine_utils::yin(shrine.contract_address);
        let yin_user: ContractAddress = shrine_utils::yin_user_addr();

        let trove1_owner: ContractAddress = common::trove1_owner_addr();
        let transfer_amt: u256 = shrine_utils::TROVE1_FORGE_AMT.into();
        set_contract_address(trove1_owner);
        yin.approve(yin_user, transfer_amt);

        set_contract_address(yin_user);
        let success: bool = yin.transfer_from(trove1_owner, yin_user, transfer_amt);

        assert(success, 'yin transfer fail');

        assert(yin.balance_of(trove1_owner).is_zero(), 'wrong transferor balance');
        assert(yin.balance_of(yin_user) == transfer_amt, 'wrong transferee balance');

        let mut expected_events: Span<shrine_contract::Event> = array![
            shrine_contract::Event::Approval(
                shrine_contract::Approval {
                    owner: trove1_owner, spender: yin_user, value: transfer_amt,
                }
            ),
            shrine_contract::Event::Transfer(
                shrine_contract::Transfer { from: trove1_owner, to: yin_user, value: transfer_amt, }
            ),
        ]
            .span();
        common::assert_events_emitted(shrine.contract_address, expected_events, Option::None);
    }

    #[test]
    #[available_gas(20000000000)]
    #[should_panic(expected: ('SH: Insufficient yin allowance', 'ENTRYPOINT_FAILED'))]
    fn test_yin_transfer_from_unapproved_fail() {
        let shrine: IShrineDispatcher = shrine_utils::shrine_setup_with_feed(Option::None);

        shrine_utils::trove1_deposit(shrine, shrine_utils::TROVE1_YANG1_DEPOSIT.into());
        shrine_utils::trove1_forge(shrine, shrine_utils::TROVE1_FORGE_AMT.into());

        let yin = shrine_utils::yin(shrine.contract_address);
        let yin_user: ContractAddress = shrine_utils::yin_user_addr();
        set_contract_address(yin_user);
        yin.transfer_from(common::trove1_owner_addr(), yin_user, 1_u256);
    }

    #[test]
    #[available_gas(20000000000)]
    #[should_panic(expected: ('SH: Insufficient yin allowance', 'ENTRYPOINT_FAILED'))]
    fn test_yin_transfer_from_insufficient_allowance_fail() {
        let shrine: IShrineDispatcher = shrine_utils::shrine_setup_with_feed(Option::None);

        shrine_utils::trove1_deposit(shrine, shrine_utils::TROVE1_YANG1_DEPOSIT.into());
        let trove1_owner: ContractAddress = common::trove1_owner_addr();
        set_contract_address(shrine_utils::admin());
        shrine
            .forge(
                trove1_owner,
                common::TROVE_1,
                shrine_utils::TROVE1_FORGE_AMT.into(),
                WadZeroable::zero()
            );

        let yin = shrine_utils::yin(shrine.contract_address);
        let yin_user: ContractAddress = shrine_utils::yin_user_addr();

        let trove1_owner: ContractAddress = common::trove1_owner_addr();
        set_contract_address(trove1_owner);
        let approve_amt: u256 = (shrine_utils::TROVE1_FORGE_AMT / 2).into();
        yin.approve(yin_user, approve_amt);

        set_contract_address(yin_user);
        yin.transfer_from(trove1_owner, yin_user, approve_amt + 1_u256);
    }

    #[test]
    #[available_gas(20000000000)]
    #[should_panic(expected: ('SH: Insufficient yin balance', 'ENTRYPOINT_FAILED'))]
    fn test_yin_transfer_from_insufficient_balance_fail() {
        let shrine: IShrineDispatcher = shrine_utils::shrine_setup_with_feed(Option::None);

        shrine_utils::trove1_deposit(shrine, shrine_utils::TROVE1_YANG1_DEPOSIT.into());
        let trove1_owner: ContractAddress = common::trove1_owner_addr();
        set_contract_address(shrine_utils::admin());
        shrine
            .forge(
                trove1_owner,
                common::TROVE_1,
                shrine_utils::TROVE1_FORGE_AMT.into(),
                WadZeroable::zero()
            );

        let yin = shrine_utils::yin(shrine.contract_address);
        let yin_user: ContractAddress = shrine_utils::yin_user_addr();

        let trove1_owner: ContractAddress = common::trove1_owner_addr();
        set_contract_address(trove1_owner);
        yin.approve(yin_user, BoundedU256::max());

        set_contract_address(yin_user);
        yin.transfer_from(trove1_owner, yin_user, (shrine_utils::TROVE1_FORGE_AMT + 1).into());
    }

    #[test]
    #[available_gas(20000000000)]
    #[should_panic(expected: ('SH: No transfer to 0 address', 'ENTRYPOINT_FAILED'))]
    fn test_yin_transfer_zero_address_fail() {
        let shrine: IShrineDispatcher = shrine_utils::shrine_setup_with_feed(Option::None);

        shrine_utils::trove1_deposit(shrine, shrine_utils::TROVE1_YANG1_DEPOSIT.into());
        let trove1_owner: ContractAddress = common::trove1_owner_addr();
        set_contract_address(shrine_utils::admin());
        shrine
            .forge(
                trove1_owner,
                common::TROVE_1,
                shrine_utils::TROVE1_FORGE_AMT.into(),
                WadZeroable::zero()
            );

        let yin = shrine_utils::yin(shrine.contract_address);
        let yin_user: ContractAddress = shrine_utils::yin_user_addr();

        let trove1_owner: ContractAddress = common::trove1_owner_addr();
        set_contract_address(trove1_owner);
        yin.approve(yin_user, BoundedU256::max());

        set_contract_address(yin_user);
        yin.transfer_from(trove1_owner, ContractAddressZeroable::zero(), 1_u256);
    }

    #[test]
    #[available_gas(20000000000)]
    fn test_yin_melt_after_transfer() {
        let shrine: IShrineDispatcher = shrine_utils::shrine_setup_with_feed(Option::None);

        shrine_utils::trove1_deposit(shrine, shrine_utils::TROVE1_YANG1_DEPOSIT.into());
        let trove1_owner: ContractAddress = common::trove1_owner_addr();
        let forge_amt: Wad = shrine_utils::TROVE1_FORGE_AMT.into();
        shrine_utils::trove1_forge(shrine, forge_amt);

        let yin = shrine_utils::yin(shrine.contract_address);
        let yin_user: ContractAddress = shrine_utils::yin_user_addr();

        let trove1_owner: ContractAddress = common::trove1_owner_addr();
        set_contract_address(trove1_owner);

        let transfer_amt: Wad = (forge_amt.val / 2).into();
        yin.transfer(yin_user, transfer_amt.val.into());

        let melt_amt: Wad = forge_amt - transfer_amt;

        shrine_utils::trove1_melt(shrine, melt_amt);

        let trove_health: Health = shrine.get_trove_health(common::TROVE_1);
        let expected_debt: Wad = forge_amt - melt_amt;
        assert(trove_health.debt == expected_debt, 'wrong debt after melt');

        assert(
            shrine.get_yin(trove1_owner) == forge_amt - melt_amt - transfer_amt, 'wrong balance'
        );
    }

    //
    // Tests - Access control
    //

    #[test]
    #[available_gas(20000000000)]
    fn test_auth() {
        let shrine_addr: ContractAddress = shrine_utils::shrine_deploy(Option::None);
        let shrine = shrine_utils::shrine(shrine_addr);
        let shrine_accesscontrol: IAccessControlDispatcher = IAccessControlDispatcher {
            contract_address: shrine_addr
        };

        let admin: ContractAddress = shrine_utils::admin();
        let new_admin: ContractAddress = contract_address_try_from_felt252('new shrine admin')
            .unwrap();

        assert(shrine_accesscontrol.get_admin() == admin, 'wrong admin');

        // Authorizing an address and testing that it can use authorized functions
        set_contract_address(admin);
        shrine_accesscontrol.grant_role(shrine_roles::SET_DEBT_CEILING, new_admin);
        assert(
            shrine_accesscontrol.has_role(shrine_roles::SET_DEBT_CEILING, new_admin),
            'role not granted'
        );
        assert(
            shrine_accesscontrol.get_roles(new_admin) == shrine_roles::SET_DEBT_CEILING,
            'role not granted'
        );

        set_contract_address(new_admin);
        let new_ceiling: Wad = (WAD_SCALE + 1).into();
        shrine.set_debt_ceiling(new_ceiling);
        assert(shrine.get_debt_ceiling() == new_ceiling, 'wrong debt ceiling');

        // Revoking an address
        set_contract_address(admin);
        shrine_accesscontrol.revoke_role(shrine_roles::SET_DEBT_CEILING, new_admin);
        assert(
            !shrine_accesscontrol.has_role(shrine_roles::SET_DEBT_CEILING, new_admin),
            'role not revoked'
        );
        assert(shrine_accesscontrol.get_roles(new_admin) == 0, 'role not revoked');
    }

    #[test]
    #[available_gas(20000000000)]
    #[should_panic(expected: ('Caller missing role', 'ENTRYPOINT_FAILED'))]
    fn test_revoke_role() {
        let shrine_addr: ContractAddress = shrine_utils::shrine_deploy(Option::None);
        let shrine = shrine_utils::shrine(shrine_addr);
        let shrine_accesscontrol: IAccessControlDispatcher = IAccessControlDispatcher {
            contract_address: shrine_addr
        };

        let admin: ContractAddress = shrine_utils::admin();
        let new_admin: ContractAddress = contract_address_try_from_felt252('new shrine admin')
            .unwrap();

        set_contract_address(admin);
        shrine_accesscontrol.grant_role(shrine_roles::SET_DEBT_CEILING, new_admin);
        shrine_accesscontrol.revoke_role(shrine_roles::SET_DEBT_CEILING, new_admin);

        set_contract_address(new_admin);
        let new_ceiling: Wad = (WAD_SCALE + 1).into();
        shrine.set_debt_ceiling(new_ceiling);
    }

    //
    // Tests - Price and multiplier updates
    // Note that core functionality is already tested in `test_shrine_setup_with_feed`
    //

    #[test]
    #[available_gas(20000000000)]
    #[should_panic(expected: ('Caller missing role', 'ENTRYPOINT_FAILED'))]
    fn test_advance_unauthorized() {
        let shrine: IShrineDispatcher = shrine_utils::shrine_setup_with_feed(Option::None);

        set_contract_address(common::badguy());
        shrine.advance(shrine_utils::yang1_addr(), shrine_utils::YANG1_START_PRICE.into());
    }

    #[test]
    #[available_gas(20000000000)]
    #[should_panic(expected: ('SH: Yang does not exist', 'ENTRYPOINT_FAILED'))]
    fn test_advance_invalid_yang() {
        let shrine: IShrineDispatcher = shrine_utils::shrine_setup_with_feed(Option::None);

        set_contract_address(shrine_utils::admin());
        shrine.advance(shrine_utils::invalid_yang_addr(), shrine_utils::YANG1_START_PRICE.into());
    }

    #[test]
    #[available_gas(20000000000)]
    #[should_panic(expected: ('Caller missing role', 'ENTRYPOINT_FAILED'))]
    fn test_set_multiplier_unauthorized() {
        let shrine: IShrineDispatcher = shrine_utils::shrine_setup_with_feed(Option::None);

        set_contract_address(common::badguy());
        shrine.set_multiplier(RAY_SCALE.into());
    }

    //
    // Tests - Inject/eject
    //

    #[test]
    #[available_gas(20000000000)]
    fn test_shrine_inject_and_eject() {
        let shrine: IShrineDispatcher = shrine_utils::shrine_setup_with_feed(Option::None);
        let yin = shrine_utils::yin(shrine.contract_address);
        let trove1_owner = common::trove1_owner_addr();

        let before_total_supply: u256 = yin.total_supply();
        let before_user_bal: u256 = yin.balance_of(trove1_owner);
        let before_total_yin: Wad = shrine.get_total_yin();
        let before_user_yin: Wad = shrine.get_yin(trove1_owner);

        set_contract_address(shrine_utils::admin());

        let inject_amt = shrine_utils::TROVE1_FORGE_AMT.into();
        shrine.inject(trove1_owner, inject_amt);

        let mut expected_events: Span<shrine_contract::Event> = array![
            shrine_contract::Event::Transfer(
                shrine_contract::Transfer {
                    from: ContractAddressZeroable::zero(),
                    to: trove1_owner,
                    value: inject_amt.into(),
                }
            ),
        ]
            .span();
        common::assert_events_emitted(shrine.contract_address, expected_events, Option::None);

        assert(
            yin.total_supply() == before_total_supply + inject_amt.into(), 'incorrect total supply'
        );
        assert(
            yin.balance_of(trove1_owner) == before_user_bal + inject_amt.val.into(),
            'incorrect user balance'
        );
        assert(shrine.get_total_yin() == before_total_yin + inject_amt, 'incorrect total yin');
        assert(shrine.get_yin(trove1_owner) == before_user_yin + inject_amt, 'incorrect user yin');

        shrine.eject(trove1_owner, inject_amt);
        assert(yin.total_supply() == before_total_supply, 'incorrect total supply');
        assert(yin.balance_of(trove1_owner) == before_user_bal, 'incorrect user balance');
        assert(shrine.get_total_yin() == before_total_yin, 'incorrect total yin');
        assert(shrine.get_yin(trove1_owner) == before_user_yin, 'incorrect user yin');

        let mut expected_events: Span<shrine_contract::Event> = array![
            shrine_contract::Event::Transfer(
                shrine_contract::Transfer {
                    from: trove1_owner,
                    to: ContractAddressZeroable::zero(),
                    value: inject_amt.into(),
                }
            ),
        ]
            .span();
        common::assert_events_emitted(shrine.contract_address, expected_events, Option::None);
    }

    #[test]
    #[available_gas(20000000000)]
    #[should_panic(expected: ('SH: Debt ceiling reached', 'ENTRYPOINT_FAILED'))]
    fn test_shrine_inject_exceeds_debt_ceiling_fail() {
        let shrine: IShrineDispatcher = shrine_utils::shrine_setup_with_feed(Option::None);
        let yin = shrine_utils::yin(shrine.contract_address);
        let trove1_owner = common::trove1_owner_addr();

        set_contract_address(shrine_utils::admin());

        let inject_amt = shrine.get_debt_ceiling() + 1_u128.into();
        shrine.inject(trove1_owner, inject_amt);
    }

    //
    // Tests - Price and multiplier
    //

    #[test]
    #[available_gas(20000000000)]
    #[should_panic(expected: ('SH: Price cannot be 0', 'ENTRYPOINT_FAILED'))]
    fn test_shrine_advance_zero_value_fail() {
        let shrine: IShrineDispatcher = shrine_utils::shrine_setup_with_feed(Option::None);

        set_contract_address(shrine_utils::admin());
        shrine.advance(shrine_utils::yang1_addr(), WadZeroable::zero());
    }

    #[test]
    #[available_gas(20000000000)]
    #[should_panic(expected: ('SH: Multiplier cannot be 0', 'ENTRYPOINT_FAILED'))]
    fn test_shrine_set_multiplier_zero_value_fail() {
        let shrine: IShrineDispatcher = shrine_utils::shrine_setup_with_feed(Option::None);

        set_contract_address(shrine_utils::admin());
        shrine.set_multiplier(RayZeroable::zero());
    }

    #[test]
    #[available_gas(20000000000)]
    #[should_panic(expected: ('SH: Multiplier exceeds maximum', 'ENTRYPOINT_FAILED'))]
    fn test_shrine_set_multiplier_exceeds_max_fail() {
        let shrine: IShrineDispatcher = shrine_utils::shrine_setup_with_feed(Option::None);

        set_contract_address(shrine_utils::admin());
        shrine.set_multiplier((RAY_SCALE * 3 + 1).into());
    }

    //
    // Tests - Getters for trove information
    //

    #[test]
    #[available_gas(20000000000)]
    fn test_trove_unhealthy() {
        let shrine: IShrineDispatcher = shrine_utils::shrine_setup_with_feed(Option::None);

        // Depositing lots of collateral in another trove
        // to avoid entering recovery mode
        set_contract_address(shrine_utils::admin());
        shrine.deposit(shrine_utils::yang1_addr(), common::TROVE_2, (50 * WAD_ONE).into());

        let deposit_amt: Wad = shrine_utils::TROVE1_YANG1_DEPOSIT.into();
        shrine_utils::trove1_deposit(shrine, deposit_amt);
        let trove1_owner: ContractAddress = common::trove1_owner_addr();
        let forge_amt: Wad = shrine_utils::TROVE1_FORGE_AMT.into();
        shrine_utils::trove1_forge(shrine, forge_amt);

        let trove_health: Health = shrine.get_trove_health(common::TROVE_1);

        let unsafe_price: Wad = wadray::rdiv_wr(
            trove_health.debt, shrine_utils::YANG1_THRESHOLD.into()
        )
            / deposit_amt;

        set_contract_address(shrine_utils::admin());
        shrine.advance(shrine_utils::yang1_addr(), unsafe_price);

        assert(shrine.is_healthy(common::TROVE_1), 'should be unhealthy');
    }

    #[test]
    #[available_gas(20000000000)]
    fn test_get_trove_health() {
<<<<<<< HEAD
        let shrine: IShrineDispatcher = shrine_utils::shrine_setup_with_feed();
=======
        let shrine: IShrineDispatcher = shrine_utils::shrine_setup_with_feed(Option::None);
>>>>>>> fbbb895c

        let yang1_addr: ContractAddress = shrine_utils::yang1_addr();
        let yang2_addr: ContractAddress = shrine_utils::yang2_addr();

        let mut yangs: Array<ContractAddress> = array![yang1_addr, yang2_addr];
        let mut yang_amts: Array<Wad> = array![
            shrine_utils::TROVE1_YANG1_DEPOSIT.into(), shrine_utils::TROVE1_YANG2_DEPOSIT.into(),
        ];

        // Manually set the prices
        let yang1_price: Wad = 2500000000000000000000_u128.into(); // 2_500 (Wad)
        let yang2_price: Wad = 625000000000000000000_u128.into(); // 625 (Wad)
        let mut yang_prices: Array<Wad> = array![yang1_price, yang2_price];

        let mut yang_amts_copy: Span<Wad> = yang_amts.span();
        let mut yangs_copy: Span<ContractAddress> = yangs.span();
        let mut yang_prices_copy: Span<Wad> = yang_prices.span();

        set_contract_address(shrine_utils::admin());
        loop {
            match yang_amts_copy.pop_front() {
                Option::Some(yang_amt) => {
                    let yang: ContractAddress = *yangs_copy.pop_front().unwrap();
                    shrine.deposit(yang, common::TROVE_1, *yang_amt);

                    shrine.advance(yang, *yang_prices_copy.pop_front().unwrap());
                },
                Option::None => { break (); }
            };
        };
        let mut yang_thresholds: Array<Ray> = array![
            shrine_utils::YANG1_THRESHOLD.into(), shrine_utils::YANG2_THRESHOLD.into(),
        ];

        let (expected_threshold, expected_value) =
            shrine_utils::calculate_trove_threshold_and_value(
            yang_prices.span(), yang_amts.span(), yang_thresholds.span()
        );
        let trove_health: Health = shrine.get_trove_health(common::TROVE_1);
        assert(trove_health.threshold == expected_threshold, 'wrong threshold');

        let forge_amt: Wad = shrine_utils::TROVE1_FORGE_AMT.into();
        shrine_utils::trove1_forge(shrine, forge_amt);
        let trove_health: Health = shrine.get_trove_health(common::TROVE_1);
        let expected_ltv: Ray = wadray::rdiv_ww(forge_amt, expected_value);
        assert(trove_health.ltv == expected_ltv, 'wrong LTV');
    }

    #[test]
    #[available_gas(20000000000)]
    fn test_zero_value_trove() {
        let shrine: IShrineDispatcher = shrine_utils::shrine_setup_with_feed(Option::None);

        let trove_health: Health = shrine.get_trove_health(common::TROVE_3);
        assert(trove_health.threshold.is_zero(), 'threshold should be 0');
        assert(trove_health.ltv.is_zero(), 'LTV should be 0');
        assert(trove_health.value.is_zero(), 'value should be 0');
        assert(trove_health.debt.is_zero(), 'debt should be 0');
    }

    //
    // Tests - Getters for shrine threshold and value
    //

    #[test]
    #[available_gas(20000000000)]
    fn test_get_shrine_health() {
<<<<<<< HEAD
        let shrine: IShrineDispatcher = shrine_utils::shrine_setup_with_feed();
=======
        let shrine: IShrineDispatcher = shrine_utils::shrine_setup_with_feed(Option::None);
>>>>>>> fbbb895c

        let yang1_addr: ContractAddress = shrine_utils::yang1_addr();
        let yang2_addr: ContractAddress = shrine_utils::yang2_addr();

        let mut yangs: Array<ContractAddress> = array![yang1_addr, yang2_addr];

        let mut yang_amts: Array<Wad> = array![
            shrine_utils::TROVE1_YANG1_DEPOSIT.into(), shrine_utils::TROVE1_YANG2_DEPOSIT.into(),
        ];

        // Manually set the prices
        let yang1_price: Wad = 2500000000000000000000_u128.into(); // 2_500 (Wad)
        let yang2_price: Wad = 625000000000000000000_u128.into(); // 625 (Wad)
        let mut yang_prices: Array<Wad> = array![yang1_price, yang2_price];

        let mut yang_amts_copy: Span<Wad> = yang_amts.span();
        let mut yangs_copy: Span<ContractAddress> = yangs.span();
        let mut yang_prices_copy: Span<Wad> = yang_prices.span();

        // Deposit into troves 1 and 2, with trove 2 getting twice
        // the amount of trove 1
        set_contract_address(shrine_utils::admin());
        loop {
            match yang_amts_copy.pop_front() {
                Option::Some(yang_amt) => {
                    let yang: ContractAddress = *yangs_copy.pop_front().unwrap();
                    shrine.deposit(yang, common::TROVE_1, *yang_amt);
                    // Deposit twice the amount into trove 2
                    shrine.deposit(yang, common::TROVE_2, (*yang_amt.val * 2).into());

                    shrine.advance(yang, *yang_prices_copy.pop_front().unwrap());
                },
                Option::None => { break (); }
            };
        };

        // Update the amounts with the total amount deposited into troves 1 and 2
        let mut yang_amts: Array<Wad> = array![
            (shrine_utils::TROVE1_YANG1_DEPOSIT * 3).into(),
            (shrine_utils::TROVE1_YANG2_DEPOSIT * 3).into(),
        ];

        let mut yang_thresholds: Array<Ray> = array![
            shrine_utils::YANG1_THRESHOLD.into(), shrine_utils::YANG2_THRESHOLD.into(),
        ];

        let (expected_threshold, expected_value) =
            shrine_utils::calculate_trove_threshold_and_value(
            yang_prices.span(), yang_amts.span(), yang_thresholds.span()
        );
        let shrine_health: Health = shrine.get_shrine_health();
        assert(shrine_health.threshold == expected_threshold, 'wrong threshold');
        assert(shrine_health.value == expected_value, 'wrong value');
    }

    // Tests - Getter for forge fee
    #[test]
    #[available_gas(20000000000)]
    fn test_shrine_get_forge_fee() {
        let error_margin: Wad = 5_u128.into(); // 5 * 10^-18 (wad)

        let first_yin_price: Wad = 995000000000000000_u128.into(); // 0.995 (wad)
        let second_yin_price: Wad = 994999999999999999_u128.into(); // 0.994999... (wad)
        let third_yin_price: Wad = 980000000000000000_u128.into(); // 0.98 (wad)
        let fourth_yin_price: Wad = (shrine_contract::FORGE_FEE_CAP_PRICE - 1).into();

        let third_forge_fee: Wad = 39810717055349725_u128.into(); // 0.039810717055349725 (wad)

        let shrine: IShrineDispatcher = shrine_utils::shrine_setup_with_feed(Option::None);

        set_contract_address(shrine_utils::admin());

        shrine.update_yin_spot_price(first_yin_price);
        assert(shrine.get_forge_fee_pct().is_zero(), 'wrong forge fee #1');

        let mut expected_events: Span<shrine_contract::Event> = array![
            shrine_contract::Event::YinPriceUpdated(
                shrine_contract::YinPriceUpdated {
                    old_price: WAD_ONE.into(), new_price: first_yin_price,
                }
            ),
        ]
            .span();
        common::assert_events_emitted(shrine.contract_address, expected_events, Option::None);

        shrine.update_yin_spot_price(second_yin_price);
        common::assert_equalish(
            shrine.get_forge_fee_pct(), WAD_PERCENT.into(), error_margin, 'wrong forge fee #2'
        );

        let mut expected_events: Span<shrine_contract::Event> = array![
            shrine_contract::Event::YinPriceUpdated(
                shrine_contract::YinPriceUpdated {
                    old_price: first_yin_price, new_price: second_yin_price,
                }
            ),
        ]
            .span();
        common::assert_events_emitted(shrine.contract_address, expected_events, Option::None);

        // forge fee should be capped to `FORGE_FEE_CAP_PCT`
        shrine.update_yin_spot_price(third_yin_price);
        common::assert_equalish(
            shrine.get_forge_fee_pct(), third_forge_fee, error_margin, 'wrong forge fee #3'
        );

        let mut expected_events: Span<shrine_contract::Event> = array![
            shrine_contract::Event::YinPriceUpdated(
                shrine_contract::YinPriceUpdated {
                    old_price: second_yin_price, new_price: third_yin_price,
                }
            ),
        ]
            .span();
        common::assert_events_emitted(shrine.contract_address, expected_events, Option::None);

        // forge fee should be `FORGE_FEE_CAP_PCT` for yin price <= `MIN_ZERO_FEE_YIN_PRICE`
        shrine.update_yin_spot_price(fourth_yin_price);
        assert(
            shrine.get_forge_fee_pct() == shrine_contract::FORGE_FEE_CAP_PCT.into(),
            'wrong forge fee #4'
        );

        let mut expected_events: Span<shrine_contract::Event> = array![
            shrine_contract::Event::YinPriceUpdated(
                shrine_contract::YinPriceUpdated {
                    old_price: third_yin_price, new_price: fourth_yin_price,
                }
            ),
        ]
            .span();
        common::assert_events_emitted(shrine.contract_address, expected_events, Option::None);
    }

    //
    // Tests - yang suspension
    //

    #[test]
    #[available_gas(20000000000)]
    fn test_get_yang_suspension_status_basic() {
        let shrine_addr: ContractAddress = shrine_utils::shrine_deploy(Option::None);
        shrine_utils::shrine_setup(shrine_addr);
        let shrine = shrine_utils::shrine(shrine_addr);

        let status_yang1 = shrine.get_yang_suspension_status(shrine_utils::yang1_addr());
        assert(status_yang1 == YangSuspensionStatus::None, 'yang1');
        let status_yang2 = shrine.get_yang_suspension_status(shrine_utils::yang2_addr());
        assert(status_yang2 == YangSuspensionStatus::None, 'yang2');
        let status_yang3 = shrine.get_yang_suspension_status(shrine_utils::yang3_addr());
        assert(status_yang3 == YangSuspensionStatus::None, 'yang3');
    }

    #[test]
    #[available_gas(20000000000)]
    #[should_panic(expected: ('SH: Yang does not exist', 'ENTRYPOINT_FAILED'))]
    fn test_get_yang_suspension_status_nonexisting_yang() {
        let shrine = shrine_utils::shrine(shrine_utils::shrine_deploy(Option::None));
        shrine.get_yang_suspension_status(shrine_utils::invalid_yang_addr());
    }

    #[test]
    #[available_gas(20000000000)]
    #[should_panic(expected: ('SH: Yang does not exist', 'ENTRYPOINT_FAILED'))]
    fn test_suspend_yang_non_existing_yang() {
        let shrine_addr: ContractAddress = shrine_utils::shrine_deploy(Option::None);
        shrine_utils::shrine_setup(shrine_addr);
        let shrine = shrine_utils::shrine(shrine_addr);
        set_contract_address(shrine_utils::admin());
        shrine.suspend_yang(shrine_utils::invalid_yang_addr());
    }

    #[test]
    #[available_gas(20000000000)]
    #[should_panic(expected: ('SH: Yang does not exist', 'ENTRYPOINT_FAILED'))]
    fn test_unsuspend_yang_non_existing_yang() {
        let shrine_addr: ContractAddress = shrine_utils::shrine_deploy(Option::None);
        shrine_utils::shrine_setup(shrine_addr);
        let shrine = shrine_utils::shrine(shrine_addr);
        set_contract_address(shrine_utils::admin());
        shrine.unsuspend_yang(shrine_utils::invalid_yang_addr());
    }

    #[test]
    #[available_gas(20000000000)]
    fn test_yang_suspend_and_unsuspend() {
        let shrine_addr: ContractAddress = shrine_utils::shrine_deploy(Option::None);
        shrine_utils::shrine_setup(shrine_addr);
        let shrine = shrine_utils::shrine(shrine_addr);
        let yang = shrine_utils::yang1_addr();
        let start_ts = shrine_utils::DEPLOYMENT_TIMESTAMP;

        set_block_timestamp(start_ts);
        set_contract_address(shrine_utils::admin());

        // initiate yang's suspension, starting now
        shrine.suspend_yang(yang);

        // check suspension status
        let status = shrine.get_yang_suspension_status(yang);
        assert(status == YangSuspensionStatus::Temporary, 'status 1');

        // check event emission
        common::assert_events_emitted(
            shrine_addr,
            array![
                shrine_contract::Event::YangSuspended(
                    shrine_contract::YangSuspended { yang, timestamp: get_block_timestamp() }
                ),
            ]
                .span(),
            Option::None
        );

        // setting block time to a second before the suspension would be permanent
        set_block_timestamp(start_ts + shrine_contract::SUSPENSION_GRACE_PERIOD - 1);

        // reset the suspension by setting yang's ts to 0
        shrine.unsuspend_yang(yang);

        // check suspension status
        let status = shrine.get_yang_suspension_status(yang);
        assert(status == YangSuspensionStatus::None, 'status 2');

        // check event emission
        common::assert_events_emitted(
            shrine_addr,
            array![
                shrine_contract::Event::YangUnsuspended(
                    shrine_contract::YangUnsuspended { yang, timestamp: get_block_timestamp() }
                ),
            ]
                .span(),
            Option::None,
        );
    }

    #[test]
    #[available_gas(20000000000)]
    #[should_panic(expected: ('Caller missing role', 'ENTRYPOINT_FAILED'))]
    fn test_suspend_yang_not_authorized() {
        let shrine_addr: ContractAddress = shrine_utils::shrine_deploy(Option::None);
        shrine_utils::shrine_setup(shrine_addr);
        let shrine = shrine_utils::shrine(shrine_addr);
        let yang = shrine_utils::yang1_addr();
        set_contract_address(common::badguy());

        shrine.suspend_yang(yang);
    }

    #[test]
    #[available_gas(20000000000)]
    #[should_panic(expected: ('Caller missing role', 'ENTRYPOINT_FAILED'))]
    fn test_unsuspend_yang_not_authorized() {
        let shrine_addr: ContractAddress = shrine_utils::shrine_deploy(Option::None);
        shrine_utils::shrine_setup(shrine_addr);
        let shrine = shrine_utils::shrine(shrine_addr);
        let yang = shrine_utils::yang1_addr();

        // We directly unsuspend the yang instead of suspending it first, because
        // an unauthorized call to `suspend_yang` has the same error message, which
        // can be ambiguous when trying to understand which part of the test failed.
        set_contract_address(common::badguy());
        shrine.unsuspend_yang(yang);
    }

    #[test]
    #[available_gas(20000000000)]
    fn test_yang_suspension_progress_temp_to_permanent() {
        let shrine_addr: ContractAddress = shrine_utils::shrine_deploy(Option::None);
        shrine_utils::shrine_setup(shrine_addr);
        let shrine = shrine_utils::shrine(shrine_addr);

        let yang = shrine_utils::yang1_addr();
        let start_ts = shrine_utils::DEPLOYMENT_TIMESTAMP;

        set_block_timestamp(start_ts);
        set_contract_address(shrine_utils::admin());

        // initiate yang's suspension, starting now
        shrine.suspend_yang(yang);

        // check suspension status
        let status = shrine.get_yang_suspension_status(yang);
        assert(status == YangSuspensionStatus::Temporary, 'status 1');

        // check event emission
        common::assert_events_emitted(
            shrine_addr,
            array![
                shrine_contract::Event::YangSuspended(
                    shrine_contract::YangSuspended { yang, timestamp: get_block_timestamp() }
                ),
            ]
                .span(),
            Option::None,
        );

        // check threshold (should be the same at the beginning)
        let (raw_threshold, _) = shrine.get_yang_threshold(yang);
        assert(raw_threshold == shrine_utils::YANG1_THRESHOLD.into(), 'threshold 1');

        // the threshold should decrease by 1% in this amount of time
        let one_pct = shrine_contract::SUSPENSION_GRACE_PERIOD / 100;

        // move time forward
        set_block_timestamp(start_ts + one_pct);

        // check suspension status
        let status = shrine.get_yang_suspension_status(yang);
        assert(status == YangSuspensionStatus::Temporary, 'status 2');

        // check threshold
        let (raw_threshold, _) = shrine.get_yang_threshold(yang);
        assert(raw_threshold == (shrine_utils::YANG1_THRESHOLD / 100 * 99).into(), 'threshold 2');

        // move time forward
        set_block_timestamp(start_ts + one_pct * 20);

        // check suspension status
        let status = shrine.get_yang_suspension_status(yang);
        assert(status == YangSuspensionStatus::Temporary, 'status 3');

        // check threshold
        let (raw_threshold, _) = shrine.get_yang_threshold(yang);
        assert(raw_threshold == (shrine_utils::YANG1_THRESHOLD / 100 * 80).into(), 'threshold 3');

        // move time forward to a second before permanent suspension
        set_block_timestamp(start_ts + shrine_contract::SUSPENSION_GRACE_PERIOD - 1);

        // check suspension status
        let status = shrine.get_yang_suspension_status(yang);
        assert(status == YangSuspensionStatus::Temporary, 'status 4');

        // check threshold
        let (raw_threshold, _) = shrine.get_yang_threshold(yang);
        // expected threshold is YANG1_THRESHOLD * (1 / SUSPENSION_GRACE_PERIOD)
        // that is about 0.0000050735 Ray, err margin is 10^-12 Ray
        common::assert_equalish(
            raw_threshold,
            50735000000000000000_u128.into(),
            1000000000000000_u128.into(),
            'threshold 4'
        );

        // move time forward to end of temp suspension, start of permanent one
        set_block_timestamp(start_ts + shrine_contract::SUSPENSION_GRACE_PERIOD);

        // check suspension status
        let status = shrine.get_yang_suspension_status(yang);
        assert(status == YangSuspensionStatus::Permanent, 'status 5');

        // check threshold
        let (raw_threshold, _) = shrine.get_yang_threshold(yang);
        assert(raw_threshold == RayZeroable::zero(), 'threshold 5');
    }

    #[test]
    #[available_gas(20000000000)]
    #[should_panic(expected: ('SH: Suspension is permanent', 'ENTRYPOINT_FAILED'))]
    fn test_yang_suspension_cannot_reset_after_permanent() {
        let shrine_addr: ContractAddress = shrine_utils::shrine_deploy(Option::None);
        shrine_utils::shrine_setup(shrine_addr);
        let shrine = shrine_utils::shrine(shrine_addr);

        let yang = shrine_utils::yang1_addr();
        let start_ts = shrine_utils::DEPLOYMENT_TIMESTAMP;

        set_block_timestamp(start_ts);
        set_contract_address(shrine_utils::admin());

        // mark permanent
        shrine.suspend_yang(yang);
        set_block_timestamp(start_ts + shrine_contract::SUSPENSION_GRACE_PERIOD);

        // sanity check
        let status = shrine.get_yang_suspension_status(yang);
        assert(status == YangSuspensionStatus::Permanent, 'delisted');

        // trying to reset yang suspension status, should fail
        shrine.unsuspend_yang(yang);
    }

    #[test]
    #[available_gas(20000000000)]
    #[should_panic(expected: ('SH: Already suspended', 'ENTRYPOINT_FAILED'))]
    fn test_yang_already_suspended_temporary() {
        let shrine_addr: ContractAddress = shrine_utils::shrine_deploy(Option::None);
        shrine_utils::shrine_setup(shrine_addr);
        let shrine = shrine_utils::shrine(shrine_addr);

        let yang = shrine_utils::yang1_addr();
        let start_ts = shrine_utils::DEPLOYMENT_TIMESTAMP;

        set_block_timestamp(start_ts);
        set_contract_address(shrine_utils::admin());

        // suspend yang
        shrine.suspend_yang(yang);

        // sanity check
        let status = shrine.get_yang_suspension_status(yang);
        assert(status == YangSuspensionStatus::Temporary, 'should be temporary');

        // trying to suspend an already suspended yang, should fail
        shrine.suspend_yang(yang);
    }

    #[test]
    #[available_gas(20000000000)]
    #[should_panic(expected: ('SH: Already suspended', 'ENTRYPOINT_FAILED'))]
    fn test_yang_already_suspended_permanent() {
        let shrine_addr: ContractAddress = shrine_utils::shrine_deploy(Option::None);
        shrine_utils::shrine_setup(shrine_addr);
        let shrine = shrine_utils::shrine(shrine_addr);

        let yang = shrine_utils::yang1_addr();
        let start_ts = shrine_utils::DEPLOYMENT_TIMESTAMP;

        set_block_timestamp(start_ts);
        set_contract_address(shrine_utils::admin());

        // suspend yang
        shrine.suspend_yang(yang);

        // make permanent
        set_block_timestamp(start_ts + shrine_contract::SUSPENSION_GRACE_PERIOD);

        // sanity check
        let status = shrine.get_yang_suspension_status(yang);
        assert(status == YangSuspensionStatus::Permanent, 'should be permanent');

        // trying to suspend an already suspended yang, should fail
        shrine.suspend_yang(yang);
    }

    // In this test, we have two troves. Both are initially healthy. And then suddenly the
    // LTV of the larger trove drops enough such that the global LTV is above the
    // recovery mode threshold, and high enough above the threshold such that
    // the second (smaller) trove is now underwater.
    #[test]
    #[available_gas(20000000000)]
    fn test_recovery_mode_previously_healthy_trove_now_unhealthy() {
        let shrine: IShrineDispatcher = shrine_utils::recovery_mode_test_setup(Option::None);

        // Trove 1 should be healthy
        assert(shrine.is_healthy(common::TROVE_1), 'should be healthy #1');

        // Increasing the whale trove's LTV to just above the recovery mode threshold
        // Since it makes up the vast majority of collateral (and debt), the global
        // LTV will be almost equal to the whale trove's LTV
        let shrine_health: Health = shrine.get_shrine_health();
        let rm_threshold: Ray = shrine_health.threshold
            * shrine_contract::RECOVERY_MODE_THRESHOLD_MULTIPLIER.into();

        //  whale_trove_forge_amt / (whale_trove_deposit_value - x) = rm_threshold * 1.01
        //  whale_trove_forge_amt = rm_threshold * 1.01 * whale_trove_deposit_value - rm_threshold * 1.01 * x
        //  x = - (whale_trove_forge_amt - rm_threshold * 1.01 * whale_trove_deposit_value) / (rm_threshold * 1.01)
        //  x = whale_trove_deposit_value - whale_trove_forge_amt/(rm_threshold * 1.01)

        let threshold_scalar: Ray = (RAY_ONE + RAY_PERCENT).into();
        let whale_trove_deposit_value: Wad = shrine_utils::WHALE_TROVE_YANG1_DEPOSIT.into()
            * shrine_utils::YANG1_START_PRICE.into();
        let whale_trove_forge_amt: Wad = shrine_utils::WHALE_TROVE_FORGE_AMT.into();
        let initial_collateral_value_to_withdraw: Wad = whale_trove_deposit_value
            - wadray::rdiv_wr(whale_trove_forge_amt, rm_threshold * threshold_scalar);

        set_contract_address(shrine_utils::admin());

        let (_, prev_yang1_threshold) = shrine.get_yang_threshold(shrine_utils::yang1_addr());
        shrine
            .withdraw(
                shrine_utils::yang1_addr(),
                common::WHALE_TROVE,
                initial_collateral_value_to_withdraw / shrine_utils::YANG1_START_PRICE.into()
            );

        // At this point, recovery mode should be activated but trove 1 should still be healthy,
        // since the liquidation threshold decrease is gradual
        let (_, current_threshold) = shrine.get_yang_threshold(shrine_utils::yang1_addr());
        assert(current_threshold < prev_yang1_threshold, 'recovery mode not active');
        assert(shrine.is_healthy(common::TROVE_1), 'should be healthy #2');

        // Now we withdraw just enough collateral from the whale trove
        // so that trove 1 is underwater
        //
        // z = x + y, where x is from the last equation and y is the additional collateral
        // value that must be withdrawn to reach the desired threshold reduction.
        //
        // trove1_ltv - 10^(-24) = (trove1_threshold * THRESHOLD_DECREASE_FACTOR * rm_threshold) / (whale_trove_forge_amt / (whale_trove_deposit_value - z))
        // trove1_ltv - 10^(-24) = (whale_trove_deposit_value - z) * (trove1_threshold * THRESHOLD_DECREASE_FACTOR * rm_threshold) / whale_trove_forge_amt
        // (whale_trove_deposit_value - z) = (trove1_ltv - 10^(-24)) * whale_trove_forge_amt / (trove1_threshold * THRESHOLD_DECREASE_FACTOR * rm_threshold)
        // z = whale_trove_deposit_value - ((trove1_ltv - 10^(-24)) * whale_trove_forge_amt) / (trove1_threshold * THRESHOLD_DECREASE_FACTOR * rm_threshold)

        let trove1_ltv: Ray = wadray::rdiv_ww(
            shrine_utils::RECOVERY_TESTS_TROVE1_FORGE_AMT.into(),
            shrine_utils::TROVE1_YANG1_DEPOSIT.into() * shrine_utils::YANG1_START_PRICE.into()
        );
        let trove1_threshold: Ray = shrine_utils::YANG1_THRESHOLD.into();

        let shrine_health: Health = shrine.get_shrine_health();
        let rm_threshold: Ray = shrine_health.threshold
            * shrine_contract::RECOVERY_MODE_THRESHOLD_MULTIPLIER.into();
        let shrine_ltv: Ray = wadray::rdiv_ww(shrine_health.debt, shrine_health.value);

        let total_collateral_value_to_withdraw = whale_trove_deposit_value
            - wadray::rdiv_wr(
                wadray::rmul_rw((trove1_ltv - 1000_u128.into()), whale_trove_forge_amt),
                trove1_threshold * shrine_contract::THRESHOLD_DECREASE_FACTOR.into() * rm_threshold
            );

        // y = z - x
        let remaining_collateral_value_to_withdraw = total_collateral_value_to_withdraw
            - initial_collateral_value_to_withdraw;
        shrine
            .withdraw(
                shrine_utils::yang1_addr(),
                common::WHALE_TROVE,
                remaining_collateral_value_to_withdraw / shrine_utils::YANG1_START_PRICE.into()
            );

        // Now trove1 should be underwater, while the whale trove should still be healthy.
        assert(!shrine.is_healthy(common::TROVE_1), 'should be unhealthy');
        assert(shrine.is_healthy(common::WHALE_TROVE), 'should be healthy #3');
    }

    // Invariant test: scaling the "raw" trove threshold for recovery mode is
    // the same as scaling each yang threshold individually and only then
    // calculating the trove threshold
    #[test]
    #[available_gas(20000000000)]
    fn test_recovery_mode_invariant() {
        let shrine: IShrineDispatcher = shrine_utils::recovery_mode_test_setup(Option::None);

        let yang2_deposit: Wad = (2 * WAD_ONE).into();
        set_contract_address(shrine_utils::admin());
        // We deposit some yang2 into trove1 in order to alter its collateral composition,
        // and subsequently its threshold
        shrine.deposit(shrine_utils::yang2_addr(), common::TROVE_1, yang2_deposit);

        // We then withdraw collateral from the whale trove in order to bring up the global LTV
        // and activate recovery mode
        shrine.withdraw(shrine_utils::yang1_addr(), common::WHALE_TROVE, (200 * WAD_ONE).into());

        // Sanity check that recovery mode is active
        let (_, threshold) = shrine.get_yang_threshold(shrine_utils::yang1_addr());
        assert(threshold < shrine_utils::YANG1_THRESHOLD.into(), 'recovery mode not active');

        // Getting the trove threshold as calculated by Shrine
        let trove_health: Health = shrine.get_trove_health(common::TROVE_1);

        // Getting the trove threshold as calculated by scaling each yang threshold individually

        let (_, yang1_threshold) = shrine.get_yang_threshold(shrine_utils::yang1_addr());
        let (_, yang2_threshold) = shrine.get_yang_threshold(shrine_utils::yang2_addr());

        let yang1_deposit_value = shrine_utils::TROVE1_YANG1_DEPOSIT.into()
            * shrine_utils::YANG1_START_PRICE.into();
        let yang2_deposit_value = yang2_deposit * shrine_utils::YANG2_START_PRICE.into();

        let alternative_threshold: Ray = wadray::wdiv_rw(
            wadray::wmul_wr(yang1_deposit_value, yang1_threshold)
                + wadray::wmul_wr(yang2_deposit_value, yang2_threshold),
            yang1_deposit_value + yang2_deposit_value
        );

        assert(trove_health.threshold == alternative_threshold, 'invariant did not hold');
    }
}<|MERGE_RESOLUTION|>--- conflicted
+++ resolved
@@ -1138,12 +1138,9 @@
         let trove_health: Health = shrine.get_trove_health(common::TROVE_1);
         let fee = trove_health.debt - forge_amt;
         assert(trove_health.debt - forge_amt == fee_pct * forge_amt, 'wrong forge fee charged #1');
-<<<<<<< HEAD
-=======
 
         let intermediate_budget: SignedWad = shrine.get_budget();
         assert(intermediate_budget == before_budget + fee.into(), 'wrong budget #1');
->>>>>>> fbbb895c
 
         let mut expected_events: Span<shrine_contract::Event> = array![
             shrine_contract::Event::ForgeFeePaid(
@@ -1163,10 +1160,7 @@
             new_trove_health.debt - trove_health.debt - forge_amt == fee_pct * forge_amt,
             'wrong forge fee charged #2'
         );
-<<<<<<< HEAD
-=======
         assert(shrine.get_budget() == intermediate_budget + fee.into(), 'wrong budget #2');
->>>>>>> fbbb895c
 
         let mut expected_events: Span<shrine_contract::Event> = array![
             shrine_contract::Event::ForgeFeePaid(
@@ -1295,13 +1289,8 @@
         shrine_utils::assert_total_troves_debt_invariant(shrine, yangs, 1);
 
         let mut expected_events: Span<shrine_contract::Event> = array![
-<<<<<<< HEAD
-            shrine_contract::Event::DebtTotalUpdated(
-                shrine_contract::DebtTotalUpdated { total: after_trove_health.debt }
-=======
             shrine_contract::Event::TotalTrovesDebtUpdated(
                 shrine_contract::TotalTrovesDebtUpdated { total: after_trove_health.debt }
->>>>>>> fbbb895c
             ),
             shrine_contract::Event::TroveUpdated(
                 shrine_contract::TroveUpdated {
@@ -1838,11 +1827,7 @@
     #[test]
     #[available_gas(20000000000)]
     fn test_get_trove_health() {
-<<<<<<< HEAD
-        let shrine: IShrineDispatcher = shrine_utils::shrine_setup_with_feed();
-=======
-        let shrine: IShrineDispatcher = shrine_utils::shrine_setup_with_feed(Option::None);
->>>>>>> fbbb895c
+        let shrine: IShrineDispatcher = shrine_utils::shrine_setup_with_feed(Option::None);
 
         let yang1_addr: ContractAddress = shrine_utils::yang1_addr();
         let yang2_addr: ContractAddress = shrine_utils::yang2_addr();
@@ -1910,11 +1895,7 @@
     #[test]
     #[available_gas(20000000000)]
     fn test_get_shrine_health() {
-<<<<<<< HEAD
-        let shrine: IShrineDispatcher = shrine_utils::shrine_setup_with_feed();
-=======
-        let shrine: IShrineDispatcher = shrine_utils::shrine_setup_with_feed(Option::None);
->>>>>>> fbbb895c
+        let shrine: IShrineDispatcher = shrine_utils::shrine_setup_with_feed(Option::None);
 
         let yang1_addr: ContractAddress = shrine_utils::yang1_addr();
         let yang2_addr: ContractAddress = shrine_utils::yang2_addr();
