mod test_shrine {
    use debug::PrintTrait;
    use integer::BoundedU256;
    use opus::core::roles::shrine_roles;
    use opus::core::shrine::shrine as shrine_contract;
    use opus::interfaces::IERC20::{IERC20Dispatcher, IERC20DispatcherTrait};
    use opus::interfaces::IShrine::{IShrineDispatcher, IShrineDispatcherTrait};
    use opus::tests::common;
    use opus::tests::shrine::utils::shrine_utils;
    use opus::types::{Health, Trove, YangSuspensionStatus};
    use opus::utils::access_control::{IAccessControlDispatcher, IAccessControlDispatcherTrait};
    use opus::utils::wadray::{
        BoundedRay, Ray, RayZeroable, RAY_ONE, RAY_PERCENT, RAY_SCALE, Wad, WadZeroable,
        WAD_DECIMALS, WAD_PERCENT, WAD_ONE, WAD_SCALE
    };
    use opus::utils::wadray;
    use opus::utils::wadray_signed::SignedWad;
    use opus::utils::wadray_signed;

    use snforge_std::{start_prank, stop_prank, start_warp, CheatTarget};
    use starknet::contract_address::{
        ContractAddress, ContractAddressZeroable, contract_address_try_from_felt252
    };
    use starknet::get_block_timestamp;

    //
    // Tests - Deployment and initial setup of Shrine
    //

    // Check constructor function
    #[test]
    fn test_shrine_deploy() {
        let shrine_addr: ContractAddress = shrine_utils::shrine_deploy(Option::None);

        // Check ERC-20 getters
        let yin: IERC20Dispatcher = IERC20Dispatcher { contract_address: shrine_addr };
        assert(yin.name() == shrine_utils::YIN_NAME, 'wrong name');
        assert(yin.symbol() == shrine_utils::YIN_SYMBOL, 'wrong symbol');
        assert(yin.decimals() == WAD_DECIMALS, 'wrong decimals');

        // Check Shrine getters
        let shrine = shrine_utils::shrine(shrine_addr);

        assert(shrine.get_live(), 'not live');
        let (multiplier, _, _) = shrine.get_current_multiplier();
        assert(multiplier == RAY_ONE.into(), 'wrong multiplier');
        assert(shrine.get_minimum_trove_value().is_zero(), 'wrong min trove value');

        let shrine_accesscontrol: IAccessControlDispatcher = IAccessControlDispatcher {
            contract_address: shrine_addr
        };
        assert(shrine_accesscontrol.get_admin() == shrine_utils::admin(), 'wrong admin');

        let mut expected_events: Span<shrine_contract::Event> = array![
            shrine_contract::Event::MultiplierUpdated(
                shrine_contract::MultiplierUpdated {
                    multiplier: shrine_contract::INITIAL_MULTIPLIER.into(),
                    cumulative_multiplier: shrine_contract::INITIAL_MULTIPLIER.into(),
                    interval: shrine_utils::get_interval(shrine_utils::DEPLOYMENT_TIMESTAMP) - 1,
                }
            )
        ]
            .span();
    //common::assert_events_emitted(shrine_addr, expected_events, Option::None);
    }

    // Checks the following functions
    // - `set_debt_ceiling`
    // - `add_yang`
    // - initial threshold and value of Shrine
    #[test]
    fn test_shrine_setup() {
        let shrine_addr: ContractAddress = shrine_utils::shrine_deploy(Option::None);
        shrine_utils::shrine_setup(shrine_addr);

        let mut expected_events: Span<shrine_contract::Event> = array![
            shrine_contract::Event::MultiplierUpdated(
                shrine_contract::MultiplierUpdated {
                    multiplier: shrine_contract::INITIAL_MULTIPLIER.into(),
                    cumulative_multiplier: shrine_contract::INITIAL_MULTIPLIER.into(),
                    interval: shrine_utils::get_interval(shrine_utils::DEPLOYMENT_TIMESTAMP) - 1,
                }
            ),
            shrine_contract::Event::DebtCeilingUpdated(
                shrine_contract::DebtCeilingUpdated { ceiling: shrine_utils::DEBT_CEILING.into() }
            )
        ]
            .span();
        //common::assert_events_emitted(shrine_addr, expected_events, Option::None);

        // Check debt ceiling and minimum trove value
        let shrine = shrine_utils::shrine(shrine_addr);
        assert(
            shrine.get_minimum_trove_value() == shrine_utils::MINIMUM_TROVE_VALUE.into(),
            'wrong min trove value'
        );
        assert(
            shrine.get_debt_ceiling() == shrine_utils::DEBT_CEILING.into(), 'wrong debt ceiling'
        );

        // Check yangs
        assert(shrine.get_yangs_count() == 3, 'wrong yangs count');

        let expected_era: u64 = 1;

        let mut yang_addrs: Span<ContractAddress> = shrine_utils::three_yang_addrs();
        let mut start_prices: Span<Wad> = shrine_utils::three_yang_start_prices();
        let mut thresholds: Span<Ray> = array![
            shrine_utils::YANG1_THRESHOLD.into(),
            shrine_utils::YANG2_THRESHOLD.into(),
            shrine_utils::YANG3_THRESHOLD.into(),
        ]
            .span();
        let mut base_rates: Span<Ray> = array![
            shrine_utils::YANG1_BASE_RATE.into(),
            shrine_utils::YANG2_BASE_RATE.into(),
            shrine_utils::YANG3_BASE_RATE.into(),
        ]
            .span();

        let mut yang_id = 1;

        loop {
            match yang_addrs.pop_front() {
                Option::Some(yang_addr) => {
                    let (yang_price, _, _) = shrine.get_current_yang_price(*yang_addr);
                    let expected_yang_price = *start_prices.pop_front().unwrap();
                    assert(yang_price == expected_yang_price, 'wrong yang start price');

                    let (raw_threshold, _) = shrine.get_yang_threshold(*yang_addr);
                    let expected_threshold = *thresholds.pop_front().unwrap();
                    assert(raw_threshold == expected_threshold, 'wrong yang threshold');

                    let expected_rate = *base_rates.pop_front().unwrap();
                    assert(
                        shrine.get_yang_rate(*yang_addr, expected_era) == expected_rate,
                        'wrong yang base rate'
                    );

                    yang_id += 1;
                },
                Option::None => { break; }
            };
        };

        // Check shrine threshold and value
        let shrine_health: Health = shrine.get_shrine_health();
        // recovery mode threshold will be zero if threshold is zero
        assert(shrine_health.threshold.is_zero(), 'wrong shrine threshold');
        assert(shrine_health.value.is_zero(), 'wrong shrine value');
        assert(shrine_health.ltv == BoundedRay::max(), 'wrong shrine LTV');
    }

    // Checks `advance` and `set_multiplier`, and their cumulative values
    #[test]
    fn test_shrine_setup_with_feed() {
        let shrine_addr: ContractAddress = shrine_utils::shrine_deploy(Option::None);
        shrine_utils::shrine_setup(shrine_addr);
        let shrine: IShrineDispatcher = IShrineDispatcher { contract_address: shrine_addr };

        let yang_addrs = shrine_utils::three_yang_addrs();
        let yang_start_prices = shrine_utils::three_yang_start_prices();
        let yang_feeds = shrine_utils::advance_prices_and_set_multiplier(
            shrine, shrine_utils::FEED_LEN, yang_addrs, yang_start_prices,
        );

        let shrine = shrine_utils::shrine(shrine_addr);

        let mut exp_start_cumulative_prices: Array<Wad> = array![
            *yang_start_prices.at(0), *yang_start_prices.at(1), *yang_start_prices.at(2),
        ];

        let mut expected_events: Array<shrine_contract::Event> = ArrayTrait::new();

        let start_interval: u64 = shrine_utils::get_interval(shrine_utils::DEPLOYMENT_TIMESTAMP);
        let mut yang_addrs_copy = yang_addrs;
        let mut exp_start_cumulative_prices_copy = exp_start_cumulative_prices.span();
        loop {
            match yang_addrs_copy.pop_front() {
                Option::Some(yang_addr) => {
                    // `Shrine.add_yang` sets the initial price for `current_interval - 1`
                    let (_, start_cumulative_price) = shrine
                        .get_yang_price(*yang_addr, start_interval - 1);
                    assert(
                        start_cumulative_price == *exp_start_cumulative_prices_copy
                            .pop_front()
                            .unwrap(),
                        'wrong start cumulative price'
                    );
                },
                Option::None => { break (); }
            };
        };

        let (_, start_cumulative_multiplier) = shrine.get_multiplier(start_interval - 1);
        assert(start_cumulative_multiplier == Ray { val: RAY_ONE }, 'wrong start cumulative mul');
        let mut expected_cumulative_multiplier = start_cumulative_multiplier;

        let yang_feed_len = (*yang_feeds.at(0)).len();
        let mut idx = 0;
        let mut expected_yang_cumulative_prices = exp_start_cumulative_prices;
        loop {
            if idx == yang_feed_len {
                break ();
            }

            let interval = start_interval + idx.into();

            let mut yang_addrs_copy = yang_addrs;
            let mut yang_idx = 0;

            // Create a copy of the current cumulative prices
            let mut expected_yang_cumulative_prices_copy = expected_yang_cumulative_prices.span();
            // Reset array to track the latest cumulative prices
            expected_yang_cumulative_prices = ArrayTrait::new();
            loop {
                match yang_addrs_copy.pop_front() {
                    Option::Some(yang_addr) => {
                        let (price, cumulative_price) = shrine.get_yang_price(*yang_addr, interval);
                        let expected_price = *yang_feeds.at(yang_idx)[idx];
                        assert(price == expected_price, 'wrong price in feed');

                        let prev_cumulative_price = *expected_yang_cumulative_prices_copy
                            .at(yang_idx);
                        let expected_cumulative_price = prev_cumulative_price + price;

                        expected_yang_cumulative_prices.append(expected_cumulative_price);
                        assert(
                            cumulative_price == expected_cumulative_price,
                            'wrong cumulative price in feed'
                        );

                        expected_events
                            .append(
                                shrine_contract::Event::YangPriceUpdated(
                                    shrine_contract::YangPriceUpdated {
                                        yang: *yang_addr,
                                        price: expected_price,
                                        cumulative_price: expected_cumulative_price,
                                        interval
                                    }
                                )
                            );

                        yang_idx += 1;
                    },
                    Option::None => { break; },
                };
            };

            expected_cumulative_multiplier += RAY_ONE.into();
            let (multiplier, cumulative_multiplier) = shrine.get_multiplier(interval);
            assert(multiplier == Ray { val: RAY_ONE }, 'wrong multiplier in feed');
            assert(
                cumulative_multiplier == expected_cumulative_multiplier,
                'wrong cumulative mul in feed'
            );

            expected_events
                .append(
                    shrine_contract::Event::MultiplierUpdated(
                        shrine_contract::MultiplierUpdated {
                            multiplier: RAY_ONE.into(),
                            cumulative_multiplier: expected_cumulative_multiplier,
                            interval
                        }
                    )
                );
            idx += 1;
        };
    //common::assert_s_emitted(shrine_addr, expected_events.span(), Option::None);
    }

    //
    // Tests - Trove parameters
    //

    #[test]
    #[available_gas(20000000000)]
    fn test_set_trove_minimum_value() {
        let shrine: IShrineDispatcher = shrine_utils::shrine_setup_with_feed(Option::None);

        set_contract_address(shrine_utils::admin());
        let new_value: Wad = (100 * WAD_ONE).into();
        shrine.set_minimum_trove_value(new_value);
        assert(shrine.get_minimum_trove_value() == new_value, 'wrong min trove value');

        let expected_events: Span<shrine_contract::Event> = array![
            shrine_contract::Event::MinimumTroveValueUpdated(
                shrine_contract::MinimumTroveValueUpdated { value: new_value }
            ),
        ]
            .span();
        common::assert_events_emitted(shrine.contract_address, expected_events, Option::None);
    }

    #[test]
    #[available_gas(20000000000)]
    #[should_panic(expected: ('Caller missing role', 'ENTRYPOINT_FAILED'))]
    fn test_set_trove_minimum_value_unauthorized() {
        let shrine: IShrineDispatcher = shrine_utils::shrine_setup_with_feed(Option::None);

        set_contract_address(common::badguy());
        let new_value: Wad = (100 * WAD_ONE).into();
        shrine.set_minimum_trove_value(new_value);
    }

    //
    // Tests - Yang onboarding and parameters
    //

    #[test]
    fn test_add_yang() {
        let shrine: IShrineDispatcher = shrine_utils::shrine_setup_with_feed(Option::None);

        let admin = shrine_utils::admin();
        start_prank(CheatTarget::One(shrine.contract_address), admin);

        let current_rate_era: u64 = shrine.get_current_rate_era();
        let yangs_count: u32 = shrine.get_yangs_count();
        assert(yangs_count == 3, 'incorrect yangs count');

        let new_yang_address: ContractAddress = contract_address_try_from_felt252('new yang')
            .unwrap();
        let new_yang_threshold: Ray = 600000000000000000000000000_u128.into(); // 60% (Ray)
        let new_yang_start_price: Wad = 5000000000000000000_u128.into(); // 5 (Wad)
        let new_yang_rate: Ray = 60000000000000000000000000_u128.into(); // 6% (Ray)

        shrine
            .add_yang(
                new_yang_address,
                new_yang_threshold,
                new_yang_start_price,
                new_yang_rate,
                WadZeroable::zero()
            );

        let expected_yangs_count: u32 = yangs_count + 1;
        assert(shrine.get_yangs_count() == expected_yangs_count, 'incorrect yangs count');
        assert(shrine.get_yang_total(new_yang_address).is_zero(), 'incorrect yang total');

        let (current_yang_price, _, _) = shrine.get_current_yang_price(new_yang_address);
        assert(current_yang_price == new_yang_start_price, 'incorrect yang price');
        let (raw_threshold, _) = shrine.get_yang_threshold(new_yang_address);
        assert(raw_threshold == new_yang_threshold, 'incorrect yang threshold');

        assert(
            shrine.get_yang_rate(new_yang_address, current_rate_era) == new_yang_rate,
            'incorrect yang rate'
        );

        let expected_events: Span<shrine_contract::Event> = array![
            shrine_contract::Event::ThresholdUpdated(
                shrine_contract::ThresholdUpdated {
                    yang: new_yang_address, threshold: new_yang_threshold
                }
            ),
            shrine_contract::Event::YangAdded(
                shrine_contract::YangAdded {
                    yang: new_yang_address,
                    yang_id: expected_yangs_count,
                    start_price: new_yang_start_price,
                    initial_rate: new_yang_rate
                }
            ),
            shrine_contract::Event::YangTotalUpdated(
                shrine_contract::YangTotalUpdated {
                    yang: new_yang_address, total: WadZeroable::zero()
                }
            ),
        ]
            .span();
    //common::assert_events_emitted(shrine.contract_address, expected_events, Option::None);
    }

    #[test]
    #[should_panic(expected: ('SH: Yang already exists',))]
    fn test_add_yang_duplicate_fail() {
        let shrine: IShrineDispatcher = shrine_utils::shrine_setup_with_feed(Option::None);
        start_prank(CheatTarget::All, shrine_utils::admin());
        shrine
            .add_yang(
                shrine_utils::yang1_addr(),
                shrine_utils::YANG1_THRESHOLD.into(),
                shrine_utils::YANG1_START_PRICE.into(),
                shrine_utils::YANG1_BASE_RATE.into(),
                WadZeroable::zero()
            );
    }

    #[test]
    #[should_panic(expected: ('Caller missing role',))]
    fn test_add_yang_unauthorized() {
        let shrine: IShrineDispatcher = shrine_utils::shrine_setup_with_feed(Option::None);
        start_prank(CheatTarget::All, common::badguy());
        shrine
            .add_yang(
                shrine_utils::yang1_addr(),
                shrine_utils::YANG1_THRESHOLD.into(),
                shrine_utils::YANG1_START_PRICE.into(),
                shrine_utils::YANG1_BASE_RATE.into(),
                WadZeroable::zero()
            );
    }

    #[test]
    fn test_set_threshold() {
        let shrine: IShrineDispatcher = shrine_utils::shrine_setup_with_feed(Option::None);
        let yang1_addr = shrine_utils::yang1_addr();
        let new_threshold: Ray = 900000000000000000000000000_u128.into();

        start_prank(CheatTarget::All, shrine_utils::admin());
        shrine.set_threshold(yang1_addr, new_threshold);
        let (raw_threshold, _) = shrine.get_yang_threshold(yang1_addr);
        assert(raw_threshold == new_threshold, 'threshold not updated');

        let expected_events: Span<shrine_contract::Event> = array![
            shrine_contract::Event::ThresholdUpdated(
                shrine_contract::ThresholdUpdated { yang: yang1_addr, threshold: new_threshold }
            ),
        ]
            .span();
    //common::assert_events_emitted(shrine.contract_address, expected_events, Option::None);
    }

    #[test]
    #[should_panic(expected: ('SH: Threshold > max',))]
    fn test_set_threshold_exceeds_max() {
        let shrine: IShrineDispatcher = shrine_utils::shrine_setup_with_feed(Option::None);
        let invalid_threshold: Ray = (RAY_SCALE + 1).into();

        start_prank(CheatTarget::All, shrine_utils::admin());
        shrine.set_threshold(shrine_utils::yang1_addr(), invalid_threshold);
    }

    #[test]
    #[should_panic(expected: ('Caller missing role',))]
    fn test_set_threshold_unauthorized() {
        let shrine: IShrineDispatcher = shrine_utils::shrine_setup_with_feed(Option::None);
        let new_threshold: Ray = 900000000000000000000000000_u128.into();

        start_prank(CheatTarget::All, common::badguy());
        shrine.set_threshold(shrine_utils::yang1_addr(), new_threshold);
    }

    #[test]
    #[should_panic(expected: ('SH: Yang does not exist',))]
    fn test_set_threshold_invalid_yang() {
        let shrine: IShrineDispatcher = shrine_utils::shrine_setup_with_feed(Option::None);
        start_prank(CheatTarget::All, shrine_utils::admin());
        shrine
            .set_threshold(shrine_utils::invalid_yang_addr(), shrine_utils::YANG1_THRESHOLD.into());
    }

    #[test]
    fn test_update_rates_pass() {
        let shrine: IShrineDispatcher = shrine_utils::shrine_setup_with_feed(Option::None);
        start_prank(CheatTarget::All, shrine_utils::admin());

        let yangs: Span<ContractAddress> = shrine_utils::three_yang_addrs();
        shrine
            .update_rates(
                yangs,
                array![
                    shrine_contract::USE_PREV_BASE_RATE.into(),
                    shrine_contract::USE_PREV_BASE_RATE.into(),
                    shrine_contract::USE_PREV_BASE_RATE.into(),
                ]
                    .span()
            );

        let expected_rate_era: u64 = 2;
        assert(shrine.get_current_rate_era() == expected_rate_era, 'wrong rate era');

        let mut expected_rates: Span<Ray> = array![
            shrine_utils::YANG1_BASE_RATE.into(),
            shrine_utils::YANG2_BASE_RATE.into(),
            shrine_utils::YANG3_BASE_RATE.into(),
        ]
            .span();

        let mut yangs_copy = yangs;
        loop {
            match yangs_copy.pop_front() {
                Option::Some(yang) => {
                    let expected_rate = *expected_rates.pop_front().unwrap();
                    assert(
                        shrine.get_yang_rate(*yang, expected_rate_era) == expected_rate,
                        'wrong rate'
                    );
                },
                Option::None => { break; }
            };
        };
    }

    #[test]
    #[should_panic(expected: ('Caller missing role',))]
    fn test_update_rates_unauthorized() {
        let shrine: IShrineDispatcher = shrine_utils::shrine_setup_with_feed(Option::None);
        start_prank(CheatTarget::All, common::badguy());
        shrine
            .update_rates(
                shrine_utils::three_yang_addrs(),
                array![
                    shrine_contract::USE_PREV_BASE_RATE.into(),
                    shrine_contract::USE_PREV_BASE_RATE.into(),
                    shrine_contract::USE_PREV_BASE_RATE.into(),
                ]
                    .span()
            );
    }

    #[test]
    #[should_panic(expected: ('SH: yangs.len != new_rates.len',))]
    fn test_update_rates_array_length_mismatch() {
        let shrine: IShrineDispatcher = shrine_utils::shrine_setup_with_feed(Option::None);
        start_prank(CheatTarget::All, shrine_utils::admin());
        shrine
            .update_rates(
                shrine_utils::three_yang_addrs(),
                array![
                    shrine_contract::USE_PREV_BASE_RATE.into(),
                    shrine_contract::USE_PREV_BASE_RATE.into(),
                ]
                    .span()
            );
    }

    #[test]
    #[should_panic(expected: ('SH: Too few yangs',))]
    fn test_update_rates_too_few_yangs() {
        let shrine: IShrineDispatcher = shrine_utils::shrine_setup_with_feed(Option::None);
        start_prank(CheatTarget::All, shrine_utils::admin());
        shrine
            .update_rates(
                shrine_utils::two_yang_addrs_reversed(),
                array![
                    shrine_contract::USE_PREV_BASE_RATE.into(),
                    shrine_contract::USE_PREV_BASE_RATE.into(),
                ]
                    .span()
            );
    }

    #[test]
    #[should_panic(expected: ('SH: Yang does not exist',))]
    fn test_update_rates_invalid_yangs() {
        let shrine: IShrineDispatcher = shrine_utils::shrine_setup_with_feed(Option::None);
        start_prank(CheatTarget::All, shrine_utils::admin());
        shrine
            .update_rates(
                array![
                    shrine_utils::yang1_addr(),
                    shrine_utils::yang2_addr(),
                    shrine_utils::invalid_yang_addr(),
                ]
                    .span(),
                array![
                    shrine_contract::USE_PREV_BASE_RATE.into(),
                    shrine_contract::USE_PREV_BASE_RATE.into(),
                    shrine_contract::USE_PREV_BASE_RATE.into(),
                ]
                    .span()
            );
    }

    #[test]
    #[should_panic(expected: ('SH: Incorrect rate update',))]
    fn test_update_rates_not_all_yangs() {
        let shrine: IShrineDispatcher = shrine_utils::shrine_setup_with_feed(Option::None);
        start_prank(CheatTarget::All, shrine_utils::admin());
        shrine
            .update_rates(
                array![
                    shrine_utils::yang1_addr(),
                    shrine_utils::yang2_addr(),
                    shrine_utils::yang1_addr(),
                ]
                    .span(),
                array![
                    shrine_contract::USE_PREV_BASE_RATE.into(),
                    shrine_contract::USE_PREV_BASE_RATE.into(),
                    21000000000000000000000000_u128.into(), // 2.1% (Ray)
                ]
                    .span()
            );
    }

    //
    // Tests - Shrine kill
    //

    #[test]
    fn test_kill() {
        let shrine: IShrineDispatcher = shrine_utils::shrine_setup_with_feed(Option::None);
        assert(shrine.get_live(), 'should be live');

        shrine_utils::trove1_deposit(shrine, shrine_utils::TROVE1_YANG1_DEPOSIT.into());
        let forge_amt: Wad = shrine_utils::TROVE1_FORGE_AMT.into();
        shrine_utils::trove1_forge(shrine, forge_amt);

        start_prank(CheatTarget::All, shrine_utils::admin());
        shrine.kill();

        // Check eject pass
        shrine.eject(common::trove1_owner_addr(), 1_u128.into());

        assert(!shrine.get_live(), 'should not be live');

        let expected_events: Span<shrine_contract::Event> = array![
            shrine_contract::Event::Killed(shrine_contract::Killed {}),
        ]
            .span();
    //common::assert_events_emitted(shrine.contract_address, expected_events, Option::None);
    }

    #[test]
    #[should_panic(expected: ('SH: System is not live',))]
    fn test_killed_deposit_fail() {
        let shrine: IShrineDispatcher = shrine_utils::shrine_setup_with_feed(Option::None);
        assert(shrine.get_live(), 'should be live');

        start_prank(CheatTarget::All, shrine_utils::admin());
        shrine.kill();
        assert(!shrine.get_live(), 'should not be live');

        shrine_utils::trove1_deposit(shrine, shrine_utils::TROVE1_YANG1_DEPOSIT.into());
    }

    #[test]
    #[should_panic(expected: ('SH: System is not live',))]
    fn test_killed_withdraw_fail() {
        let shrine: IShrineDispatcher = shrine_utils::shrine_setup_with_feed(Option::None);
        assert(shrine.get_live(), 'should be live');
        shrine_utils::trove1_deposit(shrine, shrine_utils::TROVE1_YANG1_DEPOSIT.into());

        start_prank(CheatTarget::All, shrine_utils::admin());
        shrine.kill();
        assert(!shrine.get_live(), 'should not be live');

        shrine_utils::trove1_withdraw(shrine, 1_u128.into());
    }

    #[test]
    #[should_panic(expected: ('SH: System is not live',))]
    fn test_killed_forge_fail() {
        let shrine: IShrineDispatcher = shrine_utils::shrine_setup_with_feed(Option::None);
        assert(shrine.get_live(), 'should be live');
        shrine_utils::trove1_deposit(shrine, shrine_utils::TROVE1_YANG1_DEPOSIT.into());

        start_prank(CheatTarget::All, shrine_utils::admin());
        shrine.kill();
        assert(!shrine.get_live(), 'should not be live');

        let forge_amt: Wad = shrine_utils::TROVE1_FORGE_AMT.into();
        shrine_utils::trove1_forge(shrine, forge_amt);
    }

    #[test]
    #[should_panic(expected: ('SH: System is not live',))]
    fn test_killed_melt_fail() {
        let shrine: IShrineDispatcher = shrine_utils::shrine_setup_with_feed(Option::None);
        assert(shrine.get_live(), 'should be live');
        shrine_utils::trove1_deposit(shrine, shrine_utils::TROVE1_YANG1_DEPOSIT.into());
        shrine_utils::trove1_forge(shrine, shrine_utils::TROVE1_FORGE_AMT.into());

        start_prank(CheatTarget::All, shrine_utils::admin());
        shrine.kill();
        assert(!shrine.get_live(), 'should not be live');

        shrine_utils::trove1_melt(shrine, 1_u128.into());
    }

    #[test]
    #[should_panic(expected: ('SH: System is not live',))]
    fn test_killed_inject_fail() {
        let shrine: IShrineDispatcher = shrine_utils::shrine_setup_with_feed(Option::None);
        assert(shrine.get_live(), 'should be live');

        start_prank(CheatTarget::All, shrine_utils::admin());
        shrine.kill();
        assert(!shrine.get_live(), 'should not be live');

        shrine.inject(shrine_utils::admin(), 1_u128.into());
    }

    #[test]
    #[should_panic(expected: ('Caller missing role',))]
    fn test_kill_unauthorized() {
        let shrine: IShrineDispatcher = shrine_utils::shrine_setup_with_feed(Option::None);
        assert(shrine.get_live(), 'should be live');

        start_prank(CheatTarget::All, common::badguy());
        shrine.kill();
    }

    //
    // Tests - trove deposit
    //

    #[test]
    fn test_shrine_deposit_pass() {
        let shrine: IShrineDispatcher = shrine_utils::shrine_setup_with_feed(Option::None);

        let deposit_amt: Wad = shrine_utils::TROVE1_YANG1_DEPOSIT.into();
        shrine_utils::trove1_deposit(shrine, deposit_amt);

        let trove_id = common::TROVE_1;
        let yangs: Span<ContractAddress> = shrine_utils::three_yang_addrs();
        let yang = *yangs.at(0);

        assert(
            shrine.get_yang_total(yang) == shrine_utils::TROVE1_YANG1_DEPOSIT.into(),
            'incorrect yang total'
        );
        assert(
            shrine.get_deposit(yang, trove_id) == shrine_utils::TROVE1_YANG1_DEPOSIT.into(),
            'incorrect yang deposit'
        );

        let (yang1_price, _, _) = shrine.get_current_yang_price(yang);
        let max_forge_amt: Wad = shrine.get_max_forge(trove_id);

        let mut yang_prices: Array<Wad> = array![yang1_price];
        let mut yang_amts: Array<Wad> = array![shrine_utils::TROVE1_YANG1_DEPOSIT.into()];
        let mut yang_thresholds: Array<Ray> = array![shrine_utils::YANG1_THRESHOLD.into()];

        let expected_max_forge: Wad = shrine_utils::calculate_max_forge(
            yang_prices.span(), yang_amts.span(), yang_thresholds.span()
        );
        assert(max_forge_amt == expected_max_forge, 'incorrect max forge amt');

        shrine_utils::assert_total_yang_invariant(shrine, yangs, 1);

        let mut expected_events: Span<shrine_contract::Event> = array![
            shrine_contract::Event::TroveUpdated(
                shrine_contract::TroveUpdated {
                    trove_id: trove_id,
                    trove: Trove {
                        charge_from: shrine_utils::current_interval(),
                        debt: WadZeroable::zero(),
                        last_rate_era: 1
                    },
                }
            ),
            shrine_contract::Event::YangTotalUpdated(
                shrine_contract::YangTotalUpdated { yang, total: deposit_amt, }
            ),
            shrine_contract::Event::DepositUpdated(
                shrine_contract::DepositUpdated { yang, trove_id, amount: deposit_amt, }
            ),
        ]
            .span();
    //common::assert_events_emitted(shrine.contract_address, expected_events, Option::None);
    }

    #[test]
    #[should_panic(expected: ('SH: Yang does not exist',))]
    fn test_shrine_deposit_invalid_yang_fail() {
        let shrine: IShrineDispatcher = shrine_utils::shrine_setup_with_feed(Option::None);
        start_prank(CheatTarget::All, shrine_utils::admin());

        shrine
            .deposit(
                shrine_utils::invalid_yang_addr(),
                common::TROVE_1,
                shrine_utils::TROVE1_YANG1_DEPOSIT.into()
            );
    }

    #[test]
    #[should_panic(expected: ('Caller missing role',))]
    fn test_shrine_deposit_unauthorized() {
        let shrine: IShrineDispatcher = shrine_utils::shrine_setup_with_feed(Option::None);
        start_prank(CheatTarget::All, common::badguy());

        shrine
            .deposit(
                shrine_utils::yang1_addr(),
                common::TROVE_1,
                shrine_utils::TROVE1_YANG1_DEPOSIT.into()
            );
    }

    //
    // Tests - Trove withdraw
    //

    #[test]
    fn test_shrine_withdraw_pass() {
        let shrine: IShrineDispatcher = shrine_utils::shrine_setup_with_feed(Option::None);
        start_prank(CheatTarget::All, shrine_utils::admin());

        shrine_utils::trove1_deposit(shrine, shrine_utils::TROVE1_YANG1_DEPOSIT.into());
        let withdraw_amt: Wad = (shrine_utils::TROVE1_YANG1_DEPOSIT / 3).into();
        shrine_utils::trove1_withdraw(shrine, withdraw_amt);

        let trove_id: u64 = common::TROVE_1;
        let yangs: Span<ContractAddress> = shrine_utils::three_yang_addrs();
        let yang1_addr = *yangs.at(0);
        let remaining_amt: Wad = shrine_utils::TROVE1_YANG1_DEPOSIT.into() - withdraw_amt;
        assert(shrine.get_yang_total(yang1_addr) == remaining_amt, 'incorrect yang total');
        assert(shrine.get_deposit(yang1_addr, trove_id) == remaining_amt, 'incorrect yang deposit');

        let trove_health: Health = shrine.get_trove_health(trove_id);
        assert(trove_health.ltv.is_zero(), 'LTV should be zero');

        assert(shrine.is_healthy(trove_id), 'trove should be healthy');

        let (yang1_price, _, _) = shrine.get_current_yang_price(yang1_addr);
        let max_forge_amt: Wad = shrine.get_max_forge(trove_id);

        let mut yang_prices: Array<Wad> = array![yang1_price];
        let mut yang_amts: Array<Wad> = array![remaining_amt];
        let mut yang_thresholds: Array<Ray> = array![shrine_utils::YANG1_THRESHOLD.into()];

        let expected_max_forge: Wad = shrine_utils::calculate_max_forge(
            yang_prices.span(), yang_amts.span(), yang_thresholds.span()
        );
        assert(max_forge_amt == expected_max_forge, 'incorrect max forge amt');

        shrine_utils::assert_total_yang_invariant(shrine, yangs, 1);

        let mut expected_events: Span<shrine_contract::Event> = array![
            shrine_contract::Event::TroveUpdated(
                shrine_contract::TroveUpdated {
                    trove_id: trove_id,
                    trove: Trove {
                        charge_from: shrine_utils::current_interval(),
                        debt: WadZeroable::zero(),
                        last_rate_era: 1
                    },
                }
            ),
            shrine_contract::Event::YangTotalUpdated(
                shrine_contract::YangTotalUpdated { yang: yang1_addr, total: remaining_amt }
            ),
            shrine_contract::Event::DepositUpdated(
                shrine_contract::DepositUpdated {
                    yang: yang1_addr, trove_id, amount: remaining_amt
                }
            ),
        ]
            .span();
    //common::assert_events_emitted(shrine.contract_address, expected_events, Option::None);
    }

    #[test]
    fn test_shrine_forged_partial_withdraw_pass() {
        let shrine: IShrineDispatcher = shrine_utils::shrine_setup_with_feed(Option::None);
        shrine_utils::trove1_deposit(shrine, shrine_utils::TROVE1_YANG1_DEPOSIT.into());
        shrine_utils::trove1_forge(shrine, shrine_utils::TROVE1_FORGE_AMT.into());

        start_prank(CheatTarget::All, shrine_utils::admin());
        let withdraw_amt: Wad = (shrine_utils::TROVE1_YANG1_DEPOSIT / 3).into();
        shrine_utils::trove1_withdraw(shrine, withdraw_amt);

        let yang1_addr = shrine_utils::yang1_addr();
        let remaining_amt: Wad = shrine_utils::TROVE1_YANG1_DEPOSIT.into() - withdraw_amt;
        assert(shrine.get_yang_total(yang1_addr) == remaining_amt, 'incorrect yang total');
        assert(
            shrine.get_deposit(yang1_addr, common::TROVE_1) == remaining_amt,
            'incorrect yang deposit'
        );

        let (yang1_price, _, _) = shrine.get_current_yang_price(yang1_addr);
        let expected_ltv: Ray = wadray::rdiv_ww(
            shrine_utils::TROVE1_FORGE_AMT.into(), (yang1_price * remaining_amt)
        );
        let trove_health: Health = shrine.get_trove_health(common::TROVE_1);
        assert(trove_health.ltv == expected_ltv, 'incorrect LTV');
    }

    #[test]
<<<<<<< HEAD
    #[should_panic(expected: ('SH: Yang does not exist',))]
=======
    #[available_gas(1000000000000)]
    #[should_panic(expected: ('SH: Below minimum trove value', 'ENTRYPOINT_FAILED'))]
    fn test_shrine_withdraw_trove_below_min_value_fail() {
        let shrine: IShrineDispatcher = shrine_utils::shrine_setup_with_feed(Option::None);

        // Deposit 1 ETH and forge the smallest unit of debt
        shrine_utils::trove1_deposit(shrine, WAD_ONE.into());
        shrine_utils::trove1_forge(shrine, 1_u128.into());
        let trove_id: u64 = common::TROVE_1;

        set_contract_address(shrine_utils::admin());

        // Set ETH's price to exactly the minimum trove value
        let eth: ContractAddress = shrine_utils::yang1_addr();
        shrine.advance(eth, shrine_utils::MINIMUM_TROVE_VALUE.into());

        // Withdraw the smallest unit of ETH yang
        shrine.withdraw(eth, trove_id, 1_u128.into());
    }

    #[test]
    #[available_gas(20000000000)]
    #[should_panic(expected: ('SH: Yang does not exist', 'ENTRYPOINT_FAILED'))]
>>>>>>> fba9a2b0
    fn test_shrine_withdraw_invalid_yang_fail() {
        let shrine: IShrineDispatcher = shrine_utils::shrine_setup_with_feed(Option::None);
        start_prank(CheatTarget::All, shrine_utils::admin());

        shrine
            .withdraw(
                shrine_utils::invalid_yang_addr(),
                common::TROVE_1,
                shrine_utils::TROVE1_YANG1_DEPOSIT.into()
            );
    }

    #[test]
    #[should_panic(expected: ('Caller missing role',))]
    fn test_shrine_withdraw_unauthorized() {
        let shrine: IShrineDispatcher = shrine_utils::shrine_setup_with_feed(Option::None);
        shrine_utils::trove1_deposit(shrine, shrine_utils::TROVE1_YANG1_DEPOSIT.into());

        start_prank(CheatTarget::All, common::badguy());

        shrine
            .withdraw(
                shrine_utils::yang1_addr(),
                common::TROVE_1,
                shrine_utils::TROVE1_YANG1_DEPOSIT.into()
            );
    }

    #[test]
    #[should_panic(expected: ('SH: Insufficient yang balance',))]
    fn test_shrine_withdraw_insufficient_yang_fail() {
        let shrine: IShrineDispatcher = shrine_utils::shrine_setup_with_feed(Option::None);
        shrine_utils::trove1_deposit(shrine, shrine_utils::TROVE1_YANG1_DEPOSIT.into());

        start_prank(CheatTarget::All, shrine_utils::admin());

        shrine
            .withdraw(
                shrine_utils::yang1_addr(),
                common::TROVE_1,
                (shrine_utils::TROVE1_YANG1_DEPOSIT + 1).into()
            );
    }

    #[test]
    #[should_panic(expected: ('SH: Insufficient yang balance',))]
    fn test_shrine_withdraw_zero_yang_fail() {
        let shrine: IShrineDispatcher = shrine_utils::shrine_setup_with_feed(Option::None);
        start_prank(CheatTarget::All, shrine_utils::admin());

        shrine
            .withdraw(
                shrine_utils::yang2_addr(),
                common::TROVE_1,
                (shrine_utils::TROVE1_YANG1_DEPOSIT + 1).into()
            );
    }

    #[test]
    #[should_panic(expected: ('SH: Trove LTV is too high',))]
    fn test_shrine_withdraw_unsafe_fail() {
        let shrine: IShrineDispatcher = shrine_utils::shrine_setup_with_feed(Option::None);
        shrine_utils::trove1_deposit(shrine, shrine_utils::TROVE1_YANG1_DEPOSIT.into());
        shrine_utils::trove1_forge(shrine, shrine_utils::TROVE1_FORGE_AMT.into());

        let trove_health: Health = shrine.get_trove_health(common::TROVE_1);
        let (yang1_price, _, _) = shrine.get_current_yang_price(shrine_utils::yang1_addr());

        // Value of trove needed for existing forged amount to be safe
        let unsafe_trove_value: Wad = wadray::rdiv_wr(
            shrine_utils::TROVE1_FORGE_AMT.into(), trove_health.threshold
        );
        // Amount of yang to be withdrawn to decrease the trove's value to unsafe
        // `WAD_SCALE` is added to account for loss of precision from fixed point division
        let unsafe_withdraw_yang_amt: Wad = (trove_health.value - unsafe_trove_value) / yang1_price
            + WAD_SCALE.into();
        start_prank(CheatTarget::All, shrine_utils::admin());
        shrine.withdraw(shrine_utils::yang1_addr(), common::TROVE_1, unsafe_withdraw_yang_amt);
    }

    //
    // Tests - Trove forge
    //

    #[test]
    fn test_shrine_forge_pass() {
        let shrine: IShrineDispatcher = shrine_utils::shrine_setup_with_feed(Option::None);
        shrine_utils::trove1_deposit(shrine, shrine_utils::TROVE1_YANG1_DEPOSIT.into());

        let yangs: Span<ContractAddress> = shrine_utils::three_yang_addrs();
        let yang1_addr: ContractAddress = *yangs.at(0);

        let forge_amt: Wad = shrine_utils::TROVE1_FORGE_AMT.into();

        let trove_id: u64 = common::TROVE_1;
        let before_max_forge_amt: Wad = shrine.get_max_forge(trove_id);
        shrine_utils::trove1_forge(shrine, forge_amt);

        let shrine_health: Health = shrine.get_shrine_health();
        assert(shrine_health.debt == forge_amt, 'incorrect system debt');

        let trove_health: Health = shrine.get_trove_health(trove_id);
        assert(trove_health.debt == forge_amt, 'incorrect trove debt');

        let (yang1_price, _, _) = shrine.get_current_yang_price(yang1_addr);
        let expected_value: Wad = yang1_price * shrine_utils::TROVE1_YANG1_DEPOSIT.into();
        let expected_ltv: Ray = wadray::rdiv_ww(forge_amt, expected_value);
        assert(trove_health.ltv == expected_ltv, 'incorrect ltv');

        assert(shrine.is_healthy(trove_id), 'trove should be healthy');

        let after_max_forge_amt: Wad = shrine.get_max_forge(trove_id);
        assert(after_max_forge_amt == before_max_forge_amt - forge_amt, 'incorrect max forge amt');

        let yin = shrine_utils::yin(shrine.contract_address);
        let trove1_owner_addr: ContractAddress = common::trove1_owner_addr();
        assert(yin.balance_of(trove1_owner_addr) == forge_amt.into(), 'incorrect ERC-20 balance');
        assert(yin.total_supply() == forge_amt.into(), 'incorrect ERC-20 balance');

        shrine_utils::assert_total_troves_debt_invariant(shrine, yangs, 1);

        let mut expected_events: Span<shrine_contract::Event> = array![
            shrine_contract::Event::TotalTrovesDebtUpdated(
                shrine_contract::TotalTrovesDebtUpdated { total: forge_amt }
            ),
            shrine_contract::Event::TroveUpdated(
                shrine_contract::TroveUpdated {
                    trove_id,
                    trove: Trove {
                        charge_from: shrine_utils::current_interval(),
                        debt: forge_amt,
                        last_rate_era: 1
                    },
                }
            ),
            shrine_contract::Event::Transfer(
                shrine_contract::Transfer {
                    from: ContractAddressZeroable::zero(),
                    to: trove1_owner_addr,
                    value: forge_amt.into(),
                }
            ),
        ]
            .span();
    //common::assert_events_emitted(shrine.contract_address, expected_events, Option::None);
    }

    #[test]
<<<<<<< HEAD
    #[should_panic(expected: ('SH: Trove LTV is too high',))]
=======
    #[available_gas(1000000000000)]
    #[should_panic(expected: ('SH: Below minimum trove value', 'ENTRYPOINT_FAILED'))]
    fn test_shrine_forge_trove_below_min_value_fail() {
        let shrine: IShrineDispatcher = shrine_utils::shrine_setup_with_feed(Option::None);

        // Deposit 1 ETH
        shrine_utils::trove1_deposit(shrine, WAD_ONE.into());

        set_contract_address(shrine_utils::admin());

        // Set ETH's price to just below the minimum trove value
        let eth: ContractAddress = shrine_utils::yang1_addr();
        shrine.advance(eth, (shrine_utils::MINIMUM_TROVE_VALUE - 1).into());

        shrine_utils::trove1_forge(shrine, 1_u128.into());
    }

    #[test]
    #[available_gas(20000000000)]
    #[should_panic(expected: ('SH: Trove LTV is too high', 'ENTRYPOINT_FAILED'))]
>>>>>>> fba9a2b0
    fn test_shrine_forge_zero_deposit_fail() {
        let shrine: IShrineDispatcher = shrine_utils::shrine_setup_with_feed(Option::None);

        start_prank(CheatTarget::One(shrine.contract_address), shrine_utils::admin());
        shrine
            .forge(
                shrine_utils::common::trove3_owner_addr(),
                common::TROVE_3,
                1_u128.into(),
                WadZeroable::zero()
            );
    }

    #[test]
    #[should_panic(expected: ('SH: Trove LTV is too high',))]
    fn test_shrine_forge_unsafe_fail() {
        let shrine: IShrineDispatcher = shrine_utils::shrine_setup_with_feed(Option::None);
        shrine_utils::trove1_deposit(shrine, shrine_utils::TROVE1_YANG1_DEPOSIT.into());

        // prevent recovery mode
        start_prank(CheatTarget::One(shrine.contract_address), shrine_utils::admin());

        shrine
            .deposit(
                shrine_utils::yang1_addr(),
                common::TROVE_2,
                shrine_utils::WHALE_TROVE_YANG1_DEPOSIT.into()
            );
        assert(!shrine.is_recovery_mode(), 'recovery mode');

        let max_forge_amt: Wad = shrine.get_max_forge(common::TROVE_1);
        let unsafe_forge_amt: Wad = (max_forge_amt.val + 1).into();

        shrine
            .forge(
                common::trove1_owner_addr(), common::TROVE_1, unsafe_forge_amt, WadZeroable::zero()
            );
    }

    #[test]
    #[should_panic(expected: ('SH: Debt ceiling reached',))]
    fn test_shrine_forge_ceiling_fail() {
        let shrine: IShrineDispatcher = shrine_utils::shrine_setup_with_feed(Option::None);
        shrine_utils::trove1_deposit(shrine, shrine_utils::TROVE1_YANG1_DEPOSIT.into());

        start_prank(CheatTarget::All, shrine_utils::admin());

        // deposit more collateral
        let additional_yang1_amt: Wad = (shrine_utils::TROVE1_YANG1_DEPOSIT * 10).into();
        shrine.deposit(shrine_utils::yang1_addr(), common::TROVE_1, additional_yang1_amt);

        let unsafe_amt: Wad = (shrine_utils::TROVE1_FORGE_AMT * 10).into();
        shrine.forge(common::trove1_owner_addr(), common::TROVE_1, unsafe_amt, WadZeroable::zero());
    }

    #[test]
    #[should_panic(expected: ('Caller missing role',))]
    fn test_shrine_forge_unauthorized() {
        let shrine: IShrineDispatcher = shrine_utils::shrine_setup_with_feed(Option::None);
        shrine_utils::trove1_deposit(shrine, shrine_utils::TROVE1_YANG1_DEPOSIT.into());

        start_prank(CheatTarget::All, common::badguy());

        shrine
            .forge(
                common::trove1_owner_addr(),
                common::TROVE_1,
                shrine_utils::TROVE1_FORGE_AMT.into(),
                WadZeroable::zero(),
            );
    }

    #[test]
    //#[should_panic(expected: ('Event not emitted',))]
    fn test_shrine_forge_no_forgefee_emitted_when_zero() {
        let shrine: IShrineDispatcher = shrine_utils::shrine_setup_with_feed(Option::None);
        shrine_utils::trove1_deposit(shrine, shrine_utils::TROVE1_YANG1_DEPOSIT.into());

        let forge_amt: Wad = shrine_utils::TROVE1_FORGE_AMT.into();
        let trove_id: u64 = common::TROVE_1;
        shrine_utils::trove1_forge(shrine, forge_amt);

        let mut expected_events: Span<shrine_contract::Event> = array![
            shrine_contract::Event::ForgeFeePaid(
                shrine_contract::ForgeFeePaid {
                    trove_id, fee: WadZeroable::zero(), fee_pct: WadZeroable::zero(),
                }
            ),
        ]
            .span();
    //common::assert_events_emitted(shrine.contract_address, expected_events, Option::None);
    }

    #[test]
    fn test_shrine_forge_nonzero_forge_fee() {
        let yin_price1: Wad = 980000000000000000_u128.into(); // 0.98 (wad)
        let yin_price2: Wad = 985000000000000000_u128.into(); // 0.985 (wad)
        let forge_amt: Wad = 100000000000000000000_u128.into(); // 100 (wad)
        let shrine: IShrineDispatcher = shrine_utils::shrine_setup_with_feed(Option::None);

        let trove_id: u64 = common::TROVE_1;
        let trove1_owner: ContractAddress = common::trove1_owner_addr();

        shrine_utils::trove1_deposit(shrine, shrine_utils::TROVE1_YANG1_DEPOSIT.into());

        start_prank(CheatTarget::All, shrine_utils::admin());

        let before_max_forge_amt: Wad = shrine.get_max_forge(trove_id);
        shrine.update_yin_spot_price(yin_price1);
        let after_max_forge_amt: Wad = shrine.get_max_forge(trove_id);

        let fee_pct: Wad = shrine.get_forge_fee_pct();

        assert(
            after_max_forge_amt == before_max_forge_amt / (WAD_ONE.into() + fee_pct),
            'incorrect max forge amt'
        );

        let before_budget: SignedWad = shrine.get_budget();

        shrine.forge(trove1_owner, trove_id, forge_amt, fee_pct);

        let trove_health: Health = shrine.get_trove_health(common::TROVE_1);
        let fee = trove_health.debt - forge_amt;
        assert(trove_health.debt - forge_amt == fee_pct * forge_amt, 'wrong forge fee charged #1');

        let intermediate_budget: SignedWad = shrine.get_budget();
        assert(intermediate_budget == before_budget + fee.into(), 'wrong budget #1');

        let mut expected_events: Span<shrine_contract::Event> = array![
            shrine_contract::Event::ForgeFeePaid(
                shrine_contract::ForgeFeePaid { trove_id, fee, fee_pct }
            ),
        ]
            .span();
        //common::assert_events_emitted(shrine.contract_address, expected_events, Option::None);

        shrine.update_yin_spot_price(yin_price2);
        let fee_pct: Wad = shrine.get_forge_fee_pct();
        shrine.forge(trove1_owner, trove_id, forge_amt, fee_pct);

        let new_trove_health: Health = shrine.get_trove_health(common::TROVE_1);
        let fee = new_trove_health.debt - trove_health.debt - forge_amt;
        assert(
            new_trove_health.debt - trove_health.debt - forge_amt == fee_pct * forge_amt,
            'wrong forge fee charged #2'
        );
        assert(shrine.get_budget() == intermediate_budget + fee.into(), 'wrong budget #2');

        let mut expected_events: Span<shrine_contract::Event> = array![
            shrine_contract::Event::ForgeFeePaid(
                shrine_contract::ForgeFeePaid { trove_id, fee, fee_pct }
            ),
        ]
            .span();
    //common::assert_events_emitted(shrine.contract_address, expected_events, Option::None);
    }

    #[test]
    #[should_panic(expected: ('SH: forge_fee% > max_forge_fee%',))]
    fn test_shrine_forge_fee_exceeds_max() {
        let yin_price1: Wad = 985000000000000000_u128.into(); // 0.985 (wad)
        let yin_price2: Wad = 970000000000000000_u128.into(); // 0.985 (wad)
        let trove1_owner: ContractAddress = common::trove1_owner_addr();

        let shrine: IShrineDispatcher = shrine_utils::shrine_setup_with_feed(Option::None);
        shrine_utils::trove1_deposit(shrine, shrine_utils::TROVE1_YANG1_DEPOSIT.into());
        start_prank(CheatTarget::All, shrine_utils::admin());

        shrine.update_yin_spot_price(yin_price1);
        // Front end fetches the forge fee for the user
        let stale_fee_pct: Wad = shrine.get_forge_fee_pct();

        // Oops! Whale dumps and yin price suddenly drops, causing the forge fee to increase
        shrine.update_yin_spot_price(yin_price2);

        // Should revert since the forge fee exceeds the maximum set by the frontend
        shrine
            .forge(
                trove1_owner, common::TROVE_1, shrine_utils::TROVE1_FORGE_AMT.into(), stale_fee_pct
            );
    }

    //
    // Tests - Trove melt
    //

    #[test]
    fn test_shrine_melt_pass() {
        let shrine: IShrineDispatcher = shrine_utils::shrine_setup_with_feed(Option::None);
        let deposit_amt: Wad = shrine_utils::TROVE1_YANG1_DEPOSIT.into();
        shrine_utils::trove1_deposit(shrine, deposit_amt);

        let yangs: Span<ContractAddress> = shrine_utils::three_yang_addrs();
        let yang1_addr: ContractAddress = *yangs.at(0);

        let forge_amt: Wad = shrine_utils::TROVE1_FORGE_AMT.into();
        shrine_utils::trove1_forge(shrine, forge_amt);

        let yin = shrine_utils::yin(shrine.contract_address);
        let trove_id: u64 = common::TROVE_1;
        let trove1_owner_addr = common::trove1_owner_addr();

        let shrine_health: Health = shrine.get_shrine_health();
        let before_total_debt: Wad = shrine_health.debt;
        let before_trove_health: Health = shrine.get_trove_health(trove_id);
        let before_yin_bal: u256 = yin.balance_of(trove1_owner_addr);
        let before_max_forge_amt: Wad = shrine.get_max_forge(trove_id);
        let melt_amt: Wad = (shrine_utils::TROVE1_YANG1_DEPOSIT / 3_u128).into();

        let outstanding_amt: Wad = forge_amt - melt_amt;
        start_prank(CheatTarget::All, shrine_utils::admin());
        shrine.melt(trove1_owner_addr, trove_id, melt_amt);

        let shrine_health: Health = shrine.get_shrine_health();
        assert(shrine_health.debt == before_total_debt - melt_amt, 'incorrect total debt');

        let after_trove_health: Health = shrine.get_trove_health(trove_id);
        assert(
            after_trove_health.debt == before_trove_health.debt - melt_amt, 'incorrect trove debt'
        );

        let after_yin_bal: u256 = yin.balance_of(trove1_owner_addr);
        assert(after_yin_bal == before_yin_bal - melt_amt.into(), 'incorrect yin balance');

        let (yang1_price, _, _) = shrine.get_current_yang_price(yang1_addr);
        let expected_ltv: Ray = wadray::rdiv_ww(outstanding_amt, (yang1_price * deposit_amt));
        assert(after_trove_health.ltv == expected_ltv, 'incorrect LTV');

        assert(shrine.is_healthy(trove_id), 'trove should be healthy');

        let after_max_forge_amt: Wad = shrine.get_max_forge(trove_id);
        assert(
            after_max_forge_amt == before_max_forge_amt + melt_amt, 'incorrect max forge amount'
        );

        shrine_utils::assert_total_troves_debt_invariant(shrine, yangs, 1);

        let mut expected_events: Span<shrine_contract::Event> = array![
            shrine_contract::Event::TotalTrovesDebtUpdated(
                shrine_contract::TotalTrovesDebtUpdated { total: after_trove_health.debt }
            ),
            shrine_contract::Event::TroveUpdated(
                shrine_contract::TroveUpdated {
                    trove_id,
                    trove: Trove {
                        charge_from: shrine_utils::current_interval(),
                        debt: after_trove_health.debt,
                        last_rate_era: 1
                    },
                }
            ),
            shrine_contract::Event::Transfer(
                shrine_contract::Transfer {
                    from: trove1_owner_addr,
                    to: ContractAddressZeroable::zero(),
                    value: melt_amt.into(),
                }
            ),
        ]
            .span();
    //common::assert_events_emitted(shrine.contract_address, expected_events, Option::None);
    }

    #[test]
    #[should_panic(expected: ('Caller missing role',))]
    fn test_shrine_melt_unauthorized() {
        let shrine: IShrineDispatcher = shrine_utils::shrine_setup_with_feed(Option::None);
        shrine_utils::trove1_deposit(shrine, shrine_utils::TROVE1_YANG1_DEPOSIT.into());
        shrine_utils::trove1_forge(shrine, shrine_utils::TROVE1_YANG1_DEPOSIT.into());

        start_prank(CheatTarget::All, common::badguy());
        shrine.melt(common::trove1_owner_addr(), common::TROVE_1, 1_u128.into());
    }

    #[test]
    #[should_panic(expected: ('SH: Insufficient yin balance',))]
    fn test_shrine_melt_insufficient_yin() {
        let shrine: IShrineDispatcher = shrine_utils::shrine_setup_with_feed(Option::None);
        shrine_utils::trove1_deposit(shrine, shrine_utils::TROVE1_YANG1_DEPOSIT.into());
        shrine_utils::trove1_forge(shrine, shrine_utils::TROVE1_FORGE_AMT.into());

        start_prank(CheatTarget::All, shrine_utils::admin());
        shrine.melt(common::trove2_owner_addr(), common::TROVE_1, 1_u128.into());
    }

    //
    // Tests - Yin transfers
    //

    #[test]
    fn test_yin_transfer_pass() {
        let shrine: IShrineDispatcher = shrine_utils::shrine_setup_with_feed(Option::None);

        start_prank(CheatTarget::All, shrine_utils::admin());
        shrine_utils::trove1_deposit(shrine, shrine_utils::TROVE1_YANG1_DEPOSIT.into());
        shrine_utils::trove1_forge(shrine, shrine_utils::TROVE1_FORGE_AMT.into());

        let yin = shrine_utils::yin(shrine.contract_address);
        let yin_user: ContractAddress = shrine_utils::yin_user_addr();
        let trove1_owner: ContractAddress = common::trove1_owner_addr();
        start_prank(CheatTarget::All, trove1_owner);

        let success: bool = yin.transfer(yin_user, shrine_utils::TROVE1_FORGE_AMT.into());

        yin.transfer(yin_user, 0);
        assert(success, 'yin transfer fail');
        assert(yin.balance_of(trove1_owner).is_zero(), 'wrong transferor balance');
        assert(
            yin.balance_of(yin_user) == shrine_utils::TROVE1_FORGE_AMT.into(),
            'wrong transferee balance'
        );

        let mut expected_events: Span<shrine_contract::Event> = array![
            shrine_contract::Event::Transfer(
                shrine_contract::Transfer { from: trove1_owner, to: yin_user, value: 0, }
            ),
        ]
            .span();
    //common::assert_events_emitted(shrine.contract_address, expected_events, Option::None);
    }

    #[test]
    #[should_panic(expected: ('SH: Insufficient yin balance',))]
    fn test_yin_transfer_fail_insufficient() {
        let shrine: IShrineDispatcher = shrine_utils::shrine_setup_with_feed(Option::None);

        start_prank(CheatTarget::All, shrine_utils::admin());
        shrine_utils::trove1_deposit(shrine, shrine_utils::TROVE1_YANG1_DEPOSIT.into());
        shrine_utils::trove1_forge(shrine, shrine_utils::TROVE1_FORGE_AMT.into());

        let yin = shrine_utils::yin(shrine.contract_address);
        let yin_user: ContractAddress = shrine_utils::yin_user_addr();
        let trove1_owner: ContractAddress = common::trove1_owner_addr();
        start_prank(CheatTarget::All, trove1_owner);

        yin.transfer(yin_user, (shrine_utils::TROVE1_FORGE_AMT + 1).into());
    }

    #[test]
    #[should_panic(expected: ('SH: Insufficient yin balance',))]
    fn test_yin_transfer_fail_zero_bal() {
        let shrine: IShrineDispatcher = shrine_utils::shrine_setup_with_feed(Option::None);

        let yin = shrine_utils::yin(shrine.contract_address);
        let yin_user: ContractAddress = shrine_utils::yin_user_addr();
        let trove1_owner: ContractAddress = common::trove1_owner_addr();
        start_prank(CheatTarget::All, trove1_owner);

        yin.transfer(yin_user, 1_u256);
    }

    #[test]
    fn test_yin_transfer_from_pass() {
        let shrine: IShrineDispatcher = shrine_utils::shrine_setup_with_feed(Option::None);

        shrine_utils::trove1_deposit(shrine, shrine_utils::TROVE1_YANG1_DEPOSIT.into());
        shrine_utils::trove1_forge(shrine, shrine_utils::TROVE1_FORGE_AMT.into());

        let yin = shrine_utils::yin(shrine.contract_address);
        let yin_user: ContractAddress = shrine_utils::yin_user_addr();

        let trove1_owner: ContractAddress = common::trove1_owner_addr();
        let transfer_amt: u256 = shrine_utils::TROVE1_FORGE_AMT.into();
        start_prank(CheatTarget::All, trove1_owner);
        yin.approve(yin_user, transfer_amt);

        start_prank(CheatTarget::All, yin_user);
        let success: bool = yin.transfer_from(trove1_owner, yin_user, transfer_amt);

        assert(success, 'yin transfer fail');

        assert(yin.balance_of(trove1_owner).is_zero(), 'wrong transferor balance');
        assert(yin.balance_of(yin_user) == transfer_amt, 'wrong transferee balance');

        let mut expected_events: Span<shrine_contract::Event> = array![
            shrine_contract::Event::Approval(
                shrine_contract::Approval {
                    owner: trove1_owner, spender: yin_user, value: transfer_amt,
                }
            ),
            shrine_contract::Event::Transfer(
                shrine_contract::Transfer { from: trove1_owner, to: yin_user, value: transfer_amt, }
            ),
        ]
            .span();
    //common::assert_events_emitted(shrine.contract_address, expected_events, Option::None);
    }

    #[test]
    #[should_panic(expected: ('SH: Insufficient yin allowance',))]
    fn test_yin_transfer_from_unapproved_fail() {
        let shrine: IShrineDispatcher = shrine_utils::shrine_setup_with_feed(Option::None);

        shrine_utils::trove1_deposit(shrine, shrine_utils::TROVE1_YANG1_DEPOSIT.into());
        shrine_utils::trove1_forge(shrine, shrine_utils::TROVE1_FORGE_AMT.into());

        let yin = shrine_utils::yin(shrine.contract_address);
        let yin_user: ContractAddress = shrine_utils::yin_user_addr();
        start_prank(CheatTarget::All, yin_user);
        yin.transfer_from(common::trove1_owner_addr(), yin_user, 1_u256);
    }

    #[test]
    #[should_panic(expected: ('SH: Insufficient yin allowance',))]
    fn test_yin_transfer_from_insufficient_allowance_fail() {
        let shrine: IShrineDispatcher = shrine_utils::shrine_setup_with_feed(Option::None);

        shrine_utils::trove1_deposit(shrine, shrine_utils::TROVE1_YANG1_DEPOSIT.into());
        let trove1_owner: ContractAddress = common::trove1_owner_addr();
        start_prank(CheatTarget::All, shrine_utils::admin());
        shrine
            .forge(
                trove1_owner,
                common::TROVE_1,
                shrine_utils::TROVE1_FORGE_AMT.into(),
                WadZeroable::zero()
            );

        let yin = shrine_utils::yin(shrine.contract_address);
        let yin_user: ContractAddress = shrine_utils::yin_user_addr();

        let trove1_owner: ContractAddress = common::trove1_owner_addr();
        start_prank(CheatTarget::All, trove1_owner);
        let approve_amt: u256 = (shrine_utils::TROVE1_FORGE_AMT / 2).into();
        yin.approve(yin_user, approve_amt);

        start_prank(CheatTarget::All, yin_user);
        yin.transfer_from(trove1_owner, yin_user, approve_amt + 1_u256);
    }

    #[test]
    #[should_panic(expected: ('SH: Insufficient yin balance',))]
    fn test_yin_transfer_from_insufficient_balance_fail() {
        let shrine: IShrineDispatcher = shrine_utils::shrine_setup_with_feed(Option::None);

        shrine_utils::trove1_deposit(shrine, shrine_utils::TROVE1_YANG1_DEPOSIT.into());
        let trove1_owner: ContractAddress = common::trove1_owner_addr();
        start_prank(CheatTarget::All, shrine_utils::admin());
        shrine
            .forge(
                trove1_owner,
                common::TROVE_1,
                shrine_utils::TROVE1_FORGE_AMT.into(),
                WadZeroable::zero()
            );

        let yin = shrine_utils::yin(shrine.contract_address);
        let yin_user: ContractAddress = shrine_utils::yin_user_addr();

        let trove1_owner: ContractAddress = common::trove1_owner_addr();
        start_prank(CheatTarget::All, trove1_owner);
        yin.approve(yin_user, BoundedU256::max());

        start_prank(CheatTarget::All, yin_user);
        yin.transfer_from(trove1_owner, yin_user, (shrine_utils::TROVE1_FORGE_AMT + 1).into());
    }

    #[test]
    #[should_panic(expected: ('SH: No transfer to 0 address',))]
    fn test_yin_transfer_zero_address_fail() {
        let shrine: IShrineDispatcher = shrine_utils::shrine_setup_with_feed(Option::None);

        shrine_utils::trove1_deposit(shrine, shrine_utils::TROVE1_YANG1_DEPOSIT.into());
        let trove1_owner: ContractAddress = common::trove1_owner_addr();
        start_prank(CheatTarget::All, shrine_utils::admin());
        shrine
            .forge(
                trove1_owner,
                common::TROVE_1,
                shrine_utils::TROVE1_FORGE_AMT.into(),
                WadZeroable::zero()
            );

        let yin = shrine_utils::yin(shrine.contract_address);
        let yin_user: ContractAddress = shrine_utils::yin_user_addr();

        let trove1_owner: ContractAddress = common::trove1_owner_addr();
        start_prank(CheatTarget::All, trove1_owner);
        yin.approve(yin_user, BoundedU256::max());

        start_prank(CheatTarget::All, yin_user);
        yin.transfer_from(trove1_owner, ContractAddressZeroable::zero(), 1_u256);
    }

    #[test]
    fn test_yin_melt_after_transfer() {
        let shrine: IShrineDispatcher = shrine_utils::shrine_setup_with_feed(Option::None);

        shrine_utils::trove1_deposit(shrine, shrine_utils::TROVE1_YANG1_DEPOSIT.into());
        let trove1_owner: ContractAddress = common::trove1_owner_addr();
        let forge_amt: Wad = shrine_utils::TROVE1_FORGE_AMT.into();
        shrine_utils::trove1_forge(shrine, forge_amt);

        let yin = shrine_utils::yin(shrine.contract_address);
        let yin_user: ContractAddress = shrine_utils::yin_user_addr();

        let trove1_owner: ContractAddress = common::trove1_owner_addr();
        start_prank(CheatTarget::All, trove1_owner);

        let transfer_amt: Wad = (forge_amt.val / 2).into();
        yin.transfer(yin_user, transfer_amt.val.into());

        let melt_amt: Wad = forge_amt - transfer_amt;

        shrine_utils::trove1_melt(shrine, melt_amt);

        let trove_health: Health = shrine.get_trove_health(common::TROVE_1);
        let expected_debt: Wad = forge_amt - melt_amt;
        assert(trove_health.debt == expected_debt, 'wrong debt after melt');

        assert(
            shrine.get_yin(trove1_owner) == forge_amt - melt_amt - transfer_amt, 'wrong balance'
        );
    }

    //
    // Tests - Access control
    //

    // TODO: Uncomment this test once foundry is more stable
    // #[test]
    // fn test_auth() {
    //     let shrine_addr: ContractAddress = shrine_utils::shrine_deploy(Option::None);
    //     let shrine = shrine_utils::shrine(shrine_addr);
    //     let shrine_accesscontrol: IAccessControlDispatcher = IAccessControlDispatcher {
    //         contract_address: shrine_addr
    //     };

    //     let admin: ContractAddress = shrine_utils::admin();
    //     let new_admin: ContractAddress = contract_address_try_from_felt252('new shrine admin')
    //         .unwrap();

    //     assert(shrine_accesscontrol.get_admin() == admin, 'wrong admin');

    //     // Authorizing an address and testing that it can use authorized functions
    //     start_prank(CheatTarget::One(shrine_addr), admin);
    //     shrine_accesscontrol.grant_role(shrine_roles::SET_DEBT_CEILING, new_admin);
    //     assert(
    //         shrine_accesscontrol.has_role(shrine_roles::SET_DEBT_CEILING, new_admin),
    //         'role not granted'
    //     );
    //     assert(
    //         shrine_accesscontrol.get_roles(new_admin) == shrine_roles::SET_DEBT_CEILING,
    //         'role not granted'
    //     );

    //     start_prank(CheatTarget::One(shrine_addr), new_admin);
    //     let new_ceiling: Wad = (WAD_SCALE + 1).into();
    //     shrine.set_debt_ceiling(new_ceiling);
    //     assert(shrine.get_debt_ceiling() == new_ceiling, 'wrong debt ceiling');

    //     // Revoking an address
    //     start_prank(CheatTarget::One(shrine_addr), admin);
    //     shrine_accesscontrol.revoke_role(shrine_roles::SET_DEBT_CEILING, new_admin);
    //     assert(
    //         !shrine_accesscontrol.has_role(shrine_roles::SET_DEBT_CEILING, new_admin),
    //         'role not revoked'
    //     );
    //     assert(shrine_accesscontrol.get_roles(new_admin) == 0, 'role not revoked');
    // }

    #[test]
    #[should_panic(expected: ('Caller missing role',))]
    fn test_revoke_role() {
        let shrine_addr: ContractAddress = shrine_utils::shrine_deploy(Option::None);

        let shrine = shrine_utils::shrine(shrine_addr);
        let shrine_accesscontrol: IAccessControlDispatcher = IAccessControlDispatcher {
            contract_address: shrine_addr
        };

        let admin: ContractAddress = shrine_utils::admin();
        start_prank(CheatTarget::One(shrine_addr), admin);

        let new_admin: ContractAddress = contract_address_try_from_felt252('new shrine admin')
            .unwrap();

        shrine_accesscontrol.grant_role(shrine_roles::SET_DEBT_CEILING, new_admin);
        shrine_accesscontrol.revoke_role(shrine_roles::SET_DEBT_CEILING, new_admin);

        start_prank(CheatTarget::One(shrine.contract_address), new_admin);
        let new_ceiling: Wad = (WAD_SCALE + 1).into();
        shrine.set_debt_ceiling(new_ceiling);
    }

    //
    // Tests - Price and multiplier updates
    // Note that core functionality is already tested in `test_shrine_setup_with_feed`
    //

    #[test]
    #[should_panic(expected: ('Caller missing role',))]
    fn test_advance_unauthorized() {
        let shrine: IShrineDispatcher = shrine_utils::shrine_setup_with_feed(Option::None);

        start_prank(CheatTarget::All, common::badguy());
        shrine.advance(shrine_utils::yang1_addr(), shrine_utils::YANG1_START_PRICE.into());
    }

    #[test]
    #[should_panic(expected: ('SH: Yang does not exist',))]
    fn test_advance_invalid_yang() {
        let shrine: IShrineDispatcher = shrine_utils::shrine_setup_with_feed(Option::None);

        start_prank(CheatTarget::All, shrine_utils::admin());
        shrine.advance(shrine_utils::invalid_yang_addr(), shrine_utils::YANG1_START_PRICE.into());
    }

    #[test]
    #[should_panic(expected: ('Caller missing role',))]
    fn test_set_multiplier_unauthorized() {
        let shrine: IShrineDispatcher = shrine_utils::shrine_setup_with_feed(Option::None);

        start_prank(CheatTarget::All, common::badguy());
        shrine.set_multiplier(RAY_SCALE.into());
    }

    //
    // Tests - Inject/eject
    //

    #[test]
    fn test_shrine_inject_and_eject() {
        assert(true, 'test');
        let shrine: IShrineDispatcher = shrine_utils::shrine_setup_with_feed(Option::None);
        let yin = shrine_utils::yin(shrine.contract_address);
        let trove1_owner = common::trove1_owner_addr();

        let before_total_supply: u256 = yin.total_supply();
        let before_user_bal: u256 = yin.balance_of(trove1_owner);
        let before_total_yin: Wad = shrine.get_total_yin();
        let before_user_yin: Wad = shrine.get_yin(trove1_owner);

        start_prank(CheatTarget::One(shrine.contract_address), shrine_utils::admin());

        let inject_amt = shrine_utils::TROVE1_FORGE_AMT.into();
        shrine.inject(trove1_owner, inject_amt);

        let mut expected_events: Span<shrine_contract::Event> = array![
            shrine_contract::Event::Transfer(
                shrine_contract::Transfer {
                    from: ContractAddressZeroable::zero(),
                    to: trove1_owner,
                    value: inject_amt.into(),
                }
            ),
        ]
            .span();
        //common::assert_events_emitted(shrine.contract_address, expected_events, Option::None);

        assert(
            yin.total_supply() == before_total_supply + inject_amt.into(), 'incorrect total supply'
        );
        assert(
            yin.balance_of(trove1_owner) == before_user_bal + inject_amt.val.into(),
            'incorrect user balance'
        );
        assert(shrine.get_total_yin() == before_total_yin + inject_amt, 'incorrect total yin');
        assert(shrine.get_yin(trove1_owner) == before_user_yin + inject_amt, 'incorrect user yin');

        shrine.eject(trove1_owner, inject_amt);
        assert(yin.total_supply() == before_total_supply, 'incorrect total supply');
        assert(yin.balance_of(trove1_owner) == before_user_bal, 'incorrect user balance');
        assert(shrine.get_total_yin() == before_total_yin, 'incorrect total yin');
        assert(shrine.get_yin(trove1_owner) == before_user_yin, 'incorrect user yin');

        let mut expected_events: Span<shrine_contract::Event> = array![
            shrine_contract::Event::Transfer(
                shrine_contract::Transfer {
                    from: trove1_owner,
                    to: ContractAddressZeroable::zero(),
                    value: inject_amt.into(),
                }
            ),
        ]
            .span();
    //common::assert_events_emitted(shrine.contract_address, expected_events, Option::None);
    }

    #[test]
    #[should_panic(expected: ('SH: Debt ceiling reached',))]
    fn test_shrine_inject_exceeds_debt_ceiling_fail() {
        let shrine: IShrineDispatcher = shrine_utils::shrine_setup_with_feed(Option::None);
        let trove1_owner = common::trove1_owner_addr();

        start_prank(CheatTarget::All, shrine_utils::admin());

        let inject_amt = shrine.get_debt_ceiling() + 1_u128.into();
        shrine.inject(trove1_owner, inject_amt);
    }

    #[test]
    #[available_gas(20000000000)]
    #[should_panic(expected: ('SH: Debt ceiling reached', 'ENTRYPOINT_FAILED'))]
    fn test_shrine_inject_exceeds_debt_ceiling_neg_budget_fail() {
        let shrine: IShrineDispatcher = shrine_utils::shrine_setup_with_feed(Option::None);
        let trove1_owner = common::trove1_owner_addr();

        set_contract_address(shrine_utils::admin());

        let inject_amt = shrine.get_debt_ceiling().into();
        shrine.inject(trove1_owner, inject_amt);
        assert(shrine.get_total_yin() == inject_amt, 'sanity check #1');

        let deficit: SignedWad = SignedWad { val: 1, sign: true };
        shrine.adjust_budget(deficit);
        assert(shrine.get_budget() == deficit, 'sanity check #2');

        shrine.inject(trove1_owner, 1_u128.into());
    }

    //
    // Tests - Price and multiplier
    //

    #[test]
    #[should_panic(expected: ('SH: Price cannot be 0',))]
    fn test_shrine_advance_zero_value_fail() {
        let shrine: IShrineDispatcher = shrine_utils::shrine_setup_with_feed(Option::None);

        start_prank(CheatTarget::All, shrine_utils::admin());
        shrine.advance(shrine_utils::yang1_addr(), WadZeroable::zero());
    }

    #[test]
    #[should_panic(expected: ('SH: Multiplier cannot be 0',))]
    fn test_shrine_set_multiplier_zero_value_fail() {
        let shrine: IShrineDispatcher = shrine_utils::shrine_setup_with_feed(Option::None);

        start_prank(CheatTarget::All, shrine_utils::admin());
        shrine.set_multiplier(RayZeroable::zero());
    }

    #[test]
    #[should_panic(expected: ('SH: Multiplier exceeds maximum',))]
    fn test_shrine_set_multiplier_exceeds_max_fail() {
        let shrine: IShrineDispatcher = shrine_utils::shrine_setup_with_feed(Option::None);

        start_prank(CheatTarget::All, shrine_utils::admin());
        shrine.set_multiplier((RAY_SCALE * 3 + 1).into());
    }

    //
    // Tests - Getters for trove information
    //

    #[test]
    fn test_trove_unhealthy() {
        let shrine: IShrineDispatcher = shrine_utils::shrine_setup_with_feed(Option::None);

        // Depositing lots of collateral in another trove
        // to avoid entering recovery mode
        start_prank(CheatTarget::All, shrine_utils::admin());
        shrine.deposit(shrine_utils::yang1_addr(), common::TROVE_2, (50 * WAD_ONE).into());

        let deposit_amt: Wad = shrine_utils::TROVE1_YANG1_DEPOSIT.into();
        shrine_utils::trove1_deposit(shrine, deposit_amt);
        let forge_amt: Wad = shrine_utils::TROVE1_FORGE_AMT.into();
        shrine_utils::trove1_forge(shrine, forge_amt);

        let trove_health: Health = shrine.get_trove_health(common::TROVE_1);

        let unsafe_price: Wad = wadray::rdiv_wr(
            trove_health.debt, shrine_utils::YANG1_THRESHOLD.into()
        )
            / deposit_amt;

        start_prank(CheatTarget::All, shrine_utils::admin());
        shrine.advance(shrine_utils::yang1_addr(), unsafe_price);

        assert(shrine.is_healthy(common::TROVE_1), 'should be unhealthy');
    }

    #[test]
    fn test_get_trove_health() {
        let shrine: IShrineDispatcher = shrine_utils::shrine_setup_with_feed(Option::None);

        let yang1_addr: ContractAddress = shrine_utils::yang1_addr();
        let yang2_addr: ContractAddress = shrine_utils::yang2_addr();

        let mut yangs: Array<ContractAddress> = array![yang1_addr, yang2_addr];
        let mut yang_amts: Array<Wad> = array![
            shrine_utils::TROVE1_YANG1_DEPOSIT.into(), shrine_utils::TROVE1_YANG2_DEPOSIT.into(),
        ];

        // Manually set the prices
        let yang1_price: Wad = 2500000000000000000000_u128.into(); // 2_500 (Wad)
        let yang2_price: Wad = 625000000000000000000_u128.into(); // 625 (Wad)
        let mut yang_prices: Array<Wad> = array![yang1_price, yang2_price];

        let mut yang_amts_copy: Span<Wad> = yang_amts.span();
        let mut yangs_copy: Span<ContractAddress> = yangs.span();
        let mut yang_prices_copy: Span<Wad> = yang_prices.span();

        start_prank(CheatTarget::All, shrine_utils::admin());
        loop {
            match yang_amts_copy.pop_front() {
                Option::Some(yang_amt) => {
                    let yang: ContractAddress = *yangs_copy.pop_front().unwrap();
                    shrine.deposit(yang, common::TROVE_1, *yang_amt);

                    shrine.advance(yang, *yang_prices_copy.pop_front().unwrap());
                },
                Option::None => { break (); }
            };
        };
        let mut yang_thresholds: Array<Ray> = array![
            shrine_utils::YANG1_THRESHOLD.into(), shrine_utils::YANG2_THRESHOLD.into(),
        ];

        let (expected_threshold, expected_value) =
            shrine_utils::calculate_trove_threshold_and_value(
            yang_prices.span(), yang_amts.span(), yang_thresholds.span()
        );
        let trove_health: Health = shrine.get_trove_health(common::TROVE_1);
        assert(trove_health.threshold == expected_threshold, 'wrong threshold');

        let forge_amt: Wad = shrine_utils::TROVE1_FORGE_AMT.into();
        shrine_utils::trove1_forge(shrine, forge_amt);
        let trove_health: Health = shrine.get_trove_health(common::TROVE_1);
        let expected_ltv: Ray = wadray::rdiv_ww(forge_amt, expected_value);
        assert(trove_health.ltv == expected_ltv, 'wrong LTV');
    }

    #[test]
    fn test_zero_value_trove() {
        let shrine: IShrineDispatcher = shrine_utils::shrine_setup_with_feed(Option::None);

        let trove_health: Health = shrine.get_trove_health(common::TROVE_3);
        assert(trove_health.threshold.is_zero(), 'threshold should be 0');
        assert(trove_health.ltv.is_zero(), 'LTV should be 0');
        assert(trove_health.value.is_zero(), 'value should be 0');
        assert(trove_health.debt.is_zero(), 'debt should be 0');
    }

    //
    // Tests - Getters for shrine threshold and value
    //

    #[test]
    fn test_get_shrine_health() {
        let shrine: IShrineDispatcher = shrine_utils::shrine_setup_with_feed(Option::None);

        let yang1_addr: ContractAddress = shrine_utils::yang1_addr();
        let yang2_addr: ContractAddress = shrine_utils::yang2_addr();

        let mut yangs: Array<ContractAddress> = array![yang1_addr, yang2_addr];

        let mut yang_amts: Array<Wad> = array![
            shrine_utils::TROVE1_YANG1_DEPOSIT.into(), shrine_utils::TROVE1_YANG2_DEPOSIT.into(),
        ];

        // Manually set the prices
        let yang1_price: Wad = 2500000000000000000000_u128.into(); // 2_500 (Wad)
        let yang2_price: Wad = 625000000000000000000_u128.into(); // 625 (Wad)
        let mut yang_prices: Array<Wad> = array![yang1_price, yang2_price];

        let mut yang_amts_copy: Span<Wad> = yang_amts.span();
        let mut yangs_copy: Span<ContractAddress> = yangs.span();
        let mut yang_prices_copy: Span<Wad> = yang_prices.span();

        // Deposit into troves 1 and 2, with trove 2 getting twice
        // the amount of trove 1
        start_prank(CheatTarget::All, shrine_utils::admin());
        loop {
            match yang_amts_copy.pop_front() {
                Option::Some(yang_amt) => {
                    let yang: ContractAddress = *yangs_copy.pop_front().unwrap();
                    shrine.deposit(yang, common::TROVE_1, *yang_amt);
                    // Deposit twice the amount into trove 2
                    shrine.deposit(yang, common::TROVE_2, (*yang_amt.val * 2).into());

                    shrine.advance(yang, *yang_prices_copy.pop_front().unwrap());
                },
                Option::None => { break (); }
            };
        };

        // Update the amounts with the total amount deposited into troves 1 and 2
        let mut yang_amts: Array<Wad> = array![
            (shrine_utils::TROVE1_YANG1_DEPOSIT * 3).into(),
            (shrine_utils::TROVE1_YANG2_DEPOSIT * 3).into(),
        ];

        let mut yang_thresholds: Array<Ray> = array![
            shrine_utils::YANG1_THRESHOLD.into(), shrine_utils::YANG2_THRESHOLD.into(),
        ];

        let (expected_threshold, expected_value) =
            shrine_utils::calculate_trove_threshold_and_value(
            yang_prices.span(), yang_amts.span(), yang_thresholds.span()
        );
        let shrine_health: Health = shrine.get_shrine_health();
        assert(shrine_health.threshold == expected_threshold, 'wrong threshold');
        assert(shrine_health.value == expected_value, 'wrong value');
    }

    // Tests - Getter for forge fee
    #[test]
    fn test_shrine_get_forge_fee() {
        let error_margin: Wad = 5_u128.into(); // 5 * 10^-18 (wad)

        let first_yin_price: Wad = 995000000000000000_u128.into(); // 0.995 (wad)
        let second_yin_price: Wad = 994999999999999999_u128.into(); // 0.994999... (wad)
        let third_yin_price: Wad = 980000000000000000_u128.into(); // 0.98 (wad)
        let fourth_yin_price: Wad = (shrine_contract::FORGE_FEE_CAP_PRICE - 1).into();

        let third_forge_fee: Wad = 39810717055349725_u128.into(); // 0.039810717055349725 (wad)

        let shrine: IShrineDispatcher = shrine_utils::shrine_setup_with_feed(Option::None);

        start_prank(CheatTarget::All, shrine_utils::admin());

        shrine.update_yin_spot_price(first_yin_price);
        assert(shrine.get_forge_fee_pct().is_zero(), 'wrong forge fee #1');

        let mut expected_events: Span<shrine_contract::Event> = array![
            shrine_contract::Event::YinPriceUpdated(
                shrine_contract::YinPriceUpdated {
                    old_price: WAD_ONE.into(), new_price: first_yin_price,
                }
            ),
        ]
            .span();
        //common::assert_events_emitted(shrine.contract_address, expected_events, Option::None);

        shrine.update_yin_spot_price(second_yin_price);
        common::assert_equalish(
            shrine.get_forge_fee_pct(), WAD_PERCENT.into(), error_margin, 'wrong forge fee #2'
        );

        let mut expected_events: Span<shrine_contract::Event> = array![
            shrine_contract::Event::YinPriceUpdated(
                shrine_contract::YinPriceUpdated {
                    old_price: first_yin_price, new_price: second_yin_price,
                }
            ),
        ]
            .span();
        //common::assert_events_emitted(shrine.contract_address, expected_events, Option::None);

        // forge fee should be capped to `FORGE_FEE_CAP_PCT`
        shrine.update_yin_spot_price(third_yin_price);
        common::assert_equalish(
            shrine.get_forge_fee_pct(), third_forge_fee, error_margin, 'wrong forge fee #3'
        );

        let mut expected_events: Span<shrine_contract::Event> = array![
            shrine_contract::Event::YinPriceUpdated(
                shrine_contract::YinPriceUpdated {
                    old_price: second_yin_price, new_price: third_yin_price,
                }
            ),
        ]
            .span();
        //common::assert_events_emitted(shrine.contract_address, expected_events, Option::None);

        // forge fee should be `FORGE_FEE_CAP_PCT` for yin price <= `MIN_ZERO_FEE_YIN_PRICE`
        shrine.update_yin_spot_price(fourth_yin_price);
        assert(
            shrine.get_forge_fee_pct() == shrine_contract::FORGE_FEE_CAP_PCT.into(),
            'wrong forge fee #4'
        );

        let mut expected_events: Span<shrine_contract::Event> = array![
            shrine_contract::Event::YinPriceUpdated(
                shrine_contract::YinPriceUpdated {
                    old_price: third_yin_price, new_price: fourth_yin_price,
                }
            ),
        ]
            .span();
    //common::assert_events_emitted(shrine.contract_address, expected_events, Option::None);
    }

    //
    // Tests - yang suspension
    //

    #[test]
    fn test_get_yang_suspension_status_basic() {
        let shrine_addr: ContractAddress = shrine_utils::shrine_deploy(Option::None);
        shrine_utils::shrine_setup(shrine_addr);
        let shrine = shrine_utils::shrine(shrine_addr);

        let status_yang1 = shrine.get_yang_suspension_status(shrine_utils::yang1_addr());
        assert(status_yang1 == YangSuspensionStatus::None, 'yang1');
        let status_yang2 = shrine.get_yang_suspension_status(shrine_utils::yang2_addr());
        assert(status_yang2 == YangSuspensionStatus::None, 'yang2');
        let status_yang3 = shrine.get_yang_suspension_status(shrine_utils::yang3_addr());
        assert(status_yang3 == YangSuspensionStatus::None, 'yang3');
    }

    #[test]
    #[should_panic(expected: ('SH: Yang does not exist',))]
    fn test_get_yang_suspension_status_nonexisting_yang() {
        let shrine = shrine_utils::shrine(shrine_utils::shrine_deploy(Option::None));
        shrine.get_yang_suspension_status(shrine_utils::invalid_yang_addr());
    }

    #[test]
    #[should_panic(expected: ('SH: Yang does not exist',))]
    fn test_suspend_yang_non_existing_yang() {
        let shrine_addr: ContractAddress = shrine_utils::shrine_deploy(Option::None);
        shrine_utils::shrine_setup(shrine_addr);
        let shrine = shrine_utils::shrine(shrine_addr);
        start_prank(CheatTarget::All, shrine_utils::admin());
        shrine.suspend_yang(shrine_utils::invalid_yang_addr());
    }

    #[test]
    #[should_panic(expected: ('SH: Yang does not exist',))]
    fn test_unsuspend_yang_non_existing_yang() {
        let shrine_addr: ContractAddress = shrine_utils::shrine_deploy(Option::None);
        shrine_utils::shrine_setup(shrine_addr);
        let shrine = shrine_utils::shrine(shrine_addr);
        start_prank(CheatTarget::All, shrine_utils::admin());
        shrine.unsuspend_yang(shrine_utils::invalid_yang_addr());
    }

    #[test]
    fn test_yang_suspend_and_unsuspend() {
        let shrine_addr: ContractAddress = shrine_utils::shrine_deploy(Option::None);
        shrine_utils::shrine_setup(shrine_addr);
        let shrine = shrine_utils::shrine(shrine_addr);
        let yang = shrine_utils::yang1_addr();
        let start_ts = shrine_utils::DEPLOYMENT_TIMESTAMP;

        start_warp(CheatTarget::All, start_ts);
        start_prank(CheatTarget::All, shrine_utils::admin());

        // initiate yang's suspension, starting now
        shrine.suspend_yang(yang);

        // check suspension status
        let status = shrine.get_yang_suspension_status(yang);
        assert(status == YangSuspensionStatus::Temporary, 'status 1');

        // check event emission
        //common::assert_events_emitted(
        //     shrine_addr,
        //     array![
        //         shrine_contract::Event::YangSuspended(
        //             shrine_contract::YangSuspended { yang, timestamp: get_block_timestamp() }
        //         ),
        //     ]
        //         .span(),
        //     Option::None
        // );

        // setting block time to a second before the suspension would be permanent
        start_warp(CheatTarget::All, start_ts + shrine_contract::SUSPENSION_GRACE_PERIOD - 1);

        // reset the suspension by setting yang's ts to 0
        shrine.unsuspend_yang(yang);

        // check suspension status
        let status = shrine.get_yang_suspension_status(yang);
        assert(status == YangSuspensionStatus::None, 'status 2');
    // check event emission
    //common::assert_events_emitted(
    //     shrine_addr,
    //     array![
    //         shrine_contract::Event::YangUnsuspended(
    //             shrine_contract::YangUnsuspended { yang, timestamp: get_block_timestamp() }
    //         ),
    //     ]
    //         .span(),
    //     Option::None,
    // );
    }

    #[test]
    #[should_panic(expected: ('Caller missing role',))]
    fn test_suspend_yang_not_authorized() {
        let shrine_addr: ContractAddress = shrine_utils::shrine_deploy(Option::None);
        shrine_utils::shrine_setup(shrine_addr);
        let shrine = shrine_utils::shrine(shrine_addr);
        let yang = shrine_utils::yang1_addr();
        start_prank(CheatTarget::All, common::badguy());

        shrine.suspend_yang(yang);
    }

    #[test]
    #[should_panic(expected: ('Caller missing role',))]
    fn test_unsuspend_yang_not_authorized() {
        let shrine_addr: ContractAddress = shrine_utils::shrine_deploy(Option::None);
        shrine_utils::shrine_setup(shrine_addr);
        let shrine = shrine_utils::shrine(shrine_addr);
        let yang = shrine_utils::yang1_addr();

        // We directly unsuspend the yang instead of suspending it first, because
        // an unauthorized call to `suspend_yang` has the same error message, which
        // can be ambiguous when trying to understand which part of the test failed.
        start_prank(CheatTarget::All, common::badguy());
        shrine.unsuspend_yang(yang);
    }

    #[test]
    fn test_yang_suspension_progress_temp_to_permanent() {
        let shrine_addr: ContractAddress = shrine_utils::shrine_deploy(Option::None);
        shrine_utils::shrine_setup(shrine_addr);
        let shrine = shrine_utils::shrine(shrine_addr);

        let yang = shrine_utils::yang1_addr();
        let start_ts = shrine_utils::DEPLOYMENT_TIMESTAMP;

        start_warp(CheatTarget::All, start_ts);
        start_prank(CheatTarget::All, shrine_utils::admin());

        // initiate yang's suspension, starting now
        shrine.suspend_yang(yang);

        // check suspension status
        let status = shrine.get_yang_suspension_status(yang);
        assert(status == YangSuspensionStatus::Temporary, 'status 1');

        // check event emission
        //common::assert_events_emitted(
        //     shrine_addr,
        //     array![
        //         shrine_contract::Event::YangSuspended(
        //             shrine_contract::YangSuspended { yang, timestamp: get_block_timestamp() }
        //         ),
        //     ]
        //         .span(),
        //     Option::None,
        // );

        // check threshold (should be the same at the beginning)
        let (raw_threshold, _) = shrine.get_yang_threshold(yang);
        assert(raw_threshold == shrine_utils::YANG1_THRESHOLD.into(), 'threshold 1');

        // the threshold should decrease by 1% in this amount of time
        let one_pct = shrine_contract::SUSPENSION_GRACE_PERIOD / 100;

        // move time forward
        start_warp(CheatTarget::All, start_ts + one_pct);

        // check suspension status
        let status = shrine.get_yang_suspension_status(yang);
        assert(status == YangSuspensionStatus::Temporary, 'status 2');

        // check threshold
        let (raw_threshold, _) = shrine.get_yang_threshold(yang);
        assert(raw_threshold == (shrine_utils::YANG1_THRESHOLD / 100 * 99).into(), 'threshold 2');

        // move time forward
        start_warp(CheatTarget::All, start_ts + one_pct * 20);

        // check suspension status
        let status = shrine.get_yang_suspension_status(yang);
        assert(status == YangSuspensionStatus::Temporary, 'status 3');

        // check threshold
        let (raw_threshold, _) = shrine.get_yang_threshold(yang);
        assert(raw_threshold == (shrine_utils::YANG1_THRESHOLD / 100 * 80).into(), 'threshold 3');

        // move time forward to a second before permanent suspension
        start_warp(CheatTarget::All, start_ts + shrine_contract::SUSPENSION_GRACE_PERIOD - 1);

        // check suspension status
        let status = shrine.get_yang_suspension_status(yang);
        assert(status == YangSuspensionStatus::Temporary, 'status 4');

        // check threshold
        let (raw_threshold, _) = shrine.get_yang_threshold(yang);
        // expected threshold is YANG1_THRESHOLD * (1 / SUSPENSION_GRACE_PERIOD)
        // that is about 0.0000050735 Ray, err margin is 10^-12 Ray
        common::assert_equalish(
            raw_threshold,
            50735000000000000000_u128.into(),
            1000000000000000_u128.into(),
            'threshold 4'
        );

        // move time forward to end of temp suspension, start of permanent one
        start_warp(CheatTarget::All, start_ts + shrine_contract::SUSPENSION_GRACE_PERIOD);

        // check suspension status
        let status = shrine.get_yang_suspension_status(yang);
        assert(status == YangSuspensionStatus::Permanent, 'status 5');

        // check threshold
        let (raw_threshold, _) = shrine.get_yang_threshold(yang);
        assert(raw_threshold == RayZeroable::zero(), 'threshold 5');
    }

    #[test]
    #[should_panic(expected: ('SH: Suspension is permanent',))]
    fn test_yang_suspension_cannot_reset_after_permanent() {
        let shrine_addr: ContractAddress = shrine_utils::shrine_deploy(Option::None);
        shrine_utils::shrine_setup(shrine_addr);
        let shrine = shrine_utils::shrine(shrine_addr);

        let yang = shrine_utils::yang1_addr();
        let start_ts = shrine_utils::DEPLOYMENT_TIMESTAMP;

        start_warp(CheatTarget::All, start_ts);
        start_prank(CheatTarget::All, shrine_utils::admin());

        // mark permanent
        shrine.suspend_yang(yang);
        start_warp(CheatTarget::All, start_ts + shrine_contract::SUSPENSION_GRACE_PERIOD);

        // sanity check
        let status = shrine.get_yang_suspension_status(yang);
        assert(status == YangSuspensionStatus::Permanent, 'delisted');

        // trying to reset yang suspension status, should fail
        shrine.unsuspend_yang(yang);
    }

    #[test]
    #[should_panic(expected: ('SH: Already suspended',))]
    fn test_yang_already_suspended_temporary() {
        let shrine_addr: ContractAddress = shrine_utils::shrine_deploy(Option::None);
        shrine_utils::shrine_setup(shrine_addr);
        let shrine = shrine_utils::shrine(shrine_addr);

        let yang = shrine_utils::yang1_addr();
        let start_ts = shrine_utils::DEPLOYMENT_TIMESTAMP;

        start_warp(CheatTarget::All, start_ts);
        start_prank(CheatTarget::All, shrine_utils::admin());

        // suspend yang
        shrine.suspend_yang(yang);

        // sanity check
        let status = shrine.get_yang_suspension_status(yang);
        assert(status == YangSuspensionStatus::Temporary, 'should be temporary');

        // trying to suspend an already suspended yang, should fail
        shrine.suspend_yang(yang);
    }

    #[test]
    #[should_panic(expected: ('SH: Already suspended',))]
    fn test_yang_already_suspended_permanent() {
        let shrine_addr: ContractAddress = shrine_utils::shrine_deploy(Option::None);
        shrine_utils::shrine_setup(shrine_addr);
        let shrine = shrine_utils::shrine(shrine_addr);

        let yang = shrine_utils::yang1_addr();
        let start_ts = shrine_utils::DEPLOYMENT_TIMESTAMP;

        start_warp(CheatTarget::All, start_ts);
        start_prank(CheatTarget::All, shrine_utils::admin());

        // suspend yang
        shrine.suspend_yang(yang);

        // make permanent
        start_warp(CheatTarget::All, start_ts + shrine_contract::SUSPENSION_GRACE_PERIOD);

        // sanity check
        let status = shrine.get_yang_suspension_status(yang);
        assert(status == YangSuspensionStatus::Permanent, 'should be permanent');

        // trying to suspend an already suspended yang, should fail
        shrine.suspend_yang(yang);
    }

    // In this test, we have two troves. Both are initially healthy. And then suddenly the
    // LTV of the larger trove drops enough such that the global LTV is above the
    // recovery mode threshold, and high enough above the threshold such that
    // the second (smaller) trove is now underwater.
    #[test]
    fn test_recovery_mode_previously_healthy_trove_now_unhealthy() {
        let shrine: IShrineDispatcher = shrine_utils::recovery_mode_test_setup(Option::None);

        // Trove 1 should be healthy
        assert(shrine.is_healthy(common::TROVE_1), 'should be healthy #1');

        // Increasing the whale trove's LTV to just above the recovery mode threshold
        // Since it makes up the vast majority of collateral (and debt), the global
        // LTV will be almost equal to the whale trove's LTV
        let shrine_health: Health = shrine.get_shrine_health();
        let rm_threshold: Ray = shrine_health.threshold
            * shrine_contract::RECOVERY_MODE_THRESHOLD_MULTIPLIER.into();

        //  whale_trove_forge_amt / (whale_trove_deposit_value - x) = rm_threshold * 1.01
        //  whale_trove_forge_amt = rm_threshold * 1.01 * whale_trove_deposit_value - rm_threshold * 1.01 * x
        //  x = - (whale_trove_forge_amt - rm_threshold * 1.01 * whale_trove_deposit_value) / (rm_threshold * 1.01)
        //  x = whale_trove_deposit_value - whale_trove_forge_amt/(rm_threshold * 1.01)

        let threshold_scalar: Ray = (RAY_ONE + RAY_PERCENT).into();
        let whale_trove_deposit_value: Wad = shrine_utils::WHALE_TROVE_YANG1_DEPOSIT.into()
            * shrine_utils::YANG1_START_PRICE.into();
        let whale_trove_forge_amt: Wad = shrine_utils::WHALE_TROVE_FORGE_AMT.into();
        let initial_collateral_value_to_withdraw: Wad = whale_trove_deposit_value
            - wadray::rdiv_wr(whale_trove_forge_amt, rm_threshold * threshold_scalar);

        start_prank(CheatTarget::All, shrine_utils::admin());

        let (_, prev_yang1_threshold) = shrine.get_yang_threshold(shrine_utils::yang1_addr());
        shrine
            .withdraw(
                shrine_utils::yang1_addr(),
                common::WHALE_TROVE,
                initial_collateral_value_to_withdraw / shrine_utils::YANG1_START_PRICE.into()
            );

        // At this point, recovery mode should be activated but trove 1 should still be healthy,
        // since the liquidation threshold decrease is gradual
        let (_, current_threshold) = shrine.get_yang_threshold(shrine_utils::yang1_addr());
        assert(current_threshold < prev_yang1_threshold, 'recovery mode not active');
        assert(shrine.is_healthy(common::TROVE_1), 'should be healthy #2');

        // Now we withdraw just enough collateral from the whale trove
        // so that trove 1 is underwater
        //
        // z = x + y, where x is from the last equation and y is the additional collateral
        // value that must be withdrawn to reach the desired threshold reduction.
        //
        // trove1_ltv - 10^(-24) = (trove1_threshold * THRESHOLD_DECREASE_FACTOR * rm_threshold) / (whale_trove_forge_amt / (whale_trove_deposit_value - z))
        // trove1_ltv - 10^(-24) = (whale_trove_deposit_value - z) * (trove1_threshold * THRESHOLD_DECREASE_FACTOR * rm_threshold) / whale_trove_forge_amt
        // (whale_trove_deposit_value - z) = (trove1_ltv - 10^(-24)) * whale_trove_forge_amt / (trove1_threshold * THRESHOLD_DECREASE_FACTOR * rm_threshold)
        // z = whale_trove_deposit_value - ((trove1_ltv - 10^(-24)) * whale_trove_forge_amt) / (trove1_threshold * THRESHOLD_DECREASE_FACTOR * rm_threshold)

        let trove1_ltv: Ray = wadray::rdiv_ww(
            shrine_utils::RECOVERY_TESTS_TROVE1_FORGE_AMT.into(),
            shrine_utils::TROVE1_YANG1_DEPOSIT.into() * shrine_utils::YANG1_START_PRICE.into()
        );
        let trove1_threshold: Ray = shrine_utils::YANG1_THRESHOLD.into();

        let shrine_health: Health = shrine.get_shrine_health();
        let rm_threshold: Ray = shrine_health.threshold
            * shrine_contract::RECOVERY_MODE_THRESHOLD_MULTIPLIER.into();

        let total_collateral_value_to_withdraw = whale_trove_deposit_value
            - wadray::rdiv_wr(
                wadray::rmul_rw((trove1_ltv - 1000_u128.into()), whale_trove_forge_amt),
                trove1_threshold * shrine_contract::THRESHOLD_DECREASE_FACTOR.into() * rm_threshold
            );

        // y = z - x
        let remaining_collateral_value_to_withdraw = total_collateral_value_to_withdraw
            - initial_collateral_value_to_withdraw;
        shrine
            .withdraw(
                shrine_utils::yang1_addr(),
                common::WHALE_TROVE,
                remaining_collateral_value_to_withdraw / shrine_utils::YANG1_START_PRICE.into()
            );

        // Now trove1 should be underwater, while the whale trove should still be healthy.
        assert(!shrine.is_healthy(common::TROVE_1), 'should be unhealthy');
        assert(shrine.is_healthy(common::WHALE_TROVE), 'should be healthy #3');
    }

    // Invariant test: scaling the "raw" trove threshold for recovery mode is
    // the same as scaling each yang threshold individually and only then
    // calculating the trove threshold
    #[test]
    fn test_recovery_mode_invariant() {
        let shrine: IShrineDispatcher = shrine_utils::recovery_mode_test_setup(Option::None);

        let yang2_deposit: Wad = (2 * WAD_ONE).into();
        start_prank(CheatTarget::All, shrine_utils::admin());
        // We deposit some yang2 into trove1 in order to alter its collateral composition,
        // and subsequently its threshold
        shrine.deposit(shrine_utils::yang2_addr(), common::TROVE_1, yang2_deposit);

        // We then withdraw collateral from the whale trove in order to bring up the global LTV
        // and activate recovery mode
        shrine.withdraw(shrine_utils::yang1_addr(), common::WHALE_TROVE, (200 * WAD_ONE).into());

        // Sanity check that recovery mode is active
        let (_, threshold) = shrine.get_yang_threshold(shrine_utils::yang1_addr());
        assert(threshold < shrine_utils::YANG1_THRESHOLD.into(), 'recovery mode not active');

        // Getting the trove threshold as calculated by Shrine
        let trove_health: Health = shrine.get_trove_health(common::TROVE_1);

        // Getting the trove threshold as calculated by scaling each yang threshold individually

        let (_, yang1_threshold) = shrine.get_yang_threshold(shrine_utils::yang1_addr());
        let (_, yang2_threshold) = shrine.get_yang_threshold(shrine_utils::yang2_addr());

        let yang1_deposit_value = shrine_utils::TROVE1_YANG1_DEPOSIT.into()
            * shrine_utils::YANG1_START_PRICE.into();
        let yang2_deposit_value = yang2_deposit * shrine_utils::YANG2_START_PRICE.into();

        let alternative_threshold: Ray = wadray::wdiv_rw(
            wadray::wmul_wr(yang1_deposit_value, yang1_threshold)
                + wadray::wmul_wr(yang2_deposit_value, yang2_threshold),
            yang1_deposit_value + yang2_deposit_value
        );

        assert(trove_health.threshold == alternative_threshold, 'invariant did not hold');
    }
}<|MERGE_RESOLUTION|>--- conflicted
+++ resolved
@@ -276,31 +276,28 @@
     //
 
     #[test]
-    #[available_gas(20000000000)]
     fn test_set_trove_minimum_value() {
         let shrine: IShrineDispatcher = shrine_utils::shrine_setup_with_feed(Option::None);
 
-        set_contract_address(shrine_utils::admin());
+        start_prank(CheatTarget::One(shrine.contract_address), shrine_utils::admin());
         let new_value: Wad = (100 * WAD_ONE).into();
         shrine.set_minimum_trove_value(new_value);
         assert(shrine.get_minimum_trove_value() == new_value, 'wrong min trove value');
-
-        let expected_events: Span<shrine_contract::Event> = array![
-            shrine_contract::Event::MinimumTroveValueUpdated(
-                shrine_contract::MinimumTroveValueUpdated { value: new_value }
-            ),
-        ]
-            .span();
-        common::assert_events_emitted(shrine.contract_address, expected_events, Option::None);
-    }
-
-    #[test]
-    #[available_gas(20000000000)]
-    #[should_panic(expected: ('Caller missing role', 'ENTRYPOINT_FAILED'))]
+    // let expected_events: Span<shrine_contract::Event> = array![
+    //     shrine_contract::Event::MinimumTroveValueUpdated(
+    //         shrine_contract::MinimumTroveValueUpdated { value: new_value }
+    //     ),
+    // ]
+    //     .span();
+    // common::assert_events_emitted(shrine.contract_address, expected_events, Option::None);
+    }
+
+    #[test]
+    #[should_panic(expected: ('Caller missing role',))]
     fn test_set_trove_minimum_value_unauthorized() {
         let shrine: IShrineDispatcher = shrine_utils::shrine_setup_with_feed(Option::None);
 
-        set_contract_address(common::badguy());
+        start_prank(CheatTarget::One(shrine.contract_address), common::badguy());
         let new_value: Wad = (100 * WAD_ONE).into();
         shrine.set_minimum_trove_value(new_value);
     }
@@ -873,11 +870,7 @@
     }
 
     #[test]
-<<<<<<< HEAD
-    #[should_panic(expected: ('SH: Yang does not exist',))]
-=======
-    #[available_gas(1000000000000)]
-    #[should_panic(expected: ('SH: Below minimum trove value', 'ENTRYPOINT_FAILED'))]
+    #[should_panic(expected: ('SH: Below minimum trove value',))]
     fn test_shrine_withdraw_trove_below_min_value_fail() {
         let shrine: IShrineDispatcher = shrine_utils::shrine_setup_with_feed(Option::None);
 
@@ -886,7 +879,7 @@
         shrine_utils::trove1_forge(shrine, 1_u128.into());
         let trove_id: u64 = common::TROVE_1;
 
-        set_contract_address(shrine_utils::admin());
+        start_prank(CheatTarget::One(shrine.contract_address), shrine_utils::admin());
 
         // Set ETH's price to exactly the minimum trove value
         let eth: ContractAddress = shrine_utils::yang1_addr();
@@ -897,9 +890,7 @@
     }
 
     #[test]
-    #[available_gas(20000000000)]
-    #[should_panic(expected: ('SH: Yang does not exist', 'ENTRYPOINT_FAILED'))]
->>>>>>> fba9a2b0
+    #[should_panic(expected: ('SH: Yang does not exist',))]
     fn test_shrine_withdraw_invalid_yang_fail() {
         let shrine: IShrineDispatcher = shrine_utils::shrine_setup_with_feed(Option::None);
         start_prank(CheatTarget::All, shrine_utils::admin());
@@ -1048,18 +1039,14 @@
     }
 
     #[test]
-<<<<<<< HEAD
-    #[should_panic(expected: ('SH: Trove LTV is too high',))]
-=======
-    #[available_gas(1000000000000)]
-    #[should_panic(expected: ('SH: Below minimum trove value', 'ENTRYPOINT_FAILED'))]
+    #[should_panic(expected: ('SH: Below minimum trove value',))]
     fn test_shrine_forge_trove_below_min_value_fail() {
         let shrine: IShrineDispatcher = shrine_utils::shrine_setup_with_feed(Option::None);
 
         // Deposit 1 ETH
         shrine_utils::trove1_deposit(shrine, WAD_ONE.into());
 
-        set_contract_address(shrine_utils::admin());
+        start_prank(CheatTarget::One(shrine.contract_address), shrine_utils::admin());
 
         // Set ETH's price to just below the minimum trove value
         let eth: ContractAddress = shrine_utils::yang1_addr();
@@ -1069,9 +1056,7 @@
     }
 
     #[test]
-    #[available_gas(20000000000)]
-    #[should_panic(expected: ('SH: Trove LTV is too high', 'ENTRYPOINT_FAILED'))]
->>>>>>> fba9a2b0
+    #[should_panic(expected: ('SH: Trove LTV is too high',))]
     fn test_shrine_forge_zero_deposit_fail() {
         let shrine: IShrineDispatcher = shrine_utils::shrine_setup_with_feed(Option::None);
 
@@ -1765,13 +1750,12 @@
     }
 
     #[test]
-    #[available_gas(20000000000)]
-    #[should_panic(expected: ('SH: Debt ceiling reached', 'ENTRYPOINT_FAILED'))]
+    #[should_panic(expected: ('SH: Debt ceiling reached',))]
     fn test_shrine_inject_exceeds_debt_ceiling_neg_budget_fail() {
         let shrine: IShrineDispatcher = shrine_utils::shrine_setup_with_feed(Option::None);
         let trove1_owner = common::trove1_owner_addr();
 
-        set_contract_address(shrine_utils::admin());
+        start_prank(CheatTarget::One(shrine.contract_address), shrine_utils::admin());
 
         let inject_amt = shrine.get_debt_ceiling().into();
         shrine.inject(trove1_owner, inject_amt);
