mod test_shrine {
    use access_control::{IAccessControlDispatcher, IAccessControlDispatcherTrait};
    use debug::PrintTrait;
    use integer::BoundedU256;
    use opus::core::roles::shrine_roles;
    use opus::core::shrine::shrine as shrine_contract;
    use opus::interfaces::IERC20::{
        IERC20Dispatcher, IERC20DispatcherTrait, IERC20CamelOnlyDispatcher, IERC20CamelOnlyDispatcherTrait
    };
    use opus::interfaces::ISRC5::{ISRC5Dispatcher, ISRC5DispatcherTrait};
    use opus::interfaces::IShrine::{IShrineDispatcher, IShrineDispatcherTrait};
    use opus::tests::common;
    use opus::tests::shrine::utils::shrine_utils;
    use opus::types::{Health, Trove, YangSuspensionStatus};
    use snforge_std::{
        ContractClass, start_prank, stop_prank, start_warp, CheatTarget, spy_events, SpyOn, EventSpy, EventAssertions
    };
    use starknet::contract_address::{ContractAddress, ContractAddressZeroable, contract_address_try_from_felt252};
    use starknet::get_block_timestamp;
    use wadray::{
        BoundedRay, Ray, RayZeroable, RAY_ONE, RAY_PERCENT, RAY_SCALE, SignedWad, Wad, WadZeroable, WAD_DECIMALS,
        WAD_PERCENT, WAD_ONE, WAD_SCALE
    };

    //
    // Tests - Deployment and initial setup of Shrine
    //

    // Check constructor function
    #[test]
    fn test_shrine_deploy() {
        let mut spy = spy_events(SpyOn::All);
        let shrine_addr = shrine_utils::shrine_deploy(Option::None);

        // Check ERC-20 getters
        let yin: IERC20Dispatcher = IERC20Dispatcher { contract_address: shrine_addr };
        assert(yin.name() == shrine_utils::YIN_NAME, 'wrong name');
        assert(yin.symbol() == shrine_utils::YIN_SYMBOL, 'wrong symbol');
        assert(yin.decimals() == WAD_DECIMALS, 'wrong decimals');

        // Check Shrine getters
        let shrine = shrine_utils::shrine(shrine_addr);

        assert(shrine.get_live(), 'not live');
        let (multiplier, _, _) = shrine.get_current_multiplier();
        assert(multiplier == RAY_ONE.into(), 'wrong multiplier');
        assert(shrine.get_minimum_trove_value().is_zero(), 'wrong min trove value');

        let shrine_accesscontrol: IAccessControlDispatcher = IAccessControlDispatcher { contract_address: shrine_addr };
        assert(shrine_accesscontrol.get_admin() == shrine_utils::admin(), 'wrong admin');

        let expected_events = array![
            (
                shrine_addr,
                shrine_contract::Event::MultiplierUpdated(
                    shrine_contract::MultiplierUpdated {
                        multiplier: shrine_contract::INITIAL_MULTIPLIER.into(),
                        cumulative_multiplier: shrine_contract::INITIAL_MULTIPLIER.into(),
                        interval: shrine_utils::get_interval(shrine_utils::DEPLOYMENT_TIMESTAMP) - 1,
                    }
                )
            )
        ];

        spy.assert_emitted(@expected_events);
    }

    // Checks the following functions
    // - `set_debt_ceiling`
    // - `add_yang`
    // - initial threshold and value of Shrine
    #[test]
    fn test_shrine_setup() {
        let shrine_addr: ContractAddress = shrine_utils::shrine_deploy(Option::None);
        let mut spy = spy_events(SpyOn::One(shrine_addr));
        shrine_utils::shrine_setup(shrine_addr);

        let expected_events = array![
            // NOTE: Can't currently check events emitted in the constructor
            // (
            //     shrine_addr,
            //     shrine_contract::Event::MultiplierUpdated(
            //         shrine_contract::MultiplierUpdated {
            //             multiplier: shrine_contract::INITIAL_MULTIPLIER.into(),
            //             cumulative_multiplier: shrine_contract::INITIAL_MULTIPLIER.into(),
            //             interval: shrine_utils::get_interval(shrine_utils::DEPLOYMENT_TIMESTAMP) - 1,
            //         }
            //     )
            // ),
            (
                shrine_addr,
                shrine_contract::Event::DebtCeilingUpdated(
                    shrine_contract::DebtCeilingUpdated { ceiling: shrine_utils::DEBT_CEILING.into() }
                )
            )
        ];

        spy.assert_emitted(@expected_events);

        // Check debt ceiling and minimum trove value
        let shrine = shrine_utils::shrine(shrine_addr);
        assert(shrine.get_minimum_trove_value() == shrine_utils::MINIMUM_TROVE_VALUE.into(), 'wrong min trove value');
        assert(shrine.get_debt_ceiling() == shrine_utils::DEBT_CEILING.into(), 'wrong debt ceiling');

        // Check yangs
        assert(shrine.get_yangs_count() == 3, 'wrong yangs count');

        let expected_era: u64 = 1;

        let mut yang_addrs: Span<ContractAddress> = shrine_utils::three_yang_addrs();
        let mut start_prices: Span<Wad> = shrine_utils::three_yang_start_prices();
        let mut thresholds: Span<Ray> = array![
            shrine_utils::YANG1_THRESHOLD.into(),
            shrine_utils::YANG2_THRESHOLD.into(),
            shrine_utils::YANG3_THRESHOLD.into(),
        ]
            .span();
        let mut base_rates: Span<Ray> = array![
            shrine_utils::YANG1_BASE_RATE.into(),
            shrine_utils::YANG2_BASE_RATE.into(),
            shrine_utils::YANG3_BASE_RATE.into(),
        ]
            .span();

        let mut yang_id = 1;

        loop {
            match yang_addrs.pop_front() {
                Option::Some(yang_addr) => {
                    let (yang_price, _, _) = shrine.get_current_yang_price(*yang_addr);
                    let expected_yang_price = *start_prices.pop_front().unwrap();
                    assert(yang_price == expected_yang_price, 'wrong yang start price');

                    let threshold = shrine.get_yang_threshold(*yang_addr);
                    let expected_threshold = *thresholds.pop_front().unwrap();
                    assert(threshold == expected_threshold, 'wrong yang threshold');

                    let expected_rate = *base_rates.pop_front().unwrap();
                    assert(shrine.get_yang_rate(*yang_addr, expected_era) == expected_rate, 'wrong yang base rate');

                    yang_id += 1;
                },
                Option::None => { break; }
            };
        };

        // Check shrine threshold and value
        let shrine_health: Health = shrine.get_shrine_health();
        // recovery mode threshold will be zero if threshold is zero
        assert(shrine_health.threshold.is_zero(), 'wrong shrine threshold');
        assert(shrine_health.value.is_zero(), 'wrong shrine value');
        assert(shrine_health.ltv == BoundedRay::max(), 'wrong shrine LTV');
    }

    // Checks `advance` and `set_multiplier`, and their cumulative values
    #[test]
    fn test_shrine_setup_with_feed() {
        let shrine_addr: ContractAddress = shrine_utils::shrine_deploy(Option::None);
        shrine_utils::shrine_setup(shrine_addr);
        let shrine: IShrineDispatcher = IShrineDispatcher { contract_address: shrine_addr };

        let mut spy = spy_events(SpyOn::One(shrine.contract_address));

        let yang_addrs = shrine_utils::three_yang_addrs();
        let yang_start_prices = shrine_utils::three_yang_start_prices();
        let yang_feeds = shrine_utils::advance_prices_and_set_multiplier(
            shrine, shrine_utils::FEED_LEN, yang_addrs, yang_start_prices,
        );

        let shrine = shrine_utils::shrine(shrine_addr);

        let mut exp_start_cumulative_prices: Array<Wad> = array![
            *yang_start_prices.at(0), *yang_start_prices.at(1), *yang_start_prices.at(2),
        ];

        let mut expected_events: Array<(ContractAddress, shrine_contract::Event)> = ArrayTrait::new();

        let start_interval: u64 = shrine_utils::get_interval(shrine_utils::DEPLOYMENT_TIMESTAMP);
        let mut yang_addrs_copy = yang_addrs;
        let mut exp_start_cumulative_prices_copy = exp_start_cumulative_prices.span();
        loop {
            match yang_addrs_copy.pop_front() {
                Option::Some(yang_addr) => {
                    // `Shrine.add_yang` sets the initial price for `current_interval - 1`
                    let (_, start_cumulative_price) = shrine.get_yang_price(*yang_addr, start_interval - 1);
                    assert(
                        start_cumulative_price == *exp_start_cumulative_prices_copy.pop_front().unwrap(),
                        'wrong start cumulative price'
                    );
                },
                Option::None => { break (); }
            };
        };

        let (_, start_cumulative_multiplier) = shrine.get_multiplier(start_interval - 1);
        assert(start_cumulative_multiplier == Ray { val: RAY_ONE }, 'wrong start cumulative mul');
        let mut expected_cumulative_multiplier = start_cumulative_multiplier;

        let yang_feed_len = (*yang_feeds.at(0)).len();
        let mut idx = 0;
        let mut expected_yang_cumulative_prices = exp_start_cumulative_prices;
        loop {
            if idx == yang_feed_len {
                break ();
            }

            let interval = start_interval + idx.into();

            let mut yang_addrs_copy = yang_addrs;
            let mut yang_idx = 0;

            // Create a copy of the current cumulative prices
            let mut expected_yang_cumulative_prices_copy = expected_yang_cumulative_prices.span();
            // Reset array to track the latest cumulative prices
            expected_yang_cumulative_prices = ArrayTrait::new();
            loop {
                match yang_addrs_copy.pop_front() {
                    Option::Some(yang_addr) => {
                        let (price, cumulative_price) = shrine.get_yang_price(*yang_addr, interval);
                        let expected_price = *yang_feeds.at(yang_idx)[idx];
                        assert(price == expected_price, 'wrong price in feed');

                        let prev_cumulative_price = *expected_yang_cumulative_prices_copy.at(yang_idx);
                        let expected_cumulative_price = prev_cumulative_price + price;

                        expected_yang_cumulative_prices.append(expected_cumulative_price);
                        assert(cumulative_price == expected_cumulative_price, 'wrong cumulative price in feed');

                        expected_events
                            .append(
                                (
                                    shrine.contract_address,
                                    shrine_contract::Event::YangPriceUpdated(
                                        shrine_contract::YangPriceUpdated {
                                            yang: *yang_addr,
                                            price: expected_price,
                                            cumulative_price: expected_cumulative_price,
                                            interval
                                        }
                                    ),
                                ),
                            );

                        yang_idx += 1;
                    },
                    Option::None => { break; },
                };
            };

            expected_cumulative_multiplier += RAY_ONE.into();
            let (multiplier, cumulative_multiplier) = shrine.get_multiplier(interval);
            assert(multiplier == Ray { val: RAY_ONE }, 'wrong multiplier in feed');
            assert(cumulative_multiplier == expected_cumulative_multiplier, 'wrong cumulative mul in feed');

            expected_events
                .append(
                    (
                        shrine.contract_address,
                        shrine_contract::Event::MultiplierUpdated(
                            shrine_contract::MultiplierUpdated {
                                multiplier: RAY_ONE.into(),
                                cumulative_multiplier: expected_cumulative_multiplier,
                                interval
                            }
                        ),
                    ),
                );
            idx += 1;
        };
        spy.assert_emitted(@expected_events);
    }

    //
    // Tests - Trove parameters
    //

    #[test]
    fn test_set_trove_minimum_value() {
        let shrine: IShrineDispatcher = shrine_utils::shrine_setup_with_feed(Option::None);
        let mut spy = spy_events(SpyOn::One(shrine.contract_address));

        start_prank(CheatTarget::One(shrine.contract_address), shrine_utils::admin());
        let new_value: Wad = (100 * WAD_ONE).into();
        shrine.set_minimum_trove_value(new_value);
        assert(shrine.get_minimum_trove_value() == new_value, 'wrong min trove value');
        let expected_events = array![
            (
                shrine.contract_address,
                shrine_contract::Event::MinimumTroveValueUpdated(
                    shrine_contract::MinimumTroveValueUpdated { value: new_value }
                )
            ),
        ];

        spy.assert_emitted(@expected_events);
    }

    #[test]
    #[should_panic(expected: ('Caller missing role',))]
    fn test_set_trove_minimum_value_unauthorized() {
        let shrine: IShrineDispatcher = shrine_utils::shrine_setup_with_feed(Option::None);

        start_prank(CheatTarget::One(shrine.contract_address), common::badguy());
        let new_value: Wad = (100 * WAD_ONE).into();
        shrine.set_minimum_trove_value(new_value);
    }

    //
    // Tests - Yang onboarding and parameters
    //

    #[test]
    fn test_add_yang() {
        let shrine: IShrineDispatcher = shrine_utils::shrine_setup_with_feed(Option::None);
        let mut spy = spy_events(SpyOn::One(shrine.contract_address));

        let admin = shrine_utils::admin();
        start_prank(CheatTarget::One(shrine.contract_address), admin);

        let current_rate_era: u64 = shrine.get_current_rate_era();
        let yangs_count: u32 = shrine.get_yangs_count();
        assert(yangs_count == 3, 'incorrect yangs count');

        let new_yang_address: ContractAddress = contract_address_try_from_felt252('new yang').unwrap();
        let new_yang_threshold: Ray = 600000000000000000000000000_u128.into(); // 60% (Ray)
        let new_yang_start_price: Wad = 5000000000000000000_u128.into(); // 5 (Wad)
        let new_yang_rate: Ray = 60000000000000000000000000_u128.into(); // 6% (Ray)

        shrine.add_yang(new_yang_address, new_yang_threshold, new_yang_start_price, new_yang_rate, WadZeroable::zero());

        let expected_yangs_count: u32 = yangs_count + 1;
        assert(shrine.get_yangs_count() == expected_yangs_count, 'incorrect yangs count');
        assert(shrine.get_yang_total(new_yang_address).is_zero(), 'incorrect yang total');

        let (current_yang_price, _, _) = shrine.get_current_yang_price(new_yang_address);
        assert(current_yang_price == new_yang_start_price, 'incorrect yang price');
        let threshold = shrine.get_yang_threshold(new_yang_address);
        assert(threshold == new_yang_threshold, 'incorrect yang threshold');

        assert(shrine.get_yang_rate(new_yang_address, current_rate_era) == new_yang_rate, 'incorrect yang rate');

        let expected_events = array![
            (
                shrine.contract_address,
                shrine_contract::Event::ThresholdUpdated(
                    shrine_contract::ThresholdUpdated { yang: new_yang_address, threshold: new_yang_threshold }
                )
            ),
            (
                shrine.contract_address,
                shrine_contract::Event::YangAdded(
                    shrine_contract::YangAdded {
                        yang: new_yang_address,
                        yang_id: expected_yangs_count,
                        start_price: new_yang_start_price,
                        initial_rate: new_yang_rate
                    }
                )
            ),
            (
                shrine.contract_address,
                shrine_contract::Event::YangTotalUpdated(
                    shrine_contract::YangTotalUpdated { yang: new_yang_address, total: WadZeroable::zero() }
                )
            ),
        ];

        spy.assert_emitted(@expected_events);
    }

    #[test]
    #[should_panic(expected: ('SH: Yang already exists',))]
    fn test_add_yang_duplicate_fail() {
        let shrine: IShrineDispatcher = shrine_utils::shrine_setup_with_feed(Option::None);
        start_prank(CheatTarget::All, shrine_utils::admin());
        shrine
            .add_yang(
                shrine_utils::yang1_addr(),
                shrine_utils::YANG1_THRESHOLD.into(),
                shrine_utils::YANG1_START_PRICE.into(),
                shrine_utils::YANG1_BASE_RATE.into(),
                WadZeroable::zero()
            );
    }

    #[test]
    #[should_panic(expected: ('Caller missing role',))]
    fn test_add_yang_unauthorized() {
        let shrine: IShrineDispatcher = shrine_utils::shrine_setup_with_feed(Option::None);
        start_prank(CheatTarget::All, common::badguy());
        shrine
            .add_yang(
                shrine_utils::yang1_addr(),
                shrine_utils::YANG1_THRESHOLD.into(),
                shrine_utils::YANG1_START_PRICE.into(),
                shrine_utils::YANG1_BASE_RATE.into(),
                WadZeroable::zero()
            );
    }

    #[test]
    fn test_set_threshold() {
        let shrine: IShrineDispatcher = shrine_utils::shrine_setup_with_feed(Option::None);
        let mut spy = spy_events(SpyOn::One(shrine.contract_address));

        let yang1_addr = shrine_utils::yang1_addr();
        let new_threshold: Ray = 900000000000000000000000000_u128.into();

        start_prank(CheatTarget::All, shrine_utils::admin());
        shrine.set_threshold(yang1_addr, new_threshold);
        let threshold = shrine.get_yang_threshold(yang1_addr);
        assert(threshold == new_threshold, 'threshold not updated');

        let expected_events = array![
            (
                shrine.contract_address,
                shrine_contract::Event::ThresholdUpdated(
                    shrine_contract::ThresholdUpdated { yang: yang1_addr, threshold: new_threshold }
                )
            ),
        ];

        spy.assert_emitted(@expected_events);
    }

    #[test]
    #[should_panic(expected: ('SH: Threshold > max',))]
    fn test_set_threshold_exceeds_max() {
        let shrine: IShrineDispatcher = shrine_utils::shrine_setup_with_feed(Option::None);
        let invalid_threshold: Ray = (RAY_SCALE + 1).into();

        start_prank(CheatTarget::All, shrine_utils::admin());
        shrine.set_threshold(shrine_utils::yang1_addr(), invalid_threshold);
    }

    #[test]
    #[should_panic(expected: ('Caller missing role',))]
    fn test_set_threshold_unauthorized() {
        let shrine: IShrineDispatcher = shrine_utils::shrine_setup_with_feed(Option::None);
        let new_threshold: Ray = 900000000000000000000000000_u128.into();

        start_prank(CheatTarget::All, common::badguy());
        shrine.set_threshold(shrine_utils::yang1_addr(), new_threshold);
    }

    #[test]
    #[should_panic(expected: ('SH: Yang does not exist',))]
    fn test_set_threshold_invalid_yang() {
        let shrine: IShrineDispatcher = shrine_utils::shrine_setup_with_feed(Option::None);
        start_prank(CheatTarget::All, shrine_utils::admin());
        shrine.set_threshold(shrine_utils::invalid_yang_addr(), shrine_utils::YANG1_THRESHOLD.into());
    }

    #[test]
    fn test_update_rates_pass() {
        let shrine: IShrineDispatcher = shrine_utils::shrine_setup_with_feed(Option::None);
        start_prank(CheatTarget::All, shrine_utils::admin());

        let yangs: Span<ContractAddress> = shrine_utils::three_yang_addrs();
        shrine
            .update_rates(
                yangs,
                array![
                    shrine_contract::USE_PREV_ERA_BASE_RATE.into(),
                    shrine_contract::USE_PREV_ERA_BASE_RATE.into(),
                    RAY_ONE.into(),
                ]
                    .span()
            );

        let expected_rate_era: u64 = 2;
        assert(shrine.get_current_rate_era() == expected_rate_era, 'wrong rate era');

        let mut expected_rates: Span<Ray> = array![
            shrine_utils::YANG1_BASE_RATE.into(), shrine_utils::YANG2_BASE_RATE.into(), RAY_ONE.into()
        ]
            .span();

        let mut yangs_copy = yangs;
        loop {
            match yangs_copy.pop_front() {
                Option::Some(yang) => {
                    let expected_rate = *expected_rates.pop_front().unwrap();
                    assert(shrine.get_yang_rate(*yang, expected_rate_era) == expected_rate, 'wrong rate');
                },
                Option::None => { break; }
            };
        };
    }

    #[test]
    #[should_panic(expected: ('Caller missing role',))]
    fn test_update_rates_unauthorized() {
        let shrine: IShrineDispatcher = shrine_utils::shrine_setup_with_feed(Option::None);
        start_prank(CheatTarget::All, common::badguy());
        shrine
            .update_rates(
                shrine_utils::three_yang_addrs(),
                array![
                    shrine_contract::USE_PREV_ERA_BASE_RATE.into(),
                    shrine_contract::USE_PREV_ERA_BASE_RATE.into(),
                    shrine_contract::USE_PREV_ERA_BASE_RATE.into(),
                ]
                    .span()
            );
    }

    #[test]
    #[should_panic(expected: ('SH: Rate out of bounds',))]
    fn test_update_rates_exceed_max_fail() {
        let shrine: IShrineDispatcher = shrine_utils::shrine_setup_with_feed(Option::None);
        start_prank(CheatTarget::All, shrine_utils::admin());
        shrine
            .update_rates(
                shrine_utils::three_yang_addrs(),
                array![
                    shrine_contract::USE_PREV_ERA_BASE_RATE.into(),
                    shrine_contract::USE_PREV_ERA_BASE_RATE.into(),
                    (RAY_ONE + 2).into(),
                ]
                    .span()
            );
    }

    #[test]
    #[should_panic(expected: ('SH: yangs.len != new_rates.len',))]
    fn test_update_rates_array_length_mismatch() {
        let shrine: IShrineDispatcher = shrine_utils::shrine_setup_with_feed(Option::None);
        start_prank(CheatTarget::All, shrine_utils::admin());
        shrine
            .update_rates(
                shrine_utils::three_yang_addrs(),
                array![shrine_contract::USE_PREV_ERA_BASE_RATE.into(), shrine_contract::USE_PREV_ERA_BASE_RATE.into(),]
                    .span()
            );
    }

    #[test]
    #[should_panic(expected: ('SH: Too few yangs',))]
    fn test_update_rates_too_few_yangs() {
        let shrine: IShrineDispatcher = shrine_utils::shrine_setup_with_feed(Option::None);
        start_prank(CheatTarget::All, shrine_utils::admin());
        shrine
            .update_rates(
                shrine_utils::two_yang_addrs_reversed(),
                array![shrine_contract::USE_PREV_ERA_BASE_RATE.into(), shrine_contract::USE_PREV_ERA_BASE_RATE.into(),]
                    .span()
            );
    }

    #[test]
    #[should_panic(expected: ('SH: Yang does not exist',))]
    fn test_update_rates_invalid_yangs() {
        let shrine: IShrineDispatcher = shrine_utils::shrine_setup_with_feed(Option::None);
        start_prank(CheatTarget::All, shrine_utils::admin());
        shrine
            .update_rates(
                array![shrine_utils::yang1_addr(), shrine_utils::yang2_addr(), shrine_utils::invalid_yang_addr(),]
                    .span(),
                array![
                    shrine_contract::USE_PREV_ERA_BASE_RATE.into(),
                    shrine_contract::USE_PREV_ERA_BASE_RATE.into(),
                    shrine_contract::USE_PREV_ERA_BASE_RATE.into(),
                ]
                    .span()
            );
    }

    #[test]
    #[should_panic(expected: ('SH: Incorrect rate update',))]
    fn test_update_rates_not_all_yangs() {
        let shrine: IShrineDispatcher = shrine_utils::shrine_setup_with_feed(Option::None);
        start_prank(CheatTarget::All, shrine_utils::admin());
        shrine
            .update_rates(
                array![shrine_utils::yang1_addr(), shrine_utils::yang2_addr(), shrine_utils::yang1_addr(),].span(),
                array![
                    shrine_contract::USE_PREV_ERA_BASE_RATE.into(),
                    shrine_contract::USE_PREV_ERA_BASE_RATE.into(),
                    21000000000000000000000000_u128.into(), // 2.1% (Ray)
                ]
                    .span()
            );
    }

    //
    // Tests - Shrine kill
    //

    #[test]
    fn test_kill() {
        let shrine: IShrineDispatcher = shrine_utils::shrine_setup_with_feed(Option::None);
        let mut spy = spy_events(SpyOn::One(shrine.contract_address));

        assert(shrine.get_live(), 'should be live');

        shrine_utils::trove1_deposit(shrine, shrine_utils::TROVE1_YANG1_DEPOSIT.into());
        let forge_amt: Wad = shrine_utils::TROVE1_FORGE_AMT.into();
        shrine_utils::trove1_forge(shrine, forge_amt);

        let yangs: Span<ContractAddress> = shrine_utils::three_yang_addrs();
        let mut yangs_copy = yangs;
        let mut expected_after_yang_total_amts: Array<Wad> = ArrayTrait::new();
        loop {
            match yangs_copy.pop_front() {
                Option::Some(yang) => {
                    expected_after_yang_total_amts
                        .append(shrine.get_yang_total(*yang) - shrine.get_protocol_owned_yang_amt(*yang));
                },
                Option::None => { break; }
            };
        };

        start_prank(CheatTarget::All, shrine_utils::admin());
        shrine.kill();

        // Check eject pass
        shrine.eject(common::trove1_owner_addr(), 1_u128.into());

        assert(!shrine.get_live(), 'should not be live');

        let mut yangs_copy = yangs;
        let mut expected_after_yang_total_amts: Span<Wad> = expected_after_yang_total_amts.span();
        loop {
            match yangs_copy.pop_front() {
                Option::Some(yang) => {
                    assert(shrine.get_protocol_owned_yang_amt(*yang).is_zero(), 'yang not rebased');

                    let after_yang_total_amt: Wad = shrine.get_yang_total(*yang);
                    let expected_after_yang_total_amt: Wad = *expected_after_yang_total_amts.pop_front().unwrap();
                    assert_eq!(after_yang_total_amt, expected_after_yang_total_amt, "wrong yang total after shut");
                },
                Option::None => { break; }
            };
        };

        let expected_events = array![
            (shrine.contract_address, shrine_contract::Event::Killed(shrine_contract::Killed {}))
        ];
        spy.assert_emitted(@expected_events);
    }

    #[test]
    #[should_panic(expected: ('SH: System is not live',))]
    fn test_killed_deposit_fail() {
        let shrine: IShrineDispatcher = shrine_utils::shrine_setup_with_feed(Option::None);
        assert(shrine.get_live(), 'should be live');

        start_prank(CheatTarget::All, shrine_utils::admin());
        shrine.kill();
        assert(!shrine.get_live(), 'should not be live');

        shrine_utils::trove1_deposit(shrine, shrine_utils::TROVE1_YANG1_DEPOSIT.into());
    }

    #[test]
    #[should_panic(expected: ('SH: System is not live',))]
    fn test_killed_withdraw_fail() {
        let shrine: IShrineDispatcher = shrine_utils::shrine_setup_with_feed(Option::None);
        assert(shrine.get_live(), 'should be live');
        shrine_utils::trove1_deposit(shrine, shrine_utils::TROVE1_YANG1_DEPOSIT.into());

        start_prank(CheatTarget::All, shrine_utils::admin());
        shrine.kill();
        assert(!shrine.get_live(), 'should not be live');

        shrine_utils::trove1_withdraw(shrine, 1_u128.into());
    }

    #[test]
    #[should_panic(expected: ('SH: System is not live',))]
    fn test_killed_forge_fail() {
        let shrine: IShrineDispatcher = shrine_utils::shrine_setup_with_feed(Option::None);
        assert(shrine.get_live(), 'should be live');
        shrine_utils::trove1_deposit(shrine, shrine_utils::TROVE1_YANG1_DEPOSIT.into());

        start_prank(CheatTarget::All, shrine_utils::admin());
        shrine.kill();
        assert(!shrine.get_live(), 'should not be live');

        let forge_amt: Wad = shrine_utils::TROVE1_FORGE_AMT.into();
        shrine_utils::trove1_forge(shrine, forge_amt);
    }

    #[test]
    #[should_panic(expected: ('SH: System is not live',))]
    fn test_killed_melt_fail() {
        let shrine: IShrineDispatcher = shrine_utils::shrine_setup_with_feed(Option::None);
        assert(shrine.get_live(), 'should be live');
        shrine_utils::trove1_deposit(shrine, shrine_utils::TROVE1_YANG1_DEPOSIT.into());
        shrine_utils::trove1_forge(shrine, shrine_utils::TROVE1_FORGE_AMT.into());

        start_prank(CheatTarget::All, shrine_utils::admin());
        shrine.kill();
        assert(!shrine.get_live(), 'should not be live');

        shrine_utils::trove1_melt(shrine, 1_u128.into());
    }

    #[test]
    #[should_panic(expected: ('SH: System is not live',))]
    fn test_killed_inject_fail() {
        let shrine: IShrineDispatcher = shrine_utils::shrine_setup_with_feed(Option::None);
        assert(shrine.get_live(), 'should be live');

        start_prank(CheatTarget::All, shrine_utils::admin());
        shrine.kill();
        assert(!shrine.get_live(), 'should not be live');

        shrine.inject(shrine_utils::admin(), 1_u128.into());
    }

    #[test]
    #[should_panic(expected: ('Caller missing role',))]
    fn test_kill_unauthorized() {
        let shrine: IShrineDispatcher = shrine_utils::shrine_setup_with_feed(Option::None);
        assert(shrine.get_live(), 'should be live');

        start_prank(CheatTarget::All, common::badguy());
        shrine.kill();
    }

    //
    // Tests - trove deposit
    //

    #[test]
    fn test_shrine_deposit_pass() {
        let shrine: IShrineDispatcher = shrine_utils::shrine_setup_with_feed(Option::None);
        let mut spy = spy_events(SpyOn::One(shrine.contract_address));

        let deposit_amt: Wad = shrine_utils::TROVE1_YANG1_DEPOSIT.into();
        shrine_utils::trove1_deposit(shrine, deposit_amt);

        let trove_id = common::TROVE_1;
        let yangs: Span<ContractAddress> = shrine_utils::three_yang_addrs();
        let yang = *yangs.at(0);

        assert(shrine.get_yang_total(yang) == shrine_utils::TROVE1_YANG1_DEPOSIT.into(), 'incorrect yang total');
        assert(
            shrine.get_deposit(yang, trove_id) == shrine_utils::TROVE1_YANG1_DEPOSIT.into(), 'incorrect yang deposit'
        );

        let (yang1_price, _, _) = shrine.get_current_yang_price(yang);
        let max_forge_amt: Wad = shrine.get_max_forge(trove_id);

        let mut yang_prices: Array<Wad> = array![yang1_price];
        let mut yang_amts: Array<Wad> = array![shrine_utils::TROVE1_YANG1_DEPOSIT.into()];
        let mut yang_thresholds: Array<Ray> = array![shrine_utils::YANG1_THRESHOLD.into()];

        let expected_max_forge: Wad = shrine_utils::calculate_max_forge(
            yang_prices.span(), yang_amts.span(), yang_thresholds.span()
        );
        assert(max_forge_amt == expected_max_forge, 'incorrect max forge amt');

        shrine_utils::assert_total_yang_invariant(shrine, yangs, 1);

        let expected_events = array![
            (
                shrine.contract_address,
                shrine_contract::Event::TroveUpdated(
                    shrine_contract::TroveUpdated {
                        trove_id: trove_id,
                        trove: Trove {
                            charge_from: shrine_utils::current_interval(), debt: WadZeroable::zero(), last_rate_era: 1
                        },
                    }
                )
            ),
            (
                shrine.contract_address,
                shrine_contract::Event::YangTotalUpdated(
                    shrine_contract::YangTotalUpdated { yang, total: deposit_amt, }
                )
            ),
            (
                shrine.contract_address,
                shrine_contract::Event::DepositUpdated(
                    shrine_contract::DepositUpdated { yang, trove_id, amount: deposit_amt, }
                )
            ),
        ];

        spy.assert_emitted(@expected_events);
    }

    #[test]
    #[should_panic(expected: ('SH: Yang does not exist',))]
    fn test_shrine_deposit_invalid_yang_fail() {
        let shrine: IShrineDispatcher = shrine_utils::shrine_setup_with_feed(Option::None);
        start_prank(CheatTarget::All, shrine_utils::admin());

        shrine.deposit(shrine_utils::invalid_yang_addr(), common::TROVE_1, shrine_utils::TROVE1_YANG1_DEPOSIT.into());
    }

    #[test]
    #[should_panic(expected: ('Caller missing role',))]
    fn test_shrine_deposit_unauthorized() {
        let shrine: IShrineDispatcher = shrine_utils::shrine_setup_with_feed(Option::None);
        start_prank(CheatTarget::All, common::badguy());

        shrine.deposit(shrine_utils::yang1_addr(), common::TROVE_1, shrine_utils::TROVE1_YANG1_DEPOSIT.into());
    }

    //
    // Tests - Trove withdraw
    //

    #[test]
    fn test_shrine_withdraw_pass() {
        let shrine: IShrineDispatcher = shrine_utils::shrine_setup_with_feed(Option::None);
        let mut spy = spy_events(SpyOn::One(shrine.contract_address));

        start_prank(CheatTarget::All, shrine_utils::admin());

        shrine_utils::trove1_deposit(shrine, shrine_utils::TROVE1_YANG1_DEPOSIT.into());
        let withdraw_amt: Wad = (shrine_utils::TROVE1_YANG1_DEPOSIT / 3).into();
        shrine_utils::trove1_withdraw(shrine, withdraw_amt);

        let trove_id: u64 = common::TROVE_1;
        let yangs: Span<ContractAddress> = shrine_utils::three_yang_addrs();
        let yang1_addr = *yangs.at(0);
        let remaining_amt: Wad = shrine_utils::TROVE1_YANG1_DEPOSIT.into() - withdraw_amt;
        assert(shrine.get_yang_total(yang1_addr) == remaining_amt, 'incorrect yang total');
        assert(shrine.get_deposit(yang1_addr, trove_id) == remaining_amt, 'incorrect yang deposit');

        let trove_health: Health = shrine.get_trove_health(trove_id);
        assert(trove_health.ltv.is_zero(), 'LTV should be zero');

        assert(shrine.is_healthy(trove_id), 'trove should be healthy');

        let (yang1_price, _, _) = shrine.get_current_yang_price(yang1_addr);
        let max_forge_amt: Wad = shrine.get_max_forge(trove_id);

        let mut yang_prices: Array<Wad> = array![yang1_price];
        let mut yang_amts: Array<Wad> = array![remaining_amt];
        let mut yang_thresholds: Array<Ray> = array![shrine_utils::YANG1_THRESHOLD.into()];

        let expected_max_forge: Wad = shrine_utils::calculate_max_forge(
            yang_prices.span(), yang_amts.span(), yang_thresholds.span()
        );
        assert(max_forge_amt == expected_max_forge, 'incorrect max forge amt');

        shrine_utils::assert_total_yang_invariant(shrine, yangs, 1);

        let expected_events = array![
            (
                shrine.contract_address,
                shrine_contract::Event::TroveUpdated(
                    shrine_contract::TroveUpdated {
                        trove_id: trove_id,
                        trove: Trove {
                            charge_from: shrine_utils::current_interval(), debt: WadZeroable::zero(), last_rate_era: 1
                        },
                    }
                )
            ),
            (
                shrine.contract_address,
                shrine_contract::Event::YangTotalUpdated(
                    shrine_contract::YangTotalUpdated { yang: yang1_addr, total: remaining_amt }
                )
            ),
            (
                shrine.contract_address,
                shrine_contract::Event::DepositUpdated(
                    shrine_contract::DepositUpdated { yang: yang1_addr, trove_id, amount: remaining_amt }
                )
            ),
        ];

        spy.assert_emitted(@expected_events);
    }

    #[test]
    fn test_shrine_forged_partial_withdraw_pass() {
        let shrine: IShrineDispatcher = shrine_utils::shrine_setup_with_feed(Option::None);
        shrine_utils::trove1_deposit(shrine, shrine_utils::TROVE1_YANG1_DEPOSIT.into());
        shrine_utils::trove1_forge(shrine, shrine_utils::TROVE1_FORGE_AMT.into());

        start_prank(CheatTarget::All, shrine_utils::admin());
        let withdraw_amt: Wad = (shrine_utils::TROVE1_YANG1_DEPOSIT / 3).into();
        shrine_utils::trove1_withdraw(shrine, withdraw_amt);

        let yang1_addr = shrine_utils::yang1_addr();
        let remaining_amt: Wad = shrine_utils::TROVE1_YANG1_DEPOSIT.into() - withdraw_amt;
        assert(shrine.get_yang_total(yang1_addr) == remaining_amt, 'incorrect yang total');
        assert(shrine.get_deposit(yang1_addr, common::TROVE_1) == remaining_amt, 'incorrect yang deposit');

        let (yang1_price, _, _) = shrine.get_current_yang_price(yang1_addr);
        let expected_ltv: Ray = wadray::rdiv_ww(shrine_utils::TROVE1_FORGE_AMT.into(), (yang1_price * remaining_amt));
        let trove_health: Health = shrine.get_trove_health(common::TROVE_1);
        assert(trove_health.ltv == expected_ltv, 'incorrect LTV');
    }

    #[test]
    #[should_panic(expected: ('SH: Below minimum trove value',))]
    fn test_shrine_withdraw_trove_below_min_value_fail() {
        let shrine: IShrineDispatcher = shrine_utils::shrine_setup_with_feed(Option::None);

        // Deposit 1 ETH and forge the smallest unit of debt
        shrine_utils::trove1_deposit(shrine, WAD_ONE.into());
        shrine_utils::trove1_forge(shrine, 1_u128.into());
        let trove_id: u64 = common::TROVE_1;

        start_prank(CheatTarget::One(shrine.contract_address), shrine_utils::admin());

        // Set ETH's price to exactly the minimum trove value
        let eth: ContractAddress = shrine_utils::yang1_addr();
        shrine.advance(eth, shrine_utils::MINIMUM_TROVE_VALUE.into());

        // Withdraw the smallest unit of ETH yang
        shrine.withdraw(eth, trove_id, 1_u128.into());
    }

    #[test]
    #[should_panic(expected: ('SH: Yang does not exist',))]
    fn test_shrine_withdraw_invalid_yang_fail() {
        let shrine: IShrineDispatcher = shrine_utils::shrine_setup_with_feed(Option::None);
        start_prank(CheatTarget::All, shrine_utils::admin());

        shrine.withdraw(shrine_utils::invalid_yang_addr(), common::TROVE_1, shrine_utils::TROVE1_YANG1_DEPOSIT.into());
    }

    #[test]
    #[should_panic(expected: ('Caller missing role',))]
    fn test_shrine_withdraw_unauthorized() {
        let shrine: IShrineDispatcher = shrine_utils::shrine_setup_with_feed(Option::None);
        shrine_utils::trove1_deposit(shrine, shrine_utils::TROVE1_YANG1_DEPOSIT.into());

        start_prank(CheatTarget::All, common::badguy());

        shrine.withdraw(shrine_utils::yang1_addr(), common::TROVE_1, shrine_utils::TROVE1_YANG1_DEPOSIT.into());
    }

    #[test]
    #[should_panic(expected: ('SH: Insufficient yang balance',))]
    fn test_shrine_withdraw_insufficient_yang_fail() {
        let shrine: IShrineDispatcher = shrine_utils::shrine_setup_with_feed(Option::None);
        shrine_utils::trove1_deposit(shrine, shrine_utils::TROVE1_YANG1_DEPOSIT.into());

        start_prank(CheatTarget::All, shrine_utils::admin());

        shrine.withdraw(shrine_utils::yang1_addr(), common::TROVE_1, (shrine_utils::TROVE1_YANG1_DEPOSIT + 1).into());
    }

    #[test]
    #[should_panic(expected: ('SH: Insufficient yang balance',))]
    fn test_shrine_withdraw_zero_yang_fail() {
        let shrine: IShrineDispatcher = shrine_utils::shrine_setup_with_feed(Option::None);
        start_prank(CheatTarget::All, shrine_utils::admin());

        shrine.withdraw(shrine_utils::yang2_addr(), common::TROVE_1, (shrine_utils::TROVE1_YANG1_DEPOSIT + 1).into());
    }

    #[test]
    #[should_panic(expected: ('SH: Trove LTV > threshold',))]
    fn test_shrine_withdraw_unsafe_fail() {
        let shrine: IShrineDispatcher = shrine_utils::shrine_setup_with_feed(Option::None);

        // Set up another trove to prevent recovery mode
        shrine_utils::create_whale_trove(shrine);

        shrine_utils::trove1_deposit(shrine, shrine_utils::TROVE1_YANG1_DEPOSIT.into());
        shrine_utils::trove1_forge(shrine, shrine_utils::TROVE1_FORGE_AMT.into());

        let trove_health: Health = shrine.get_trove_health(common::TROVE_1);
        let (yang1_price, _, _) = shrine.get_current_yang_price(shrine_utils::yang1_addr());

        // Value of trove needed for existing forged amount to be safe
        let unsafe_trove_value: Wad = wadray::rdiv_wr(shrine_utils::TROVE1_FORGE_AMT.into(), trove_health.threshold);
        // Amount of yang to be withdrawn to decrease the trove's value to unsafe
        // `WAD_SCALE` is added to account for loss of precision from fixed point division
        let unsafe_withdraw_yang_amt: Wad = (trove_health.value - unsafe_trove_value) / yang1_price + WAD_SCALE.into();
        start_prank(CheatTarget::All, shrine_utils::admin());
        shrine.withdraw(shrine_utils::yang1_addr(), common::TROVE_1, unsafe_withdraw_yang_amt);
    }

    //
    // Tests - Trove forge
    //

    #[test]
    fn test_shrine_forge_pass() {
        let shrine: IShrineDispatcher = shrine_utils::shrine_setup_with_feed(Option::None);
        let mut spy = spy_events(SpyOn::One(shrine.contract_address));
        shrine_utils::trove1_deposit(shrine, shrine_utils::TROVE1_YANG1_DEPOSIT.into());

        let yangs: Span<ContractAddress> = shrine_utils::three_yang_addrs();
        let yang1_addr: ContractAddress = *yangs.at(0);

        let forge_amt: Wad = shrine_utils::TROVE1_FORGE_AMT.into();

        let trove_id: u64 = common::TROVE_1;
        let before_max_forge_amt: Wad = shrine.get_max_forge(trove_id);
        shrine_utils::trove1_forge(shrine, forge_amt);

        let shrine_health: Health = shrine.get_shrine_health();
        assert(shrine_health.debt == forge_amt, 'incorrect system debt');

        let trove_health: Health = shrine.get_trove_health(trove_id);
        assert(trove_health.debt == forge_amt, 'incorrect trove debt');

        let (yang1_price, _, _) = shrine.get_current_yang_price(yang1_addr);
        let expected_value: Wad = yang1_price * shrine_utils::TROVE1_YANG1_DEPOSIT.into();
        let expected_ltv: Ray = wadray::rdiv_ww(forge_amt, expected_value);
        assert(trove_health.ltv == expected_ltv, 'incorrect ltv');

        assert(shrine.is_healthy(trove_id), 'trove should be healthy');

        let after_max_forge_amt: Wad = shrine.get_max_forge(trove_id);
        assert(after_max_forge_amt == before_max_forge_amt - forge_amt, 'incorrect max forge amt');

        let yin = shrine_utils::yin(shrine.contract_address);
        let trove1_owner_addr: ContractAddress = common::trove1_owner_addr();
        assert(yin.balance_of(trove1_owner_addr) == forge_amt.into(), 'incorrect ERC-20 balance');
        assert(yin.total_supply() == forge_amt.into(), 'incorrect ERC-20 balance');

        shrine_utils::assert_total_troves_debt_invariant(shrine, yangs, 1);

        let expected_events = array![
            (
                shrine.contract_address,
                shrine_contract::Event::TotalTrovesDebtUpdated(
                    shrine_contract::TotalTrovesDebtUpdated { total: forge_amt }
                )
            ),
            (
                shrine.contract_address,
                shrine_contract::Event::TroveUpdated(
                    shrine_contract::TroveUpdated {
                        trove_id,
                        trove: Trove {
                            charge_from: shrine_utils::current_interval(), debt: forge_amt, last_rate_era: 1
                        },
                    }
                )
            ),
            (
                shrine.contract_address,
                shrine_contract::Event::Transfer(
                    shrine_contract::Transfer {
                        from: ContractAddressZeroable::zero(), to: trove1_owner_addr, value: forge_amt.into(),
                    }
                )
            ),
        ];
        spy.assert_emitted(@expected_events);
    }

    #[test]
    #[should_panic(expected: ('SH: Below minimum trove value',))]
    fn test_shrine_forge_trove_below_min_value_fail() {
        let shrine: IShrineDispatcher = shrine_utils::shrine_setup_with_feed(Option::None);

        // Deposit 1 ETH
        shrine_utils::trove1_deposit(shrine, WAD_ONE.into());

        start_prank(CheatTarget::One(shrine.contract_address), shrine_utils::admin());

        // Set ETH's price to just below the minimum trove value
        let eth: ContractAddress = shrine_utils::yang1_addr();
        shrine.advance(eth, (shrine_utils::MINIMUM_TROVE_VALUE - 1).into());

        shrine_utils::trove1_forge(shrine, 1_u128.into());
    }

    #[test]
    #[should_panic(expected: ('SH: Below minimum trove value',))]
    fn test_shrine_forge_zero_deposit_fail() {
        let shrine: IShrineDispatcher = shrine_utils::shrine_setup_with_feed(Option::None);

        // Set up another trove to prevent recovery mode
        shrine_utils::create_whale_trove(shrine);

        start_prank(CheatTarget::One(shrine.contract_address), shrine_utils::admin());
        shrine.forge(shrine_utils::common::trove3_owner_addr(), common::TROVE_3, 1_u128.into(), WadZeroable::zero());
    }

    #[test]
    #[should_panic(expected: ('SH: Trove LTV > threshold',))]
    fn test_shrine_forge_unsafe_fail() {
        let shrine: IShrineDispatcher = shrine_utils::shrine_setup_with_feed(Option::None);
        shrine_utils::trove1_deposit(shrine, shrine_utils::TROVE1_YANG1_DEPOSIT.into());

        // prevent recovery mode
        start_prank(CheatTarget::One(shrine.contract_address), shrine_utils::admin());

        shrine.deposit(shrine_utils::yang1_addr(), common::TROVE_2, shrine_utils::WHALE_TROVE_YANG1_DEPOSIT.into());
        assert(!shrine.is_recovery_mode(), 'recovery mode');

        let max_forge_amt: Wad = shrine.get_max_forge(common::TROVE_1);
        let unsafe_forge_amt: Wad = (max_forge_amt.val + 1).into();

        shrine.forge(common::trove1_owner_addr(), common::TROVE_1, unsafe_forge_amt, WadZeroable::zero());
    }

    #[test]
    #[should_panic(expected: ('SH: Debt ceiling reached',))]
    fn test_shrine_forge_ceiling_fail() {
        let shrine: IShrineDispatcher = shrine_utils::shrine_setup_with_feed(Option::None);
        shrine_utils::trove1_deposit(shrine, shrine_utils::TROVE1_YANG1_DEPOSIT.into());

        start_prank(CheatTarget::All, shrine_utils::admin());

        // deposit more collateral
        let additional_yang1_amt: Wad = (shrine_utils::TROVE1_YANG1_DEPOSIT * 10).into();
        shrine.deposit(shrine_utils::yang1_addr(), common::TROVE_1, additional_yang1_amt);

        let unsafe_amt: Wad = (shrine_utils::TROVE1_FORGE_AMT * 10).into();
        shrine.forge(common::trove1_owner_addr(), common::TROVE_1, unsafe_amt, WadZeroable::zero());
    }

    #[test]
    #[should_panic(expected: ('Caller missing role',))]
    fn test_shrine_forge_unauthorized() {
        let shrine: IShrineDispatcher = shrine_utils::shrine_setup_with_feed(Option::None);
        shrine_utils::trove1_deposit(shrine, shrine_utils::TROVE1_YANG1_DEPOSIT.into());

        start_prank(CheatTarget::All, common::badguy());

        shrine
            .forge(
                common::trove1_owner_addr(),
                common::TROVE_1,
                shrine_utils::TROVE1_FORGE_AMT.into(),
                WadZeroable::zero(),
            );
    }

    // TODO: assert event is not emitted once Starknet Foundry adds support
    #[test]
    #[should_panic]
    fn test_shrine_forge_no_forgefee_emitted_when_zero() {
        let shrine: IShrineDispatcher = shrine_utils::shrine_setup_with_feed(Option::None);
        let mut spy = spy_events(SpyOn::One(shrine.contract_address));

        shrine_utils::trove1_deposit(shrine, shrine_utils::TROVE1_YANG1_DEPOSIT.into());

        let forge_amt: Wad = shrine_utils::TROVE1_FORGE_AMT.into();
        let trove_id: u64 = common::TROVE_1;
        shrine_utils::trove1_forge(shrine, forge_amt);

        let expected_events = array![
            (
                shrine.contract_address,
                shrine_contract::Event::ForgeFeePaid(
                    shrine_contract::ForgeFeePaid { trove_id, fee: WadZeroable::zero(), fee_pct: WadZeroable::zero(), }
                )
            )
        ];
        spy.assert_emitted(@expected_events);
    }

    #[test]
    fn test_shrine_forge_nonzero_forge_fee() {
        let yin_price1: Wad = 980000000000000000_u128.into(); // 0.98 (wad)
        let yin_price2: Wad = 985000000000000000_u128.into(); // 0.985 (wad)
        let forge_amt: Wad = 100000000000000000000_u128.into(); // 100 (wad)
        let shrine: IShrineDispatcher = shrine_utils::shrine_setup_with_feed(Option::None);
        let mut spy = spy_events(SpyOn::One(shrine.contract_address));

        let trove_id: u64 = common::TROVE_1;
        let trove1_owner: ContractAddress = common::trove1_owner_addr();

        shrine_utils::trove1_deposit(shrine, shrine_utils::TROVE1_YANG1_DEPOSIT.into());

        start_prank(CheatTarget::All, shrine_utils::admin());

        let before_max_forge_amt: Wad = shrine.get_max_forge(trove_id);
        shrine.update_yin_spot_price(yin_price1);
        let after_max_forge_amt: Wad = shrine.get_max_forge(trove_id);

        let fee_pct: Wad = shrine.get_forge_fee_pct();

        assert(after_max_forge_amt == before_max_forge_amt / (WAD_ONE.into() + fee_pct), 'incorrect max forge amt');

        let before_budget: SignedWad = shrine.get_budget();

        shrine.forge(trove1_owner, trove_id, forge_amt, fee_pct);

        let trove_health: Health = shrine.get_trove_health(common::TROVE_1);
        let fee = trove_health.debt - forge_amt;
        assert(trove_health.debt - forge_amt == fee_pct * forge_amt, 'wrong forge fee charged #1');

        let intermediate_budget: SignedWad = shrine.get_budget();
        assert(intermediate_budget == before_budget + fee.into(), 'wrong budget #1');

        let expected_events = array![
            (
                shrine.contract_address,
                shrine_contract::Event::ForgeFeePaid(shrine_contract::ForgeFeePaid { trove_id, fee, fee_pct })
            )
        ];
        spy.assert_emitted(@expected_events);

        shrine.update_yin_spot_price(yin_price2);
        let fee_pct: Wad = shrine.get_forge_fee_pct();
        shrine.forge(trove1_owner, trove_id, forge_amt, fee_pct);

        let new_trove_health: Health = shrine.get_trove_health(common::TROVE_1);
        let fee = new_trove_health.debt - trove_health.debt - forge_amt;
        assert(
            new_trove_health.debt - trove_health.debt - forge_amt == fee_pct * forge_amt, 'wrong forge fee charged #2'
        );
        assert(shrine.get_budget() == intermediate_budget + fee.into(), 'wrong budget #2');

        let expected_events = array![
            (
                shrine.contract_address,
                shrine_contract::Event::ForgeFeePaid(shrine_contract::ForgeFeePaid { trove_id, fee, fee_pct })
            )
        ];
        spy.assert_emitted(@expected_events);
    }

    #[test]
    #[should_panic(expected: ('SH: forge_fee% > max_forge_fee%',))]
    fn test_shrine_forge_fee_exceeds_max() {
        let yin_price1: Wad = 985000000000000000_u128.into(); // 0.985 (wad)
        let yin_price2: Wad = 970000000000000000_u128.into(); // 0.985 (wad)
        let trove1_owner: ContractAddress = common::trove1_owner_addr();

        let shrine: IShrineDispatcher = shrine_utils::shrine_setup_with_feed(Option::None);
        shrine_utils::trove1_deposit(shrine, shrine_utils::TROVE1_YANG1_DEPOSIT.into());
        start_prank(CheatTarget::All, shrine_utils::admin());

        shrine.update_yin_spot_price(yin_price1);
        // Front end fetches the forge fee for the user
        let stale_fee_pct: Wad = shrine.get_forge_fee_pct();

        // Oops! Whale dumps and yin price suddenly drops, causing the forge fee to increase
        shrine.update_yin_spot_price(yin_price2);

        // Should revert since the forge fee exceeds the maximum set by the frontend
        shrine.forge(trove1_owner, common::TROVE_1, shrine_utils::TROVE1_FORGE_AMT.into(), stale_fee_pct);
    }

    //
    // Tests - Trove melt
    //

    #[test]
    fn test_shrine_melt_pass() {
        let shrine: IShrineDispatcher = shrine_utils::shrine_setup_with_feed(Option::None);
        let mut spy = spy_events(SpyOn::One(shrine.contract_address));

        let deposit_amt: Wad = shrine_utils::TROVE1_YANG1_DEPOSIT.into();
        shrine_utils::trove1_deposit(shrine, deposit_amt);

        let yangs: Span<ContractAddress> = shrine_utils::three_yang_addrs();
        let yang1_addr: ContractAddress = *yangs.at(0);

        let forge_amt: Wad = shrine_utils::TROVE1_FORGE_AMT.into();
        shrine_utils::trove1_forge(shrine, forge_amt);

        let yin = shrine_utils::yin(shrine.contract_address);
        let trove_id: u64 = common::TROVE_1;
        let trove1_owner_addr = common::trove1_owner_addr();

        let shrine_health: Health = shrine.get_shrine_health();
        let before_total_debt: Wad = shrine_health.debt;
        let before_trove_health: Health = shrine.get_trove_health(trove_id);
        let before_yin_bal: u256 = yin.balance_of(trove1_owner_addr);
        let before_max_forge_amt: Wad = shrine.get_max_forge(trove_id);
        let melt_amt: Wad = (shrine_utils::TROVE1_YANG1_DEPOSIT / 3_u128).into();

        let outstanding_amt: Wad = forge_amt - melt_amt;
        start_prank(CheatTarget::All, shrine_utils::admin());
        shrine.melt(trove1_owner_addr, trove_id, melt_amt);

        let shrine_health: Health = shrine.get_shrine_health();
        assert(shrine_health.debt == before_total_debt - melt_amt, 'incorrect total debt');

        let after_trove_health: Health = shrine.get_trove_health(trove_id);
        assert(after_trove_health.debt == before_trove_health.debt - melt_amt, 'incorrect trove debt');

        let after_yin_bal: u256 = yin.balance_of(trove1_owner_addr);
        assert(after_yin_bal == before_yin_bal - melt_amt.into(), 'incorrect yin balance');

        let (yang1_price, _, _) = shrine.get_current_yang_price(yang1_addr);
        let expected_ltv: Ray = wadray::rdiv_ww(outstanding_amt, (yang1_price * deposit_amt));
        assert(after_trove_health.ltv == expected_ltv, 'incorrect LTV');

        assert(shrine.is_healthy(trove_id), 'trove should be healthy');

        let after_max_forge_amt: Wad = shrine.get_max_forge(trove_id);
        assert(after_max_forge_amt == before_max_forge_amt + melt_amt, 'incorrect max forge amount');

        shrine_utils::assert_total_troves_debt_invariant(shrine, yangs, 1);

        let expected_events = array![
            (
                shrine.contract_address,
                shrine_contract::Event::TotalTrovesDebtUpdated(
                    shrine_contract::TotalTrovesDebtUpdated { total: after_trove_health.debt }
                )
            ),
            (
                shrine.contract_address,
                shrine_contract::Event::TroveUpdated(
                    shrine_contract::TroveUpdated {
                        trove_id,
                        trove: Trove {
                            charge_from: shrine_utils::current_interval(),
                            debt: after_trove_health.debt,
                            last_rate_era: 1
                        },
                    }
                )
            ),
            (
                shrine.contract_address,
                shrine_contract::Event::Transfer(
                    shrine_contract::Transfer {
                        from: trove1_owner_addr, to: ContractAddressZeroable::zero(), value: melt_amt.into(),
                    }
                )
            ),
        ];

        spy.assert_emitted(@expected_events);
    }

    #[test]
    #[should_panic(expected: ('Caller missing role',))]
    fn test_shrine_melt_unauthorized() {
        let shrine: IShrineDispatcher = shrine_utils::shrine_setup_with_feed(Option::None);
        shrine_utils::trove1_deposit(shrine, shrine_utils::TROVE1_YANG1_DEPOSIT.into());
        shrine_utils::trove1_forge(shrine, shrine_utils::TROVE1_YANG1_DEPOSIT.into());

        start_prank(CheatTarget::All, common::badguy());
        shrine.melt(common::trove1_owner_addr(), common::TROVE_1, 1_u128.into());
    }

    #[test]
    #[should_panic(expected: ('SH: Insufficient yin balance',))]
    fn test_shrine_melt_insufficient_yin() {
        let shrine: IShrineDispatcher = shrine_utils::shrine_setup_with_feed(Option::None);
        shrine_utils::trove1_deposit(shrine, shrine_utils::TROVE1_YANG1_DEPOSIT.into());
        shrine_utils::trove1_forge(shrine, shrine_utils::TROVE1_FORGE_AMT.into());

        start_prank(CheatTarget::All, shrine_utils::admin());
        shrine.melt(common::trove2_owner_addr(), common::TROVE_1, 1_u128.into());
    }

    //
    // Tests - Yin transfers
    //

    #[test]
    fn test_yin_transfer_pass() {
        let shrine: IShrineDispatcher = shrine_utils::shrine_setup_with_feed(Option::None);
        let mut spy = spy_events(SpyOn::One(shrine.contract_address));

        start_prank(CheatTarget::All, shrine_utils::admin());
        shrine_utils::trove1_deposit(shrine, shrine_utils::TROVE1_YANG1_DEPOSIT.into());
        shrine_utils::trove1_forge(shrine, shrine_utils::TROVE1_FORGE_AMT.into());

        let yin = shrine_utils::yin(shrine.contract_address);
        let yin_user: ContractAddress = shrine_utils::yin_user_addr();
        let trove1_owner: ContractAddress = common::trove1_owner_addr();
        start_prank(CheatTarget::All, trove1_owner);

        let success: bool = yin.transfer(yin_user, shrine_utils::TROVE1_FORGE_AMT.into());

        yin.transfer(yin_user, 0);
        assert(success, 'yin transfer fail');
        assert(yin.balance_of(trove1_owner).is_zero(), 'wrong transferor balance');
        assert(yin.balance_of(yin_user) == shrine_utils::TROVE1_FORGE_AMT.into(), 'wrong transferee balance');

        let expected_events = array![
            (
                shrine.contract_address,
                shrine_contract::Event::Transfer(
                    shrine_contract::Transfer {
                        from: trove1_owner, to: yin_user, value: shrine_utils::TROVE1_FORGE_AMT.into(),
                    }
                )
            ),
        ];
        spy.assert_emitted(@expected_events);
    }

    #[test]
    #[should_panic(expected: ('SH: Insufficient yin balance',))]
    fn test_yin_transfer_fail_insufficient() {
        let shrine: IShrineDispatcher = shrine_utils::shrine_setup_with_feed(Option::None);

        start_prank(CheatTarget::All, shrine_utils::admin());
        shrine_utils::trove1_deposit(shrine, shrine_utils::TROVE1_YANG1_DEPOSIT.into());
        shrine_utils::trove1_forge(shrine, shrine_utils::TROVE1_FORGE_AMT.into());

        let yin = shrine_utils::yin(shrine.contract_address);
        let yin_user: ContractAddress = shrine_utils::yin_user_addr();
        let trove1_owner: ContractAddress = common::trove1_owner_addr();
        start_prank(CheatTarget::All, trove1_owner);

        yin.transfer(yin_user, (shrine_utils::TROVE1_FORGE_AMT + 1).into());
    }

    #[test]
    #[should_panic(expected: ('SH: Insufficient yin balance',))]
    fn test_yin_transfer_fail_zero_bal() {
        let shrine: IShrineDispatcher = shrine_utils::shrine_setup_with_feed(Option::None);

        let yin = shrine_utils::yin(shrine.contract_address);
        let yin_user: ContractAddress = shrine_utils::yin_user_addr();
        let trove1_owner: ContractAddress = common::trove1_owner_addr();
        start_prank(CheatTarget::All, trove1_owner);

        yin.transfer(yin_user, 1_u256);
    }

    #[test]
    fn test_yin_transfer_from_pass() {
        let shrine: IShrineDispatcher = shrine_utils::shrine_setup_with_feed(Option::None);
        let mut spy = spy_events(SpyOn::One(shrine.contract_address));

        shrine_utils::trove1_deposit(shrine, shrine_utils::TROVE1_YANG1_DEPOSIT.into());
        shrine_utils::trove1_forge(shrine, shrine_utils::TROVE1_FORGE_AMT.into());

        let yin = shrine_utils::yin(shrine.contract_address);
        let yin_user: ContractAddress = shrine_utils::yin_user_addr();

        let trove1_owner: ContractAddress = common::trove1_owner_addr();
        let transfer_amt: u256 = shrine_utils::TROVE1_FORGE_AMT.into();
        start_prank(CheatTarget::All, trove1_owner);
        yin.approve(yin_user, transfer_amt);

        start_prank(CheatTarget::All, yin_user);
        let success: bool = yin.transfer_from(trove1_owner, yin_user, transfer_amt);

        assert(success, 'yin transfer fail');

        assert(yin.balance_of(trove1_owner).is_zero(), 'wrong transferor balance');
        assert(yin.balance_of(yin_user) == transfer_amt, 'wrong transferee balance');

        let expected_events = array![
            (
                shrine.contract_address,
                shrine_contract::Event::Approval(
                    shrine_contract::Approval { owner: trove1_owner, spender: yin_user, value: transfer_amt, }
                )
            ),
            (
                shrine.contract_address,
                shrine_contract::Event::Transfer(
                    shrine_contract::Transfer { from: trove1_owner, to: yin_user, value: transfer_amt, }
                )
            ),
        ];

        spy.assert_emitted(@expected_events);
    }

    #[test]
    fn test_yin_camelCase_support() {
        // same test as test_yin_transfer_from_pass above,
        // but uses balanceOf, transferFrom and adds a call to totalSupply

        let shrine: IShrineDispatcher = shrine_utils::shrine_setup_with_feed(Option::None);
        let mut spy = spy_events(SpyOn::One(shrine.contract_address));

        shrine_utils::trove1_deposit(shrine, shrine_utils::TROVE1_YANG1_DEPOSIT.into());
        shrine_utils::trove1_forge(shrine, shrine_utils::TROVE1_FORGE_AMT.into());

        let yin = shrine_utils::yin(shrine.contract_address);
        let camel_yin = IERC20CamelOnlyDispatcher { contract_address: yin.contract_address };
        let yin_user: ContractAddress = shrine_utils::yin_user_addr();

        let trove1_owner: ContractAddress = common::trove1_owner_addr();
        let transfer_amt: u256 = shrine_utils::TROVE1_FORGE_AMT.into();
        start_prank(CheatTarget::All, trove1_owner);
        yin.approve(yin_user, transfer_amt);

        assert(yin.total_supply() == camel_yin.totalSupply(), 'wrong total supply');

        start_prank(CheatTarget::All, yin_user);
        let success: bool = camel_yin.transferFrom(trove1_owner, yin_user, transfer_amt);

        assert(success, 'yin transfer fail');

        assert(camel_yin.balanceOf(trove1_owner).is_zero(), 'wrong transferor balance');
        assert(camel_yin.balanceOf(yin_user) == transfer_amt, 'wrong transferee balance');

        let expected_events = array![
            (
                shrine.contract_address,
                shrine_contract::Event::Approval(
                    shrine_contract::Approval { owner: trove1_owner, spender: yin_user, value: transfer_amt, }
                )
            ),
            (
                shrine.contract_address,
                shrine_contract::Event::Transfer(
                    shrine_contract::Transfer { from: trove1_owner, to: yin_user, value: transfer_amt, }
                )
            ),
        ];

        spy.assert_emitted(@expected_events);
    }

    #[test]
    #[should_panic(expected: ('SH: Insufficient yin allowance',))]
    fn test_yin_transfer_from_unapproved_fail() {
        let shrine: IShrineDispatcher = shrine_utils::shrine_setup_with_feed(Option::None);

        shrine_utils::trove1_deposit(shrine, shrine_utils::TROVE1_YANG1_DEPOSIT.into());
        shrine_utils::trove1_forge(shrine, shrine_utils::TROVE1_FORGE_AMT.into());

        let yin = shrine_utils::yin(shrine.contract_address);
        let yin_user: ContractAddress = shrine_utils::yin_user_addr();
        start_prank(CheatTarget::All, yin_user);
        yin.transfer_from(common::trove1_owner_addr(), yin_user, 1_u256);
    }

    #[test]
    #[should_panic(expected: ('SH: Insufficient yin allowance',))]
    fn test_yin_transfer_from_insufficient_allowance_fail() {
        let shrine: IShrineDispatcher = shrine_utils::shrine_setup_with_feed(Option::None);

        shrine_utils::trove1_deposit(shrine, shrine_utils::TROVE1_YANG1_DEPOSIT.into());
        let trove1_owner: ContractAddress = common::trove1_owner_addr();
        start_prank(CheatTarget::All, shrine_utils::admin());
        shrine.forge(trove1_owner, common::TROVE_1, shrine_utils::TROVE1_FORGE_AMT.into(), WadZeroable::zero());

        let yin = shrine_utils::yin(shrine.contract_address);
        let yin_user: ContractAddress = shrine_utils::yin_user_addr();

        let trove1_owner: ContractAddress = common::trove1_owner_addr();
        start_prank(CheatTarget::All, trove1_owner);
        let approve_amt: u256 = (shrine_utils::TROVE1_FORGE_AMT / 2).into();
        yin.approve(yin_user, approve_amt);

        start_prank(CheatTarget::All, yin_user);
        yin.transfer_from(trove1_owner, yin_user, approve_amt + 1_u256);
    }

    #[test]
    #[should_panic(expected: ('SH: Insufficient yin balance',))]
    fn test_yin_transfer_from_insufficient_balance_fail() {
        let shrine: IShrineDispatcher = shrine_utils::shrine_setup_with_feed(Option::None);

        shrine_utils::trove1_deposit(shrine, shrine_utils::TROVE1_YANG1_DEPOSIT.into());
        let trove1_owner: ContractAddress = common::trove1_owner_addr();
        start_prank(CheatTarget::All, shrine_utils::admin());
        shrine.forge(trove1_owner, common::TROVE_1, shrine_utils::TROVE1_FORGE_AMT.into(), WadZeroable::zero());

        let yin = shrine_utils::yin(shrine.contract_address);
        let yin_user: ContractAddress = shrine_utils::yin_user_addr();

        let trove1_owner: ContractAddress = common::trove1_owner_addr();
        start_prank(CheatTarget::All, trove1_owner);
        yin.approve(yin_user, BoundedU256::max());

        start_prank(CheatTarget::All, yin_user);
        yin.transfer_from(trove1_owner, yin_user, (shrine_utils::TROVE1_FORGE_AMT + 1).into());
    }

    #[test]
    #[should_panic(expected: ('SH: No transfer to 0 address',))]
    fn test_yin_transfer_zero_address_fail() {
        let shrine: IShrineDispatcher = shrine_utils::shrine_setup_with_feed(Option::None);

        shrine_utils::trove1_deposit(shrine, shrine_utils::TROVE1_YANG1_DEPOSIT.into());
        let trove1_owner: ContractAddress = common::trove1_owner_addr();
        start_prank(CheatTarget::All, shrine_utils::admin());
        shrine.forge(trove1_owner, common::TROVE_1, shrine_utils::TROVE1_FORGE_AMT.into(), WadZeroable::zero());

        let yin = shrine_utils::yin(shrine.contract_address);
        let yin_user: ContractAddress = shrine_utils::yin_user_addr();

        let trove1_owner: ContractAddress = common::trove1_owner_addr();
        start_prank(CheatTarget::All, trove1_owner);
        yin.approve(yin_user, BoundedU256::max());

        start_prank(CheatTarget::All, yin_user);
        yin.transfer_from(trove1_owner, ContractAddressZeroable::zero(), 1_u256);
    }

    #[test]
    fn test_yin_melt_after_transfer() {
        let shrine: IShrineDispatcher = shrine_utils::shrine_setup_with_feed(Option::None);

        shrine_utils::trove1_deposit(shrine, shrine_utils::TROVE1_YANG1_DEPOSIT.into());
        let trove1_owner: ContractAddress = common::trove1_owner_addr();
        let forge_amt: Wad = shrine_utils::TROVE1_FORGE_AMT.into();
        shrine_utils::trove1_forge(shrine, forge_amt);

        let yin = shrine_utils::yin(shrine.contract_address);
        let yin_user: ContractAddress = shrine_utils::yin_user_addr();

        let trove1_owner: ContractAddress = common::trove1_owner_addr();
        start_prank(CheatTarget::All, trove1_owner);

        let transfer_amt: Wad = (forge_amt.val / 2).into();
        yin.transfer(yin_user, transfer_amt.val.into());

        let melt_amt: Wad = forge_amt - transfer_amt;

        shrine_utils::trove1_melt(shrine, melt_amt);

        let trove_health: Health = shrine.get_trove_health(common::TROVE_1);
        let expected_debt: Wad = forge_amt - melt_amt;
        assert(trove_health.debt == expected_debt, 'wrong debt after melt');

        assert(shrine.get_yin(trove1_owner) == forge_amt - melt_amt - transfer_amt, 'wrong balance');
    }

    //
    // Tests - Access control
    //

    // TODO: Uncomment this test once foundry is more stable
    // #[test]
    // fn test_auth() {
    //     let shrine_addr: ContractAddress = shrine_utils::shrine_deploy(Option::None);
    //     let shrine = shrine_utils::shrine(shrine_addr);
    //     let shrine_accesscontrol: IAccessControlDispatcher = IAccessControlDispatcher {
    //         contract_address: shrine_addr
    //     };

    //     let admin: ContractAddress = shrine_utils::admin();
    //     let new_admin: ContractAddress = contract_address_try_from_felt252('new shrine admin')
    //         .unwrap();

    //     assert(shrine_accesscontrol.get_admin() == admin, 'wrong admin');

    //     // Authorizing an address and testing that it can use authorized functions
    //     start_prank(CheatTarget::One(shrine_addr), admin);
    //     shrine_accesscontrol.grant_role(shrine_roles::SET_DEBT_CEILING, new_admin);
    //     assert(
    //         shrine_accesscontrol.has_role(shrine_roles::SET_DEBT_CEILING, new_admin),
    //         'role not granted'
    //     );
    //     assert(
    //         shrine_accesscontrol.get_roles(new_admin) == shrine_roles::SET_DEBT_CEILING,
    //         'role not granted'
    //     );

    //     start_prank(CheatTarget::One(shrine_addr), new_admin);
    //     let new_ceiling: Wad = (WAD_SCALE + 1).into();
    //     shrine.set_debt_ceiling(new_ceiling);
    //     assert(shrine.get_debt_ceiling() == new_ceiling, 'wrong debt ceiling');

    //     // Revoking an address
    //     start_prank(CheatTarget::One(shrine_addr), admin);
    //     shrine_accesscontrol.revoke_role(shrine_roles::SET_DEBT_CEILING, new_admin);
    //     assert(
    //         !shrine_accesscontrol.has_role(shrine_roles::SET_DEBT_CEILING, new_admin),
    //         'role not revoked'
    //     );
    //     assert(shrine_accesscontrol.get_roles(new_admin) == 0, 'role not revoked');
    // }

    #[test]
    #[should_panic(expected: ('Caller missing role',))]
    fn test_revoke_role() {
        let shrine_addr: ContractAddress = shrine_utils::shrine_deploy(Option::None);

        let shrine = shrine_utils::shrine(shrine_addr);
        let shrine_accesscontrol: IAccessControlDispatcher = IAccessControlDispatcher { contract_address: shrine_addr };

        let admin: ContractAddress = shrine_utils::admin();
        start_prank(CheatTarget::One(shrine_addr), admin);

        let new_admin: ContractAddress = contract_address_try_from_felt252('new shrine admin').unwrap();

        shrine_accesscontrol.grant_role(shrine_roles::SET_DEBT_CEILING, new_admin);
        shrine_accesscontrol.revoke_role(shrine_roles::SET_DEBT_CEILING, new_admin);

        start_prank(CheatTarget::One(shrine.contract_address), new_admin);
        let new_ceiling: Wad = (WAD_SCALE + 1).into();
        shrine.set_debt_ceiling(new_ceiling);
    }

    //
    // Tests - Price and multiplier updates
    // Note that core functionality is already tested in `test_shrine_setup_with_feed`
    //

    #[test]
    fn test_advance_zero_price_pass() {
        let shrine: IShrineDispatcher = shrine_utils::shrine_setup_with_feed(Option::None);
        let mut spy = spy_events(SpyOn::One(shrine.contract_address));

        let yang: ContractAddress = shrine_utils::yang1_addr();
        let trove_id: u64 = common::TROVE_1;
        shrine_utils::trove1_deposit(shrine, shrine_utils::TROVE1_YANG1_DEPOSIT.into());

        let trove_health: Health = shrine.get_trove_health(trove_id);
        assert(trove_health.value.is_non_zero(), 'sanity check');

        let (_, prev_cumulative_price, _) = shrine.get_current_yang_price(yang);

        common::advance_intervals(1);

        let zero_price = WadZeroable::zero();

        start_prank(CheatTarget::All, shrine_utils::admin());
        shrine.advance(yang, zero_price);

        let expected_interval = shrine_utils::get_interval(get_block_timestamp());
        let expected_events = array![
            (
                shrine.contract_address,
                shrine_contract::Event::YangPriceUpdated(
                    shrine_contract::YangPriceUpdated {
                        yang, price: zero_price, cumulative_price: prev_cumulative_price, interval: expected_interval,
                    }
                ),
            ),
        ];
        spy.assert_emitted(@expected_events);

        let (new_price, new_cumulative_price, _) = shrine.get_current_yang_price(yang);
        assert(new_price == zero_price, 'wrong zero price');
        assert_eq!(new_cumulative_price, prev_cumulative_price, "wrong cumulative price");

        // Check effect of zero price on trove
        let trove_health: Health = shrine.get_trove_health(trove_id);
        assert(trove_health.value.is_zero(), 'trove value should be zero');

        // Check effect of zero price on Shrine's health
        let shrine_health: Health = shrine.get_shrine_health();
        assert(shrine_health.value.is_zero(), 'shrine value should be zero');
    }

    #[test]
    #[should_panic(expected: ('Caller missing role',))]
    fn test_advance_unauthorized() {
        let shrine: IShrineDispatcher = shrine_utils::shrine_setup_with_feed(Option::None);

        start_prank(CheatTarget::All, common::badguy());
        shrine.advance(shrine_utils::yang1_addr(), shrine_utils::YANG1_START_PRICE.into());
    }

    #[test]
    #[should_panic(expected: ('SH: Yang does not exist',))]
    fn test_advance_invalid_yang() {
        let shrine: IShrineDispatcher = shrine_utils::shrine_setup_with_feed(Option::None);

        start_prank(CheatTarget::All, shrine_utils::admin());
        shrine.advance(shrine_utils::invalid_yang_addr(), shrine_utils::YANG1_START_PRICE.into());
    }

    #[test]
    #[should_panic(expected: ('Caller missing role',))]
    fn test_set_multiplier_unauthorized() {
        let shrine: IShrineDispatcher = shrine_utils::shrine_setup_with_feed(Option::None);

        start_prank(CheatTarget::All, common::badguy());
        shrine.set_multiplier(RAY_SCALE.into());
    }

    //
    // Tests - Inject/eject
    //

    #[test]
    fn test_shrine_inject_and_eject() {
        let shrine: IShrineDispatcher = shrine_utils::shrine_setup_with_feed(Option::None);
        let mut spy = spy_events(SpyOn::One(shrine.contract_address));

        let yin = shrine_utils::yin(shrine.contract_address);
        let trove1_owner = common::trove1_owner_addr();

        let before_total_supply: u256 = yin.total_supply();
        let before_user_bal: u256 = yin.balance_of(trove1_owner);
        let before_total_yin: Wad = shrine.get_total_yin();
        let before_user_yin: Wad = shrine.get_yin(trove1_owner);

        start_prank(CheatTarget::One(shrine.contract_address), shrine_utils::admin());

        let inject_amt = shrine_utils::TROVE1_FORGE_AMT.into();
        shrine.inject(trove1_owner, inject_amt);

        let expected_events = array![
            (
                shrine.contract_address,
                shrine_contract::Event::Transfer(
                    shrine_contract::Transfer {
                        from: ContractAddressZeroable::zero(), to: trove1_owner, value: inject_amt.into(),
                    }
                )
            ),
        ];
        spy.assert_emitted(@expected_events);

        assert(yin.total_supply() == before_total_supply + inject_amt.into(), 'incorrect total supply');
        assert(yin.balance_of(trove1_owner) == before_user_bal + inject_amt.val.into(), 'incorrect user balance');
        assert(shrine.get_total_yin() == before_total_yin + inject_amt, 'incorrect total yin');
        assert(shrine.get_yin(trove1_owner) == before_user_yin + inject_amt, 'incorrect user yin');

        shrine.eject(trove1_owner, inject_amt);
        assert(yin.total_supply() == before_total_supply, 'incorrect total supply');
        assert(yin.balance_of(trove1_owner) == before_user_bal, 'incorrect user balance');
        assert(shrine.get_total_yin() == before_total_yin, 'incorrect total yin');
        assert(shrine.get_yin(trove1_owner) == before_user_yin, 'incorrect user yin');

        let expected_events = array![
            (
                shrine.contract_address,
                shrine_contract::Event::Transfer(
                    shrine_contract::Transfer {
                        from: trove1_owner, to: ContractAddressZeroable::zero(), value: inject_amt.into(),
                    }
                )
            ),
        ];
        spy.assert_emitted(@expected_events);
    }

    #[test]
    #[should_panic(expected: ('SH: Debt ceiling reached',))]
    fn test_shrine_inject_exceeds_debt_ceiling_fail() {
        let shrine: IShrineDispatcher = shrine_utils::shrine_setup_with_feed(Option::None);
        let trove1_owner = common::trove1_owner_addr();

        start_prank(CheatTarget::All, shrine_utils::admin());

        let inject_amt = shrine.get_debt_ceiling() + 1_u128.into();
        shrine.inject(trove1_owner, inject_amt);
    }

    #[test]
    #[should_panic(expected: ('SH: Debt ceiling reached',))]
    fn test_shrine_inject_exceeds_debt_ceiling_neg_budget_fail() {
        let shrine: IShrineDispatcher = shrine_utils::shrine_setup_with_feed(Option::None);
        let trove1_owner = common::trove1_owner_addr();

        start_prank(CheatTarget::One(shrine.contract_address), shrine_utils::admin());

        let inject_amt = shrine.get_debt_ceiling().into();
        shrine.inject(trove1_owner, inject_amt);
        assert(shrine.get_total_yin() == inject_amt, 'sanity check #1');

        let deficit: SignedWad = SignedWad { val: 1, sign: true };
        shrine.adjust_budget(deficit);
        assert(shrine.get_budget() == deficit, 'sanity check #2');

        shrine.inject(trove1_owner, 1_u128.into());
    }

    //
    // Tests - Price and multiplier
    //

    #[test]
    #[should_panic(expected: ('SH: Multiplier cannot be 0',))]
    fn test_shrine_set_multiplier_zero_value_fail() {
        let shrine: IShrineDispatcher = shrine_utils::shrine_setup_with_feed(Option::None);

        start_prank(CheatTarget::All, shrine_utils::admin());
        shrine.set_multiplier(RayZeroable::zero());
    }

    #[test]
    #[should_panic(expected: ('SH: Multiplier exceeds maximum',))]
    fn test_shrine_set_multiplier_exceeds_max_fail() {
        let shrine: IShrineDispatcher = shrine_utils::shrine_setup_with_feed(Option::None);

        start_prank(CheatTarget::All, shrine_utils::admin());
        shrine.set_multiplier((RAY_SCALE * 10 + 1).into());
    }

    //
    // Tests - Getters for trove information
    //

    #[test]
    fn test_trove_unhealthy() {
        let shrine: IShrineDispatcher = shrine_utils::shrine_setup_with_feed(Option::None);

        // Depositing lots of collateral in another trove
        // to avoid entering recovery mode
        start_prank(CheatTarget::All, shrine_utils::admin());
        shrine.deposit(shrine_utils::yang1_addr(), common::TROVE_2, (50 * WAD_ONE).into());

        let deposit_amt: Wad = shrine_utils::TROVE1_YANG1_DEPOSIT.into();
        shrine_utils::trove1_deposit(shrine, deposit_amt);
        let forge_amt: Wad = shrine_utils::TROVE1_FORGE_AMT.into();
        shrine_utils::trove1_forge(shrine, forge_amt);

        let trove_health: Health = shrine.get_trove_health(common::TROVE_1);

        let unsafe_price: Wad = wadray::rdiv_wr(trove_health.debt, shrine_utils::YANG1_THRESHOLD.into()) / deposit_amt;

        start_prank(CheatTarget::All, shrine_utils::admin());
        shrine.advance(shrine_utils::yang1_addr(), unsafe_price);

        assert(shrine.is_healthy(common::TROVE_1), 'should be unhealthy');
    }

    #[test]
    fn test_get_trove_health() {
        let shrine: IShrineDispatcher = shrine_utils::shrine_setup_with_feed(Option::None);

        let yang1_addr: ContractAddress = shrine_utils::yang1_addr();
        let yang2_addr: ContractAddress = shrine_utils::yang2_addr();

        let mut yangs: Array<ContractAddress> = array![yang1_addr, yang2_addr];
        let mut yang_amts: Array<Wad> = array![
            shrine_utils::TROVE1_YANG1_DEPOSIT.into(), shrine_utils::TROVE1_YANG2_DEPOSIT.into(),
        ];

        // Manually set the prices
        let yang1_price: Wad = 2500000000000000000000_u128.into(); // 2_500 (Wad)
        let yang2_price: Wad = 625000000000000000000_u128.into(); // 625 (Wad)
        let mut yang_prices: Array<Wad> = array![yang1_price, yang2_price];

        let mut yang_amts_copy: Span<Wad> = yang_amts.span();
        let mut yangs_copy: Span<ContractAddress> = yangs.span();
        let mut yang_prices_copy: Span<Wad> = yang_prices.span();

        start_prank(CheatTarget::All, shrine_utils::admin());
        loop {
            match yang_amts_copy.pop_front() {
                Option::Some(yang_amt) => {
                    let yang: ContractAddress = *yangs_copy.pop_front().unwrap();
                    shrine.deposit(yang, common::TROVE_1, *yang_amt);

                    shrine.advance(yang, *yang_prices_copy.pop_front().unwrap());
                },
                Option::None => { break (); }
            };
        };
        let mut yang_thresholds: Array<Ray> = array![
            shrine_utils::YANG1_THRESHOLD.into(), shrine_utils::YANG2_THRESHOLD.into(),
        ];

        let (expected_threshold, expected_value) = shrine_utils::calculate_trove_threshold_and_value(
            yang_prices.span(), yang_amts.span(), yang_thresholds.span()
        );
        let trove_health: Health = shrine.get_trove_health(common::TROVE_1);
        assert(trove_health.threshold == expected_threshold, 'wrong threshold');

        let forge_amt: Wad = shrine_utils::TROVE1_FORGE_AMT.into();
        shrine_utils::trove1_forge(shrine, forge_amt);
        let trove_health: Health = shrine.get_trove_health(common::TROVE_1);
        let expected_ltv: Ray = wadray::rdiv_ww(forge_amt, expected_value);
        assert(trove_health.ltv == expected_ltv, 'wrong LTV');
    }

    #[test]
    fn test_zero_value_trove() {
        let shrine: IShrineDispatcher = shrine_utils::shrine_setup_with_feed(Option::None);

        let trove_health: Health = shrine.get_trove_health(common::TROVE_3);
        assert(trove_health.threshold.is_zero(), 'threshold should be 0');
        assert(trove_health.ltv.is_zero(), 'LTV should be 0');
        assert(trove_health.value.is_zero(), 'value should be 0');
        assert(trove_health.debt.is_zero(), 'debt should be 0');
    }

    //
    // Tests - Getters for shrine threshold and value
    //

    #[test]
    fn test_get_shrine_health() {
        let shrine: IShrineDispatcher = shrine_utils::shrine_setup_with_feed(Option::None);

        let yang1_addr: ContractAddress = shrine_utils::yang1_addr();
        let yang2_addr: ContractAddress = shrine_utils::yang2_addr();

        let mut yangs: Array<ContractAddress> = array![yang1_addr, yang2_addr];

        let mut yang_amts: Array<Wad> = array![
            shrine_utils::TROVE1_YANG1_DEPOSIT.into(), shrine_utils::TROVE1_YANG2_DEPOSIT.into(),
        ];

        // Manually set the prices
        let yang1_price: Wad = 2500000000000000000000_u128.into(); // 2_500 (Wad)
        let yang2_price: Wad = 625000000000000000000_u128.into(); // 625 (Wad)
        let mut yang_prices: Array<Wad> = array![yang1_price, yang2_price];

        let mut yang_amts_copy: Span<Wad> = yang_amts.span();
        let mut yangs_copy: Span<ContractAddress> = yangs.span();
        let mut yang_prices_copy: Span<Wad> = yang_prices.span();

        // Deposit into troves 1 and 2, with trove 2 getting twice
        // the amount of trove 1
        start_prank(CheatTarget::All, shrine_utils::admin());
        loop {
            match yang_amts_copy.pop_front() {
                Option::Some(yang_amt) => {
                    let yang: ContractAddress = *yangs_copy.pop_front().unwrap();
                    shrine.deposit(yang, common::TROVE_1, *yang_amt);
                    // Deposit twice the amount into trove 2
                    shrine.deposit(yang, common::TROVE_2, (*yang_amt.val * 2).into());

                    shrine.advance(yang, *yang_prices_copy.pop_front().unwrap());
                },
                Option::None => { break (); }
            };
        };

        // Update the amounts with the total amount deposited into troves 1 and 2
        let mut yang_amts: Array<Wad> = array![
            (shrine_utils::TROVE1_YANG1_DEPOSIT * 3).into(), (shrine_utils::TROVE1_YANG2_DEPOSIT * 3).into(),
        ];

        let mut yang_thresholds: Array<Ray> = array![
            shrine_utils::YANG1_THRESHOLD.into(), shrine_utils::YANG2_THRESHOLD.into(),
        ];

        let (expected_threshold, expected_value) = shrine_utils::calculate_trove_threshold_and_value(
            yang_prices.span(), yang_amts.span(), yang_thresholds.span()
        );
        let shrine_health: Health = shrine.get_shrine_health();
        assert(shrine_health.threshold == expected_threshold, 'wrong threshold');
        assert(shrine_health.value == expected_value, 'wrong value');
    }

    // Tests - Getter for forge fee
    #[test]
    fn test_shrine_get_forge_fee() {
        let error_margin: Wad = 5_u128.into(); // 5 * 10^-18 (wad)

        let first_yin_price: Wad = 995000000000000000_u128.into(); // 0.995 (wad)
        let second_yin_price: Wad = 994999999999999999_u128.into(); // 0.994999... (wad)
        let third_yin_price: Wad = 980000000000000000_u128.into(); // 0.98 (wad)
        let fourth_yin_price: Wad = (shrine_contract::FORGE_FEE_CAP_PRICE - 1).into();

        let third_forge_fee: Wad = 39810717055349725_u128.into(); // 0.039810717055349725 (wad)

        let shrine: IShrineDispatcher = shrine_utils::shrine_setup_with_feed(Option::None);
        let mut spy = spy_events(SpyOn::One(shrine.contract_address));

        start_prank(CheatTarget::All, shrine_utils::admin());

        shrine.update_yin_spot_price(first_yin_price);
        assert(shrine.get_forge_fee_pct().is_zero(), 'wrong forge fee #1');

        let expected_events = array![
            (
                shrine.contract_address,
                shrine_contract::Event::YinPriceUpdated(
                    shrine_contract::YinPriceUpdated { old_price: WAD_ONE.into(), new_price: first_yin_price, }
                )
            ),
        ];
        spy.assert_emitted(@expected_events);

        shrine.update_yin_spot_price(second_yin_price);
        common::assert_equalish(shrine.get_forge_fee_pct(), WAD_PERCENT.into(), error_margin, 'wrong forge fee #2');

        let expected_events = array![
            (
                shrine.contract_address,
                shrine_contract::Event::YinPriceUpdated(
                    shrine_contract::YinPriceUpdated { old_price: first_yin_price, new_price: second_yin_price, }
                )
            ),
        ];
        spy.assert_emitted(@expected_events);

        // forge fee should be capped to `FORGE_FEE_CAP_PCT`
        shrine.update_yin_spot_price(third_yin_price);
        common::assert_equalish(shrine.get_forge_fee_pct(), third_forge_fee, error_margin, 'wrong forge fee #3');

        let expected_events = array![
            (
                shrine.contract_address,
                shrine_contract::Event::YinPriceUpdated(
                    shrine_contract::YinPriceUpdated { old_price: second_yin_price, new_price: third_yin_price, }
                )
            ),
        ];
        spy.assert_emitted(@expected_events);
    }

    //
    // Tests - yang suspension
    //

    #[test]
    fn test_get_yang_suspension_status_basic() {
        let shrine_addr: ContractAddress = shrine_utils::shrine_deploy(Option::None);
        shrine_utils::shrine_setup(shrine_addr);
        let shrine = shrine_utils::shrine(shrine_addr);

        let status_yang1 = shrine.get_yang_suspension_status(shrine_utils::yang1_addr());
        assert(status_yang1 == YangSuspensionStatus::None, 'yang1');
        let status_yang2 = shrine.get_yang_suspension_status(shrine_utils::yang2_addr());
        assert(status_yang2 == YangSuspensionStatus::None, 'yang2');
        let status_yang3 = shrine.get_yang_suspension_status(shrine_utils::yang3_addr());
        assert(status_yang3 == YangSuspensionStatus::None, 'yang3');
    }

    #[test]
    #[should_panic(expected: ('SH: Yang does not exist',))]
    fn test_get_yang_suspension_status_nonexisting_yang() {
        let shrine = shrine_utils::shrine(shrine_utils::shrine_deploy(Option::None));
        shrine.get_yang_suspension_status(shrine_utils::invalid_yang_addr());
    }

    #[test]
    #[should_panic(expected: ('SH: Yang does not exist',))]
    fn test_suspend_yang_non_existing_yang() {
        let shrine_addr: ContractAddress = shrine_utils::shrine_deploy(Option::None);
        shrine_utils::shrine_setup(shrine_addr);
        let shrine = shrine_utils::shrine(shrine_addr);
        start_prank(CheatTarget::All, shrine_utils::admin());
        shrine.suspend_yang(shrine_utils::invalid_yang_addr());
    }

    #[test]
    #[should_panic(expected: ('SH: Yang does not exist',))]
    fn test_unsuspend_yang_non_existing_yang() {
        let shrine_addr: ContractAddress = shrine_utils::shrine_deploy(Option::None);
        shrine_utils::shrine_setup(shrine_addr);
        let shrine = shrine_utils::shrine(shrine_addr);
        start_prank(CheatTarget::All, shrine_utils::admin());
        shrine.unsuspend_yang(shrine_utils::invalid_yang_addr());
    }

    #[test]
    fn test_yang_suspend_and_unsuspend() {
        let shrine_addr: ContractAddress = shrine_utils::shrine_deploy(Option::None);
        let mut spy = spy_events(SpyOn::One(shrine_addr));

        shrine_utils::shrine_setup(shrine_addr);
        let shrine = shrine_utils::shrine(shrine_addr);
        let yang = shrine_utils::yang1_addr();
        let start_ts = shrine_utils::DEPLOYMENT_TIMESTAMP;

        start_warp(CheatTarget::All, start_ts);
        start_prank(CheatTarget::All, shrine_utils::admin());

        // initiate yang's suspension, starting now
        shrine.suspend_yang(yang);

        // check suspension status
        let status = shrine.get_yang_suspension_status(yang);
        assert(status == YangSuspensionStatus::Temporary, 'status 1');

        // check event emission
        spy
            .assert_emitted(
                @array![
                    (
                        shrine_addr,
                        shrine_contract::Event::YangSuspended(
                            shrine_contract::YangSuspended { yang, timestamp: get_block_timestamp() }
                        )
                    ),
                ]
            );

        // setting block time to a second before the suspension would be permanent
        start_warp(CheatTarget::All, start_ts + shrine_contract::SUSPENSION_GRACE_PERIOD - 1);

        // reset the suspension by setting yang's ts to 0
        shrine.unsuspend_yang(yang);

        // check suspension status
        let status = shrine.get_yang_suspension_status(yang);
        assert(status == YangSuspensionStatus::None, 'status 2');

        // check event emission
        spy
            .assert_emitted(
                @array![
                    (
                        shrine_addr,
                        shrine_contract::Event::YangUnsuspended(
                            shrine_contract::YangUnsuspended { yang, timestamp: get_block_timestamp() }
                        )
                    ),
                ]
            );
    }

    #[test]
    #[should_panic(expected: ('Caller missing role',))]
    fn test_suspend_yang_not_authorized() {
        let shrine_addr: ContractAddress = shrine_utils::shrine_deploy(Option::None);
        shrine_utils::shrine_setup(shrine_addr);
        let shrine = shrine_utils::shrine(shrine_addr);
        let yang = shrine_utils::yang1_addr();
        start_prank(CheatTarget::All, common::badguy());

        shrine.suspend_yang(yang);
    }

    #[test]
    #[should_panic(expected: ('Caller missing role',))]
    fn test_unsuspend_yang_not_authorized() {
        let shrine_addr: ContractAddress = shrine_utils::shrine_deploy(Option::None);
        shrine_utils::shrine_setup(shrine_addr);
        let shrine = shrine_utils::shrine(shrine_addr);
        let yang = shrine_utils::yang1_addr();

        // We directly unsuspend the yang instead of suspending it first, because
        // an unauthorized call to `suspend_yang` has the same error message, which
        // can be ambiguous when trying to understand which part of the test failed.
        start_prank(CheatTarget::All, common::badguy());
        shrine.unsuspend_yang(yang);
    }

    #[test]
    fn test_yang_suspension_progress_temp_to_permanent() {
        let shrine: IShrineDispatcher = shrine_utils::shrine_setup_with_feed(Option::None);
        let mut spy = spy_events(SpyOn::One(shrine.contract_address));

        let yang = shrine_utils::yang1_addr();
        let (yang_price, _, _) = shrine.get_current_yang_price(yang);
        let start_ts = get_block_timestamp();

        start_prank(CheatTarget::All, shrine_utils::admin());

        let trove_id: u64 = common::TROVE_1;
        shrine.deposit(yang, trove_id, shrine_utils::TROVE1_YANG1_DEPOSIT.into());

        let start_shrine_health: Health = shrine.get_shrine_health();
        let start_trove_health: Health = shrine.get_trove_health(trove_id);

        // initiate yang's suspension, starting now
        shrine.suspend_yang(yang);

        // check suspension status
        let status = shrine.get_yang_suspension_status(yang);
        assert(status == YangSuspensionStatus::Temporary, 'status 1');

        // check event emission
        spy
            .assert_emitted(
                @array![
                    (
                        shrine.contract_address,
                        shrine_contract::Event::YangSuspended(
                            shrine_contract::YangSuspended { yang, timestamp: get_block_timestamp() }
                        )
                    ),
                ]
            );

        // check threshold (should be the same at the beginning)
        let threshold = shrine.get_yang_threshold(yang);
        assert(threshold == shrine_utils::YANG1_THRESHOLD.into(), 'threshold 1');

        let trove_health: Health = shrine.get_trove_health(trove_id);
        assert(trove_health.value.is_non_zero(), 'trove has no value');
        assert_eq!(trove_health.threshold, raw_threshold, "wrong trove threshold #1");

        // the threshold should decrease by 1% in this amount of time
        let one_pct = shrine_contract::SUSPENSION_GRACE_PERIOD / 100;

<<<<<<< HEAD
        // move time forward
        start_warp(CheatTarget::All, start_ts + one_pct);

        // check suspension status
        let status = shrine.get_yang_suspension_status(yang);
        assert(status == YangSuspensionStatus::Temporary, 'status 2');

        // check threshold
        let threshold = shrine.get_yang_threshold(yang);
        assert(threshold == (shrine_utils::YANG1_THRESHOLD / 100 * 99).into(), 'threshold 2');
=======
        let mut time_pcts: Span<u64> = array![1, 20, 35, 50, 75].span();
        loop {
            match time_pcts.pop_front() {
                Option::Some(time_pct) => {
                    // move time forward
                    start_warp(CheatTarget::All, start_ts + (one_pct * *time_pct));
>>>>>>> b9f5d7cb

                    // check suspension status
                    let status = shrine.get_yang_suspension_status(yang);
                    assert(status == YangSuspensionStatus::Temporary, 'status 2');

                    // check threshold
                    let (raw_threshold, _) = shrine.get_yang_threshold(yang);
                    assert(
                        raw_threshold == (shrine_utils::YANG1_THRESHOLD / 100 * (100_u64 - *time_pct).into()).into(),
                        'threshold 2'
                    );

<<<<<<< HEAD
        // check threshold
        let threshold = shrine.get_yang_threshold(yang);
        assert(threshold == (shrine_utils::YANG1_THRESHOLD / 100 * 80).into(), 'threshold 3');
=======
                    // intermediate price update to avoid iteration timeout
                    shrine.advance(yang, yang_price);
                },
                Option::None => { break; }
            };
        };
>>>>>>> b9f5d7cb

        // move time forward to a second before permanent suspension
        start_warp(CheatTarget::All, start_ts + shrine_contract::SUSPENSION_GRACE_PERIOD - 1);
        shrine.advance(yang, yang_price);

        // check suspension status
        let status = shrine.get_yang_suspension_status(yang);
        assert(status == YangSuspensionStatus::Temporary, 'status 3');

        // check threshold
        let threshold = shrine.get_yang_threshold(yang);
        // expected threshold is YANG1_THRESHOLD * (1 / SUSPENSION_GRACE_PERIOD)
        // that is about 0.0000050735 Ray, err buffer is 10^-12 Ray
        common::assert_equalish(
<<<<<<< HEAD
            threshold, 50735000000000000000_u128.into(), 1000000000000000_u128.into(), 'threshold 4'
=======
            raw_threshold, 50735000000000000000_u128.into(), 1000000000000000_u128.into(), 'threshold 3'
>>>>>>> b9f5d7cb
        );

        // move time forward to end of temp suspension, start of permanent one
        start_warp(CheatTarget::All, start_ts + shrine_contract::SUSPENSION_GRACE_PERIOD);
        shrine.advance(yang, yang_price);

        // check suspension status
        let status = shrine.get_yang_suspension_status(yang);
        assert(status == YangSuspensionStatus::Permanent, 'status 4');

        // check threshold
<<<<<<< HEAD
        let threshold = shrine.get_yang_threshold(yang);
        assert(threshold == RayZeroable::zero(), 'threshold 5');
=======
        let (raw_threshold, _) = shrine.get_yang_threshold(yang);
        assert(raw_threshold.is_zero(), 'threshold 4');

        let trove_health: Health = shrine.get_trove_health(trove_id);
        assert(trove_health.value.is_zero(), 'trove has value');
        assert(trove_health.threshold.is_zero(), 'wrong trove threshold #2');

        let after_shrine_health: Health = shrine.get_shrine_health();
        let expected_shrine_value: Wad = start_shrine_health.value - start_trove_health.value;
        assert_eq!(after_shrine_health.value, expected_shrine_value, "wrong shrine value");
>>>>>>> b9f5d7cb
    }

    #[test]
    #[should_panic(expected: ('SH: Suspension is permanent',))]
    fn test_yang_suspension_cannot_reset_after_permanent() {
        let shrine_addr: ContractAddress = shrine_utils::shrine_deploy(Option::None);
        shrine_utils::shrine_setup(shrine_addr);
        let shrine = shrine_utils::shrine(shrine_addr);

        let yang = shrine_utils::yang1_addr();
        let start_ts = shrine_utils::DEPLOYMENT_TIMESTAMP;

        start_warp(CheatTarget::All, start_ts);
        start_prank(CheatTarget::All, shrine_utils::admin());

        // mark permanent
        shrine.suspend_yang(yang);
        start_warp(CheatTarget::All, start_ts + shrine_contract::SUSPENSION_GRACE_PERIOD);

        // sanity check
        let status = shrine.get_yang_suspension_status(yang);
        assert(status == YangSuspensionStatus::Permanent, 'delisted');

        // trying to reset yang suspension status, should fail
        shrine.unsuspend_yang(yang);
    }

    #[test]
    #[should_panic(expected: ('SH: Already suspended',))]
    fn test_yang_already_suspended_temporary() {
        let shrine_addr: ContractAddress = shrine_utils::shrine_deploy(Option::None);
        shrine_utils::shrine_setup(shrine_addr);
        let shrine = shrine_utils::shrine(shrine_addr);

        let yang = shrine_utils::yang1_addr();
        let start_ts = shrine_utils::DEPLOYMENT_TIMESTAMP;

        start_warp(CheatTarget::All, start_ts);
        start_prank(CheatTarget::All, shrine_utils::admin());

        // suspend yang
        shrine.suspend_yang(yang);

        // sanity check
        let status = shrine.get_yang_suspension_status(yang);
        assert(status == YangSuspensionStatus::Temporary, 'should be temporary');

        // trying to suspend an already suspended yang, should fail
        shrine.suspend_yang(yang);
    }

    #[test]
    #[should_panic(expected: ('SH: Already suspended',))]
    fn test_yang_already_suspended_permanent() {
        let shrine_addr: ContractAddress = shrine_utils::shrine_deploy(Option::None);
        shrine_utils::shrine_setup(shrine_addr);
        let shrine = shrine_utils::shrine(shrine_addr);

        let yang = shrine_utils::yang1_addr();
        let start_ts = shrine_utils::DEPLOYMENT_TIMESTAMP;

        start_warp(CheatTarget::All, start_ts);
        start_prank(CheatTarget::All, shrine_utils::admin());

        // suspend yang
        shrine.suspend_yang(yang);

        // make permanent
        start_warp(CheatTarget::All, start_ts + shrine_contract::SUSPENSION_GRACE_PERIOD);

        // sanity check
        let status = shrine.get_yang_suspension_status(yang);
        assert(status == YangSuspensionStatus::Permanent, 'should be permanent');

        // trying to suspend an already suspended yang, should fail
        shrine.suspend_yang(yang);
    }

    //
    // Tests - Recovery mode
    // Note: For tests within the buffer, we alternative between the lower bound and upper bound of the buffer.
    //

    // User cannot withdraw if it triggers recovery mode
    #[test]
    #[should_panic(expected: ('SH: Will trigger recovery mode',))]
    fn test_withdraw_trigger_recovery_mode_fail() {
        let shrine: IShrineDispatcher = shrine_utils::shrine_setup_with_feed(Option::None);

        // Trove 1 deposits 10,000 USD worth, and borrows 3,000 USD
        shrine_utils::trove1_deposit(shrine, shrine_utils::TROVE1_YANG1_DEPOSIT.into());
        shrine_utils::trove1_forge(shrine, shrine_utils::TROVE1_FORGE_AMT.into());

        start_prank(CheatTarget::All, shrine_utils::admin());

        // Trove 2 deposits 10,000 USD worth, and borrows 6,000 USD
        shrine.deposit(shrine_utils::yang1_addr(), common::TROVE_2, shrine_utils::TROVE1_YANG1_DEPOSIT.into());
        shrine
            .forge(
                common::trove1_owner_addr(), common::TROVE_2, (shrine_utils::TROVE1_FORGE_AMT * 2).into(), 0_u128.into()
            );

        shrine_utils::recovery_mode_test_setup(
            shrine, shrine_utils::three_yang_addrs(), common::RecoveryModeSetupType::BeforeRecoveryMode
        );

        assert(!shrine.is_recovery_mode(), 'should not be recovery mode');

        shrine_utils::trove1_withdraw(shrine, (shrine_utils::TROVE1_YANG1_DEPOSIT / 100).into());
    }

    // User cannot forge if it triggers recovery mode
    #[test]
    #[should_panic(expected: ('SH: Will trigger recovery mode',))]
    fn test_forge_trigger_recovery_mode_fail() {
        let shrine: IShrineDispatcher = shrine_utils::shrine_setup_with_feed(Option::None);

        // Trove 1 deposits 10,000 USD worth, and borrows 3,000 USD
        shrine_utils::trove1_deposit(shrine, shrine_utils::TROVE1_YANG1_DEPOSIT.into());
        shrine_utils::trove1_forge(shrine, shrine_utils::TROVE1_FORGE_AMT.into());

        start_prank(CheatTarget::All, shrine_utils::admin());

        // Trove 2 deposits 10,000 USD worth, and borrows 6,000 USD
        shrine.deposit(shrine_utils::yang1_addr(), common::TROVE_2, shrine_utils::TROVE1_YANG1_DEPOSIT.into());
        shrine
            .forge(
                common::trove1_owner_addr(), common::TROVE_2, (shrine_utils::TROVE1_FORGE_AMT * 2).into(), 0_u128.into()
            );

        shrine_utils::recovery_mode_test_setup(
            shrine, shrine_utils::three_yang_addrs(), common::RecoveryModeSetupType::BeforeRecoveryMode
        );

        assert(!shrine.is_recovery_mode(), 'should not be recovery mode');

        shrine_utils::trove1_forge(shrine, WAD_ONE.into());
    }

    // If the Shrine's LTV is within the recovery mode buffer, 
    // and the trove is already at or above its target recovery mode LTV, user cannot withdraw
    #[test]
    #[should_panic(expected: ('SH: Trove LTV is worse off (RM)',))]
    fn test_withdraw_within_recovery_mode_buffer_above_rm_target_threshold_fail() {
        let shrine: IShrineDispatcher = shrine_utils::shrine_setup_with_feed(Option::None);

        // Trove 1 deposits 10,000 USD worth, and borrows 6,000 USD
        shrine_utils::trove1_deposit(shrine, shrine_utils::TROVE1_YANG1_DEPOSIT.into());
        shrine_utils::trove1_forge(shrine, (6000 * WAD_ONE).into());
        let trove_id: u64 = common::TROVE_1;

        start_prank(CheatTarget::All, shrine_utils::admin());

        // Trove 2 deposits 10,000 USD worth, and borrows 6,000 USD
        shrine.deposit(shrine_utils::yang1_addr(), common::TROVE_2, shrine_utils::TROVE1_YANG1_DEPOSIT.into());
        shrine.forge(common::trove1_owner_addr(), common::TROVE_2, (6000 * WAD_ONE).into(), 0_u128.into());

        shrine_utils::recovery_mode_test_setup(
            shrine, shrine_utils::three_yang_addrs(), common::RecoveryModeSetupType::BufferLowerBound
        );

        assert(shrine.is_recovery_mode(), 'should be recovery mode');

        assert(shrine_utils::trove_ltv_ge_recovery_mode_target(shrine, trove_id), 'trove threshold below rm target');

        shrine_utils::trove1_withdraw(shrine, (shrine_utils::TROVE1_YANG1_DEPOSIT / 100).into());
    }

    // If the Shrine's LTV is within the recovery mode buffer, 
    // and the trove is already at or above its target recovery mode LTV, user cannot forge
    #[test]
    #[should_panic(expected: ('SH: Trove LTV is worse off (RM)',))]
    fn test_forge_within_recovery_mode_buffer_above_rm_target_threshold_fail() {
        let shrine: IShrineDispatcher = shrine_utils::shrine_setup_with_feed(Option::None);

        // Trove 1 deposits 10,000 USD worth, and borrows 5,500 USD
        shrine_utils::trove1_deposit(shrine, shrine_utils::TROVE1_YANG1_DEPOSIT.into());
        shrine_utils::trove1_forge(shrine, (5500 * WAD_ONE).into());
        let trove_id: u64 = common::TROVE_1;

        start_prank(CheatTarget::All, shrine_utils::admin());

        // Trove 2 deposits 10,000 USD worth, and borrows 6,000 USD
        shrine.deposit(shrine_utils::yang1_addr(), common::TROVE_2, shrine_utils::TROVE1_YANG1_DEPOSIT.into());
        shrine.forge(common::trove1_owner_addr(), common::TROVE_2, (6000 * WAD_ONE).into(), 0_u128.into());

        shrine_utils::recovery_mode_test_setup(
            shrine, shrine_utils::three_yang_addrs(), common::RecoveryModeSetupType::BufferUpperBound
        );

        assert(shrine.is_recovery_mode(), 'should be recovery mode');

        assert(shrine_utils::trove_ltv_ge_recovery_mode_target(shrine, trove_id), 'trove threshold below rm target');

        shrine_utils::trove1_forge(shrine, WAD_ONE.into());
    }

    // If the Shrine's LTV is within the recovery mode buffer, and the trove is already at
    // or above its target recovery mode LTV, user can deposit and melt, and threshold has 
    // not been scaled
    #[test]
    fn test_deposit_and_melt_within_recovery_mode_buffer_above_rm_target_threshold_pass() {
        let shrine: IShrineDispatcher = shrine_utils::shrine_setup_with_feed(Option::None);

        // Trove 1 deposits 10,000 USD worth, and borrows 5,500 USD
        shrine_utils::trove1_deposit(shrine, shrine_utils::TROVE1_YANG1_DEPOSIT.into());
        shrine_utils::trove1_forge(shrine, (5500 * WAD_ONE).into());
        let trove_id: u64 = common::TROVE_1;

        start_prank(CheatTarget::All, shrine_utils::admin());

        // Trove 2 deposits 10,000 USD worth, and borrows 6,000 USD
        shrine.deposit(shrine_utils::yang1_addr(), common::TROVE_2, shrine_utils::TROVE1_YANG1_DEPOSIT.into());
        shrine.forge(common::trove1_owner_addr(), common::TROVE_2, (6000 * WAD_ONE).into(), 0_u128.into());

        shrine_utils::recovery_mode_test_setup(
            shrine, shrine_utils::three_yang_addrs(), common::RecoveryModeSetupType::BufferUpperBound
        );

        assert(shrine.is_recovery_mode(), 'should be recovery mode');

        assert(shrine_utils::trove_ltv_ge_recovery_mode_target(shrine, trove_id), 'trove threshold below rm target');

        shrine_utils::trove1_deposit(shrine, (WAD_ONE / 2).into());
        shrine_utils::trove1_melt(shrine, (WAD_ONE / 2).into());

        let trove_health: Health = shrine.get_trove_health(trove_id);
        let trove_base_threshold: Ray = shrine.get_trove_base_threshold(trove_id);
        assert_eq!(trove_health.threshold, trove_base_threshold, "rm threshold has been scaled");
    }

    // If the Shrine's LTV is within the recovery mode buffer, 
    // and the trove is below its target recovery mode LTV, 
    // user can deposit, withdraw, forge and melt, and threshold has not been scaled, 
    // provided that the withdraw and forge does not result in the trove reaching its 
    // target recovery mode LTV
    #[test]
    fn test_actions_within_recovery_mode_buffer_below_rm_target_threshold_pass() {
        let shrine: IShrineDispatcher = shrine_utils::shrine_setup_with_feed(Option::None);

        // Trove 1 deposits 10,000 USD worth, and borrows 3,000 USD
        shrine_utils::trove1_deposit(shrine, shrine_utils::TROVE1_YANG1_DEPOSIT.into());
        shrine_utils::trove1_forge(shrine, (3000 * WAD_ONE).into());
        let trove_id: u64 = common::TROVE_1;

        start_prank(CheatTarget::All, shrine_utils::admin());

        // Trove 2 deposits 10,000 USD worth, and borrows 6,000 USD
        shrine.deposit(shrine_utils::yang1_addr(), common::TROVE_2, shrine_utils::TROVE1_YANG1_DEPOSIT.into());
        shrine.forge(common::trove1_owner_addr(), common::TROVE_2, (6000 * WAD_ONE).into(), 0_u128.into());

        shrine_utils::recovery_mode_test_setup(
            shrine, shrine_utils::three_yang_addrs(), common::RecoveryModeSetupType::BufferLowerBound
        );

        assert(shrine.is_recovery_mode(), 'should be recovery mode');

        assert(!shrine_utils::trove_ltv_ge_recovery_mode_target(shrine, trove_id), 'trove threshold above rm target');

        shrine_utils::trove1_withdraw(shrine, (shrine_utils::TROVE1_YANG1_DEPOSIT / 100).into());

        let max_forge_amt: Wad = shrine.get_max_forge(trove_id);
        shrine_utils::trove1_forge(shrine, max_forge_amt);
        shrine_utils::trove1_deposit(shrine, (WAD_ONE / 2).into());

        // Repay the max forge amount to return the trove's LTV to its starting value
        // to avoid causing the Shrine to exceed the recovery mode buffer
        shrine_utils::trove1_melt(shrine, max_forge_amt);

        let trove_health: Health = shrine.get_trove_health(trove_id);
        let trove_base_threshold: Ray = shrine.get_trove_base_threshold(trove_id);
        assert_eq!(trove_health.threshold, trove_base_threshold, "rm threshold has been scaled");
    }

    // If the Shrine's LTV is within the recovery mode buffer, 
    // and the trove is below its target recovery mode LTV, 
    // user cannot forge if it causes the trove's LTV to exceed its target recovery mode LTV.
    #[test]
    #[should_panic(expected: ('SH: Trove LTV > target LTV (RM)',))]
    fn test_forge_within_recovery_mode_buffer_below_rm_target_threshold_fail() {
        let shrine: IShrineDispatcher = shrine_utils::shrine_setup_with_feed(Option::None);

        // Trove 1 deposits 10,000 USD worth, and borrows 3,000 USD
        shrine_utils::trove1_deposit(shrine, shrine_utils::TROVE1_YANG1_DEPOSIT.into());
        shrine_utils::trove1_forge(shrine, (3000 * WAD_ONE).into());
        let trove_id: u64 = common::TROVE_1;

        start_prank(CheatTarget::All, shrine_utils::admin());

        // Trove 2 deposits 10,000 USD worth, and borrows 6,000 USD
        shrine.deposit(shrine_utils::yang1_addr(), common::TROVE_2, shrine_utils::TROVE1_YANG1_DEPOSIT.into());
        shrine.forge(common::trove1_owner_addr(), common::TROVE_2, (6000 * WAD_ONE).into(), 0_u128.into());

        shrine_utils::recovery_mode_test_setup(
            shrine, shrine_utils::three_yang_addrs(), common::RecoveryModeSetupType::BufferLowerBound
        );

        assert(shrine.is_recovery_mode(), 'should be recovery mode');
        assert(!shrine_utils::trove_ltv_ge_recovery_mode_target(shrine, trove_id), 'trove threshold above rm target');

        let max_forge_amt: Wad = shrine.get_max_forge(trove_id);

        // Since the total debt is 9,000 and we are targeting the Shrine's LTV to be the lower bound of the buffer, which is
        // slightly lower than 56% (70% * 80%), the Shrine value will be around 16,071.42... (with each trove having ~8,035.71... value). 
        // This means that the maximum debt for each trove is around 56% of 8,035.71 = 4,500. Hence, another 1,500 yin 
        // needs to be minted to exceed the target trove's recovery mode threshold.
        let expected_max_forge_amt: Wad = (1500 * WAD_ONE).into();
        let error_margin: Wad = 1000_u128.into();
        common::assert_equalish(max_forge_amt, expected_max_forge_amt, error_margin, 'wrong max forge');

        shrine_utils::trove1_forge(shrine, (max_forge_amt.val + 1).into());
    }

    // If the Shrine's LTV is within the recovery mode buffer,
    // and the trove is below its target recovery mode LTV, 
    // user cannot withdraw if it causes the trove's LTV to exceed its target recovery mode LTV.
    #[test]
    #[should_panic(expected: ('SH: Trove LTV > target LTV (RM)',))]
    fn test_withdraw_within_recovery_mode_buffer_below_rm_target_threshold_fail() {
        let shrine: IShrineDispatcher = shrine_utils::shrine_setup_with_feed(Option::None);

        // Trove 1 deposits 10,000 USD worth, and borrows 3,000 USD
        shrine_utils::trove1_deposit(shrine, shrine_utils::TROVE1_YANG1_DEPOSIT.into());
        shrine_utils::trove1_forge(shrine, (3000 * WAD_ONE).into());
        let trove_id: u64 = common::TROVE_1;

        start_prank(CheatTarget::All, shrine_utils::admin());

        // Trove 2 deposits 10,000 USD worth, and borrows 6,000 USD
        shrine.deposit(shrine_utils::yang1_addr(), common::TROVE_2, shrine_utils::TROVE1_YANG1_DEPOSIT.into());
        shrine.forge(common::trove1_owner_addr(), common::TROVE_2, (6000 * WAD_ONE).into(), 0_u128.into());

        shrine_utils::recovery_mode_test_setup(
            shrine, shrine_utils::three_yang_addrs(), common::RecoveryModeSetupType::BufferUpperBound
        );

        assert(shrine.is_recovery_mode(), 'should be recovery mode');

        assert(!shrine_utils::trove_ltv_ge_recovery_mode_target(shrine, trove_id), 'trove threshold above rm target');

        // Since the total debt is 9,000 and we are targeting the Shrine's LTV to be at the upper bound of the buffer, which is
        // slightly lower than 60% (75% * 80%), the Shrine value will be around 15,000 (with each trove having 7,500 value). 
        // This means that we need to decrease the trove's value to 3,000 / (1 - 0.56) = 6,818. We decrease it by an
        // additional yin to account for the offset when setting up the Shrine's LTV to be slightly below the buffer.
        let (yang_price, _, _) = shrine.get_current_yang_price(shrine_utils::yang1_addr());
        let value_to_withdraw: Wad = (((7500 - 6818) * WAD_ONE) + WAD_ONE).into();
        let eth_to_withdraw: Wad = yang_price / value_to_withdraw;

        shrine_utils::trove1_withdraw(shrine, eth_to_withdraw);
    }

    // If the Shrine's LTV has exceeded the recovery mode buffer,
    // and the trove is already at or above its target recovery mode LTV, 
    // threshold has been scaled and user cannot withdraw
    #[test]
    #[should_panic(expected: ('SH: Trove LTV is worse off (RM)',))]
    fn test_withdraw_exceeded_recovery_mode_buffer_above_rm_target_threshold_fail() {
        let shrine: IShrineDispatcher = shrine_utils::shrine_setup_with_feed(Option::None);

        // Trove 1 deposits 10,000 USD worth, and borrows 5,500 USD
        shrine_utils::trove1_deposit(shrine, shrine_utils::TROVE1_YANG1_DEPOSIT.into());
        shrine_utils::trove1_forge(shrine, (5500 * WAD_ONE).into());
        let trove_id: u64 = common::TROVE_1;

        start_prank(CheatTarget::All, shrine_utils::admin());

        // Trove 2 deposits 10,000 USD worth, and borrows 6,000 USD
        shrine.deposit(shrine_utils::yang1_addr(), common::TROVE_2, shrine_utils::TROVE1_YANG1_DEPOSIT.into());
        shrine.forge(common::trove1_owner_addr(), common::TROVE_2, (6000 * WAD_ONE).into(), 0_u128.into());

        shrine_utils::recovery_mode_test_setup(
            shrine, shrine_utils::three_yang_addrs(), common::RecoveryModeSetupType::ExceedsBuffer
        );

        assert(shrine.is_recovery_mode(), 'should be recovery mode');

        assert(shrine_utils::trove_ltv_ge_recovery_mode_target(shrine, trove_id), 'trove threshold below rm target');

        let trove_health: Health = shrine.get_trove_health(trove_id);
        let trove_base_threshold: Ray = shrine.get_trove_base_threshold(trove_id);
        assert(trove_health.threshold < trove_base_threshold, 'rm threshold not scaled');

        shrine_utils::trove1_withdraw(shrine, (shrine_utils::TROVE1_YANG1_DEPOSIT / 100).into());
    }

    // If the Shrine's LTV has exceeded the recovery mode buffer,
    // and the trove is already at or above its target recovery mode LTV, user cannot forge
    #[test]
    #[should_panic(expected: ('SH: Trove LTV is worse off (RM)',))]
    fn test_forge_exceeded_recovery_mode_buffer_above_rm_target_threshold_fail() {
        let shrine: IShrineDispatcher = shrine_utils::shrine_setup_with_feed(Option::None);

        // Trove 1 deposits 10,000 USD worth, and borrows 5,500 USD
        shrine_utils::trove1_deposit(shrine, shrine_utils::TROVE1_YANG1_DEPOSIT.into());
        shrine_utils::trove1_forge(shrine, (5500 * WAD_ONE).into());
        let trove_id: u64 = common::TROVE_1;

        start_prank(CheatTarget::All, shrine_utils::admin());

        // Trove 2 deposits 10,000 USD worth, and borrows 6,000 USD
        shrine.deposit(shrine_utils::yang1_addr(), common::TROVE_2, shrine_utils::TROVE1_YANG1_DEPOSIT.into());
        shrine.forge(common::trove1_owner_addr(), common::TROVE_2, (6000 * WAD_ONE).into(), 0_u128.into());

        shrine_utils::recovery_mode_test_setup(
            shrine, shrine_utils::three_yang_addrs(), common::RecoveryModeSetupType::ExceedsBuffer
        );

        assert(shrine.is_recovery_mode(), 'should be recovery mode');

        assert(shrine_utils::trove_ltv_ge_recovery_mode_target(shrine, trove_id), 'trove threshold below rm target');

        shrine_utils::trove1_forge(shrine, WAD_ONE.into());
    }

    // If the Shrine's LTV has exceeded the recovery mode buffer,
    // and the trove is already at or above its target recovery mode LTV, user can deposit and melt
    #[test]
    fn test_deposit_and_melt_exceeded_recovery_mode_buffer_above_rm_target_threshold_pass() {
        let shrine: IShrineDispatcher = shrine_utils::shrine_setup_with_feed(Option::None);

        // Trove 1 deposits 10,000 USD worth, and borrows 5,500 USD
        shrine_utils::trove1_deposit(shrine, shrine_utils::TROVE1_YANG1_DEPOSIT.into());
        shrine_utils::trove1_forge(shrine, (5500 * WAD_ONE).into());
        let trove_id: u64 = common::TROVE_1;

        start_prank(CheatTarget::All, shrine_utils::admin());

        // Trove 2 deposits 10,000 USD worth, and borrows 6,000 USD
        shrine.deposit(shrine_utils::yang1_addr(), common::TROVE_2, shrine_utils::TROVE1_YANG1_DEPOSIT.into());
        shrine.forge(common::trove1_owner_addr(), common::TROVE_2, (6000 * WAD_ONE).into(), 0_u128.into());

        shrine_utils::recovery_mode_test_setup(
            shrine, shrine_utils::three_yang_addrs(), common::RecoveryModeSetupType::ExceedsBuffer
        );

        assert(shrine.is_recovery_mode(), 'should be recovery mode');

        assert(shrine_utils::trove_ltv_ge_recovery_mode_target(shrine, trove_id), 'trove threshold below rm target');

        shrine_utils::trove1_deposit(shrine, (WAD_ONE / 2).into());
        shrine_utils::trove1_melt(shrine, (WAD_ONE / 2).into());

        let trove_health: Health = shrine.get_trove_health(trove_id);
        let trove_base_threshold: Ray = shrine.get_trove_base_threshold(trove_id);
        assert_eq!(trove_health.threshold, trove_base_threshold, "rm threshold has been scaled");
    }

    // After the recovery mode buffer is exceeded, if trove is below its target recovery mode LTV, 
    // user can deposit, withdraw, forge and melt, and threshold has not been scaled, 
    // provided that the withdraw and forge does not result in the trove reaching its 
    // target recovery mode LTV
    #[test]
    fn test_actions_exceeded_recovery_mode_buffer_below_rm_target_threshold_pass() {
        let shrine: IShrineDispatcher = shrine_utils::shrine_setup_with_feed(Option::None);

        // Trove 1 deposits 10,000 USD worth, and borrows 3,000 USD
        shrine_utils::trove1_deposit(shrine, shrine_utils::TROVE1_YANG1_DEPOSIT.into());
        shrine_utils::trove1_forge(shrine, (3000 * WAD_ONE).into());
        let trove_id: u64 = common::TROVE_1;

        start_prank(CheatTarget::All, shrine_utils::admin());

        // Trove 2 deposits 10,000 USD worth, and borrows 6,000 USD
        shrine.deposit(shrine_utils::yang1_addr(), common::TROVE_2, shrine_utils::TROVE1_YANG1_DEPOSIT.into());
        shrine.forge(common::trove1_owner_addr(), common::TROVE_2, (6000 * WAD_ONE).into(), 0_u128.into());

        shrine_utils::recovery_mode_test_setup(
            shrine, shrine_utils::three_yang_addrs(), common::RecoveryModeSetupType::ExceedsBuffer
        );

        assert(shrine.is_recovery_mode(), 'should be recovery mode');

        assert(!shrine_utils::trove_ltv_ge_recovery_mode_target(shrine, trove_id), 'trove threshold above rm target');

        shrine_utils::trove1_withdraw(shrine, (shrine_utils::TROVE1_YANG1_DEPOSIT / 100).into());

        let max_forge_amt: Wad = shrine.get_max_forge(trove_id);
        shrine_utils::trove1_forge(shrine, max_forge_amt);
        shrine_utils::trove1_deposit(shrine, (WAD_ONE / 2).into());

        // Repay the max forge amount to return the trove's LTV to its starting value
        // to avoid causing the Shrine to exceed the recovery mode buffer
        shrine_utils::trove1_melt(shrine, max_forge_amt);

        let trove_health: Health = shrine.get_trove_health(trove_id);
        let trove_base_threshold: Ray = shrine.get_trove_base_threshold(trove_id);
        assert_eq!(trove_health.threshold, trove_base_threshold, "rm threshold has been scaled");
    }

    // If the Shrine's LTV has exceeded the recovery mode buffer, 
    // and the trove is below its target recovery mode LTV, 
    // user cannot forge if it causes the trove's LTV to exceed its target recovery mode LTV.
    #[test]
    #[should_panic(expected: ('SH: Trove LTV > target LTV (RM)',))]
    fn test_forge_exceeded_recovery_mode_buffer_below_rm_target_threshold_fail() {
        let shrine: IShrineDispatcher = shrine_utils::shrine_setup_with_feed(Option::None);

        // Trove 1 deposits 10,000 USD worth, and borrows 3,000 USD
        shrine_utils::trove1_deposit(shrine, shrine_utils::TROVE1_YANG1_DEPOSIT.into());
        shrine_utils::trove1_forge(shrine, (3000 * WAD_ONE).into());
        let trove_id: u64 = common::TROVE_1;

        start_prank(CheatTarget::All, shrine_utils::admin());

        // Trove 2 deposits 10,000 USD worth, and borrows 6,000 USD
        shrine.deposit(shrine_utils::yang1_addr(), common::TROVE_2, shrine_utils::TROVE1_YANG1_DEPOSIT.into());
        shrine.forge(common::trove1_owner_addr(), common::TROVE_2, (6000 * WAD_ONE).into(), 0_u128.into());

        shrine_utils::recovery_mode_test_setup(
            shrine, shrine_utils::three_yang_addrs(), common::RecoveryModeSetupType::ExceedsBuffer
        );

        assert(shrine.is_recovery_mode(), 'should be recovery mode');

        assert(!shrine_utils::trove_ltv_ge_recovery_mode_target(shrine, trove_id), 'trove threshold above rm target');

        let max_forge_amt: Wad = shrine.get_max_forge(trove_id);

        // Since the total debt is 9,000 and we are targeting the Shrine's LTV to be slightly exceeding the buffer, which is
        // slightly higher than 60% (75% * 80%), the Shrine value will be around 15,000 (with each trove having 7,500 value). 
        // This means that the maximum debt for each trove is around 56% of 7,500 = 4,200. Hence, another 1,200 yin 
        // needs to be minted to exceed the target trove's recovery mode threshold.
        let expected_max_forge_amt: Wad = (1200 * WAD_ONE).into();
        let error_margin: Wad = 1000_u128.into();
        max_forge_amt.print();
        expected_max_forge_amt.print();
        common::assert_equalish(max_forge_amt, expected_max_forge_amt, error_margin, 'wrong max forge');

        shrine_utils::trove1_forge(shrine, (max_forge_amt.val + 1).into());
    }

    // If the Shrine's LTV has exceeded the recovery mode buffer,
    // and the trove is below its target recovery mode LTV, 
    // user cannot withdraw if it causes the trove's LTV to exceed its target recovery mode LTV.
    #[test]
    #[should_panic(expected: ('SH: Trove LTV > target LTV (RM)',))]
    fn test_withdraw_exceeded_recovery_mode_buffer_below_rm_target_threshold_fail() {
        let shrine: IShrineDispatcher = shrine_utils::shrine_setup_with_feed(Option::None);

        // Trove 1 deposits 10,000 USD worth, and borrows 3,000 USD
        shrine_utils::trove1_deposit(shrine, shrine_utils::TROVE1_YANG1_DEPOSIT.into());
        shrine_utils::trove1_forge(shrine, (3000 * WAD_ONE).into());
        let trove_id: u64 = common::TROVE_1;

        start_prank(CheatTarget::All, shrine_utils::admin());

        // Trove 2 deposits 10,000 USD worth, and borrows 6,000 USD
        shrine.deposit(shrine_utils::yang1_addr(), common::TROVE_2, shrine_utils::TROVE1_YANG1_DEPOSIT.into());
        shrine.forge(common::trove1_owner_addr(), common::TROVE_2, (6000 * WAD_ONE).into(), 0_u128.into());

        shrine_utils::recovery_mode_test_setup(
            shrine, shrine_utils::three_yang_addrs(), common::RecoveryModeSetupType::ExceedsBuffer
        );

        assert(shrine.is_recovery_mode(), 'should be recovery mode');

        assert(!shrine_utils::trove_ltv_ge_recovery_mode_target(shrine, trove_id), 'trove threshold above rm target');

        // Since the total debt is 9,000 and we are targeting the Shrine's LTV to be slightly exceeding the buffer, which is
        // slightly lower than 60% (75% * 80%), the Shrine value will be around 15,000 (with each trove having 7,500 value). 
        // This means that we need to decrease the trove's value to 3,000 / (1 - 0.56) = 6,818.
        let (yang_price, _, _) = shrine.get_current_yang_price(shrine_utils::yang1_addr());
        let value_to_withdraw: Wad = ((7500 - 6818) * WAD_ONE).into();
        let eth_to_withdraw: Wad = yang_price / value_to_withdraw;

        shrine_utils::trove1_withdraw(shrine, eth_to_withdraw);
    }

    #[test]
    fn test_recovery_mode_thresholds() {
        // These values should be at least 75% or greater in order for the buffer to be exceeded
        // since there is only one trove.
        let mut trove_ltv_cases: Span<Ray> = array![
            (76 * RAY_PERCENT).into(),
            (80 * RAY_PERCENT).into(),
            (90 * RAY_PERCENT).into(),
            (100 * RAY_PERCENT).into(),
            (120 * RAY_PERCENT).into(),
        ]
            .span();

        // Since the trove only uses ETH, the recovery mode threshold is 70% * 80% = 56%.
        let mut expected_rm_thresholds: Span<Ray> = array![
            589473684210526397718397163_u128.into(), // 0.8 * (0.56/0.76) = 58.94...
            560000000000000053290705182_u128.into(), // 0.8 * (0,56/0.8) = 56.00...
            497777777777777840498525440_u128.into(), // 0.8 * (0.56/0.9) = 49.77...
            448000000000000067501559897_u128.into(), // 0.8 * (0.56/1) = 44.80...
            // 0.8 * (0.56/1.2) = 37.33..., which is less than half of its original threshold
            // of 80%, so it is capped at 40%.
            400000000000000000000000000_u128.into(),
        ]
            .span();

        let shrine_class: ContractClass = shrine_utils::declare_shrine();

        // Trove 1 deposits 10,000 USD worth, and borrows 5,000 USD
        let trove_eth_deposit: Wad = shrine_utils::TROVE1_YANG1_DEPOSIT.into();
        let trove_debt: Wad = (5000 * WAD_ONE).into();
        let trove_id: u64 = common::TROVE_1;

        let threshold_error_margin: Ray = (RAY_ONE / 1000).into(); // 0.1%

        let yangs: Span<ContractAddress> = shrine_utils::three_yang_addrs();

        loop {
            match trove_ltv_cases.pop_front() {
                Option::Some(trove_ltv) => {
                    let shrine: IShrineDispatcher = shrine_utils::shrine_setup_with_feed(Option::Some(shrine_class));

                    shrine_utils::trove1_deposit(shrine, trove_eth_deposit);
                    shrine_utils::trove1_forge(shrine, trove_debt);

                    let shrine_health: Health = shrine.get_shrine_health();
                    let unhealthy_value: Wad = wadray::rmul_wr(shrine_health.debt, (RAY_ONE.into() / *trove_ltv));
                    let decrease_pct: Ray = wadray::rdiv_ww(
                        (shrine_health.value - unhealthy_value), shrine_health.value
                    );

                    start_prank(CheatTarget::One(shrine.contract_address), shrine_utils::admin());
                    let mut yangs_copy = yangs;
                    loop {
                        match yangs_copy.pop_front() {
                            Option::Some(yang) => {
                                let (yang_price, _, _) = shrine.get_current_yang_price(*yang);
                                let new_price: Wad = wadray::rmul_wr(yang_price, (RAY_ONE.into() - decrease_pct));
                                shrine.advance(*yang, new_price);
                            },
                            Option::None => { break; }
                        };
                    };
                    stop_prank(CheatTarget::One(shrine.contract_address));

                    assert(shrine.is_recovery_mode(), 'should be recovery mode');
                    assert(
                        shrine_utils::trove_ltv_ge_recovery_mode_target(shrine, trove_id),
                        'trove threshold above rm target'
                    );

                    let trove_health: Health = shrine.get_trove_health(trove_id);
                    let expected_rm_threshold: Ray = *expected_rm_thresholds.pop_front().unwrap();
                    common::assert_equalish(
                        trove_health.threshold, expected_rm_threshold, threshold_error_margin, 'wrong rm threshold'
                    );
                },
                Option::None => { break; }
            };
        };
    }

    #[test]
    fn test_src5_for_erc20_support() {
        let shrine_addr: ContractAddress = shrine_utils::shrine_deploy(Option::None);
        let src5 = ISRC5Dispatcher { contract_address: shrine_addr };
        assert(src5.supports_interface(shrine_contract::ISRC5_ID), 'should support SRC5');
        assert(src5.supports_interface(shrine_contract::IERC20_ID), 'should support ERC20');
        assert(src5.supports_interface(shrine_contract::IERC20_CAMEL_ID), 'should support ERC20 Camel');
    }
}<|MERGE_RESOLUTION|>--- conflicted
+++ resolved
@@ -2245,54 +2245,35 @@
 
         let trove_health: Health = shrine.get_trove_health(trove_id);
         assert(trove_health.value.is_non_zero(), 'trove has no value');
-        assert_eq!(trove_health.threshold, raw_threshold, "wrong trove threshold #1");
+        assert_eq!(trove_health.threshold, threshold, "wrong trove threshold #1");
 
         // the threshold should decrease by 1% in this amount of time
         let one_pct = shrine_contract::SUSPENSION_GRACE_PERIOD / 100;
 
-<<<<<<< HEAD
-        // move time forward
-        start_warp(CheatTarget::All, start_ts + one_pct);
-
-        // check suspension status
-        let status = shrine.get_yang_suspension_status(yang);
-        assert(status == YangSuspensionStatus::Temporary, 'status 2');
-
-        // check threshold
-        let threshold = shrine.get_yang_threshold(yang);
-        assert(threshold == (shrine_utils::YANG1_THRESHOLD / 100 * 99).into(), 'threshold 2');
-=======
         let mut time_pcts: Span<u64> = array![1, 20, 35, 50, 75].span();
         loop {
             match time_pcts.pop_front() {
                 Option::Some(time_pct) => {
                     // move time forward
                     start_warp(CheatTarget::All, start_ts + (one_pct * *time_pct));
->>>>>>> b9f5d7cb
 
                     // check suspension status
                     let status = shrine.get_yang_suspension_status(yang);
                     assert(status == YangSuspensionStatus::Temporary, 'status 2');
 
                     // check threshold
-                    let (raw_threshold, _) = shrine.get_yang_threshold(yang);
+                    let threshold = shrine.get_yang_threshold(yang);
                     assert(
-                        raw_threshold == (shrine_utils::YANG1_THRESHOLD / 100 * (100_u64 - *time_pct).into()).into(),
+                        threshold == (shrine_utils::YANG1_THRESHOLD / 100 * (100_u64 - *time_pct).into()).into(),
                         'threshold 2'
                     );
 
-<<<<<<< HEAD
-        // check threshold
-        let threshold = shrine.get_yang_threshold(yang);
-        assert(threshold == (shrine_utils::YANG1_THRESHOLD / 100 * 80).into(), 'threshold 3');
-=======
                     // intermediate price update to avoid iteration timeout
                     shrine.advance(yang, yang_price);
                 },
                 Option::None => { break; }
             };
         };
->>>>>>> b9f5d7cb
 
         // move time forward to a second before permanent suspension
         start_warp(CheatTarget::All, start_ts + shrine_contract::SUSPENSION_GRACE_PERIOD - 1);
@@ -2307,11 +2288,7 @@
         // expected threshold is YANG1_THRESHOLD * (1 / SUSPENSION_GRACE_PERIOD)
         // that is about 0.0000050735 Ray, err buffer is 10^-12 Ray
         common::assert_equalish(
-<<<<<<< HEAD
-            threshold, 50735000000000000000_u128.into(), 1000000000000000_u128.into(), 'threshold 4'
-=======
-            raw_threshold, 50735000000000000000_u128.into(), 1000000000000000_u128.into(), 'threshold 3'
->>>>>>> b9f5d7cb
+            threshold, 50735000000000000000_u128.into(), 1000000000000000_u128.into(), 'threshold 3'
         );
 
         // move time forward to end of temp suspension, start of permanent one
@@ -2323,12 +2300,8 @@
         assert(status == YangSuspensionStatus::Permanent, 'status 4');
 
         // check threshold
-<<<<<<< HEAD
         let threshold = shrine.get_yang_threshold(yang);
-        assert(threshold == RayZeroable::zero(), 'threshold 5');
-=======
-        let (raw_threshold, _) = shrine.get_yang_threshold(yang);
-        assert(raw_threshold.is_zero(), 'threshold 4');
+        assert(threshold == RayZeroable::zero(), 'threshold 4');
 
         let trove_health: Health = shrine.get_trove_health(trove_id);
         assert(trove_health.value.is_zero(), 'trove has value');
@@ -2337,7 +2310,6 @@
         let after_shrine_health: Health = shrine.get_shrine_health();
         let expected_shrine_value: Wad = start_shrine_health.value - start_trove_health.value;
         assert_eq!(after_shrine_health.value, expected_shrine_value, "wrong shrine value");
->>>>>>> b9f5d7cb
     }
 
     #[test]
