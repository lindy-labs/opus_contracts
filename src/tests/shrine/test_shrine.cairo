#[cfg(test)]
mod TestShrine {
    use array::{ArrayTrait, SpanTrait};
    use debug::PrintTrait;
    use integer::BoundedU256;
    use option::OptionTrait;
    use traits::{Default, Into};
    use starknet::{contract_address_const, ContractAddress};
    use starknet::contract_address::ContractAddressZeroable;
    use starknet::testing::{set_block_timestamp, set_contract_address};
    use zeroable::Zeroable;

    use aura::core::shrine::Shrine;
    use aura::core::roles::ShrineRoles;

    use aura::interfaces::IERC20::{IERC20Dispatcher, IERC20DispatcherTrait};
    use aura::interfaces::IShrine::{IShrineDispatcher, IShrineDispatcherTrait};
    use aura::utils::access_control::{IAccessControlDispatcher, IAccessControlDispatcherTrait};
    use aura::utils::serde;
    use aura::utils::types::YangSuspensionStatus;
    use aura::utils::u256_conversions;
    use aura::utils::wadray;
    use aura::utils::wadray::{
        Ray, RayZeroable, RAY_ONE, RAY_SCALE, Wad, WadZeroable, WAD_DECIMALS, WAD_PERCENT, WAD_ONE, WAD_SCALE
    };

    use aura::tests::shrine::utils::ShrineUtils;
    use aura::tests::common;

    //
    // Tests - Deployment and initial setup of Shrine
    //

    // Check constructor function
    #[test]
    #[available_gas(20000000000)]
    fn test_shrine_deploy() {
        let shrine_addr: ContractAddress = ShrineUtils::shrine_deploy();

        // Check ERC-20 getters
        let yin: IERC20Dispatcher = IERC20Dispatcher { contract_address: shrine_addr };
        assert(yin.name() == ShrineUtils::YIN_NAME, 'wrong name');
        assert(yin.symbol() == ShrineUtils::YIN_SYMBOL, 'wrong symbol');
        assert(yin.decimals() == WAD_DECIMALS, 'wrong decimals');

        // Check Shrine getters
        let shrine = ShrineUtils::shrine(shrine_addr);
        assert(shrine.get_live(), 'not live');
        let (multiplier, _, _) = shrine.get_current_multiplier();
        assert(multiplier == RAY_ONE.into(), 'wrong multiplier');

        let admin: ContractAddress = ShrineUtils::admin();
        let shrine_accesscontrol: IAccessControlDispatcher = IAccessControlDispatcher {
            contract_address: shrine_addr
        };
        assert(shrine_accesscontrol.get_admin() == admin, 'wrong admin');
    }

    // Checks the following functions
    // - `set_ShrineUtils::DEBT_CEILING`
    // - `add_yang`
    // - initial threshold and value of Shrine
    #[test]
    #[available_gas(20000000000)]
    fn test_shrine_setup() {
        let shrine_addr: ContractAddress = ShrineUtils::shrine_deploy();
        ShrineUtils::shrine_setup(shrine_addr);

        // Check debt ceiling
        let shrine = ShrineUtils::shrine(shrine_addr);
        assert(shrine.get_debt_ceiling() == ShrineUtils::DEBT_CEILING.into(), 'wrong debt ceiling');

        // Check yangs
        assert(shrine.get_yangs_count() == 3, 'wrong yangs count');

        let expected_era: u64 = 1;

        let yang1_addr: ContractAddress = ShrineUtils::yang1_addr();
        let (yang1_price, _, _) = shrine.get_current_yang_price(yang1_addr);
        assert(yang1_price == ShrineUtils::YANG1_START_PRICE.into(), 'wrong yang1 start price');
        let (rmt, sltv) = shrine.get_recovery_mode_threshold();

        assert(
            shrine.get_raw_yang_threshold(yang1_addr) == ShrineUtils::YANG1_THRESHOLD.into(),
            'wrong yang1 threshold'
        );
        assert(
            shrine.get_yang_rate(yang1_addr, expected_era) == ShrineUtils::YANG1_BASE_RATE.into(),
            'wrong yang1 base rate'
        );

        let yang2_addr: ContractAddress = ShrineUtils::yang2_addr();
        let (yang2_price, _, _) = shrine.get_current_yang_price(yang2_addr);
        assert(yang2_price == ShrineUtils::YANG2_START_PRICE.into(), 'wrong yang2 start price');
        assert(
            shrine.get_raw_yang_threshold(yang2_addr) == ShrineUtils::YANG2_THRESHOLD.into(),
            'wrong yang2 threshold'
        );
        assert(
            shrine.get_yang_rate(yang2_addr, expected_era) == ShrineUtils::YANG2_BASE_RATE.into(),
            'wrong yang2 base rate'
        );

        // Check shrine threshold and value
        let (threshold, value) = shrine.get_shrine_threshold_and_value();
        assert(threshold.is_zero(), 'wrong shrine threshold');
        assert(value.is_zero(), 'wrong shrine value');
    }

    // Checks `advance` and `set_multiplier`, and their cumulative values
    #[test]
    #[available_gas(20000000000)]
    fn test_shrine_setup_with_feed() {
        let shrine_addr: ContractAddress = ShrineUtils::shrine_deploy();
        ShrineUtils::shrine_setup(shrine_addr);
        let shrine: IShrineDispatcher = IShrineDispatcher { contract_address: shrine_addr };
        let (yang_addrs, yang_feeds) = ShrineUtils::advance_prices_and_set_multiplier(
            shrine,
            ShrineUtils::FEED_LEN,
            ShrineUtils::YANG1_START_PRICE.into(),
            ShrineUtils::YANG2_START_PRICE.into(),
            ShrineUtils::YANG3_START_PRICE.into()
        );
        let mut yang_addrs = yang_addrs;
        let mut yang_feeds = yang_feeds;

        let shrine = ShrineUtils::shrine(shrine_addr);

        let mut exp_start_cumulative_prices: Array<Wad> = Default::default();
        exp_start_cumulative_prices.append(ShrineUtils::YANG1_START_PRICE.into());
        exp_start_cumulative_prices.append(ShrineUtils::YANG2_START_PRICE.into());
        exp_start_cumulative_prices.append(ShrineUtils::YANG3_START_PRICE.into());
        let mut exp_start_cumulative_prices = exp_start_cumulative_prices.span();

        let start_interval: u64 = ShrineUtils::get_interval(ShrineUtils::DEPLOYMENT_TIMESTAMP);
        loop {
            match yang_addrs.pop_front() {
                Option::Some(yang_addr) => {
                    // `Shrine.add_yang` sets the initial price for `current_interval - 1`
                    let (_, start_cumulative_price) = shrine
                        .get_yang_price(*yang_addr, start_interval - 1);
                    assert(
                        start_cumulative_price == *exp_start_cumulative_prices.pop_front().unwrap(),
                        'wrong start cumulative price'
                    );

                    let (_, start_cumulative_multiplier) = shrine
                        .get_multiplier(start_interval - 1);
                    assert(
                        start_cumulative_multiplier == Ray { val: RAY_SCALE },
                        'wrong start cumulative mul'
                    );

                    let mut yang_feed: Span<Wad> = *yang_feeds.pop_front().unwrap();
                    let yang_feed_len: usize = yang_feed.len();

                    let mut idx: usize = 0;
                    let mut expected_cumulative_price = start_cumulative_price;
                    let mut expected_cumulative_multiplier = start_cumulative_multiplier;
                    loop {
                        if idx == yang_feed_len {
                            break ();
                        }

                        let interval = start_interval + idx.into();
                        let (price, cumulative_price) = shrine.get_yang_price(*yang_addr, interval);
                        assert(price == *yang_feed[idx], 'wrong price in feed');

                        expected_cumulative_price += price;
                        assert(
                            cumulative_price == expected_cumulative_price,
                            'wrong cumulative price in feed'
                        );

                        expected_cumulative_multiplier += RAY_SCALE.into();
                        let (multiplier, cumulative_multiplier) = shrine.get_multiplier(interval);
                        assert(multiplier == Ray { val: RAY_SCALE }, 'wrong multiplier in feed');
                        assert(
                            cumulative_multiplier == expected_cumulative_multiplier,
                            'wrong cumulative mul in feed'
                        );

                        idx += 1;
                    };
                },
                Option::None(_) => {
                    break ();
                }
            };
        };
    }

    //
    // Tests - Yang onboarding and parameters
    //

    #[test]
    #[available_gas(20000000000)]
    fn test_add_yang() {
        let shrine: IShrineDispatcher = ShrineUtils::shrine_setup_with_feed();
        let current_rate_era: u64 = shrine.get_current_rate_era();
        let yangs_count: u32 = shrine.get_yangs_count();
        assert(yangs_count == 3, 'incorrect yangs count');

        let new_yang_address: ContractAddress = contract_address_const::<0x9870>();
        let new_yang_threshold: Ray = 600000000000000000000000000_u128.into(); // 60% (Ray)
        let new_yang_start_price: Wad = 5000000000000000000_u128.into(); // 5 (Wad)
        let new_yang_rate: Ray = 60000000000000000000000000_u128.into(); // 6% (Ray)

        let admin = ShrineUtils::admin();
        set_contract_address(admin);
        shrine
            .add_yang(
                new_yang_address,
                new_yang_threshold,
                new_yang_start_price,
                new_yang_rate,
                WadZeroable::zero()
            );

        assert(shrine.get_yangs_count() == yangs_count + 1, 'incorrect yangs count');
        assert(
            shrine.get_yang_total(new_yang_address).is_zero(), 'incorrect yang total'
        );

        let (current_yang_price, _, _) = shrine.get_current_yang_price(new_yang_address);
        assert(current_yang_price == new_yang_start_price, 'incorrect yang price');
        assert(
            shrine.get_raw_yang_threshold(new_yang_address) == new_yang_threshold,
            'incorrect yang threshold'
        );

        assert(
            shrine.get_yang_rate(new_yang_address, current_rate_era) == new_yang_rate,
            'incorrect yang rate'
        );
    }

    #[test]
    #[available_gas(20000000000)]
    #[should_panic(expected: ('SH: Yang already exists', 'ENTRYPOINT_FAILED'))]
    fn test_add_yang_duplicate_fail() {
        let shrine: IShrineDispatcher = ShrineUtils::shrine_setup_with_feed();
        set_contract_address(ShrineUtils::admin());
        shrine
            .add_yang(
                ShrineUtils::yang1_addr(),
                ShrineUtils::YANG1_THRESHOLD.into(),
                ShrineUtils::YANG1_START_PRICE.into(),
                ShrineUtils::YANG1_BASE_RATE.into(),
                WadZeroable::zero()
            );
    }

    #[test]
    #[available_gas(20000000000)]
    #[should_panic(expected: ('Caller missing role', 'ENTRYPOINT_FAILED'))]
    fn test_add_yang_unauthorized() {
        let shrine: IShrineDispatcher = ShrineUtils::shrine_setup_with_feed();
        set_contract_address(common::badguy());
        shrine
            .add_yang(
                ShrineUtils::yang1_addr(),
                ShrineUtils::YANG1_THRESHOLD.into(),
                ShrineUtils::YANG1_START_PRICE.into(),
                ShrineUtils::YANG1_BASE_RATE.into(),
                WadZeroable::zero()
            );
    }

    #[test]
    #[available_gas(20000000000)]
    fn test_set_threshold() {
        let shrine: IShrineDispatcher = ShrineUtils::shrine_setup_with_feed();
        let yang1_addr = ShrineUtils::yang1_addr();
        let new_threshold: Ray = 900000000000000000000000000_u128.into();

        set_contract_address(ShrineUtils::admin());
        shrine.set_threshold(yang1_addr, new_threshold);
        assert(shrine.get_raw_yang_threshold(yang1_addr) == new_threshold, 'threshold not updated');
    }

    #[test]
    #[available_gas(20000000000)]
    #[should_panic(expected: ('SH: Threshold > max', 'ENTRYPOINT_FAILED'))]
    fn test_set_threshold_exceeds_max() {
        let shrine: IShrineDispatcher = ShrineUtils::shrine_setup_with_feed();
        let invalid_threshold: Ray = (RAY_SCALE + 1).into();

        set_contract_address(ShrineUtils::admin());
        shrine.set_threshold(ShrineUtils::yang1_addr(), invalid_threshold);
    }

    #[test]
    #[available_gas(20000000000)]
    #[should_panic(expected: ('Caller missing role', 'ENTRYPOINT_FAILED'))]
    fn test_set_threshold_unauthorized() {
        let shrine: IShrineDispatcher = ShrineUtils::shrine_setup_with_feed();
        let new_threshold: Ray = 900000000000000000000000000_u128.into();

        set_contract_address(common::badguy());
        shrine.set_threshold(ShrineUtils::yang1_addr(), new_threshold);
    }

    #[test]
    #[available_gas(20000000000)]
    #[should_panic(expected: ('SH: Yang does not exist', 'ENTRYPOINT_FAILED'))]
    fn test_set_threshold_invalid_yang() {
        let shrine: IShrineDispatcher = ShrineUtils::shrine_setup_with_feed();
        set_contract_address(ShrineUtils::admin());
        shrine.set_threshold(ShrineUtils::invalid_yang_addr(), ShrineUtils::YANG1_THRESHOLD.into());
    }

    //
    // Tests - Shrine kill
    //

    #[test]
    #[available_gas(20000000000)]
    fn test_kill() {
        let shrine: IShrineDispatcher = ShrineUtils::shrine_setup_with_feed();
        assert(shrine.get_live(), 'should be live');

        ShrineUtils::trove1_deposit(shrine, ShrineUtils::TROVE1_YANG1_DEPOSIT.into());
        let forge_amt: Wad = ShrineUtils::TROVE1_FORGE_AMT.into();
        ShrineUtils::trove1_forge(shrine, forge_amt);

        set_contract_address(ShrineUtils::admin());
        shrine.kill();

        // Check eject pass
        shrine.eject(common::trove1_owner_addr(), 1_u128.into());

        assert(!shrine.get_live(), 'should not be live');
    }

    #[test]
    #[available_gas(20000000000)]
    #[should_panic(expected: ('SH: System is not live', 'ENTRYPOINT_FAILED'))]
    fn test_killed_deposit_fail() {
        let shrine: IShrineDispatcher = ShrineUtils::shrine_setup_with_feed();
        assert(shrine.get_live(), 'should be live');

        set_contract_address(ShrineUtils::admin());
        shrine.kill();
        assert(!shrine.get_live(), 'should not be live');

        ShrineUtils::trove1_deposit(shrine, ShrineUtils::TROVE1_YANG1_DEPOSIT.into());
    }

    #[test]
    #[available_gas(20000000000)]
    #[should_panic(expected: ('SH: System is not live', 'ENTRYPOINT_FAILED'))]
    fn test_killed_withdraw_fail() {
        let shrine: IShrineDispatcher = ShrineUtils::shrine_setup_with_feed();
        assert(shrine.get_live(), 'should be live');
        ShrineUtils::trove1_deposit(shrine, ShrineUtils::TROVE1_YANG1_DEPOSIT.into());

        set_contract_address(ShrineUtils::admin());
        shrine.kill();
        assert(!shrine.get_live(), 'should not be live');

        ShrineUtils::trove1_withdraw(shrine, 1_u128.into());
    }

    #[test]
    #[available_gas(20000000000)]
    #[should_panic(expected: ('SH: System is not live', 'ENTRYPOINT_FAILED'))]
    fn test_killed_forge_fail() {
        let shrine: IShrineDispatcher = ShrineUtils::shrine_setup_with_feed();
        assert(shrine.get_live(), 'should be live');
        ShrineUtils::trove1_deposit(shrine, ShrineUtils::TROVE1_YANG1_DEPOSIT.into());

        set_contract_address(ShrineUtils::admin());
        shrine.kill();
        assert(!shrine.get_live(), 'should not be live');

        let forge_amt: Wad = ShrineUtils::TROVE1_FORGE_AMT.into();
        ShrineUtils::trove1_forge(shrine, forge_amt);
    }

    #[test]
    #[available_gas(20000000000)]
    #[should_panic(expected: ('SH: System is not live', 'ENTRYPOINT_FAILED'))]
    fn test_killed_melt_fail() {
        let shrine: IShrineDispatcher = ShrineUtils::shrine_setup_with_feed();
        assert(shrine.get_live(), 'should be live');
        ShrineUtils::trove1_deposit(shrine, ShrineUtils::TROVE1_YANG1_DEPOSIT.into());
        ShrineUtils::trove1_forge(shrine, ShrineUtils::TROVE1_FORGE_AMT.into());

        set_contract_address(ShrineUtils::admin());
        shrine.kill();
        assert(!shrine.get_live(), 'should not be live');

        ShrineUtils::trove1_melt(shrine, 1_u128.into());
    }

    #[test]
    #[available_gas(20000000000)]
    #[should_panic(expected: ('SH: System is not live', 'ENTRYPOINT_FAILED'))]
    fn test_killed_inject_fail() {
        let shrine: IShrineDispatcher = ShrineUtils::shrine_setup_with_feed();
        assert(shrine.get_live(), 'should be live');

        set_contract_address(ShrineUtils::admin());
        shrine.kill();
        assert(!shrine.get_live(), 'should not be live');

        shrine.inject(ShrineUtils::admin(), 1_u128.into());
    }

    #[test]
    #[available_gas(20000000000)]
    #[should_panic(expected: ('Caller missing role', 'ENTRYPOINT_FAILED'))]
    fn test_kill_unauthorized() {
        let shrine: IShrineDispatcher = ShrineUtils::shrine_setup_with_feed();
        assert(shrine.get_live(), 'should be live');

        set_contract_address(common::badguy());
        shrine.kill();
    }

    //
    // Tests - trove deposit
    //

    #[test]
    #[available_gas(20000000000)]
    fn test_shrine_deposit_pass() {
        let shrine: IShrineDispatcher = ShrineUtils::shrine_setup_with_feed();
        ShrineUtils::trove1_deposit(shrine, ShrineUtils::TROVE1_YANG1_DEPOSIT.into());

        let yang1_addr = ShrineUtils::yang1_addr();
        assert(
            shrine.get_yang_total(yang1_addr) == ShrineUtils::TROVE1_YANG1_DEPOSIT.into(),
            'incorrect yang total'
        );
        assert(
            shrine
                .get_deposit(yang1_addr, common::TROVE_1) == ShrineUtils::TROVE1_YANG1_DEPOSIT
                .into(),
            'incorrect yang deposit'
        );

        let (yang1_price, _, _) = shrine.get_current_yang_price(yang1_addr);
        let max_forge_amt: Wad = shrine.get_max_forge(common::TROVE_1);

        let mut yang_prices: Array<Wad> = Default::default();
        yang_prices.append(yang1_price);

        let mut yang_amts: Array<Wad> = Default::default();
        yang_amts.append(ShrineUtils::TROVE1_YANG1_DEPOSIT.into());

        let mut yang_thresholds: Array<Ray> = Default::default();
        yang_thresholds.append(ShrineUtils::YANG1_THRESHOLD.into());

        let expected_max_forge: Wad = ShrineUtils::calculate_max_forge(
            yang_prices.span(), yang_amts.span(), yang_thresholds.span()
        );
        assert(max_forge_amt == expected_max_forge, 'incorrect max forge amt');
    }

    #[test]
    #[available_gas(20000000000)]
    #[should_panic(expected: ('SH: Yang does not exist', 'ENTRYPOINT_FAILED'))]
    fn test_shrine_deposit_invalid_yang_fail() {
        let shrine: IShrineDispatcher = ShrineUtils::shrine_setup_with_feed();
        set_contract_address(ShrineUtils::admin());

        shrine
            .deposit(
                ShrineUtils::invalid_yang_addr(),
                common::TROVE_1,
                ShrineUtils::TROVE1_YANG1_DEPOSIT.into()
            );
    }

    #[test]
    #[available_gas(20000000000)]
    #[should_panic(expected: ('Caller missing role', 'ENTRYPOINT_FAILED'))]
    fn test_shrine_deposit_unauthorized() {
        let shrine: IShrineDispatcher = ShrineUtils::shrine_setup_with_feed();
        set_contract_address(common::badguy());

        shrine
            .deposit(
                ShrineUtils::yang1_addr(),
                common::TROVE_1,
                ShrineUtils::TROVE1_YANG1_DEPOSIT.into()
            );
    }

    //
    // Tests - Trove withdraw
    //

    #[test]
    #[available_gas(1000000000000)]
    fn test_shrine_withdraw_pass() {
        let shrine: IShrineDispatcher = ShrineUtils::shrine_setup_with_feed();
        set_contract_address(ShrineUtils::admin());

        ShrineUtils::trove1_deposit(shrine, ShrineUtils::TROVE1_YANG1_DEPOSIT.into());
        let withdraw_amt: Wad = (ShrineUtils::TROVE1_YANG1_DEPOSIT / 3).into();
        ShrineUtils::trove1_withdraw(shrine, withdraw_amt);

        let yang1_addr = ShrineUtils::yang1_addr();
        let remaining_amt: Wad = ShrineUtils::TROVE1_YANG1_DEPOSIT.into() - withdraw_amt;
        assert(shrine.get_yang_total(yang1_addr) == remaining_amt, 'incorrect yang total');
        assert(
            shrine.get_deposit(yang1_addr, common::TROVE_1) == remaining_amt,
            'incorrect yang deposit'
        );

        let (_, ltv, _, _) = shrine.get_trove_info(common::TROVE_1);
        assert(ltv.is_zero(), 'LTV should be zero');

        assert(shrine.is_healthy(common::TROVE_1), 'trove should be healthy');

        let (yang1_price, _, _) = shrine.get_current_yang_price(yang1_addr);
        let max_forge_amt: Wad = shrine.get_max_forge(common::TROVE_1);

        let mut yang_prices: Array<Wad> = Default::default();
        yang_prices.append(yang1_price);

        let mut yang_amts: Array<Wad> = Default::default();
        yang_amts.append(remaining_amt);

        let mut yang_thresholds: Array<Ray> = Default::default();
        yang_thresholds.append(ShrineUtils::YANG1_THRESHOLD.into());

        let expected_max_forge: Wad = ShrineUtils::calculate_max_forge(
            yang_prices.span(), yang_amts.span(), yang_thresholds.span()
        );
        assert(max_forge_amt == expected_max_forge, 'incorrect max forge amt');
    }

    #[test]
    #[available_gas(1000000000000)]
    fn test_shrine_forged_partial_withdraw_pass() {
        let shrine: IShrineDispatcher = ShrineUtils::shrine_setup_with_feed();
        ShrineUtils::trove1_deposit(shrine, ShrineUtils::TROVE1_YANG1_DEPOSIT.into());
        ShrineUtils::trove1_forge(shrine, ShrineUtils::TROVE1_FORGE_AMT.into());

        set_contract_address(ShrineUtils::admin());
        let withdraw_amt: Wad = (ShrineUtils::TROVE1_YANG1_DEPOSIT / 3).into();
        ShrineUtils::trove1_withdraw(shrine, withdraw_amt);

        let yang1_addr = ShrineUtils::yang1_addr();
        let remaining_amt: Wad = ShrineUtils::TROVE1_YANG1_DEPOSIT.into() - withdraw_amt;
        assert(shrine.get_yang_total(yang1_addr) == remaining_amt, 'incorrect yang total');
        assert(
            shrine.get_deposit(yang1_addr, common::TROVE_1) == remaining_amt,
            'incorrect yang deposit'
        );

        let (yang1_price, _, _) = shrine.get_current_yang_price(yang1_addr);
        let expected_ltv: Ray = wadray::rdiv_ww(
            ShrineUtils::TROVE1_FORGE_AMT.into(), (yang1_price * remaining_amt)
        );
        let (_, ltv, _, _) = shrine.get_trove_info(common::TROVE_1);
        assert(ltv == expected_ltv, 'incorrect LTV');
    }

    #[test]
    #[available_gas(20000000000)]
    #[should_panic(expected: ('SH: Yang does not exist', 'ENTRYPOINT_FAILED'))]
    fn test_shrine_withdraw_invalid_yang_fail() {
        let shrine: IShrineDispatcher = ShrineUtils::shrine_setup_with_feed();
        set_contract_address(ShrineUtils::admin());

        shrine
            .withdraw(
                ShrineUtils::invalid_yang_addr(),
                common::TROVE_1,
                ShrineUtils::TROVE1_YANG1_DEPOSIT.into()
            );
    }

    #[test]
    #[available_gas(20000000000)]
    #[should_panic(expected: ('Caller missing role', 'ENTRYPOINT_FAILED'))]
    fn test_shrine_withdraw_unauthorized() {
        let shrine: IShrineDispatcher = ShrineUtils::shrine_setup_with_feed();
        ShrineUtils::trove1_deposit(shrine, ShrineUtils::TROVE1_YANG1_DEPOSIT.into());

        set_contract_address(common::badguy());

        shrine
            .withdraw(
                ShrineUtils::yang1_addr(),
                common::TROVE_1,
                ShrineUtils::TROVE1_YANG1_DEPOSIT.into()
            );
    }

    #[test]
    #[available_gas(20000000000)]
    #[should_panic(expected: ('u128_sub Overflow', 'ENTRYPOINT_FAILED'))]
    fn test_shrine_withdraw_insufficient_yang_fail() {
        let shrine: IShrineDispatcher = ShrineUtils::shrine_setup_with_feed();
        ShrineUtils::trove1_deposit(shrine, ShrineUtils::TROVE1_YANG1_DEPOSIT.into());

        set_contract_address(ShrineUtils::admin());

        shrine
            .withdraw(
                ShrineUtils::yang1_addr(),
                common::TROVE_1,
                (ShrineUtils::TROVE1_YANG1_DEPOSIT + 1).into()
            );
    }

    #[test]
    #[available_gas(20000000000)]
    #[should_panic(expected: ('u128_sub Overflow', 'ENTRYPOINT_FAILED'))]
    fn test_shrine_withdraw_zero_yang_fail() {
        let shrine: IShrineDispatcher = ShrineUtils::shrine_setup_with_feed();
        set_contract_address(ShrineUtils::admin());

        shrine
            .withdraw(
                ShrineUtils::yang2_addr(),
                common::TROVE_1,
                (ShrineUtils::TROVE1_YANG1_DEPOSIT + 1).into()
            );
    }

    #[test]
    #[available_gas(20000000000)]
    #[should_panic(expected: ('SH: Trove LTV is too high', 'ENTRYPOINT_FAILED'))]
    fn test_shrine_withdraw_unsafe_fail() {
        let shrine: IShrineDispatcher = ShrineUtils::shrine_setup_with_feed();
        ShrineUtils::trove1_deposit(shrine, ShrineUtils::TROVE1_YANG1_DEPOSIT.into());
        ShrineUtils::trove1_forge(shrine, ShrineUtils::TROVE1_FORGE_AMT.into());

        let (threshold, _, trove_value, debt) = shrine.get_trove_info(common::TROVE_1);
        let (yang1_price, _, _) = shrine.get_current_yang_price(ShrineUtils::yang1_addr());

        // Value of trove needed for existing forged amount to be safe
        let unsafe_trove_value: Wad = wadray::rdiv_wr(
            ShrineUtils::TROVE1_FORGE_AMT.into(), threshold
        );
        // Amount of yang to be withdrawn to decrease the trove's value to unsafe
        // `WAD_SCALE` is added to account for loss of precision from fixed point division
        let unsafe_withdraw_yang_amt: Wad = (trove_value - unsafe_trove_value) / yang1_price + WAD_SCALE.into();
        set_contract_address(ShrineUtils::admin());
        shrine.withdraw(ShrineUtils::yang1_addr(), common::TROVE_1, unsafe_withdraw_yang_amt);
    }

    //
    // Tests - Trove forge
    //

    #[test]
    #[available_gas(1000000000000)]
    fn test_shrine_forge_pass() {
        let shrine: IShrineDispatcher = ShrineUtils::shrine_setup_with_feed();
        ShrineUtils::trove1_deposit(shrine, ShrineUtils::TROVE1_YANG1_DEPOSIT.into());

        let forge_amt: Wad = ShrineUtils::TROVE1_FORGE_AMT.into();

        let before_max_forge_amt: Wad = shrine.get_max_forge(common::TROVE_1);
        ShrineUtils::trove1_forge(shrine, forge_amt);

        assert(shrine.get_total_debt() == forge_amt, 'incorrect system debt');

        let (_, ltv, _, debt) = shrine.get_trove_info(common::TROVE_1);
        assert(debt == forge_amt, 'incorrect trove debt');

        let (yang1_price, _, _) = shrine.get_current_yang_price(ShrineUtils::yang1_addr());
        let expected_value: Wad = yang1_price * ShrineUtils::TROVE1_YANG1_DEPOSIT.into();
        let expected_ltv: Ray = wadray::rdiv_ww(forge_amt, expected_value);
        assert(ltv == expected_ltv, 'incorrect ltv');

        assert(shrine.is_healthy(common::TROVE_1), 'trove should be healthy');

        let after_max_forge_amt: Wad = shrine.get_max_forge(common::TROVE_1);
        assert(after_max_forge_amt == before_max_forge_amt - forge_amt, 'incorrect max forge amt');

        let yin = ShrineUtils::yin(shrine.contract_address);
        assert(
            yin.balance_of(common::trove1_owner_addr()) == forge_amt.into(),
            'incorrect ERC-20 balance'
        );
        assert(yin.total_supply() == forge_amt.val.into(), 'incorrect ERC-20 balance');
    }

    #[test]
    #[available_gas(20000000000)]
    #[should_panic(expected: ('SH: Trove LTV is too high', 'ENTRYPOINT_FAILED'))]
    fn test_shrine_forge_zero_deposit_fail() {
        let shrine: IShrineDispatcher = ShrineUtils::shrine_setup_with_feed();
        let forge_amt: Wad = ShrineUtils::TROVE1_FORGE_AMT.into();
        set_contract_address(ShrineUtils::admin());

        shrine.forge(ShrineUtils::common::trove3_owner_addr(), common::TROVE_3, 1_u128.into(), 0_u128.into());
    }

    #[test]
    #[available_gas(20000000000)]
    #[should_panic(expected: ('SH: Trove LTV is too high', 'ENTRYPOINT_FAILED'))]
    fn test_shrine_forge_unsafe_fail() {
        let shrine: IShrineDispatcher = ShrineUtils::shrine_setup_with_feed();
        ShrineUtils::trove1_deposit(shrine, ShrineUtils::TROVE1_YANG1_DEPOSIT.into());

        let max_forge_amt: Wad = shrine.get_max_forge(common::TROVE_1);
        let unsafe_forge_amt: Wad = (max_forge_amt.val + 1).into();

        set_contract_address(ShrineUtils::admin());
        shrine.forge(common::trove1_owner_addr(), common::TROVE_1, unsafe_forge_amt, 0_u128.into());
    }

    #[test]
    #[available_gas(20000000000)]
    #[should_panic(expected: ('SH: Debt ceiling reached', 'ENTRYPOINT_FAILED'))]
    fn test_shrine_forge_ceiling_fail() {
        let shrine: IShrineDispatcher = ShrineUtils::shrine_setup_with_feed();
        ShrineUtils::trove1_deposit(shrine, ShrineUtils::TROVE1_YANG1_DEPOSIT.into());

        let forge_amt: Wad = ShrineUtils::TROVE1_FORGE_AMT.into();
        set_contract_address(ShrineUtils::admin());

        // deposit more collateral
        let additional_yang1_amt: Wad = (ShrineUtils::TROVE1_YANG1_DEPOSIT * 10).into();
        shrine.deposit(ShrineUtils::yang1_addr(), common::TROVE_1, additional_yang1_amt);

        let unsafe_amt: Wad = (ShrineUtils::TROVE1_FORGE_AMT * 10).into();
        shrine.forge(common::trove1_owner_addr(), common::TROVE_1, unsafe_amt, 0_u128.into());
    }

    #[test]
    #[available_gas(20000000000)]
    #[should_panic(expected: ('Caller missing role', 'ENTRYPOINT_FAILED'))]
    fn test_shrine_forge_unauthorized() {
        let shrine: IShrineDispatcher = ShrineUtils::shrine_setup_with_feed();
        ShrineUtils::trove1_deposit(shrine, ShrineUtils::TROVE1_YANG1_DEPOSIT.into());

        set_contract_address(common::badguy());

        shrine
            .forge(
                common::trove1_owner_addr(),
                common::TROVE_1,
                ShrineUtils::TROVE1_FORGE_AMT.into(),
                0_u128.into(),
            );
    }

    #[test]
    #[available_gas(20000000000)]
    fn test_shrine_forge_nonzero_forge_fee() {
        let yin_price1: Wad = 980000000000000000_u128.into(); // 0.98 (wad)
        let yin_price2: Wad = 985000000000000000_u128.into(); // 0.985 (wad)
        let forge_amt: Wad = 100000000000000000000_u128.into(); // 100 (wad)
        let shrine: IShrineDispatcher = ShrineUtils::shrine_setup_with_feed();

        let trove1_owner: ContractAddress = common::trove1_owner_addr();

        ShrineUtils::trove1_deposit(shrine, ShrineUtils::TROVE1_YANG1_DEPOSIT.into());

        set_contract_address(ShrineUtils::admin());

        let before_max_forge_amt: Wad = shrine.get_max_forge(common::TROVE_1);
        shrine.update_yin_spot_price(yin_price1);
        let after_max_forge_amt: Wad = shrine.get_max_forge(common::TROVE_1);

        let fee_pct: Wad = shrine.get_forge_fee_pct();

        assert(after_max_forge_amt == before_max_forge_amt / (WAD_ONE.into() + fee_pct), 'incorrect max forge amt');

        shrine.forge(trove1_owner, common::TROVE_1, forge_amt, fee_pct);

        let (_, _, _, debt) = shrine.get_trove_info(common::TROVE_1);
        assert(debt - forge_amt == fee_pct * forge_amt, 'wrong forge fee charged #1');

        shrine.update_yin_spot_price(yin_price2);
        let fee_pct: Wad = shrine.get_forge_fee_pct();
        shrine.forge(trove1_owner, common::TROVE_1, forge_amt, fee_pct);

        let (_, _, _, new_debt) = shrine.get_trove_info(common::TROVE_1);
        assert(new_debt - debt - forge_amt == fee_pct * forge_amt, 'wrong forge fee charged #2');
    }

    #[test]
    #[available_gas(20000000000)]
    #[should_panic(expected: ('SH: forge_fee% > max_forge_fee%', 'ENTRYPOINT_FAILED'))]
    fn test_shrine_forge_fee_exceeds_max() {
        let yin_price1: Wad = 985000000000000000_u128.into(); // 0.985 (wad)
        let yin_price2: Wad = 970000000000000000_u128.into(); // 0.985 (wad)
        let trove1_owner: ContractAddress = common::trove1_owner_addr();

        let shrine: IShrineDispatcher = ShrineUtils::shrine_setup_with_feed();
        ShrineUtils::trove1_deposit(shrine, ShrineUtils::TROVE1_YANG1_DEPOSIT.into());
        set_contract_address(ShrineUtils::admin());

        shrine.update_yin_spot_price(yin_price1);
        // Front end fetches the forge fee for the user
        let stale_fee_pct: Wad = shrine.get_forge_fee_pct();

        // Oops! Whale dumps and yin price suddenly drops, causing the forge fee to increase
        shrine.update_yin_spot_price(yin_price2);

        // Should revert since the forge fee exceeds the maximum set by the frontend
        shrine.forge(trove1_owner, common::TROVE_1, ShrineUtils::TROVE1_FORGE_AMT.into(), stale_fee_pct);
    }

    //
    // Tests - Trove melt
    //

    #[test]
    #[available_gas(20000000000)]
    fn test_shrine_melt_pass() {
        let shrine: IShrineDispatcher = ShrineUtils::shrine_setup_with_feed();
        let deposit_amt: Wad = ShrineUtils::TROVE1_YANG1_DEPOSIT.into();
        ShrineUtils::trove1_deposit(shrine, deposit_amt);

        let forge_amt: Wad = ShrineUtils::TROVE1_FORGE_AMT.into();
        ShrineUtils::trove1_forge(shrine, forge_amt);

        let yin = ShrineUtils::yin(shrine.contract_address);
        let trove1_owner_addr = common::trove1_owner_addr();

        let before_total_debt: Wad = shrine.get_total_debt();
        let (_, _, _, before_trove_debt) = shrine.get_trove_info(common::TROVE_1);
        let before_yin_bal: u256 = yin.balance_of(trove1_owner_addr);
        let before_max_forge_amt: Wad = shrine.get_max_forge(common::TROVE_1);
        let melt_amt: Wad = (ShrineUtils::TROVE1_YANG1_DEPOSIT / 3_u128).into();

        let outstanding_amt: Wad = forge_amt - melt_amt;
        set_contract_address(ShrineUtils::admin());
        shrine.melt(trove1_owner_addr, common::TROVE_1, melt_amt);

        assert(shrine.get_total_debt() == before_total_debt - melt_amt, 'incorrect total debt');

        let (_, after_ltv, _, after_trove_debt) = shrine.get_trove_info(common::TROVE_1);
        assert(after_trove_debt == before_trove_debt - melt_amt, 'incorrect trove debt');

        let after_yin_bal: u256 = yin.balance_of(trove1_owner_addr);
        assert(after_yin_bal == before_yin_bal - melt_amt.into(), 'incorrect yin balance');

        let (yang1_price, _, _) = shrine.get_current_yang_price(ShrineUtils::yang1_addr());
        let expected_ltv: Ray = wadray::rdiv_ww(outstanding_amt, (yang1_price * deposit_amt));
        assert(after_ltv == expected_ltv, 'incorrect LTV');

        assert(shrine.is_healthy(common::TROVE_1), 'trove should be healthy');

        let after_max_forge_amt: Wad = shrine.get_max_forge(common::TROVE_1);
        assert(
            after_max_forge_amt == before_max_forge_amt + melt_amt, 'incorrect max forge amount'
        );
    }

    #[test]
    #[available_gas(20000000000)]
    #[should_panic(expected: ('Caller missing role', 'ENTRYPOINT_FAILED'))]
    fn test_shrine_melt_unauthorized() {
        let shrine: IShrineDispatcher = ShrineUtils::shrine_setup_with_feed();
        ShrineUtils::trove1_deposit(shrine, ShrineUtils::TROVE1_YANG1_DEPOSIT.into());
        ShrineUtils::trove1_forge(shrine, ShrineUtils::TROVE1_YANG1_DEPOSIT.into());

        set_contract_address(common::badguy());
        shrine.melt(common::trove1_owner_addr(), common::TROVE_1, 1_u128.into());
    }

    #[test]
    #[available_gas(20000000000)]
    #[should_panic(expected: ('u128_sub Overflow', 'ENTRYPOINT_FAILED'))]
    fn test_shrine_melt_insufficient_yin() {
        let shrine: IShrineDispatcher = ShrineUtils::shrine_setup_with_feed();
        ShrineUtils::trove1_deposit(shrine, ShrineUtils::TROVE1_YANG1_DEPOSIT.into());
        ShrineUtils::trove1_forge(shrine, ShrineUtils::TROVE1_FORGE_AMT.into());

        set_contract_address(ShrineUtils::admin());
        shrine.melt(common::trove2_owner_addr(), common::TROVE_1, 1_u128.into());
    }

    //
    // Tests - Yin transfers
    //

    #[test]
    #[available_gas(20000000000)]
    fn test_yin_transfer_pass() {
        let shrine: IShrineDispatcher = ShrineUtils::shrine_setup_with_feed();

        set_contract_address(ShrineUtils::admin());
        ShrineUtils::trove1_deposit(shrine, ShrineUtils::TROVE1_YANG1_DEPOSIT.into());
        ShrineUtils::trove1_forge(shrine, ShrineUtils::TROVE1_FORGE_AMT.into());

        let yin = ShrineUtils::yin(shrine.contract_address);
        let yin_user: ContractAddress = ShrineUtils::yin_user_addr();
        let trove1_owner: ContractAddress = common::trove1_owner_addr();
        set_contract_address(trove1_owner);

        let success: bool = yin.transfer(yin_user, ShrineUtils::TROVE1_FORGE_AMT.into());

        yin.transfer(yin_user, 0_u256);
        assert(success, 'yin transfer fail');
        assert(yin.balance_of(trove1_owner).is_zero(), 'wrong transferor balance');
        assert(
            yin.balance_of(yin_user) == ShrineUtils::TROVE1_FORGE_AMT.into(),
            'wrong transferee balance'
        );
    }

    #[test]
    #[available_gas(20000000000)]
    #[should_panic(expected: ('u128_sub Overflow', 'ENTRYPOINT_FAILED'))]
    fn test_yin_transfer_fail_insufficient() {
        let shrine: IShrineDispatcher = ShrineUtils::shrine_setup_with_feed();

        set_contract_address(ShrineUtils::admin());
        ShrineUtils::trove1_deposit(shrine, ShrineUtils::TROVE1_YANG1_DEPOSIT.into());
        ShrineUtils::trove1_forge(shrine, ShrineUtils::TROVE1_FORGE_AMT.into());

        let yin = ShrineUtils::yin(shrine.contract_address);
        let yin_user: ContractAddress = ShrineUtils::yin_user_addr();
        let trove1_owner: ContractAddress = common::trove1_owner_addr();
        set_contract_address(trove1_owner);

        yin.transfer(yin_user, (ShrineUtils::TROVE1_FORGE_AMT + 1).into());
    }

    #[test]
    #[available_gas(20000000000)]
    #[should_panic(expected: ('u128_sub Overflow', 'ENTRYPOINT_FAILED'))]
    fn test_yin_transfer_fail_zero_bal() {
        let shrine: IShrineDispatcher = ShrineUtils::shrine_setup_with_feed();

        let yin = ShrineUtils::yin(shrine.contract_address);
        let yin_user: ContractAddress = ShrineUtils::yin_user_addr();
        let trove1_owner: ContractAddress = common::trove1_owner_addr();
        set_contract_address(trove1_owner);

        yin.transfer(yin_user, 1_u256);
    }

    #[test]
    #[available_gas(20000000000)]
    fn test_yin_transfer_from_pass() {
        let shrine: IShrineDispatcher = ShrineUtils::shrine_setup_with_feed();

        ShrineUtils::trove1_deposit(shrine, ShrineUtils::TROVE1_YANG1_DEPOSIT.into());
        ShrineUtils::trove1_forge(shrine, ShrineUtils::TROVE1_FORGE_AMT.into());

        let yin = ShrineUtils::yin(shrine.contract_address);
        let yin_user: ContractAddress = ShrineUtils::yin_user_addr();

        let trove1_owner: ContractAddress = common::trove1_owner_addr();
        set_contract_address(trove1_owner);
        yin.approve(yin_user, ShrineUtils::TROVE1_FORGE_AMT.into());

        set_contract_address(yin_user);
        let success: bool = yin
            .transfer_from(trove1_owner, yin_user, ShrineUtils::TROVE1_FORGE_AMT.into());

        assert(success, 'yin transfer fail');

        assert(yin.balance_of(trove1_owner).is_zero(), 'wrong transferor balance');
        assert(
            yin.balance_of(yin_user) == ShrineUtils::TROVE1_FORGE_AMT.into(),
            'wrong transferee balance'
        );
    }

    #[test]
    #[available_gas(20000000000)]
    #[should_panic(expected: ('u256_sub Overflow', 'ENTRYPOINT_FAILED'))]
    fn test_yin_transfer_from_unapproved_fail() {
        let shrine: IShrineDispatcher = ShrineUtils::shrine_setup_with_feed();

        ShrineUtils::trove1_deposit(shrine, ShrineUtils::TROVE1_YANG1_DEPOSIT.into());
        ShrineUtils::trove1_forge(shrine, ShrineUtils::TROVE1_FORGE_AMT.into());

        let yin = ShrineUtils::yin(shrine.contract_address);
        let yin_user: ContractAddress = ShrineUtils::yin_user_addr();
        set_contract_address(yin_user);
        yin.transfer_from(common::trove1_owner_addr(), yin_user, 1_u256);
    }

    #[test]
    #[available_gas(20000000000)]
    #[should_panic(expected: ('u256_sub Overflow', 'ENTRYPOINT_FAILED'))]
    fn test_yin_transfer_from_insufficient_allowance_fail() {
        let shrine: IShrineDispatcher = ShrineUtils::shrine_setup_with_feed();

        ShrineUtils::trove1_deposit(shrine, ShrineUtils::TROVE1_YANG1_DEPOSIT.into());
        let trove1_owner: ContractAddress = common::trove1_owner_addr();
        set_contract_address(ShrineUtils::admin());
        shrine.forge(trove1_owner, common::TROVE_1, ShrineUtils::TROVE1_FORGE_AMT.into(), 0_u128.into());

        let yin = ShrineUtils::yin(shrine.contract_address);
        let yin_user: ContractAddress = ShrineUtils::yin_user_addr();

        let trove1_owner: ContractAddress = common::trove1_owner_addr();
        set_contract_address(trove1_owner);
        let approve_amt: u256 = (ShrineUtils::TROVE1_FORGE_AMT / 2).into();
        yin.approve(yin_user, approve_amt);

        set_contract_address(yin_user);
        yin.transfer_from(trove1_owner, yin_user, approve_amt + 1_u256);
    }

    #[test]
    #[available_gas(20000000000)]
    #[should_panic(expected: ('u128_sub Overflow', 'ENTRYPOINT_FAILED'))]
    fn test_yin_transfer_from_insufficient_balance_fail() {
        let shrine: IShrineDispatcher = ShrineUtils::shrine_setup_with_feed();

        ShrineUtils::trove1_deposit(shrine, ShrineUtils::TROVE1_YANG1_DEPOSIT.into());
        let trove1_owner: ContractAddress = common::trove1_owner_addr();
        set_contract_address(ShrineUtils::admin());
        shrine.forge(trove1_owner, common::TROVE_1, ShrineUtils::TROVE1_FORGE_AMT.into(), 0_u128.into());

        let yin = ShrineUtils::yin(shrine.contract_address);
        let yin_user: ContractAddress = ShrineUtils::yin_user_addr();

        let trove1_owner: ContractAddress = common::trove1_owner_addr();
        set_contract_address(trove1_owner);
        yin.approve(yin_user, BoundedU256::max());

        set_contract_address(yin_user);
        yin.transfer_from(trove1_owner, yin_user, (ShrineUtils::TROVE1_FORGE_AMT + 1).into());
    }

    #[test]
    #[available_gas(20000000000)]
    #[should_panic(expected: ('SH: No transfer to 0 address', 'ENTRYPOINT_FAILED'))]
    fn test_yin_transfer_zero_address_fail() {
        let shrine: IShrineDispatcher = ShrineUtils::shrine_setup_with_feed();

        ShrineUtils::trove1_deposit(shrine, ShrineUtils::TROVE1_YANG1_DEPOSIT.into());
        let trove1_owner: ContractAddress = common::trove1_owner_addr();
        set_contract_address(ShrineUtils::admin());
        shrine.forge(trove1_owner, common::TROVE_1, ShrineUtils::TROVE1_FORGE_AMT.into(), 0_u128.into());

        let yin = ShrineUtils::yin(shrine.contract_address);
        let yin_user: ContractAddress = ShrineUtils::yin_user_addr();

        let trove1_owner: ContractAddress = common::trove1_owner_addr();
        set_contract_address(trove1_owner);
        yin.approve(yin_user, BoundedU256::max());

        set_contract_address(yin_user);
        yin.transfer_from(trove1_owner, ContractAddressZeroable::zero(), 1_u256);
    }

    #[test]
    #[available_gas(20000000000)]
    fn test_yin_melt_after_transfer() {
        let shrine: IShrineDispatcher = ShrineUtils::shrine_setup_with_feed();

        ShrineUtils::trove1_deposit(shrine, ShrineUtils::TROVE1_YANG1_DEPOSIT.into());
        let trove1_owner: ContractAddress = common::trove1_owner_addr();
        let forge_amt: Wad = ShrineUtils::TROVE1_FORGE_AMT.into();
        ShrineUtils::trove1_forge(shrine, forge_amt);

        let yin = ShrineUtils::yin(shrine.contract_address);
        let yin_user: ContractAddress = ShrineUtils::yin_user_addr();

        let trove1_owner: ContractAddress = common::trove1_owner_addr();
        set_contract_address(trove1_owner);

        let transfer_amt: Wad = (forge_amt.val / 2).into();
        yin.transfer(yin_user, transfer_amt.val.into());

        let melt_amt: Wad = forge_amt - transfer_amt;

        ShrineUtils::trove1_melt(shrine, melt_amt);

        let (_, _, _, debt) = shrine.get_trove_info(common::TROVE_1);
        let expected_debt: Wad = forge_amt - melt_amt;
        assert(debt == expected_debt, 'wrong debt after melt');

        assert(
            shrine.get_yin(trove1_owner) == forge_amt - melt_amt - transfer_amt, 'wrong balance'
        );
    }

    //
    // Tests - Access control
    //

    #[test]
    #[available_gas(20000000000)]
    fn test_auth() {
        let shrine_addr: ContractAddress = ShrineUtils::shrine_deploy();
        let shrine = ShrineUtils::shrine(shrine_addr);
        let shrine_accesscontrol: IAccessControlDispatcher = IAccessControlDispatcher {
            contract_address: shrine_addr
        };

        let admin: ContractAddress = ShrineUtils::admin();
        let new_admin: ContractAddress = contract_address_const::<0xdada>();

        assert(shrine_accesscontrol.get_admin() == admin, 'wrong admin');

        // Authorizing an address and testing that it can use authorized functions
        set_contract_address(admin);
        shrine_accesscontrol.grant_role(ShrineRoles::SET_DEBT_CEILING, new_admin);
        assert(shrine_accesscontrol.has_role(ShrineRoles::SET_DEBT_CEILING, new_admin), 'role not granted');
        assert(shrine_accesscontrol.get_roles(new_admin) == ShrineRoles::SET_DEBT_CEILING, 'role not granted');

        set_contract_address(new_admin);
        let new_ceiling: Wad = (WAD_SCALE + 1).into();
        shrine.set_debt_ceiling(new_ceiling);
        assert(shrine.get_debt_ceiling() == new_ceiling, 'wrong debt ceiling');

        // Revoking an address
        set_contract_address(admin);
        shrine_accesscontrol.revoke_role(ShrineRoles::SET_DEBT_CEILING, new_admin);
        assert(!shrine_accesscontrol.has_role(ShrineRoles::SET_DEBT_CEILING, new_admin), 'role not revoked');
        assert(shrine_accesscontrol.get_roles(new_admin) == 0, 'role not revoked');
    }

    #[test]
    #[available_gas(20000000000)]
    #[should_panic(expected: ('Caller missing role', 'ENTRYPOINT_FAILED'))]
    fn test_revoke_role() {
        let shrine_addr: ContractAddress = ShrineUtils::shrine_deploy();
        let shrine = ShrineUtils::shrine(shrine_addr);
        let shrine_accesscontrol: IAccessControlDispatcher = IAccessControlDispatcher {
            contract_address: shrine_addr
        };

        let admin: ContractAddress = ShrineUtils::admin();
        let new_admin: ContractAddress = contract_address_const::<0xdada>();

        set_contract_address(admin);
        shrine_accesscontrol.grant_role(ShrineRoles::SET_DEBT_CEILING, new_admin);
        shrine_accesscontrol.revoke_role(ShrineRoles::SET_DEBT_CEILING, new_admin);

        set_contract_address(new_admin);
        let new_ceiling: Wad = (WAD_SCALE + 1).into();
        shrine.set_debt_ceiling(new_ceiling);
    }

    //
    // Tests - Price and multiplier updates
    // Note that core functionality is already tested in `test_shrine_setup_with_feed`
    //

    #[test]
    #[available_gas(20000000000)]
    #[should_panic(expected: ('Caller missing role', 'ENTRYPOINT_FAILED'))]
    fn test_advance_unauthorized() {
        let shrine: IShrineDispatcher = ShrineUtils::shrine_setup_with_feed();

        set_contract_address(common::badguy());
        shrine.advance(ShrineUtils::yang1_addr(), ShrineUtils::YANG1_START_PRICE.into());
    }

    #[test]
    #[available_gas(20000000000)]
    #[should_panic(expected: ('SH: Yang does not exist', 'ENTRYPOINT_FAILED'))]
    fn test_advance_invalid_yang() {
        let shrine: IShrineDispatcher = ShrineUtils::shrine_setup_with_feed();

        set_contract_address(ShrineUtils::admin());
        shrine.advance(ShrineUtils::invalid_yang_addr(), ShrineUtils::YANG1_START_PRICE.into());
    }

    #[test]
    #[available_gas(20000000000)]
    #[should_panic(expected: ('Caller missing role', 'ENTRYPOINT_FAILED'))]
    fn test_set_multiplier_unauthorized() {
        let shrine: IShrineDispatcher = ShrineUtils::shrine_setup_with_feed();

        set_contract_address(common::badguy());
        shrine.set_multiplier(RAY_SCALE.into());
    }

    //
    // Tests - Inject/eject
    //

    #[test]
    #[available_gas(20000000000)]
    fn test_shrine_inject_and_eject() {
        let shrine: IShrineDispatcher = ShrineUtils::shrine_setup_with_feed();
        let yin = ShrineUtils::yin(shrine.contract_address);
        let trove1_owner = common::trove1_owner_addr();

        let before_total_supply: u256 = yin.total_supply();
        let before_user_bal: u256 = yin.balance_of(trove1_owner);
        let before_total_yin: Wad = shrine.get_total_yin();
        let before_user_yin: Wad = shrine.get_yin(trove1_owner);

        set_contract_address(ShrineUtils::admin());

        let inject_amt = ShrineUtils::TROVE1_FORGE_AMT.into();
        shrine.inject(trove1_owner, inject_amt);

        assert(
            yin.total_supply() == before_total_supply + inject_amt.into(),
            'incorrect total supply'
        );
        assert(
            yin.balance_of(trove1_owner) == before_user_bal + inject_amt.val.into(),
            'incorrect user balance'
        );
        assert(shrine.get_total_yin() == before_total_yin + inject_amt, 'incorrect total yin');
        assert(shrine.get_yin(trove1_owner) == before_user_yin + inject_amt, 'incorrect user yin');

        shrine.eject(trove1_owner, inject_amt);
        assert(yin.total_supply() == before_total_supply, 'incorrect total supply');
        assert(yin.balance_of(trove1_owner) == before_user_bal, 'incorrect user balance');
        assert(shrine.get_total_yin() == before_total_yin, 'incorrect total yin');
        assert(shrine.get_yin(trove1_owner) == before_user_yin, 'incorrect user yin');
    }


    //
    // Tests - Price and multiplier
    //

    #[test]
    #[available_gas(20000000000)]
    #[should_panic(expected: ('SH: Price cannot be 0', 'ENTRYPOINT_FAILED'))]
    fn test_shrine_advance_zero_value_fail() {
        let shrine: IShrineDispatcher = ShrineUtils::shrine_setup_with_feed();

        set_contract_address(ShrineUtils::admin());
        shrine.advance(ShrineUtils::yang1_addr(), WadZeroable::zero());
    }

    #[test]
    #[available_gas(20000000000)]
    #[should_panic(expected: ('SH: Multiplier cannot be 0', 'ENTRYPOINT_FAILED'))]
    fn test_shrine_set_multiplier_zero_value_fail() {
        let shrine: IShrineDispatcher = ShrineUtils::shrine_setup_with_feed();

        set_contract_address(ShrineUtils::admin());
        shrine.set_multiplier(RayZeroable::zero());
    }

    #[test]
    #[available_gas(20000000000)]
    #[should_panic(expected: ('SH: Multiplier exceeds maximum', 'ENTRYPOINT_FAILED'))]
    fn test_shrine_set_multiplier_exceeds_max_fail() {
        let shrine: IShrineDispatcher = ShrineUtils::shrine_setup_with_feed();

        set_contract_address(ShrineUtils::admin());
        shrine.set_multiplier((RAY_SCALE * 3 + 1).into());
    }

    //
    // Tests - Getters for trove information
    //

    #[test]
    #[available_gas(20000000000)]
    fn test_trove_unhealthy() {
        let shrine: IShrineDispatcher = ShrineUtils::shrine_setup_with_feed();

        let deposit_amt: Wad = ShrineUtils::TROVE1_YANG1_DEPOSIT.into();
        ShrineUtils::trove1_deposit(shrine, deposit_amt);
        let trove1_owner: ContractAddress = common::trove1_owner_addr();
        let forge_amt: Wad = ShrineUtils::TROVE1_FORGE_AMT.into();
        ShrineUtils::trove1_forge(shrine, forge_amt);

        let (_, _, _, debt) = shrine.get_trove_info(common::TROVE_1);

        let unsafe_price: Wad = wadray::rdiv_wr(debt, ShrineUtils::YANG1_THRESHOLD.into())
            / deposit_amt;

        set_contract_address(ShrineUtils::admin());
        shrine.advance(ShrineUtils::yang1_addr(), unsafe_price);

        assert(shrine.is_healthy(common::TROVE_1), 'should be unhealthy');
    }

    #[test]
    #[available_gas(20000000000)]
    fn test_get_trove_info() {
        let shrine: IShrineDispatcher = ShrineUtils::shrine_setup_with_feed();

        let mut yangs: Array<ContractAddress> = Default::default();
        let yang1_addr: ContractAddress = ShrineUtils::yang1_addr();
        let yang2_addr: ContractAddress = ShrineUtils::yang2_addr();

        yangs.append(yang1_addr);
        yangs.append(yang2_addr);

        let mut yang_amts: Array<Wad> = Default::default();
        yang_amts.append(ShrineUtils::TROVE1_YANG1_DEPOSIT.into());
        yang_amts.append(ShrineUtils::TROVE1_YANG2_DEPOSIT.into());

        // Manually set the prices
        let mut yang_prices: Array<Wad> = Default::default();
        let yang1_price: Wad = 2500000000000000000000_u128.into(); // 2_500 (Wad)
        let yang2_price: Wad = 625000000000000000000_u128.into(); // 625 (Wad)
        yang_prices.append(yang1_price);
        yang_prices.append(yang2_price);

        let mut yang_amts_copy: Span<Wad> = yang_amts.span();
        let mut yangs_copy: Span<ContractAddress> = yangs.span();
        let mut yang_prices_copy: Span<Wad> = yang_prices.span();

        set_contract_address(ShrineUtils::admin());
        loop {
            match yang_amts_copy.pop_front() {
                Option::Some(yang_amt) => {
                    let yang: ContractAddress = *yangs_copy.pop_front().unwrap();
                    shrine.deposit(yang, common::TROVE_1, *yang_amt);

                    shrine.advance(yang, *yang_prices_copy.pop_front().unwrap());
                },
                Option::None(_) => {
                    break ();
                }
            };
        };
        let mut yang_thresholds: Array<Ray> = Default::default();
        yang_thresholds.append(ShrineUtils::YANG1_THRESHOLD.into());
        yang_thresholds.append(ShrineUtils::YANG2_THRESHOLD.into());

        let (expected_threshold, expected_value) = ShrineUtils::calculate_trove_threshold_and_value(
            yang_prices.span(), yang_amts.span(), yang_thresholds.span()
        );
        let (threshold, _, value, _) = shrine.get_trove_info(common::TROVE_1);
        assert(threshold == expected_threshold, 'wrong threshold');

        let forge_amt: Wad = ShrineUtils::TROVE1_FORGE_AMT.into();
        ShrineUtils::trove1_forge(shrine, forge_amt);
        let (_, ltv, _, _) = shrine.get_trove_info(common::TROVE_1);
        let expected_ltv: Ray = wadray::rdiv_ww(forge_amt, expected_value);
        assert(ltv == expected_ltv, 'wrong LTV');
    }

    #[test]
    #[available_gas(20000000000)]
    fn test_zero_value_trove() {
        let shrine: IShrineDispatcher = ShrineUtils::shrine_setup_with_feed();

        let (threshold, ltv, value, debt) = shrine.get_trove_info(common::TROVE_3);
        assert(threshold.is_zero(), 'threshold should be 0');
        assert(ltv.is_zero(), 'LTV should be 0');
        assert(value.is_zero(), 'value should be 0');
        assert(debt.is_zero(), 'debt should be 0');
    }

    //
    // Tests - Getters for shrine threshold and value
    //

    #[test]
    #[available_gas(20000000000)]
    fn test_get_shrine_info() {
        let shrine: IShrineDispatcher = ShrineUtils::shrine_setup_with_feed();

        let mut yangs: Array<ContractAddress> = Default::default();
        let yang1_addr: ContractAddress = ShrineUtils::yang1_addr();
        let yang2_addr: ContractAddress = ShrineUtils::yang2_addr();

        yangs.append(yang1_addr);
        yangs.append(yang2_addr);

        let mut yang_amts: Array<Wad> = Default::default();
        yang_amts.append(ShrineUtils::TROVE1_YANG1_DEPOSIT.into());
        yang_amts.append(ShrineUtils::TROVE1_YANG2_DEPOSIT.into());

        // Manually set the prices
        let mut yang_prices: Array<Wad> = Default::default();
        let yang1_price: Wad = 2500000000000000000000_u128.into(); // 2_500 (Wad)
        let yang2_price: Wad = 625000000000000000000_u128.into(); // 625 (Wad)
        yang_prices.append(yang1_price);
        yang_prices.append(yang2_price);

        let mut yang_amts_copy: Span<Wad> = yang_amts.span();
        let mut yangs_copy: Span<ContractAddress> = yangs.span();
        let mut yang_prices_copy: Span<Wad> = yang_prices.span();

        // Deposit into troves 1 and 2, with trove 2 getting twice
        // the amount of trove 1
        set_contract_address(ShrineUtils::admin());
        loop {
            match yang_amts_copy.pop_front() {
                Option::Some(yang_amt) => {
                    let yang: ContractAddress = *yangs_copy.pop_front().unwrap();
                    shrine.deposit(yang, common::TROVE_1, *yang_amt);
                    // Deposit twice the amount into trove 2
                    shrine.deposit(yang, common::TROVE_2, (*yang_amt.val * 2).into());

                    shrine.advance(yang, *yang_prices_copy.pop_front().unwrap());
                },
                Option::None(_) => {
                    break ();
                }
            };
        };

        // Update the amounts with the total amount deposited into troves 1 and 2
        let mut yang_amts: Array<Wad> = Default::default();
        yang_amts.append((ShrineUtils::TROVE1_YANG1_DEPOSIT * 3).into());
        yang_amts.append((ShrineUtils::TROVE1_YANG2_DEPOSIT * 3).into());

        let mut yang_thresholds: Array<Ray> = Default::default();
        yang_thresholds.append(ShrineUtils::YANG1_THRESHOLD.into());
        yang_thresholds.append(ShrineUtils::YANG2_THRESHOLD.into());

        let (expected_threshold, expected_value) = ShrineUtils::calculate_trove_threshold_and_value(
            yang_prices.span(), yang_amts.span(), yang_thresholds.span()
        );
        let (threshold, value) = shrine.get_shrine_threshold_and_value();
        assert(threshold == expected_threshold, 'wrong threshold');
        assert(value == expected_value, 'wrong value');
    }

    // Tests - Getter for forge fee
    #[test]
    #[available_gas(20000000000)]
    fn test_shrine_get_forge_fee() {
        let error_margin: Wad = 5_u128.into(); // 5 * 10^-18 (wad)

        let first_yin_price: Wad = 995000000000000000_u128.into(); // 0.995 (wad)
        let second_yin_price: Wad = 994999999999999999_u128.into(); // 0.994999... (wad)
        let third_yin_price: Wad = 980000000000000000_u128.into(); // 0.98 (wad)
        let fourth_yin_price: Wad = (Shrine::FORGE_FEE_CAP_PRICE - 1).into();

        let third_forge_fee: Wad = 39810717055349725_u128.into(); // 0.039810717055349725 (wad)

        let shrine: IShrineDispatcher = ShrineUtils::shrine_setup_with_feed();

        set_contract_address(ShrineUtils::admin());

        shrine.update_yin_spot_price(first_yin_price);
        assert(shrine.get_forge_fee_pct().is_zero(), 'wrong forge fee #1');

        shrine.update_yin_spot_price(second_yin_price);
        common::assert_equalish(shrine.get_forge_fee_pct(), WAD_PERCENT.into(), error_margin, 'wrong forge fee #2');

        // forge fee should be capped to `FORGE_FEE_CAP_PCT`
        shrine.update_yin_spot_price(third_yin_price);
        common::assert_equalish(shrine.get_forge_fee_pct(), third_forge_fee, error_margin, 'wrong forge fee #3');

        // forge fee should be `FORGE_FEE_CAP_PCT` for yin price <= `MIN_ZERO_FEE_YIN_PRICE`
        shrine.update_yin_spot_price(fourth_yin_price);
        assert(shrine.get_forge_fee_pct() == Shrine::FORGE_FEE_CAP_PCT.into(), 'wrong forge fee #4');

    }

    //
    // Tests - yang suspension
    //

    #[test]
    #[available_gas(20000000000)]
    fn test_get_yang_suspension_status_basic() {
        let shrine_addr: ContractAddress = ShrineUtils::shrine_deploy();
        ShrineUtils::shrine_setup(shrine_addr);
        let shrine = ShrineUtils::shrine(shrine_addr);

        let status_yang1 = shrine.get_yang_suspension_status(ShrineUtils::yang1_addr());
        assert(status_yang1 == YangSuspensionStatus::None(()), 'yang1');
        let status_yang2 = shrine.get_yang_suspension_status(ShrineUtils::yang2_addr());
        assert(status_yang2 == YangSuspensionStatus::None(()), 'yang2');
        let status_yang3 = shrine.get_yang_suspension_status(ShrineUtils::yang3_addr());
        assert(status_yang3 == YangSuspensionStatus::None(()), 'yang3');
    }

    #[test]
    #[available_gas(20000000000)]
    #[should_panic(expected: ('SH: Yang does not exist', 'ENTRYPOINT_FAILED'))]
    fn test_get_yang_suspension_status_nonexisting_yang() {
        let shrine = ShrineUtils::shrine(ShrineUtils::shrine_deploy());
        shrine.get_yang_suspension_status(ShrineUtils::invalid_yang_addr());
    }

    #[test]
    #[available_gas(20000000000)]
    #[should_panic(expected: ('SH: Yang does not exist', 'ENTRYPOINT_FAILED'))]
    fn test_set_yang_suspension_status_non_existing_yang() {
        let shrine_addr: ContractAddress = ShrineUtils::shrine_deploy();
        ShrineUtils::shrine_setup(shrine_addr);
        let shrine = ShrineUtils::shrine(shrine_addr);
        set_contract_address(ShrineUtils::admin());
        shrine.update_yang_suspension(ShrineUtils::invalid_yang_addr(), 0);
    }

    #[test]
    #[available_gas(20000000000)]
    fn test_yang_suspension_set_and_unset() {
        let shrine_addr: ContractAddress = ShrineUtils::shrine_deploy();
        ShrineUtils::shrine_setup(shrine_addr);
        let shrine = ShrineUtils::shrine(shrine_addr);
        let yang = ShrineUtils::yang1_addr();
        let start_ts = ShrineUtils::DEPLOYMENT_TIMESTAMP;

        set_block_timestamp(start_ts);
        set_contract_address(ShrineUtils::admin());

        // initiate yang's suspension, starting now
        shrine.update_yang_suspension(yang, start_ts);

        // check suspension status
        let status = shrine.get_yang_suspension_status(yang);
        assert(status == YangSuspensionStatus::Temporary(()), 'status 1');

        // setting block time to a second before the suspension would be permanent
        set_block_timestamp(start_ts + Shrine::SUSPENSION_GRACE_PERIOD - 1);

        // reset the suspension by setting yang's ts to 0
        shrine.update_yang_suspension(yang, 0);

        // check suspension status
        let status = shrine.get_yang_suspension_status(yang);
        assert(status == YangSuspensionStatus::None(()), 'status 2');
    }

    #[test]
    #[available_gas(20000000000)]
    #[should_panic(expected: ('Caller missing role', 'ENTRYPOINT_FAILED'))]
    fn test_set_suspension_status_not_authorized() {
        let shrine_addr: ContractAddress = ShrineUtils::shrine_deploy();
        ShrineUtils::shrine_setup(shrine_addr);
        let shrine = ShrineUtils::shrine(shrine_addr);
        let yang = ShrineUtils::yang1_addr();
        set_contract_address(common::badguy());

        shrine.update_yang_suspension(yang, 42);
    }

    #[test]
    #[available_gas(20000000000)]
    fn test_yang_suspension_progress_temp_to_permanent() {
        let shrine_addr: ContractAddress = ShrineUtils::shrine_deploy();
        ShrineUtils::shrine_setup(shrine_addr);
        let shrine = ShrineUtils::shrine(shrine_addr);

        let yang = ShrineUtils::yang1_addr();
        let start_ts = ShrineUtils::DEPLOYMENT_TIMESTAMP;

        set_block_timestamp(start_ts);
        set_contract_address(ShrineUtils::admin());

        // initiate yang's suspension, starting now
        shrine.update_yang_suspension(yang, start_ts);

        // check suspension status
        let status = shrine.get_yang_suspension_status(yang);
        assert(status == YangSuspensionStatus::Temporary(()), 'status 1');

        // check threshold (should be the same at the beginning)
<<<<<<< HEAD
        let threshold = shrine.get_raw_yang_threshold(yang);
=======
        let threshold = shrine.get_yang_threshold(yang);
>>>>>>> b37225f7
        assert(threshold == ShrineUtils::YANG1_THRESHOLD.into(), 'threshold 1');

        // the threshold should decrease by 1% in this amount of time
        let one_pct = Shrine::SUSPENSION_GRACE_PERIOD / 100;

        // move time forward
        set_block_timestamp(start_ts + one_pct);

        // check suspension status
        let status = shrine.get_yang_suspension_status(yang);
        assert(status == YangSuspensionStatus::Temporary(()), 'status 2');

        // check threshold
<<<<<<< HEAD
        let threshold = shrine.get_raw_yang_threshold(yang);
=======
        let threshold = shrine.get_yang_threshold(yang);
>>>>>>> b37225f7
        assert(threshold == (ShrineUtils::YANG1_THRESHOLD / 100 * 99).into(), 'threshold 2');

        // move time forward
        set_block_timestamp(start_ts + one_pct * 20);

        // check suspension status
        let status = shrine.get_yang_suspension_status(yang);
        assert(status == YangSuspensionStatus::Temporary(()), 'status 3');

        // check threshold
<<<<<<< HEAD
        let threshold = shrine.get_raw_yang_threshold(yang);
=======
        let threshold = shrine.get_yang_threshold(yang);
>>>>>>> b37225f7
        assert(threshold == (ShrineUtils::YANG1_THRESHOLD / 100 * 80).into(), 'threshold 3');

        // move time forward to a second before permanent suspension
        set_block_timestamp(start_ts + Shrine::SUSPENSION_GRACE_PERIOD - 1);

        // check suspension status
        let status = shrine.get_yang_suspension_status(yang);
        assert(status == YangSuspensionStatus::Temporary(()), 'status 4');

        // check threshold
<<<<<<< HEAD
        let threshold = shrine.get_raw_yang_threshold(yang);
        assert(threshold == (ShrineUtils::YANG1_THRESHOLD / 100).into(), 'threshold 4');
=======
        let threshold = shrine.get_yang_threshold(yang);
        // expected threshold is YANG1_THRESHOLD * (1 / SUSPENSION_GRACE_PERIOD)
        // that is about 0.0000050735 Ray, err margin is 10^-12 Ray
        common::assert_equalish(threshold, 50735000000000000000_u128.into(), 1000000000000000_u128.into(), 'threshold 4');
>>>>>>> b37225f7

        // move time forward to end of temp suspension, start of permanent one
        set_block_timestamp(start_ts + Shrine::SUSPENSION_GRACE_PERIOD);

        // check suspension status
        let status = shrine.get_yang_suspension_status(yang);
        assert(status == YangSuspensionStatus::Permanent(()), 'status 5');

        // check threshold
<<<<<<< HEAD
        let threshold = shrine.get_raw_yang_threshold(yang);
=======
        let threshold = shrine.get_yang_threshold(yang);
>>>>>>> b37225f7
        assert(threshold == RayZeroable::zero(), 'threshold 5');
    }

    #[test]
    #[available_gas(20000000000)]
    #[should_panic(expected: ('SH: Permanent suspension', 'ENTRYPOINT_FAILED'))]
    fn test_yang_suspension_cannot_reset_after_permanent() {
        let shrine_addr: ContractAddress = ShrineUtils::shrine_deploy();
        ShrineUtils::shrine_setup(shrine_addr);
        let shrine = ShrineUtils::shrine(shrine_addr);

        let yang = ShrineUtils::yang1_addr();
        let start_ts = ShrineUtils::DEPLOYMENT_TIMESTAMP;

        set_block_timestamp(start_ts);
        set_contract_address(ShrineUtils::admin());
        // mark permanent
        shrine.update_yang_suspension(yang, start_ts - Shrine::SUSPENSION_GRACE_PERIOD);
        // sanity check
        let status = shrine.get_yang_suspension_status(yang);
        assert(status == YangSuspensionStatus::Permanent(()), 'delisted');

        // trying to reset yang suspension status, should fail
        shrine.update_yang_suspension(yang, 0);
    }

    #[test]
    #[available_gas(20000000000)]
    #[should_panic(expected: ('SH: Invalid timestamp', 'ENTRYPOINT_FAILED'))]
    fn test_yang_set_suspension_ts_to_future() {
        let shrine_addr: ContractAddress = ShrineUtils::shrine_deploy();
        ShrineUtils::shrine_setup(shrine_addr);
        let shrine = ShrineUtils::shrine(shrine_addr);
        let yang = ShrineUtils::yang1_addr();
        let ts = ShrineUtils::DEPLOYMENT_TIMESTAMP;

        set_block_timestamp(ts);
        set_contract_address(ShrineUtils::admin());

        shrine.update_yang_suspension(yang, ts + 1);
    }
}<|MERGE_RESOLUTION|>--- conflicted
+++ resolved
@@ -1544,11 +1544,7 @@
         assert(status == YangSuspensionStatus::Temporary(()), 'status 1');
 
         // check threshold (should be the same at the beginning)
-<<<<<<< HEAD
         let threshold = shrine.get_raw_yang_threshold(yang);
-=======
-        let threshold = shrine.get_yang_threshold(yang);
->>>>>>> b37225f7
         assert(threshold == ShrineUtils::YANG1_THRESHOLD.into(), 'threshold 1');
 
         // the threshold should decrease by 1% in this amount of time
@@ -1562,11 +1558,7 @@
         assert(status == YangSuspensionStatus::Temporary(()), 'status 2');
 
         // check threshold
-<<<<<<< HEAD
         let threshold = shrine.get_raw_yang_threshold(yang);
-=======
-        let threshold = shrine.get_yang_threshold(yang);
->>>>>>> b37225f7
         assert(threshold == (ShrineUtils::YANG1_THRESHOLD / 100 * 99).into(), 'threshold 2');
 
         // move time forward
@@ -1577,11 +1569,7 @@
         assert(status == YangSuspensionStatus::Temporary(()), 'status 3');
 
         // check threshold
-<<<<<<< HEAD
         let threshold = shrine.get_raw_yang_threshold(yang);
-=======
-        let threshold = shrine.get_yang_threshold(yang);
->>>>>>> b37225f7
         assert(threshold == (ShrineUtils::YANG1_THRESHOLD / 100 * 80).into(), 'threshold 3');
 
         // move time forward to a second before permanent suspension
@@ -1592,15 +1580,10 @@
         assert(status == YangSuspensionStatus::Temporary(()), 'status 4');
 
         // check threshold
-<<<<<<< HEAD
         let threshold = shrine.get_raw_yang_threshold(yang);
-        assert(threshold == (ShrineUtils::YANG1_THRESHOLD / 100).into(), 'threshold 4');
-=======
-        let threshold = shrine.get_yang_threshold(yang);
         // expected threshold is YANG1_THRESHOLD * (1 / SUSPENSION_GRACE_PERIOD)
         // that is about 0.0000050735 Ray, err margin is 10^-12 Ray
         common::assert_equalish(threshold, 50735000000000000000_u128.into(), 1000000000000000_u128.into(), 'threshold 4');
->>>>>>> b37225f7
 
         // move time forward to end of temp suspension, start of permanent one
         set_block_timestamp(start_ts + Shrine::SUSPENSION_GRACE_PERIOD);
@@ -1610,11 +1593,7 @@
         assert(status == YangSuspensionStatus::Permanent(()), 'status 5');
 
         // check threshold
-<<<<<<< HEAD
         let threshold = shrine.get_raw_yang_threshold(yang);
-=======
-        let threshold = shrine.get_yang_threshold(yang);
->>>>>>> b37225f7
         assert(threshold == RayZeroable::zero(), 'threshold 5');
     }
 
