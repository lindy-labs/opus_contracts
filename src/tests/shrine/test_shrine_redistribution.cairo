mod TestShrineRedistribution {
    use starknet::ContractAddress;
    use starknet::testing::set_contract_address;

    use opus::core::shrine::Shrine;

<<<<<<< HEAD
    use aura::interfaces::IShrine::{IShrineDispatcher, IShrineDispatcherTrait};
    use aura::types::{ExceptionalYangRedistribution, YangBalance, YangRedistribution};
    use aura::utils::wadray;
    use aura::utils::wadray::{Ray, RayZeroable, RAY_ONE, RAY_PERCENT, Wad, WadZeroable, WAD_ONE};
=======
    use opus::interfaces::IShrine::{IShrineDispatcher, IShrineDispatcherTrait};
    use opus::types::{ExceptionalYangRedistribution, YangRedistribution};
    use opus::utils::wadray;
    use opus::utils::wadray::{Ray, RayZeroable, RAY_ONE, RAY_PERCENT, Wad, WadZeroable};
>>>>>>> c54385ec

    use opus::tests::shrine::utils::ShrineUtils;
    use opus::tests::common;

    use debug::PrintTrait;

    //
    // Setup
    //

    const TROVE2_YANG1_DEPOSIT: u128 = 2370000000000000000; // 2.37 (Wad)
    const TROVE2_YANG2_DEPOSIT: u128 = 8310000000000000000; // 8.31 (Wad)
    const TROVE2_YANG3_DEPOSIT: u128 = 1320000000000000000; // 1.32 (Wad)
    const TROVE2_FORGE_AMT: u128 = 3456000000000000000000; // 3_456 (Wad)

    const TROVE3_YANG1_DEPOSIT: u128 = 4950000000000000000; // 4.95 (Wad)
    const TROVE3_YANG2_DEPOSIT: u128 = 6500000000000000000; // 6.5 (Wad)
    const TROVE3_YANG3_DEPOSIT: u128 = 2111000000000000000; // 2.111 (Wad)
    const TROVE3_FORGE_AMT: u128 = 2222000000000000000000; // 2_222 (Wad)

    fn setup_trove1(shrine: IShrineDispatcher) {
        let yang1_addr = ShrineUtils::yang1_addr();
        let yang2_addr = ShrineUtils::yang2_addr();

        let trove1_owner = common::trove1_owner_addr();
        shrine.deposit(yang1_addr, common::TROVE_1, ShrineUtils::TROVE1_YANG1_DEPOSIT.into());
        shrine.deposit(yang2_addr, common::TROVE_1, ShrineUtils::TROVE1_YANG2_DEPOSIT.into());
        shrine
            .forge(
                trove1_owner, common::TROVE_1, ShrineUtils::TROVE1_FORGE_AMT.into(), 0_u128.into()
            );
    }

    fn setup_trove2(shrine: IShrineDispatcher) {
        let yang1_addr = ShrineUtils::yang1_addr();
        let yang2_addr = ShrineUtils::yang2_addr();

        let trove2_owner = common::trove2_owner_addr();
        shrine.deposit(yang1_addr, common::TROVE_2, TROVE2_YANG1_DEPOSIT.into());
        shrine.deposit(yang2_addr, common::TROVE_2, TROVE2_YANG2_DEPOSIT.into());
        shrine.forge(trove2_owner, common::TROVE_2, TROVE2_FORGE_AMT.into(), 0_u128.into());
    }

    fn setup_trove3(shrine: IShrineDispatcher) {
        let yang1_addr = ShrineUtils::yang1_addr();
        let yang2_addr = ShrineUtils::yang2_addr();

        let trove3_owner = ShrineUtils::common::trove3_owner_addr();
        shrine.deposit(yang1_addr, common::TROVE_3, TROVE3_YANG1_DEPOSIT.into());
        shrine.deposit(yang2_addr, common::TROVE_3, TROVE3_YANG2_DEPOSIT.into());
        shrine.forge(trove3_owner, common::TROVE_3, TROVE3_FORGE_AMT.into(), 0_u128.into());
    }

    // Helper function to set up three troves
    // - Trove 1 deposits and forges the amounts specified in `src/tests/shrine/utils.cairo`
    // - Troves 2 and 3 deposits and forges the amounts specified in this file
    fn redistribution_setup() -> IShrineDispatcher {
        let shrine: IShrineDispatcher = ShrineUtils::shrine_setup_with_feed();

        set_contract_address(ShrineUtils::admin());
        setup_trove1(shrine);
        setup_trove2(shrine);
        setup_trove3(shrine);

        shrine
    }

    // Helper function to return the total debt error from a redistribution
    fn get_redistributed_debt_error(
        shrine: IShrineDispatcher, mut yang_addrs: Span<ContractAddress>, redistribution_id: u32
    ) -> Wad {
        let mut cumulative_error: Wad = WadZeroable::zero();

        loop {
            match yang_addrs.pop_front() {
                Option::Some(yang) => {
                    let yang_redistribution = shrine
                        .get_redistribution_for_yang(*yang, redistribution_id);
                    cumulative_error += yang_redistribution.error;
                },
                Option::None => { break cumulative_error; },
            };
        }
    }

    // Returns a tuple of arrays which are the expected values from redistributing a trove
    // - value liquidated for each yang
    // - unit debt after redistributing debt for each yang
    // - error after redistributing debt for each yang
    // - expected amount of yangs remaining after redistribution
    // Note that once the remaining redistribution value falls below the threshold, an early
    // return will be performed, so yangs with dust value of debt will not be included.
    fn preview_trove_redistribution(
        shrine: IShrineDispatcher, mut yang_addrs: Span<ContractAddress>, trove: u64
    ) -> (Span<Wad>, Span<Wad>, Span<Wad>, Span<Wad>) {
        let (_, _, trove_value, trove_debt) = shrine.get_trove_info(trove);

        let mut trove_yang_values: Array<Wad> = ArrayTrait::new();
        let mut expected_unit_debts: Array<Wad> = ArrayTrait::new();
        let mut expected_errors: Array<Wad> = ArrayTrait::new();
        let mut expected_remaining_yangs: Array<Wad> = ArrayTrait::new();
        let mut cumulative_redistributed_debt: Wad = WadZeroable::zero();

        loop {
            match yang_addrs.pop_front() {
                Option::Some(yang) => {
                    // Calculate value liquidated for each yang
                    let deposited = shrine.get_deposit(*yang, trove);
                    let (yang_price, _, _) = shrine.get_current_yang_price(*yang);
                    let yang_value = yang_price * deposited;

                    trove_yang_values.append(yang_price * deposited);

                    // Calculate redistributed unit debt and error after redistributing debt
                    // for each yang
                    let mut expected_yang_debt = wadray::rmul_rw(
                        wadray::rdiv_ww(yang_value, trove_value), trove_debt,
                    );
                    cumulative_redistributed_debt += expected_yang_debt;
                    let remainder = trove_debt - cumulative_redistributed_debt;
                    if remainder < Shrine::ROUNDING_THRESHOLD.into() {
                        expected_yang_debt += remainder;
                        cumulative_redistributed_debt += remainder;
                    }

                    let expected_remaining_yang = shrine.get_yang_total(*yang)
                        - deposited
                        - shrine.get_initial_yang_amt(*yang);
                    let expected_unit_debt = expected_yang_debt / expected_remaining_yang;
                    expected_remaining_yangs.append(expected_remaining_yang);
                    expected_unit_debts.append(expected_unit_debt);

                    let actual_redistributed_debt = expected_unit_debt * expected_remaining_yang;
                    let expected_error = expected_yang_debt - actual_redistributed_debt;

                    expected_errors.append(expected_error);

                    if remainder < Shrine::ROUNDING_THRESHOLD.into() {
                        break;
                    }
                },
                Option::None => { break; }
            };
        };
        (
            trove_yang_values.span(),
            expected_unit_debts.span(),
            expected_errors.span(),
            expected_remaining_yangs.span()
        )
    }

    // Returns a tuple of
    // 1. the expected debt for the recipient trove from the redistribution
    // 2. the amount of redistributed debt based on unit debt per yang and errors, less
    //    errors carried over from the previous redistribution
    fn assert_redistribution_is_correct(
        shrine: IShrineDispatcher,
        mut yangs: Span<ContractAddress>,
        mut expected_remaining_yangs: Span<Wad>,
        mut recipient_trove_yangs: Span<Wad>,
        redistributed_trove_id: u64,
        redistributed_trove_debt: Wad,
        redistributed_trove_value: Wad,
        mut redistributed_trove_yang_values: Span<Wad>,
        expected_redistribution_id: u32,
        mut prev_errors: Span<Wad>,
    ) -> (Wad, Wad) {
        let mut expected_recipient_trove_debt_increment = WadZeroable::zero();
        let mut cumulative_redistributed_debt = WadZeroable::zero();

        let has_errors: bool = prev_errors.len() > 0;

        loop {
            match yangs.pop_front() {
                Option::Some(yang) => {
                    assert(
                        shrine.get_deposit(*yang, redistributed_trove_id).is_zero(),
                        'deposit should be 0'
                    );

                    let recipient_trove_yang_deposit = *recipient_trove_yangs.pop_front().unwrap();
                    let remaining_yang = *expected_remaining_yangs.pop_front().unwrap();

                    // Calculate the amount of debt redistributed for the yang, checking for
                    // rounding threshold,
                    let mut expected_yang_debt = wadray::rmul_rw(
                        wadray::rdiv_ww(
                            *redistributed_trove_yang_values.pop_front().unwrap(),
                            redistributed_trove_value
                        ),
                        redistributed_trove_debt
                    );
                    // Use a temporary variable for cumulative redistributed debt to check for rounding
                    let tmp_cumulative_redistributed_debt = cumulative_redistributed_debt
                        + expected_yang_debt;
                    let remainder = redistributed_trove_debt - tmp_cumulative_redistributed_debt;
                    if remainder < Shrine::ROUNDING_THRESHOLD.into() {
                        expected_yang_debt += remainder;
                    }

                    // If provided, include the error from previous redistribution to calculate
                    // unit debt
                    let mut prev_error = WadZeroable::zero();
                    if has_errors {
                        prev_error = *prev_errors.pop_front().unwrap();
                        expected_yang_debt += prev_error;
                    }

                    let expected_unit_debt = expected_yang_debt / remaining_yang;
                    let redistribution = shrine
                        .get_redistribution_for_yang(*yang, expected_redistribution_id);

                    common::assert_equalish(
                        expected_unit_debt,
                        redistribution.unit_debt,
                        1_u128.into(),
                        'wrong unit debt'
                    );

                    expected_recipient_trove_debt_increment += recipient_trove_yang_deposit
                        * expected_unit_debt;

                    // Calculate cumulative redistributed debt for subsequent check
                    let expected_cumulative_increment = remaining_yang * expected_unit_debt;
                    cumulative_redistributed_debt += expected_cumulative_increment;
                    let expected_error = expected_yang_debt - expected_cumulative_increment;
                    cumulative_redistributed_debt += expected_error;

                    // If provided, exclude the error from previous redistribution to calculate
                    // the redistributed trove's debt
                    if has_errors {
                        cumulative_redistributed_debt -= prev_error;
                    }
                },
                Option::None => { break; }
            };
        };

        (expected_recipient_trove_debt_increment, cumulative_redistributed_debt)
    }

    //
    // Tests
    //

    #[test]
    #[available_gas(20000000000)]
    fn test_shrine_one_redistribution() {
        let shrine: IShrineDispatcher = redistribution_setup();

        let (_, _, _, before_trove2_debt) = shrine.get_trove_info(common::TROVE_2);

        // Note order is reversed to match `yang_addrs`
        let mut trove2_yang_deposits: Array<Wad> = array![
            TROVE2_YANG2_DEPOSIT.into(), TROVE2_YANG1_DEPOSIT.into()
        ];
        let mut trove2_yang_deposits = trove2_yang_deposits.span();

        let redistributed_trove: u64 = common::TROVE_1;
        let recipient_trove: u64 = common::TROVE_2;
        let yang_addrs: Span<ContractAddress> = ShrineUtils::two_yang_addrs_reversed();
        let (trove1_yang_values, expected_unit_debts, expected_errors, expected_remaining_yangs) =
            preview_trove_redistribution(
            shrine, yang_addrs, redistributed_trove
        );

        // Simulate purge with 0 yin to update the trove's debt
        set_contract_address(ShrineUtils::admin());
        let trove1_owner = common::trove1_owner_addr();
        let (_, _, trove1_value, trove1_debt) = shrine.get_trove_info(redistributed_trove);
        shrine.melt(trove1_owner, redistributed_trove, WadZeroable::zero());

        assert(shrine.get_redistributions_count() == 0, 'wrong start state');
        shrine.redistribute(redistributed_trove, trove1_debt, RAY_ONE.into());

        let (attributed_yangs, attributed_debt) = shrine
            .get_redistributions_attributed_to_trove(redistributed_trove);
        assert(attributed_debt.is_zero(), 'should be zero');
        assert(attributed_yangs.len().is_zero(), 'should be empty');

        let expected_redistribution_id: u32 = 1;
        assert(
            shrine.get_redistributions_count() == expected_redistribution_id,
            'wrong redistribution count'
        );

        let empty_errors: Span<Wad> = ArrayTrait::new().span();
        let (expected_trove2_debt_increment, cumulative_redistributed_debt) =
            assert_redistribution_is_correct(
            shrine,
            yang_addrs,
            expected_remaining_yangs,
            trove2_yang_deposits,
            redistributed_trove,
            trove1_debt,
            trove1_value,
            trove1_yang_values,
            expected_redistribution_id,
            empty_errors, // Dummy values
        );

        let expected_trove2_debt = before_trove2_debt + expected_trove2_debt_increment;

        // Check invariant of [(yang1_total * yang1_unit_debt + error) + ... (yang2 ...) + rounding]
        // is equal to redistributed trove's debt
        assert(cumulative_redistributed_debt == trove1_debt, 'wrong redistributed debt');

        let (_, _, _, after_trove2_debt) = shrine.get_trove_info(recipient_trove);

        assert(after_trove2_debt == expected_trove2_debt, 'wrong debt after redistribution');

        assert(shrine.get_trove_redistribution_id(recipient_trove) == 0, 'wrong redistribution id');

        let (attr_yangs, attr_debt) = shrine
            .get_redistributions_attributed_to_trove(recipient_trove);
        assert(attr_yangs.len().is_zero(), 'wrong attributed yangs');
        assert(attr_debt == expected_trove2_debt_increment, 'wrong attributed debt');

        // Trigger an update in trove 2 with an empty melt
        shrine.melt(trove1_owner, recipient_trove, WadZeroable::zero());
        assert(
            shrine.get_trove_redistribution_id(recipient_trove) == expected_redistribution_id,
            'wrong id'
        );

        let mut expected_events: Span<Shrine::Event> = array![
            Shrine::Event::TroveRedistributed(
                Shrine::TroveRedistributed {
                    redistribution_id: expected_redistribution_id,
                    trove_id: redistributed_trove,
                    debt: trove1_debt,
                }
            ),
        ]
            .span();
        common::assert_events_emitted(shrine.contract_address, expected_events);
    }

    #[test]
    #[available_gas(20000000000)]
    fn test_shrine_two_redistributions() {
        let shrine: IShrineDispatcher = redistribution_setup();

        let redistributed_trove1: u64 = common::TROVE_1;
        let redistributed_trove2: u64 = common::TROVE_2;
        let recipient_trove: u64 = common::TROVE_3;

        let yang_addrs: Span<ContractAddress> = ShrineUtils::two_yang_addrs_reversed();
        let (_, _, expected_redistributed_trove1_errors, _) = preview_trove_redistribution(
            shrine, yang_addrs, redistributed_trove1
        );

        // Perform first redistribution - covered by previous test
        set_contract_address(ShrineUtils::admin());
        shrine.melt(common::trove1_owner_addr(), redistributed_trove1, WadZeroable::zero());

        let (_, _, _, redistributed_trove1_debt) = shrine.get_trove_info(redistributed_trove1);
        let (_, _, _, initial_redistributed_trove2_debt) = shrine
            .get_trove_info(redistributed_trove2);
        shrine.redistribute(redistributed_trove1, redistributed_trove1_debt, RAY_ONE.into());

        let (_, _, _, before_recipient_trove_debt) = shrine.get_trove_info(recipient_trove);

        let (mut redistributed_trove2_yang_values, _, _, expected_remaining_yangs) =
            preview_trove_redistribution(
            shrine, yang_addrs, redistributed_trove2
        );

        // Perform second redistribution
        shrine.melt(common::trove2_owner_addr(), redistributed_trove2, WadZeroable::zero());
        let (_, _, redistributed_trove2_value, redistributed_trove2_debt) = shrine
            .get_trove_info(redistributed_trove2);

        shrine.redistribute(redistributed_trove2, redistributed_trove2_debt, RAY_ONE.into());

        let (attributed_yangs, attributed_debt) = shrine
            .get_redistributions_attributed_to_trove(redistributed_trove2);
        assert(attributed_debt.is_zero(), 'should be zero');
        assert(attributed_yangs.len().is_zero(), 'should be empty');

        let expected_redistribution_id: u32 = 2;
        assert(
            shrine.get_redistributions_count() == expected_redistribution_id,
            'wrong redistribution count'
        );

        let (expected_recipient_trove_debt_increment, cumulative_redistributed_debt) =
            assert_redistribution_is_correct(
            shrine,
            yang_addrs,
            expected_remaining_yangs,
            expected_remaining_yangs, // Trove 3 is the only remaining trove
            redistributed_trove2,
            redistributed_trove2_debt,
            redistributed_trove2_value,
            redistributed_trove2_yang_values,
            expected_redistribution_id,
            expected_redistributed_trove1_errors,
        );

        let expected_recipient_trove_debt = before_recipient_trove_debt
            + expected_recipient_trove_debt_increment;

        // Check invariant of [(yang1_total * yang1_unit_debt + error) + ... (yang2 ...) + rounding]
        // is equal to redistributed trove's debt
        assert(
            redistributed_trove2_debt == cumulative_redistributed_debt, 'wrong redistributed debt'
        );

        let (_, _, _, after_recipient_trove_debt) = shrine.get_trove_info(recipient_trove);
        assert(
            after_recipient_trove_debt == expected_recipient_trove_debt,
            'wrong debt after redistribution'
        );

        assert(shrine.get_trove_redistribution_id(recipient_trove) == 0, 'wrong redistribution id');

        let (attr_yangs, attr_debt) = shrine
            .get_redistributions_attributed_to_trove(recipient_trove);
        assert(attr_yangs.len().is_zero(), 'wrong attributed yangs');
        let expected_recipient_trove_debt_total_increment = redistributed_trove1_debt
            + initial_redistributed_trove2_debt;
        common::assert_equalish(
            attr_debt,
            expected_recipient_trove_debt_total_increment,
            10_u128.into(),
            'wrong attributed debt'
        );

        // Trigger an update in trove 3 with an empty melt
        shrine.melt(common::trove2_owner_addr(), recipient_trove, WadZeroable::zero());
        assert(
            shrine.get_trove_redistribution_id(recipient_trove) == expected_redistribution_id,
            'wrong id'
        );
    }

    // Parametrized test to check that partial redistribution of a trove results in the correct
    // value and debt for the redistributed trove.
    #[test]
    #[available_gas(20000000000)]
    fn test_shrine_redistribution_parametrized() {
        let mut percentages: Array<Ray> = array![
            (15 * RAY_PERCENT).into(),
            (99 * RAY_PERCENT).into(),
            (100 * RAY_PERCENT).into(),
            RayZeroable::zero(),
        ];

        let mut pct_value_to_redistribute_arr = percentages.span();
        let mut pct_debt_to_redistribute_arr = percentages.span();

        loop {
            match pct_value_to_redistribute_arr.pop_front() {
                Option::Some(pct_value_to_redistribute) => {
                    loop {
                        match pct_debt_to_redistribute_arr.pop_front() {
                            Option::Some(pct_debt_to_redistribute) => {
                                let shrine: IShrineDispatcher = redistribution_setup();

                                let (_, _, _, before_trove2_debt) = shrine
                                    .get_trove_info(common::TROVE_2);

                                // Note order is reversed to match `yang_addrs`
                                let mut trove2_yang_deposits: Array<Wad> = array![
                                    TROVE2_YANG2_DEPOSIT.into(), TROVE2_YANG1_DEPOSIT.into(),
                                ];
                                let mut trove2_yang_deposits = trove2_yang_deposits.span();

                                let yang_addrs: Span<ContractAddress> =
                                    ShrineUtils::two_yang_addrs_reversed();
                                let redistributed_trove = common::TROVE_1;
                                let (
                                    redistributed_trove_yang_values,
                                    expected_unit_debts,
                                    _,
                                    expected_remaining_yangs
                                ) =
                                    preview_trove_redistribution(
                                    shrine, yang_addrs, redistributed_trove
                                );

                                // Simulate purge with 0 yin to update the trove's debt
                                set_contract_address(ShrineUtils::admin());
                                let trove1_owner = common::trove1_owner_addr();
                                let (
                                    _,
                                    _,
                                    before_redistributed_trove_value,
                                    before_redistributed_trove_debt
                                ) =
                                    shrine
                                    .get_trove_info(redistributed_trove);
                                shrine.melt(trove1_owner, redistributed_trove, WadZeroable::zero());

                                assert(
                                    shrine.get_redistributions_count() == 0, 'wrong start state'
                                );
                                let debt_to_redistribute: Wad = wadray::rmul_wr(
                                    before_redistributed_trove_debt, *pct_debt_to_redistribute
                                );
                                let value_to_redistribute: Wad = wadray::rmul_wr(
                                    before_redistributed_trove_value, *pct_value_to_redistribute
                                );
                                shrine
                                    .redistribute(
                                        redistributed_trove,
                                        debt_to_redistribute,
                                        *pct_value_to_redistribute
                                    );

                                let (
                                    _,
                                    _,
                                    after_redistributed_trove_value,
                                    after_redistributed_trove_debt
                                ) =
                                    shrine
                                    .get_trove_info(redistributed_trove);
                                assert(
                                    after_redistributed_trove_debt == before_redistributed_trove_debt
                                        - debt_to_redistribute,
                                    'wrong redistributed trove debt'
                                );

                                let expected_redistribution_id: u32 = 1;
                                let mut expected_events: Span<Shrine::Event> = array![
                                    Shrine::Event::TroveRedistributed(
                                        Shrine::TroveRedistributed {
                                            redistribution_id: expected_redistribution_id,
                                            trove_id: redistributed_trove,
                                            debt: debt_to_redistribute,
                                        }
                                    ),
                                ]
                                    .span();
                                common::assert_events_emitted(
                                    shrine.contract_address, expected_events
                                );
                            // We are unable to test the trove value in a sensible way here because
                            // the yang price has not been updated to reflect any rebasing of the
                            // asset amount per yang wad. Instead, refer to the tests for purger
                            // for assertions on the redistributed trove's value.
                            },
                            Option::None => { break; },
                        };
                    };
                },
                Option::None => { break; },
            };
        };
    }

    #[test]
    #[available_gas(20000000000)]
    fn test_shrine_redistribute_dust_yang_rounding() {
        // Manually set up troves so that the redistributed trove has a dust amount of one yang
        let shrine: IShrineDispatcher = ShrineUtils::shrine_setup_with_feed();

        set_contract_address(ShrineUtils::admin());
        setup_trove1(shrine);
        setup_trove3(shrine);

        let yang1_addr = ShrineUtils::yang1_addr();
        let yang2_addr = ShrineUtils::yang2_addr();

        let trove2_owner = common::trove2_owner_addr();
        let redistributed_trove = common::TROVE_2;
        let trove2_yang1_amt: Wad = 1000000000000000000000_u128.into(); // 1E-15 (Wad)
        let trove2_yang2_amt: Wad = 1000_u128.into(); // 1_000 (Wad)
        shrine.deposit(yang1_addr, redistributed_trove, trove2_yang1_amt);
        shrine.deposit(yang2_addr, redistributed_trove, trove2_yang2_amt);
        shrine.forge(trove2_owner, redistributed_trove, TROVE2_FORGE_AMT.into(), 0_u128.into());

        // Get information before redistribution
        let (_, _, trove2_value, trove2_debt) = shrine.get_trove_info(redistributed_trove);

        let yang_addrs: Span<ContractAddress> = ShrineUtils::two_yang_addrs_reversed();

        // Sanity check that the amount of debt attributed to YANG_2 falls below the threshold
        let (yang2_price, _, _) = shrine.get_current_yang_price(yang2_addr);
        let expected_yang2_redistributed_value = trove2_yang2_amt * yang2_price;

        let trove2_yang2_debt = wadray::rmul_rw(
            wadray::rdiv_ww(expected_yang2_redistributed_value, trove2_value), trove2_debt
        );
        assert(
            trove2_yang2_debt < Shrine::ROUNDING_THRESHOLD.into(), 'not below rounding threshold'
        );

        // Redistribute trove 2
        shrine.melt(trove2_owner, redistributed_trove, WadZeroable::zero());
        shrine.redistribute(redistributed_trove, trove2_debt, RAY_ONE.into());

        let (attributed_yangs, attributed_debt) = shrine
            .get_redistributions_attributed_to_trove(redistributed_trove);
        assert(attributed_debt.is_zero(), 'should be zero');
        assert(attributed_yangs.len().is_zero(), 'should be empty');

        // Check that yang 1 unit debt is zero
        let expected_redistribution_id: u32 = 1;
        assert(
            shrine.get_redistributions_count() == expected_redistribution_id,
            'wrong redistribution count'
        );
        assert(
            shrine
                .get_redistribution_for_yang(yang2_addr, expected_redistribution_id)
                .unit_debt
                .is_zero(),
            'should be skipped'
        );

        // Check trove 2 has no yang 1, and some amount of yang 2.
        assert(
            shrine.get_deposit(yang1_addr, redistributed_trove).is_zero(), 'yang 1 should be zero'
        );
        assert(
            shrine.get_deposit(yang2_addr, redistributed_trove).is_non_zero(),
            'yang 2 should not be zero'
        );

        // Check that all of trove 2's debt was distributed to yang 1
        let expected_remaining_yang1: Wad = (ShrineUtils::TROVE1_YANG1_DEPOSIT
            + TROVE3_YANG1_DEPOSIT)
            .into();
        let expected_unit_debt_for_yang2 = trove2_debt / expected_remaining_yang1;
        assert(
            shrine
                .get_redistribution_for_yang(yang1_addr, expected_redistribution_id)
                .unit_debt == expected_unit_debt_for_yang2,
            'wrong unit debt'
        );
    }

    #[test]
    #[available_gas(20000000000)]
    fn test_shrine_one_exceptional_redistribution_one_recipient_yang() {
        let shrine: IShrineDispatcher = ShrineUtils::shrine_setup_with_feed();

        // Manually set up troves so that the redistributed trove (trove 1) uses all three yangs
        // while the recipient troves (trove 2 and 3) uses only yang 2.
        let yang_addrs: Span<ContractAddress> = ShrineUtils::three_yang_addrs_reversed();
        let yang1_addr = *yang_addrs.at(2);
        let yang2_addr = *yang_addrs.at(1);
        let yang3_addr = *yang_addrs.at(0);

        let trove1_owner = common::trove1_owner_addr();
        let redistributed_trove: u64 = common::TROVE_1;

        set_contract_address(ShrineUtils::admin());
        shrine.deposit(yang1_addr, redistributed_trove, ShrineUtils::TROVE1_YANG1_DEPOSIT.into());
        shrine.deposit(yang2_addr, redistributed_trove, ShrineUtils::TROVE1_YANG2_DEPOSIT.into());
        shrine.deposit(yang3_addr, redistributed_trove, ShrineUtils::TROVE1_YANG3_DEPOSIT.into());
        shrine
            .forge(
                trove1_owner,
                redistributed_trove,
                ShrineUtils::TROVE1_FORGE_AMT.into(),
                0_u128.into()
            );

        let trove2_owner = common::trove2_owner_addr();
        let recipient_trove1: u64 = common::TROVE_2;
        shrine.deposit(yang2_addr, recipient_trove1, TROVE2_YANG2_DEPOSIT.into());
        shrine.forge(trove2_owner, recipient_trove1, TROVE2_FORGE_AMT.into(), 0_u128.into());

        let trove3_owner = common::trove3_owner_addr();
        let recipient_trove2: u64 = common::TROVE_3;
        shrine.deposit(yang2_addr, recipient_trove2, TROVE3_YANG2_DEPOSIT.into());
        shrine.forge(trove3_owner, recipient_trove2, TROVE3_FORGE_AMT.into(), 0_u128.into());

        let (_, _, before_recipient_trove1_value, before_recipient_trove1_debt) = shrine
            .get_trove_info(recipient_trove1);
        let (_, _, before_recipient_trove2_value, before_recipient_trove2_debt) = shrine
            .get_trove_info(recipient_trove2);

        // Note that since there is only one yang in recipient troves, the check here is a lot simpler because
        // all redistributions will follow the same proportion. See the next test with two recipient yangs for
        // a more detailed calculation when there is more than one recipient yang with different proportions
        let total_recipient_troves_value: Wad = before_recipient_trove1_value
            + before_recipient_trove2_value;
        let expected_recipient_trove1_pct: Ray = wadray::rdiv_ww(
            before_recipient_trove1_value, total_recipient_troves_value
        );
        let expected_recipient_trove2_pct: Ray = wadray::rdiv_ww(
            before_recipient_trove2_value, total_recipient_troves_value
        );

        let total_recipient_troves_yang2: Wad = (TROVE2_YANG2_DEPOSIT + TROVE3_YANG2_DEPOSIT)
            .into();

        // Simulate purge with 0 yin to update the trove's debt
        let (_, _, redistributed_trove_value, redistributed_trove_debt) = shrine
            .get_trove_info(redistributed_trove);
        shrine.melt(trove1_owner, redistributed_trove, WadZeroable::zero());

        assert(shrine.get_redistributions_count() == 0, 'wrong start state');
        shrine.redistribute(redistributed_trove, redistributed_trove_debt, RAY_ONE.into());

        let expected_redistribution_id: u32 = 1;
        assert(
            shrine.get_redistributions_count() == expected_redistribution_id,
            'wrong redistribution count'
        );

        let (_, _, preview_recipient_trove1_value, prewview_recipient_trove1_debt) = shrine
            .get_trove_info(recipient_trove1);
        let (_, _, preview_recipient_trove2_value, preview_recipient_trove2_debt) = shrine
            .get_trove_info(recipient_trove2);

        let recipient_troves_yang2_amt: Wad = (TROVE2_YANG2_DEPOSIT + TROVE3_YANG2_DEPOSIT).into();

        let yang2_unit_debt: Wad = shrine
            .get_redistribution_for_yang(yang2_addr, expected_redistribution_id)
            .unit_debt;
        let yang1_to_yang2_unit_debt: Wad = shrine
            .get_exceptional_redistribution_for_yang_to_yang(
                yang2_addr, expected_redistribution_id, yang1_addr
            )
            .unit_debt;
        let yang3_to_yang2_unit_debt: Wad = shrine
            .get_exceptional_redistribution_for_yang_to_yang(
                yang2_addr, expected_redistribution_id, yang3_addr
            )
            .unit_debt;

        // Check redistributions attributed to recipient troves
        let expected_recipient_trove1_yang1_amt: Wad = wadray::rmul_wr(
            ShrineUtils::TROVE1_YANG1_DEPOSIT.into(), expected_recipient_trove1_pct
        );
        let expected_recipient_trove1_yang3_amt: Wad = wadray::rmul_wr(
            ShrineUtils::TROVE1_YANG3_DEPOSIT.into(), expected_recipient_trove1_pct
        );
        let expected_recipient_trove1_attr_yangs: Span<YangBalance> = array![
            YangBalance { yang_id: 1, amount: expected_recipient_trove1_yang1_amt },
            YangBalance { yang_id: 3, amount: expected_recipient_trove1_yang3_amt },
        ]
            .span();

        let expected_recipient_trove1_attr_debt: Wad = wadray::rmul_wr(
            redistributed_trove_debt, expected_recipient_trove1_pct
        );

        let (recipient_trove1_attr_yangs, recipient_trove1_attr_debt) = shrine
            .get_redistributions_attributed_to_trove(recipient_trove1);
        common::assert_yang_balances_equalish(
            recipient_trove1_attr_yangs,
            expected_recipient_trove1_attr_yangs,
            (WAD_ONE / 100).into(),
            'wrong attributed yangs'
        );
        common::assert_equalish(
            recipient_trove1_attr_debt,
            expected_recipient_trove1_attr_debt,
            (WAD_ONE / 100).into(),
            'wrong attributed debt'
        );

        let expected_recipient_trove2_yang1_amt: Wad = wadray::rmul_wr(
            ShrineUtils::TROVE1_YANG1_DEPOSIT.into(), expected_recipient_trove2_pct
        );
        let expected_recipient_trove2_yang3_amt: Wad = wadray::rmul_wr(
            ShrineUtils::TROVE1_YANG3_DEPOSIT.into(), expected_recipient_trove2_pct
        );
        let expected_recipient_trove2_attr_yangs: Span<YangBalance> = array![
            YangBalance { yang_id: 1, amount: expected_recipient_trove2_yang1_amt },
            YangBalance { yang_id: 3, amount: expected_recipient_trove2_yang3_amt },
        ]
            .span();

        let expected_recipient_trove2_attr_debt: Wad = wadray::rmul_wr(
            redistributed_trove_debt, expected_recipient_trove2_pct
        );

        let (recipient_trove2_attr_yangs, recipient_trove2_attr_debt) = shrine
            .get_redistributions_attributed_to_trove(recipient_trove2);
        common::assert_yang_balances_equalish(
            recipient_trove2_attr_yangs,
            expected_recipient_trove2_attr_yangs,
            (WAD_ONE / 100).into(),
            'wrong attributed yangs'
        );
        common::assert_equalish(
            recipient_trove2_attr_debt,
            expected_recipient_trove2_attr_debt,
            (WAD_ONE / 100).into(),
            'wrong attributed debt'
        );

        // Trigger an update in recipient troves with an empty melt
        shrine.melt(trove1_owner, recipient_trove1, WadZeroable::zero());
        shrine.melt(trove1_owner, recipient_trove2, WadZeroable::zero());

        assert(
            shrine.get_trove_redistribution_id(recipient_trove1) == expected_redistribution_id,
            'wrong id'
        );
        assert(
            shrine.get_trove_redistribution_id(recipient_trove2) == expected_redistribution_id,
            'wrong id'
        );

        let (_, _, after_recipient_trove1_value, after_recipient_trove1_debt) = shrine
            .get_trove_info(recipient_trove1);
        let (_, _, after_recipient_trove2_value, after_recipient_trove2_debt) = shrine
            .get_trove_info(recipient_trove2);

        //
        // Yangs assertions
        //

        // Check that troves 2 and 3 receives trove 1's yang1 and yang3
        assert(
            shrine.get_deposit(yang1_addr, redistributed_trove).is_zero(), 'should be 0 yang 1 left'
        );
        let recipient_trove1_yang1_amt: Wad = shrine.get_deposit(yang1_addr, recipient_trove1);
        common::assert_equalish(
            recipient_trove1_yang1_amt,
            expected_recipient_trove1_yang1_amt,
            10_u128.into(), // error margin
            'wrong recipient trove 1 yang 1'
        );

        let recipient_trove2_yang1_amt: Wad = shrine.get_deposit(yang1_addr, recipient_trove2);
        common::assert_equalish(
            recipient_trove2_yang1_amt,
            expected_recipient_trove2_yang1_amt,
            10_u128.into(), // error margin
            'wrong recipient trove 2 yang 1'
        );

        // Total supply of yang1 should have been reduced by the error from loss of precision
        let exc_yang1_redistribution: ExceptionalYangRedistribution = shrine
            .get_exceptional_redistribution_for_yang_to_yang(
                yang2_addr, expected_redistribution_id, yang1_addr
            );
        let expected_redistributed_yang1_amt: Wad = (total_recipient_troves_yang2
            * exc_yang1_redistribution.unit_yang);
        let expected_error: Wad = ShrineUtils::TROVE1_YANG1_DEPOSIT.into()
            - expected_redistributed_yang1_amt;
        assert(
            shrine.get_yang_total(yang1_addr) == ShrineUtils::TROVE1_YANG1_DEPOSIT.into()
                - expected_error,
            'wrong yang 1 total'
        );

        assert(
            shrine.get_deposit(yang2_addr, redistributed_trove).is_zero(), 'should be 0 yang 2 left'
        );

        assert(
            shrine.get_deposit(yang3_addr, redistributed_trove).is_zero(), 'should be 0 yang 3 left'
        );
        let recipient_trove1_yang3_amt: Wad = shrine.get_deposit(yang3_addr, recipient_trove1);
        common::assert_equalish(
            recipient_trove1_yang3_amt,
            expected_recipient_trove1_yang3_amt,
            10_u128.into(), // error margin
            'wrong recipient trove 1 yang 3'
        );

        let recipient_trove2_yang3_amt: Wad = shrine.get_deposit(yang3_addr, recipient_trove2);
        common::assert_equalish(
            recipient_trove2_yang3_amt,
            expected_recipient_trove2_yang3_amt,
            10_u128.into(), // error margin
            'wrong recipient trove 2 yang 3'
        );

        // Total supply of yang1 should have been reduced by the error from loss of precision
        let exc_yang3_redistribution: ExceptionalYangRedistribution = shrine
            .get_exceptional_redistribution_for_yang_to_yang(
                yang2_addr, expected_redistribution_id, yang3_addr
            );
        let expected_redistributed_yang3_amt: Wad = (total_recipient_troves_yang2
            * exc_yang3_redistribution.unit_yang);
        let expected_error: Wad = ShrineUtils::TROVE1_YANG3_DEPOSIT.into()
            - expected_redistributed_yang3_amt;
        assert(
            shrine.get_yang_total(yang3_addr) == ShrineUtils::TROVE1_YANG3_DEPOSIT.into()
                - expected_error,
            'wrong yang 3 total'
        );

        //
        // Debt assertions
        //

        // Check that recipient troves receives their proportion of trove 1's entire debt
        let expected_recipient_trove1_debt: Wad = before_recipient_trove1_debt
            + expected_recipient_trove1_attr_debt;
        common::assert_equalish(
            after_recipient_trove1_debt,
            expected_recipient_trove1_debt,
            10_u128.into(), // error margin
            'wrong recipient trove 1 debt',
        );

        let expected_recipient_trove2_debt: Wad = before_recipient_trove2_debt
            + expected_recipient_trove2_attr_debt;
        common::assert_equalish(
            after_recipient_trove2_debt,
            expected_recipient_trove2_debt,
            10_u128.into(), // error margin
            'wrong recipient trove 2 debt',
        );

        let recipient_troves_debt_increment: Wad = (after_recipient_trove1_debt
            - before_recipient_trove1_debt)
            + (after_recipient_trove2_debt - before_recipient_trove2_debt);
        common::assert_equalish(
            redistributed_trove_debt,
            recipient_troves_debt_increment,
            20_u128.into(), // error margin
            'wrong recipients debt increment',
        );

        // Check invariant that redistributed unit debt should be equal to all debt redistributed to troves
        // and the errors for all yangs
        let cumulative_error: Wad = get_redistributed_debt_error(
            shrine, yang_addrs, expected_redistribution_id,
        );

        let actual_redistributed_debt: Wad = (recipient_troves_yang2_amt * yang2_unit_debt)
            + (recipient_troves_yang2_amt * yang1_to_yang2_unit_debt)
            + (recipient_troves_yang2_amt * yang3_to_yang2_unit_debt);
        assert(
            redistributed_trove_debt == actual_redistributed_debt + cumulative_error,
            'debt invariant failed'
        );

        assert(
            redistributed_trove_debt == recipient_troves_debt_increment + cumulative_error,
            'loss of precision in pulling'
        );

        // Note that we cannot fully check the updated value of the recipient trove here because
        // we need the oracle to update the yang price for yang2 based on the new asset amount per
        // yang2, but we can check the increase in value from yang1 and yang3.
        let (yang1_price, _, _) = shrine.get_current_yang_price(yang1_addr);
        let (yang3_price, _, _) = shrine.get_current_yang_price(yang3_addr);
        let expected_recipient_trove1_value: Wad = before_recipient_trove1_value
            + (recipient_trove1_yang1_amt * yang1_price)
            + (recipient_trove1_yang3_amt * yang3_price);

        common::assert_equalish(
            after_recipient_trove1_value,
            expected_recipient_trove1_value,
            10_u128.into(), // error margin
            'wrong recipient trove1 value'
        );

        let expected_redistribution_id: u32 = 1;
        let mut expected_events: Span<Shrine::Event> = array![
            Shrine::Event::TroveRedistributed(
                Shrine::TroveRedistributed {
                    redistribution_id: expected_redistribution_id,
                    trove_id: redistributed_trove,
                    debt: redistributed_trove_debt,
                }
            ),
        ]
            .span();
        common::assert_events_emitted(shrine.contract_address, expected_events);
    }

    #[test]
    #[available_gas(20000000000)]
    fn test_shrine_one_exceptional_redistribution_two_recipient_yangs() {
        let shrine: IShrineDispatcher = ShrineUtils::shrine_setup_with_feed();

        // Manually set up troves so that the redistributed trove (trove 1) uses all three yangs
        // while the recipient troves (troves 2 and 3) use only yang2 and yang3
        let yang_addrs: Span<ContractAddress> = ShrineUtils::three_yang_addrs_reversed();
        let yang1_addr = *yang_addrs.at(2);
        let yang2_addr = *yang_addrs.at(1);
        let yang3_addr = *yang_addrs.at(0);

        let trove1_owner = common::trove1_owner_addr();
        let redistributed_trove: u64 = common::TROVE_1;

        set_contract_address(ShrineUtils::admin());
        shrine.deposit(yang1_addr, redistributed_trove, ShrineUtils::TROVE1_YANG1_DEPOSIT.into());
        shrine.deposit(yang2_addr, redistributed_trove, ShrineUtils::TROVE1_YANG2_DEPOSIT.into());
        shrine.deposit(yang3_addr, redistributed_trove, ShrineUtils::TROVE1_YANG3_DEPOSIT.into());
        shrine
            .forge(
                trove1_owner,
                redistributed_trove,
                ShrineUtils::TROVE1_FORGE_AMT.into(),
                0_u128.into()
            );

        let trove2_owner = common::trove2_owner_addr();
        let recipient_trove1: u64 = common::TROVE_2;
        shrine.deposit(yang2_addr, recipient_trove1, TROVE2_YANG2_DEPOSIT.into());
        shrine.deposit(yang3_addr, recipient_trove1, TROVE2_YANG3_DEPOSIT.into());
        shrine.forge(trove2_owner, recipient_trove1, TROVE2_FORGE_AMT.into(), 0_u128.into());

        let trove3_owner = common::trove3_owner_addr();
        let recipient_trove2: u64 = common::TROVE_3;
        shrine.deposit(yang2_addr, recipient_trove2, TROVE3_YANG2_DEPOSIT.into());
        shrine.deposit(yang3_addr, recipient_trove2, TROVE3_YANG3_DEPOSIT.into());
        shrine.forge(trove3_owner, recipient_trove2, TROVE3_FORGE_AMT.into(), 0_u128.into());

        let (_, _, before_recipient_trove1_value, before_recipient_trove1_debt) = shrine
            .get_trove_info(recipient_trove1);
        let (_, _, before_recipient_trove2_value, before_recipient_trove2_debt) = shrine
            .get_trove_info(recipient_trove2);

        let total_recipient_troves_value: Wad = before_recipient_trove1_value
            + before_recipient_trove2_value;
        let expected_recipient_trove1_pct: Ray = wadray::rdiv_ww(
            before_recipient_trove1_value, total_recipient_troves_value
        );
        let expected_recipient_trove2_pct: Ray = wadray::rdiv_ww(
            before_recipient_trove2_value, total_recipient_troves_value
        );

        let total_recipient_troves_yang2: Wad = (TROVE2_YANG2_DEPOSIT + TROVE3_YANG2_DEPOSIT)
            .into();
        let total_recipient_troves_yang3: Wad = (TROVE2_YANG3_DEPOSIT + TROVE3_YANG3_DEPOSIT)
            .into();

        // Simulate purge with 0 yin to update the trove's debt
        let (_, _, redistributed_trove_value, redistributed_trove_debt) = shrine
            .get_trove_info(redistributed_trove);
        shrine.melt(trove1_owner, redistributed_trove, WadZeroable::zero());

        assert(shrine.get_redistributions_count() == 0, 'wrong start state');
        shrine.redistribute(redistributed_trove, redistributed_trove_debt, RAY_ONE.into());

        let expected_redistribution_id: u32 = 1;
        assert(
            shrine.get_redistributions_count() == expected_redistribution_id,
            'wrong redistribution count'
        );

        // Check redistributions attributed to recipient troves

        // Calculate the percentage of debt redistributed to each yang, and each recipient trove's entitlement
        // to each portion.
        let (yang1_price, _, _) = shrine.get_current_yang_price(yang1_addr);
        let redistributed_yang1_value: Wad = ShrineUtils::TROVE1_YANG1_DEPOSIT.into() * yang1_price;

        let (yang2_price, _, _) = shrine.get_current_yang_price(yang2_addr);
        let redistributed_yang2_value: Wad = ShrineUtils::TROVE1_YANG2_DEPOSIT.into() * yang2_price;

        let (yang3_price, _, _) = shrine.get_current_yang_price(yang3_addr);
        let redistributed_yang3_value: Wad = ShrineUtils::TROVE1_YANG3_DEPOSIT.into() * yang3_price;

        // Amount of debt redistributed for each yang
        let redistributed_yang1_debt: Wad = wadray::rmul_wr(
            redistributed_trove_debt,
            wadray::rdiv_ww(redistributed_yang1_value, redistributed_trove_value)
        );

        let redistributed_yang2_debt: Wad = wadray::rmul_wr(
            redistributed_trove_debt,
            wadray::rdiv_ww(redistributed_yang2_value, redistributed_trove_value)
        );

        let redistributed_yang3_debt: Wad = wadray::rmul_wr(
            redistributed_trove_debt,
            wadray::rdiv_ww(redistributed_yang3_value, redistributed_trove_value)
        );

        // Sanity check
        assert(
            redistributed_yang1_debt
                + redistributed_yang2_debt
                + redistributed_yang3_debt < redistributed_trove_debt,
            'should not exceed trove debt'
        );

        let recipient_troves_value: Wad = before_recipient_trove1_value
            + before_recipient_trove2_value;
        let recipient_troves_yang2_amt: Wad = (TROVE2_YANG2_DEPOSIT + TROVE3_YANG2_DEPOSIT).into();
        let recipient_troves_yang2_value: Wad = recipient_troves_yang2_amt * yang2_price;

        let recipient_troves_yang3_amt: Wad = (TROVE2_YANG3_DEPOSIT + TROVE3_YANG3_DEPOSIT).into();
        let recipient_troves_yang3_value: Wad = recipient_troves_yang3_amt * yang3_price;

        let yang2_unit_debt: Wad = shrine
            .get_redistribution_for_yang(yang2_addr, expected_redistribution_id)
            .unit_debt;
        let yang3_unit_debt: Wad = shrine
            .get_redistribution_for_yang(yang3_addr, expected_redistribution_id)
            .unit_debt;
        let yang1_to_yang2_unit_debt: Wad = shrine
            .get_exceptional_redistribution_for_yang_to_yang(
                yang2_addr, expected_redistribution_id, yang1_addr
            )
            .unit_debt;
        let yang1_to_yang3_unit_debt: Wad = shrine
            .get_exceptional_redistribution_for_yang_to_yang(
                yang3_addr, expected_redistribution_id, yang1_addr
            )
            .unit_debt;

        let yang1_debt_redistributed_to_yang2: Wad = wadray::rmul_wr(
            redistributed_yang1_debt,
            wadray::rdiv_ww(recipient_troves_yang2_value, recipient_troves_value),
        );
        let yang1_debt_redistributed_to_yang3: Wad = wadray::rmul_wr(
            redistributed_yang1_debt,
            wadray::rdiv_ww(recipient_troves_yang3_value, recipient_troves_value),
        );

        assert(
            yang1_debt_redistributed_to_yang2
                + yang1_debt_redistributed_to_yang3 <= redistributed_yang1_debt,
            'should not exceed'
        );

        let recipient_trove1_yang2_pct: Ray = wadray::rdiv_ww(
            TROVE2_YANG2_DEPOSIT.into(), recipient_troves_yang2_amt
        );
        let recipient_trove2_yang2_pct: Ray = wadray::rdiv_ww(
            TROVE3_YANG2_DEPOSIT.into(), recipient_troves_yang2_amt
        );

        let recipient_trove1_yang3_pct: Ray = wadray::rdiv_ww(
            TROVE2_YANG3_DEPOSIT.into(), recipient_troves_yang3_amt
        );
        let recipient_trove2_yang3_pct: Ray = wadray::rdiv_ww(
            TROVE3_YANG3_DEPOSIT.into(), recipient_troves_yang3_amt
        );

        let expected_recipient_trove1_attr_debt: Wad = {
            // Redistributed debt from yang 1 to yang 2 
            wadray::rmul_wr(yang1_debt_redistributed_to_yang2, recipient_trove1_yang2_pct)
                + // Redistributed debt from yang 1 to yang 3
                wadray::rmul_wr(yang1_debt_redistributed_to_yang3, recipient_trove1_yang3_pct)
                + // Redistributed debt from yang 2 to yang 2
                wadray::rmul_wr(redistributed_yang2_debt, recipient_trove1_yang2_pct)
                + // Redistributed debt from yang 3 to yang 3
                wadray::rmul_wr(redistributed_yang3_debt, recipient_trove1_yang3_pct)
        };

        let expected_recipient_trove2_attr_debt: Wad = {
            // Redistributed debt from yang 1 to yang 2 
            wadray::rmul_wr(yang1_debt_redistributed_to_yang2, recipient_trove2_yang2_pct)
                + // Redistributed debt from yang 1 to yang 3
                wadray::rmul_wr(yang1_debt_redistributed_to_yang3, recipient_trove2_yang3_pct)
                + // Redistributed debt from yang 2 to yang 2
                wadray::rmul_wr(redistributed_yang2_debt, recipient_trove2_yang2_pct)
                + // Redistributed debt from yang 3 to yang 3
                wadray::rmul_wr(redistributed_yang3_debt, recipient_trove2_yang3_pct)
        };

        let expected_recipient_trove1_yang1_amt: Wad = wadray::rmul_wr(
            ShrineUtils::TROVE1_YANG1_DEPOSIT.into(), expected_recipient_trove1_pct
        );
        let expected_recipient_trove1_attr_yangs: Span<YangBalance> = array![
            YangBalance { yang_id: 1, amount: expected_recipient_trove1_yang1_amt },
        ]
            .span();

        let (recipient_trove1_attr_yangs, recipient_trove1_attr_debt) = shrine
            .get_redistributions_attributed_to_trove(recipient_trove1);
        common::assert_yang_balances_equalish(
            recipient_trove1_attr_yangs,
            expected_recipient_trove1_attr_yangs,
            (WAD_ONE / 100).into(),
            'wrong attributed yangs'
        );
        common::assert_equalish(
            recipient_trove1_attr_debt,
            expected_recipient_trove1_attr_debt,
            (WAD_ONE / 100).into(),
            'wrong attributed debt'
        );

        let expected_recipient_trove2_yang1_amt: Wad = wadray::rmul_wr(
            ShrineUtils::TROVE1_YANG1_DEPOSIT.into(), expected_recipient_trove2_pct
        );
        let expected_recipient_trove2_attr_yangs: Span<YangBalance> = array![
            YangBalance { yang_id: 1, amount: expected_recipient_trove2_yang1_amt },
        ]
            .span();

        let (recipient_trove2_attr_yangs, recipient_trove2_attr_debt) = shrine
            .get_redistributions_attributed_to_trove(recipient_trove2);
        common::assert_yang_balances_equalish(
            recipient_trove2_attr_yangs,
            expected_recipient_trove2_attr_yangs,
            (WAD_ONE / 100).into(),
            'wrong attributed yangs'
        );
        common::assert_equalish(
            recipient_trove2_attr_debt,
            expected_recipient_trove2_attr_debt,
            (WAD_ONE / 100).into(),
            'wrong attributed debt'
        );

        // Trigger an update in recipient troves with an empty melt
        shrine.melt(trove1_owner, recipient_trove1, WadZeroable::zero());
        shrine.melt(trove1_owner, recipient_trove2, WadZeroable::zero());

        assert(
            shrine.get_trove_redistribution_id(recipient_trove1) == expected_redistribution_id,
            'wrong id'
        );
        assert(
            shrine.get_trove_redistribution_id(recipient_trove2) == expected_redistribution_id,
            'wrong id'
        );

        let (_, _, after_recipient_trove1_value, after_recipient_trove1_debt) = shrine
            .get_trove_info(recipient_trove1);
        let (_, _, after_recipient_trove2_value, after_recipient_trove2_debt) = shrine
            .get_trove_info(recipient_trove2);

        //
        // Yangs assertions
        //

        // Check that recipient troves receive trove 1's yang1
        assert(
            shrine.get_deposit(yang1_addr, redistributed_trove).is_zero(), 'should be 0 yang 1 left'
        );
        let recipient_trove1_yang1_amt: Wad = shrine.get_deposit(yang1_addr, recipient_trove1);
        common::assert_equalish(
            recipient_trove1_yang1_amt,
            expected_recipient_trove1_yang1_amt,
            100_u128.into(), // error margin
            'wrong recipient trove 1 yang 1'
        );

        let recipient_trove2_yang1_amt: Wad = shrine.get_deposit(yang1_addr, recipient_trove2);
        common::assert_equalish(
            recipient_trove2_yang1_amt,
            expected_recipient_trove2_yang1_amt,
            100_u128.into(), // error margin
            'wrong recipient trove 2 yang 1'
        );

        common::assert_equalish(
            recipient_trove1_yang1_amt + recipient_trove2_yang1_amt,
            ShrineUtils::TROVE1_YANG1_DEPOSIT.into(),
            100_u128.into(), // error margin
            'wrong recipient troves yang 1'
        );

        // Total supply of yang1 should have been reduced by the error from loss of precision
        let exc_yang1_to_yang2_redistribution: ExceptionalYangRedistribution = shrine
            .get_exceptional_redistribution_for_yang_to_yang(
                yang2_addr, expected_redistribution_id, yang1_addr
            );
        let exc_yang1_to_yang3_redistribution: ExceptionalYangRedistribution = shrine
            .get_exceptional_redistribution_for_yang_to_yang(
                yang3_addr, expected_redistribution_id, yang1_addr
            );
        let expected_redistributed_yang1_amt: Wad = (total_recipient_troves_yang2
            * exc_yang1_to_yang2_redistribution.unit_yang)
            + (total_recipient_troves_yang3 * exc_yang1_to_yang3_redistribution.unit_yang);
        let expected_error: Wad = ShrineUtils::TROVE1_YANG1_DEPOSIT.into()
            - expected_redistributed_yang1_amt;
        assert(
            shrine.get_yang_total(yang1_addr) == ShrineUtils::TROVE1_YANG1_DEPOSIT.into()
                - expected_error,
            'wrong yang 1 total'
        );

        assert(
            shrine.get_deposit(yang2_addr, redistributed_trove).is_zero(), 'should be 0 yang 2 left'
        );
        assert(
            shrine.get_deposit(yang3_addr, redistributed_trove).is_zero(), 'should be 0 yang 3 left'
        );

        //
        // Debt assertions
        //

        // Calculate the percentage of debt redistributed to each yang, and each recipient trove's entitlement
        // to each portion.
        let recipient_troves_value: Wad = before_recipient_trove1_value
            + before_recipient_trove2_value;
        let recipient_troves_yang2_amt: Wad = (TROVE2_YANG2_DEPOSIT + TROVE3_YANG2_DEPOSIT).into();
        let recipient_troves_yang2_value: Wad = recipient_troves_yang2_amt * yang2_price;

        let recipient_troves_yang3_amt: Wad = (TROVE2_YANG3_DEPOSIT + TROVE3_YANG3_DEPOSIT).into();
        let recipient_troves_yang3_value: Wad = recipient_troves_yang3_amt * yang3_price;

        let yang2_unit_debt: Wad = shrine
            .get_redistribution_for_yang(yang2_addr, expected_redistribution_id)
            .unit_debt;
        let yang3_unit_debt: Wad = shrine
            .get_redistribution_for_yang(yang3_addr, expected_redistribution_id)
            .unit_debt;
        let yang1_to_yang2_unit_debt: Wad = shrine
            .get_exceptional_redistribution_for_yang_to_yang(
                yang2_addr, expected_redistribution_id, yang1_addr
            )
            .unit_debt;
        let yang1_to_yang3_unit_debt: Wad = shrine
            .get_exceptional_redistribution_for_yang_to_yang(
                yang3_addr, expected_redistribution_id, yang1_addr
            )
            .unit_debt;

        let yang1_debt_redistributed_to_yang2: Wad = wadray::rmul_wr(
            redistributed_yang1_debt,
            wadray::rdiv_ww(recipient_troves_yang2_value, recipient_troves_value),
        );
        let yang1_debt_redistributed_to_yang3: Wad = wadray::rmul_wr(
            redistributed_yang1_debt,
            wadray::rdiv_ww(recipient_troves_yang3_value, recipient_troves_value),
        );

        assert(
            yang1_debt_redistributed_to_yang2
                + yang1_debt_redistributed_to_yang3 <= redistributed_yang1_debt,
            'should not exceed'
        );

        let recipient_trove1_yang2_pct: Ray = wadray::rdiv_ww(
            TROVE2_YANG2_DEPOSIT.into(), recipient_troves_yang2_amt
        );
        let recipient_trove2_yang2_pct: Ray = wadray::rdiv_ww(
            TROVE3_YANG2_DEPOSIT.into(), recipient_troves_yang2_amt
        );

        let recipient_trove1_yang3_pct: Ray = wadray::rdiv_ww(
            TROVE2_YANG3_DEPOSIT.into(), recipient_troves_yang3_amt
        );
        let recipient_trove2_yang3_pct: Ray = wadray::rdiv_ww(
            TROVE3_YANG3_DEPOSIT.into(), recipient_troves_yang3_amt
        );

        let expected_recipient_trove1_debt: Wad = before_recipient_trove1_debt
            + expected_recipient_trove1_attr_debt;

        common::assert_equalish(
            after_recipient_trove1_debt,
            expected_recipient_trove1_debt,
            100_u128.into(), // error margin
            'wrong recipient trove 1 debt',
        );

        let expected_recipient_trove2_debt: Wad = before_recipient_trove2_debt
            + expected_recipient_trove2_attr_debt;

        common::assert_equalish(
            after_recipient_trove2_debt,
            expected_recipient_trove2_debt,
            100_u128.into(), // error margin
            'wrong recipient trove 2 debt',
        );

        let recipient_troves_debt_increment: Wad = (after_recipient_trove1_debt
            - before_recipient_trove1_debt)
            + (after_recipient_trove2_debt - before_recipient_trove2_debt);
        common::assert_equalish(
            redistributed_trove_debt,
            recipient_troves_debt_increment,
            100_u128.into(), // error margin
            'wrong recipients debt increment',
        );

        // Check invariant that redistributed unit debt should be equal to all debt redistributed to troves
        // and the errors for all yangs
        let cumulative_error: Wad = get_redistributed_debt_error(
            shrine, yang_addrs, expected_redistribution_id,
        );

        let actual_redistributed_debt: Wad = (recipient_troves_yang2_amt * yang2_unit_debt)
            + (recipient_troves_yang2_amt * yang1_to_yang2_unit_debt)
            + (recipient_troves_yang3_amt * yang3_unit_debt)
            + (recipient_troves_yang3_amt * yang1_to_yang3_unit_debt);
        assert(
            redistributed_trove_debt == actual_redistributed_debt + cumulative_error,
            'debt invariant failed'
        );

        common::assert_equalish(
            redistributed_trove_debt,
            recipient_troves_debt_increment + cumulative_error,
            5_u128.into(), // error margin
            'loss of precision in pulling',
        );

        // Note that we cannot fully check the updated value of the recipient trove here because
        // we need the oracle to update the yang price for yang2 and yang3 based on the new asset
        // amount yang, but we can check the increase in value from yang1.
        let expected_recipient_trove1_value: Wad = before_recipient_trove1_value
            + (recipient_trove1_yang1_amt * yang1_price);
        common::assert_equalish(
            after_recipient_trove1_value,
            expected_recipient_trove1_value,
            100_u128.into(), // error margin
            'wrong recipient trove 1 value'
        );
    }

    #[test]
    #[available_gas(20000000000)]
    fn test_shrine_redistribution_after_unpulled_exceptional_redistribution() {
        let shrine: IShrineDispatcher = ShrineUtils::shrine_setup_with_feed();

        // Manually set up troves so that the redistributed trove (trove 1) uses all three yangs
        // while the recipient troves (trove 2 and 3) uses only yang 2.
        let yang_addrs: Span<ContractAddress> = ShrineUtils::three_yang_addrs_reversed();
        let yang1_addr = *yang_addrs.at(2);
        let yang2_addr = *yang_addrs.at(1);
        let yang3_addr = *yang_addrs.at(0);

        let trove1_owner = common::trove1_owner_addr();
        let redistributed_trove1: u64 = common::TROVE_1;

        set_contract_address(ShrineUtils::admin());
        shrine.deposit(yang1_addr, redistributed_trove1, ShrineUtils::TROVE1_YANG1_DEPOSIT.into());
        shrine.deposit(yang2_addr, redistributed_trove1, ShrineUtils::TROVE1_YANG2_DEPOSIT.into());
        shrine.deposit(yang3_addr, redistributed_trove1, ShrineUtils::TROVE1_YANG3_DEPOSIT.into());
        let redistributed_trove1_debt: Wad = ShrineUtils::TROVE1_FORGE_AMT.into();
        shrine.forge(trove1_owner, redistributed_trove1, redistributed_trove1_debt, 0_u128.into());

        let trove2_owner = common::trove2_owner_addr();
        let recipient_trove: u64 = common::TROVE_2;
        shrine.deposit(yang2_addr, recipient_trove, TROVE2_YANG2_DEPOSIT.into());
        shrine.forge(trove2_owner, recipient_trove, TROVE2_FORGE_AMT.into(), 0_u128.into());

        let trove3_owner = common::trove3_owner_addr();
        let redistributed_trove2: u64 = common::TROVE_3;
        shrine.deposit(yang2_addr, redistributed_trove2, TROVE3_YANG2_DEPOSIT.into());
        shrine.forge(trove3_owner, redistributed_trove2, TROVE3_FORGE_AMT.into(), 0_u128.into());

        let start_total_debt: Wad = shrine.get_total_debt();

        // Simulate purge with 0 yin to update the trove's debt
        let (_, _, before_recipient_trove_value, before_recipient_trove_debt) = shrine
            .get_trove_info(recipient_trove);
        // Redistributed trove 2 is first a recipient in the first redistribution
        let (_, _, before_recipient_trove2_value, before_recipient_trove2_debt) = shrine
            .get_trove_info(redistributed_trove2);

        let total_recipient_troves_value: Wad = before_recipient_trove_value
            + before_recipient_trove2_value;
        let expected_recipient_trove1_pct: Ray = wadray::rdiv_ww(
            before_recipient_trove_value, total_recipient_troves_value
        );

        shrine.melt(trove1_owner, redistributed_trove1, WadZeroable::zero());
        shrine.redistribute(redistributed_trove1, redistributed_trove1_debt, RAY_ONE.into());

        let expected_redistribution_id: u32 = 1;
        let first_redistribution_yang2_unit_debt: Wad = shrine
            .get_redistribution_for_yang(yang2_addr, expected_redistribution_id)
            .unit_debt;
        let first_redistribution_yang1_to_yang2_unit_debt: Wad = shrine
            .get_exceptional_redistribution_for_yang_to_yang(
                yang2_addr, expected_redistribution_id, yang1_addr
            )
            .unit_debt;
        let first_redistribution_yang3_to_yang2_unit_debt: Wad = shrine
            .get_exceptional_redistribution_for_yang_to_yang(
                yang2_addr, expected_redistribution_id, yang3_addr
            )
            .unit_debt;

        // At this point, both troves 2 and 3 have some amount of each yang.
        // Redistribute trove 3 next to check that the originally redistributed
        // yang 1 for trove 3 is properly redistributed to trove 2, even if trove 2
        // is not updated.
        let (_, _, _, redistributed_trove2_debt) = shrine.get_trove_info(redistributed_trove2);
        shrine.melt(trove3_owner, redistributed_trove2, WadZeroable::zero());
        shrine.redistribute(redistributed_trove2, redistributed_trove2_debt, RAY_ONE.into());

        assert(shrine.get_redistributions_count() == 2, 'wrong redistributions count');

        // Check redistributions attributed to recipient troves
        let expected_recipient_trove_yang1_amt: Wad = wadray::rmul_wr(
            ShrineUtils::TROVE1_YANG1_DEPOSIT.into(), expected_recipient_trove1_pct
        );
        // Recipient trove's yang 3 amount should be the amount received from the first 
        // redistribution, since the second redistribution would have rebased
        let expected_recipient_trove_yang3_amt: Wad = wadray::rmul_wr(
            ShrineUtils::TROVE1_YANG3_DEPOSIT.into(), expected_recipient_trove1_pct
        );
        let expected_recipient_trove_attr_yangs: Span<YangBalance> = array![
            YangBalance { yang_id: 1, amount: expected_recipient_trove_yang1_amt },
            YangBalance { yang_id: 3, amount: expected_recipient_trove_yang3_amt },
        ]
            .span();

        let expected_recipient_trove_attr_debt: Wad = (ShrineUtils::TROVE1_FORGE_AMT
            + TROVE3_FORGE_AMT)
            .into();

        let (recipient_trove_attr_yangs, recipient_trove_attr_debt) = shrine
            .get_redistributions_attributed_to_trove(recipient_trove);
        common::assert_yang_balances_equalish(
            recipient_trove_attr_yangs,
            expected_recipient_trove_attr_yangs,
            (WAD_ONE / 100).into(),
            'wrong attributed yangs'
        );
        common::assert_equalish(
            recipient_trove_attr_debt,
            expected_recipient_trove_attr_debt,
            (WAD_ONE / 100).into(),
            'wrong attributed debt'
        );

        // Trigger an update in recipient troves with an empty melt
        shrine.melt(trove1_owner, recipient_trove, WadZeroable::zero());

        let expected_redistribution_id: u32 = 2;
        assert(shrine.get_trove_redistribution_id(recipient_trove) == 2, 'wrong id');

        let (_, _, after_recipient_trove_value, after_recipient_trove_debt) = shrine
            .get_trove_info(recipient_trove);

        let recipient_trove_yang1_amt: Wad = shrine.get_deposit(yang1_addr, recipient_trove);
        let recipient_trove_yang2_amt: Wad = TROVE2_YANG2_DEPOSIT.into();
        let recipient_trove_yang3_amt: Wad = shrine.get_deposit(yang3_addr, recipient_trove);
        let second_redistribution_yang1_unit_debt: Wad = shrine
            .get_redistribution_for_yang(yang1_addr, expected_redistribution_id)
            .unit_debt;
        let second_redistribution_yang2_unit_debt: Wad = shrine
            .get_redistribution_for_yang(yang2_addr, expected_redistribution_id)
            .unit_debt;
        let second_redistribution_yang3_unit_debt: Wad = shrine
            .get_redistribution_for_yang(yang3_addr, expected_redistribution_id)
            .unit_debt;

        //
        // Debt assertion
        //

        // Recipient trove should have the total debt before all redistributions
        // minus some loss of precision
        common::assert_equalish(
            after_recipient_trove_debt,
            start_total_debt,
            10_u128.into(), // error margin
            'wrong recipient trove debt'
        );

        let cumulative_error: Wad = get_redistributed_debt_error(
            shrine, yang_addrs, expected_redistribution_id,
        );

        let actual_redistributed_debt: Wad = (recipient_trove_yang2_amt
            * first_redistribution_yang2_unit_debt)
            + (recipient_trove_yang2_amt * first_redistribution_yang1_to_yang2_unit_debt)
            + (recipient_trove_yang2_amt * first_redistribution_yang3_to_yang2_unit_debt)
            + (recipient_trove_yang1_amt * second_redistribution_yang1_unit_debt)
            + (recipient_trove_yang2_amt * second_redistribution_yang2_unit_debt)
            + (recipient_trove_yang3_amt * second_redistribution_yang3_unit_debt);
        let total_redistributed_debt: Wad = (ShrineUtils::TROVE1_FORGE_AMT + TROVE3_FORGE_AMT)
            .into();

        assert(
            total_redistributed_debt == actual_redistributed_debt + cumulative_error,
            'debt invariant failed'
        );

        assert(
            start_total_debt == after_recipient_trove_debt + cumulative_error,
            'loss of precision in pulling'
        );

        //
        // Yangs assertions
        //

        assert(
            shrine.get_deposit(yang1_addr, redistributed_trove2).is_zero(),
            'should be 0 yang 1 left'
        );
        // Recipient trove's yang 1 amount should be the amount received from the first
        // redistribution, since the second redistribution would have rebased
        let recipient_trove_yang1_amt: Wad = shrine.get_deposit(yang1_addr, recipient_trove);
        common::assert_equalish(
            recipient_trove_yang1_amt,
            expected_recipient_trove_yang1_amt,
            100_u128.into(), // error margin
            'wrong recipient trove yang 1'
        );
        // Check that the second redistributed trove's yang1 has been rebased
        common::assert_equalish(
            shrine.get_yang_total(yang1_addr),
            recipient_trove_yang1_amt + shrine.get_initial_yang_amt(yang1_addr),
            20_u128.into(), // error margin due to loss of precision in favour of protocol
            'wrong total yang 1'
        );

        assert(
            shrine.get_deposit(yang2_addr, redistributed_trove2).is_zero(),
            'should be 0 yang 2 left'
        );
        // Recipient trove's yang2 should stay constant since all redistributions were via rebasing
        assert(
            recipient_trove_yang2_amt == TROVE2_YANG2_DEPOSIT.into(), 'wrong recipient trove yang 2'
        );
        assert(
            shrine.get_yang_total(yang2_addr) == TROVE2_YANG2_DEPOSIT.into()
                + shrine.get_initial_yang_amt(yang2_addr),
            'wrong total yang 2'
        );

        assert(
            shrine.get_deposit(yang3_addr, redistributed_trove2).is_zero(),
            'should be 0 yang 3 left'
        );
        common::assert_equalish(
            recipient_trove_yang3_amt,
            expected_recipient_trove_yang3_amt,
            100_u128.into(), // error margin
            'wrong recipient trove yang 3'
        );
        // Check that the second redistributed trove's yang3 has been rebased
        common::assert_equalish(
            shrine.get_yang_total(yang3_addr),
            recipient_trove_yang3_amt + shrine.get_initial_yang_amt(yang3_addr),
            10_u128.into(), // error margin due to loss of precision in favour of protocol
            'wrong total yang 3'
        );
    }

    // Redistribution with only 1 trove.
    // Since the trove's yangs are zeroed, the initial yang would essentially "receive"
    // the trove's value via rebasing. The trove's debt would also be zeroed even though
    // it was not distributed at all. However, the debt would still be backed, and the
    // value can be accessed in the event of a shutdown.
    #[test]
    #[available_gas(20000000000)]
    fn test_shrine_redistribution_only_one_trove_remaining() {
        let shrine: IShrineDispatcher = ShrineUtils::shrine_setup_with_feed();

        set_contract_address(ShrineUtils::admin());
        setup_trove1(shrine);

        let (_, _, before_trove_value, before_trove_debt) = shrine.get_trove_info(common::TROVE_1);

        // Simulate purge with 0 yin to update the trove's debt
        set_contract_address(ShrineUtils::admin());
        let trove1_owner = common::trove1_owner_addr();
        let (_, _, trove1_value, trove1_debt) = shrine.get_trove_info(common::TROVE_1);
        shrine.melt(trove1_owner, common::TROVE_1, WadZeroable::zero());

        assert(shrine.get_redistributions_count() == 0, 'wrong start state');
        shrine.redistribute(common::TROVE_1, trove1_debt, RAY_ONE.into());

        let expected_redistribution_id: u32 = 1;
        assert(
            shrine.get_redistributions_count() == expected_redistribution_id,
            'wrong redistribution count'
        );

        let (_, _, after_trove_value, after_trove_debt) = shrine.get_trove_info(common::TROVE_2);
        assert(after_trove_value.is_zero(), 'wrong value post redistribution');
        assert(after_trove_debt.is_zero(), 'wrong debt after redistribution');

        assert(shrine.get_trove_redistribution_id(common::TROVE_2) == 0, 'wrong redistribution id');
        // Trigger an update in trove 2 with an empty melt
        shrine.melt(trove1_owner, common::TROVE_2, WadZeroable::zero());
        assert(
            shrine.get_trove_redistribution_id(common::TROVE_2) == expected_redistribution_id,
            'wrong id'
        );
    }

    // This test asserts that the sum of troves' debt after pulling redistributed debt does not
    // exceed the total debt.
    // Note that yangs 1 and 2 are normally redistributed, and yang 3 is exceptionally
    // redistributed.
    #[test]
    #[available_gas(20000000000)]
    fn test_multi_troves_system_debt_not_exceeded() {
        let shrine: IShrineDispatcher = redistribution_setup();

        let yang_addrs: Span<ContractAddress> = ShrineUtils::three_yang_addrs_reversed();
        let yang1_addr = *yang_addrs.at(2);
        let yang2_addr = *yang_addrs.at(1);
        let yang3_addr = *yang_addrs.at(0);

        let trove1_owner = common::trove1_owner_addr();
        let redistributed_trove: u64 = common::TROVE_1;

        set_contract_address(ShrineUtils::admin());
        shrine.deposit(yang1_addr, redistributed_trove, ShrineUtils::TROVE1_YANG1_DEPOSIT.into());
        shrine.deposit(yang2_addr, redistributed_trove, ShrineUtils::TROVE1_YANG2_DEPOSIT.into());
        shrine.deposit(yang3_addr, redistributed_trove, ShrineUtils::TROVE1_YANG3_DEPOSIT.into());
        let redistributed_trove_debt: Wad = ShrineUtils::TROVE1_FORGE_AMT.into();
        shrine.forge(trove1_owner, redistributed_trove, redistributed_trove_debt, 0_u128.into());

        let trove1_owner = common::trove1_owner_addr();

        // Create another 10 troves with different collateral amounts
        let mut idx: u64 = 0;
        let new_troves_count: u64 = 10;
        set_contract_address(ShrineUtils::admin());
        loop {
            if idx == new_troves_count {
                break;
            }

            let trove_idx: u64 = 4 + idx;
            let tmp_multiplier: u128 = (idx + 1).into();
            shrine
                .deposit(
                    yang1_addr, trove_idx, (tmp_multiplier * 100000000000000000).into()
                ); // idx * 0.1 Wad
            shrine
                .deposit(
                    yang2_addr, trove_idx, (tmp_multiplier * 200000000000000000).into()
                ); // idx * 0.2 Wad

            idx += 1;
        };

        shrine.redistribute(redistributed_trove, redistributed_trove_debt, RAY_ONE.into());

        let mut idx: u64 = 1;
        let total_troves_count: u64 = new_troves_count + 3;
        let mut cumulative_troves_debt: Wad = WadZeroable::zero();
        loop {
            if idx == total_troves_count + 1 {
                break;
            }

            let (_, _, _, trove_debt) = shrine.get_trove_info(idx);
            cumulative_troves_debt += trove_debt;

            idx += 1;
        };

        let expected_redistribution_id = 1;
        let cumulative_error: Wad = get_redistributed_debt_error(
            shrine, yang_addrs, expected_redistribution_id,
        );

        let cumulative_redistributed_debt: Wad = cumulative_troves_debt + cumulative_error;
        let total_debt: Wad = shrine.get_total_debt();
        common::assert_equalish(
            cumulative_redistributed_debt, total_debt, 20_u128.into(), 'total debt mismatch'
        );
        assert(cumulative_redistributed_debt <= total_debt, 'sum(troves debt) > total debt');
    }

    #[test]
    #[available_gas(20000000000)]
    #[should_panic(expected: ('u128_sub Overflow', 'ENTRYPOINT_FAILED'))]
    fn test_shrine_redistribution_gt_one_ray_pct_value_to_redistribute_fail() {
        let shrine: IShrineDispatcher = redistribution_setup();

        set_contract_address(ShrineUtils::admin());
        shrine.redistribute(common::TROVE_1, 1_u128.into(), (RAY_ONE + RAY_PERCENT).into());
    }
}<|MERGE_RESOLUTION|>--- conflicted
+++ resolved
@@ -4,17 +4,10 @@
 
     use opus::core::shrine::Shrine;
 
-<<<<<<< HEAD
-    use aura::interfaces::IShrine::{IShrineDispatcher, IShrineDispatcherTrait};
-    use aura::types::{ExceptionalYangRedistribution, YangBalance, YangRedistribution};
-    use aura::utils::wadray;
-    use aura::utils::wadray::{Ray, RayZeroable, RAY_ONE, RAY_PERCENT, Wad, WadZeroable, WAD_ONE};
-=======
     use opus::interfaces::IShrine::{IShrineDispatcher, IShrineDispatcherTrait};
-    use opus::types::{ExceptionalYangRedistribution, YangRedistribution};
+    use opus::types::{ExceptionalYangRedistribution, YangBalance, YangRedistribution};
     use opus::utils::wadray;
-    use opus::utils::wadray::{Ray, RayZeroable, RAY_ONE, RAY_PERCENT, Wad, WadZeroable};
->>>>>>> c54385ec
+    use opus::utils::wadray::{Ray, RayZeroable, RAY_ONE, RAY_PERCENT, Wad, WadZeroable, WAD_ONE};
 
     use opus::tests::shrine::utils::ShrineUtils;
     use opus::tests::common;
