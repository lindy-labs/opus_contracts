--- conflicted
+++ resolved
@@ -552,11 +552,7 @@
         shrine.melt(trove1_owner, redistributed_trove, WadZeroable::zero());
 
         assert(shrine.get_redistributions_count() == 0, 'wrong start state');
-<<<<<<< HEAD
         shrine.redistribute(redistributed_trove, BoundedWad::max(), RAY_ONE.into());
-=======
-        shrine.redistribute(redistributed_trove);
->>>>>>> 1772afec
 
         let expected_redistribution_id: u32 = 1;
         assert(
@@ -828,11 +824,7 @@
         shrine.melt(trove1_owner, redistributed_trove, WadZeroable::zero());
 
         assert(shrine.get_redistributions_count() == 0, 'wrong start state');
-<<<<<<< HEAD
         shrine.redistribute(redistributed_trove, BoundedWad::max(), RAY_ONE.into());
-=======
-        shrine.redistribute(redistributed_trove);
->>>>>>> 1772afec
 
         let expected_redistribution_id: u32 = 1;
         assert(
@@ -1152,11 +1144,7 @@
         );
 
         shrine.melt(trove1_owner, redistributed_trove1, WadZeroable::zero());
-<<<<<<< HEAD
         shrine.redistribute(redistributed_trove1, BoundedWad::max(), RAY_ONE.into());
-=======
-        shrine.redistribute(redistributed_trove1);
->>>>>>> 1772afec
 
         let expected_redistribution_id: u32 = 1;
         let first_redistribution_yang2_unit_debt: Wad = shrine
@@ -1178,11 +1166,7 @@
         // yang 1 for trove 3 is properly redistributed to trove 2, even if trove 2
         // is not updated.
         shrine.melt(trove3_owner, redistributed_trove2, WadZeroable::zero());
-<<<<<<< HEAD
         shrine.redistribute(redistributed_trove2, BoundedWad::max(), RAY_ONE.into());
-=======
-        shrine.redistribute(redistributed_trove2);
->>>>>>> 1772afec
 
         assert(shrine.get_redistributions_count() == 2, 'wrong redistributions count');
 
@@ -1333,11 +1317,7 @@
         shrine.melt(trove1_owner, common::TROVE_1, WadZeroable::zero());
 
         assert(shrine.get_redistributions_count() == 0, 'wrong start state');
-<<<<<<< HEAD
         shrine.redistribute(common::TROVE_1, BoundedWad::max(), RAY_ONE.into());
-=======
-        shrine.redistribute(common::TROVE_1);
->>>>>>> 1772afec
 
         let expected_redistribution_id: u32 = 1;
         assert(
@@ -1356,13 +1336,10 @@
         assert(shrine.get_trove_redistribution_id(common::TROVE_2) == 1, 'wrong id');
     }
 
-<<<<<<< HEAD
-=======
     // This test asserts that the sum of troves' debt after pulling redistributed debt does not
     // exceed the total debt.
     // Note that yangs 1 and 2 are normally redistributed, and yang 3 is exceptionally 
     // redistributed.
->>>>>>> 1772afec
     #[test]
     #[available_gas(20000000000)]
     fn test_multi_troves_system_debt_not_exceeded() {
@@ -1413,11 +1390,7 @@
             idx += 1;
         };
 
-<<<<<<< HEAD
         shrine.redistribute(redistributed_trove, BoundedWad::max(), RAY_ONE.into());
-=======
-        shrine.redistribute(redistributed_trove);
->>>>>>> 1772afec
 
         let mut idx: u64 = 1;
         let total_troves_count: u64 = new_troves_count + 3;
