#[cfg(test)]
mod TestShrineRedistribution {
    use array::{ArrayTrait, SpanTrait};
    use option::OptionTrait;
    use traits::{Default, Into};
    use starknet::ContractAddress;
    use starknet::testing::set_contract_address;

    use aura::core::shrine::Shrine;

    use aura::interfaces::IShrine::{IShrineDispatcher, IShrineDispatcherTrait};
    use aura::utils::serde;
    use aura::utils::u256_conversions;
    use aura::utils::wadray;
    use aura::utils::wadray::{Ray, Wad, WadZeroable};

    use aura::tests::shrine::utils::ShrineUtils;
<<<<<<< HEAD
    use aura::tests::test_utils;
=======
    use aura::tests::common;
>>>>>>> 62ffdc43

    //
    // Setup
    //

    const TROVE2_YANG1_DEPOSIT: u128 = 2370000000000000000; // 2.37 (Wad)
    const TROVE2_YANG2_DEPOSIT: u128 = 8310000000000000000; // 8.31 (Wad)
    const TROVE2_FORGE_AMT: u128 = 3456000000000000000000; // 3_456 (Wad)

    const TROVE3_YANG1_DEPOSIT: u128 = 4950000000000000000; // 4.95 (Wad)
    const TROVE3_YANG2_DEPOSIT: u128 = 6500000000000000000; // 6.5 (Wad)
    const TROVE3_FORGE_AMT: u128 = 2222000000000000000000; // 2_222 (Wad)

    fn setup_trove1(shrine: IShrineDispatcher) {
        let yang1_addr = ShrineUtils::yang1_addr();
        let yang2_addr = ShrineUtils::yang2_addr();

<<<<<<< HEAD
        let trove1_owner = test_utils::trove1_owner_addr();
        shrine.deposit(yang1_addr, test_utils::TROVE_1, ShrineUtils::TROVE1_YANG1_DEPOSIT.into());
        shrine.deposit(yang2_addr, test_utils::TROVE_1, ShrineUtils::TROVE1_YANG2_DEPOSIT.into());
        shrine
            .forge(
                trove1_owner,
                test_utils::TROVE_1,
=======
        let trove1_owner = common::trove1_owner_addr();
        shrine.deposit(yang1_addr, common::TROVE_1, ShrineUtils::TROVE1_YANG1_DEPOSIT.into());
        shrine.deposit(yang2_addr, common::TROVE_1, ShrineUtils::TROVE1_YANG2_DEPOSIT.into());
        shrine
            .forge(
                trove1_owner,
                common::TROVE_1,
>>>>>>> 62ffdc43
                ShrineUtils::TROVE1_FORGE_AMT.into(),
                0_u128.into()
            );
    }

    fn setup_trove2(shrine: IShrineDispatcher) {
        let yang1_addr = ShrineUtils::yang1_addr();
        let yang2_addr = ShrineUtils::yang2_addr();

<<<<<<< HEAD
        let trove2_owner = test_utils::trove2_owner_addr();
        shrine.deposit(yang1_addr, test_utils::TROVE_2, TROVE2_YANG1_DEPOSIT.into());
        shrine.deposit(yang2_addr, test_utils::TROVE_2, TROVE2_YANG2_DEPOSIT.into());
        shrine.forge(trove2_owner, test_utils::TROVE_2, TROVE2_FORGE_AMT.into(), 0_u128.into());
=======
        let trove2_owner = common::trove2_owner_addr();
        shrine.deposit(yang1_addr, common::TROVE_2, TROVE2_YANG1_DEPOSIT.into());
        shrine.deposit(yang2_addr, common::TROVE_2, TROVE2_YANG2_DEPOSIT.into());
        shrine.forge(trove2_owner, common::TROVE_2, TROVE2_FORGE_AMT.into(), 0_u128.into());
>>>>>>> 62ffdc43
    }

    fn setup_trove3(shrine: IShrineDispatcher) {
        let yang1_addr = ShrineUtils::yang1_addr();
        let yang2_addr = ShrineUtils::yang2_addr();

<<<<<<< HEAD
        let trove3_owner = ShrineUtils::test_utils::trove3_owner_addr();
        shrine.deposit(yang1_addr, test_utils::TROVE_3, TROVE3_YANG1_DEPOSIT.into());
        shrine.deposit(yang2_addr, test_utils::TROVE_3, TROVE3_YANG2_DEPOSIT.into());
        shrine.forge(trove3_owner, test_utils::TROVE_3, TROVE3_FORGE_AMT.into(), 0_u128.into());
=======
        let trove3_owner = ShrineUtils::common::trove3_owner_addr();
        shrine.deposit(yang1_addr, common::TROVE_3, TROVE3_YANG1_DEPOSIT.into());
        shrine.deposit(yang2_addr, common::TROVE_3, TROVE3_YANG2_DEPOSIT.into());
        shrine.forge(trove3_owner, common::TROVE_3, TROVE3_FORGE_AMT.into(), 0_u128.into());
>>>>>>> 62ffdc43
    }

    // Helper function to set up three troves
    // - Trove 1 deposits and forges the amounts specified in `src/tests/shrine/utils.cairo`
    // - Troves 2 and 3 deposits and forges the amounts specified in this file
    fn redistribution_setup() -> IShrineDispatcher {
        let shrine: IShrineDispatcher = ShrineUtils::shrine_setup_with_feed();

        set_contract_address(ShrineUtils::admin());
        setup_trove1(shrine);
        setup_trove2(shrine);
        setup_trove3(shrine);

        shrine
    }

    // Returns a tuple of arrays which are the expected values from redistributing a trove
    // - value liquidated for each yang
    // - unit debt after redistributing debt for each yang
    // - error after redistributing debt for each yang
    // - expected amount of yangs remaining after redistribution
    // Note that once the remaining redistribution value falls below the threshold, an early
    // return will be performed, so yangs with dust value of debt will not be included.
    fn preview_trove_redistribution(
        shrine: IShrineDispatcher, mut yang_addrs: Span<ContractAddress>, trove: u64
    ) -> (Span<Wad>, Span<Wad>, Span<Wad>, Span<Wad>) {
        let (_, _, trove_value, trove_debt) = shrine.get_trove_info(trove);

        let mut trove_yang_values: Array<Wad> = Default::default();
        let mut expected_unit_debts: Array<Wad> = Default::default();
        let mut expected_errors: Array<Wad> = Default::default();
        let mut expected_remaining_yangs: Array<Wad> = Default::default();
        let mut cumulative_redistributed_debt: Wad = WadZeroable::zero();

        loop {
            match yang_addrs.pop_front() {
                Option::Some(yang) => {
                    // Calculate value liquidated for each yang
                    let deposited = shrine.get_deposit(*yang, trove);
                    let (yang_price, _, _) = shrine.get_current_yang_price(*yang);
                    let yang_value = yang_price * deposited;

                    trove_yang_values.append(yang_price * deposited);

                    // Calculate redistributed unit debt and error after redistributing debt
                    // for each yang
                    let mut expected_yang_debt = yang_value / trove_value * trove_debt;
                    cumulative_redistributed_debt += expected_yang_debt;
                    let remainder = trove_debt - cumulative_redistributed_debt;
                    if remainder < Shrine::ROUNDING_THRESHOLD.into() {
                        expected_yang_debt += remainder;
                        cumulative_redistributed_debt += remainder;
                    }

                    let expected_remaining_yang = shrine.get_yang_total(*yang) - deposited;
                    let expected_unit_debt = expected_yang_debt / expected_remaining_yang;
                    expected_remaining_yangs.append(expected_remaining_yang);
                    expected_unit_debts.append(expected_unit_debt);

                    let actual_redistributed_debt = expected_unit_debt * expected_remaining_yang;
                    let expected_error = expected_yang_debt - actual_redistributed_debt;

                    expected_errors.append(expected_error);

                    if remainder < Shrine::ROUNDING_THRESHOLD.into() {
                        break;
                    }
                },
                Option::None(_) => {
                    break;
                }
            };
        };
        (
            trove_yang_values.span(),
            expected_unit_debts.span(),
            expected_errors.span(),
            expected_remaining_yangs.span()
        )
    }

    // Returns a tuple of
    // 1. the expected debt for the recipient trove from the redistribution
    // 2. the amount of redistributed debt based on unit debt per yang and errors, less
    //    errors carried over from the previous redistribution
    fn assert_redistribution_is_correct(
        shrine: IShrineDispatcher,
        mut yangs: Span<ContractAddress>,
        mut expected_remaining_yangs: Span<Wad>,
        mut recipient_trove_yangs: Span<Wad>,
        redistributed_trove_id: u64,
        redistributed_trove_debt: Wad,
        redistributed_trove_value: Wad,
        mut redistributed_trove_yang_values: Span<Wad>,
        expected_redistribution_id: u32,
        mut prev_errors: Span<Wad>,
    ) -> (Wad, Wad) {
        let mut expected_recipient_trove_debt_increment = WadZeroable::zero();
        let mut cumulative_redistributed_debt = WadZeroable::zero();

        let has_errors: bool = prev_errors.len() > 0;

        loop {
            match yangs.pop_front() {
                Option::Some(yang) => {
                    assert(
                        shrine.get_deposit(*yang, redistributed_trove_id) == WadZeroable::zero(),
                        'deposit should be 0'
                    );

                    let recipient_trove_yang_deposit = *recipient_trove_yangs.pop_front().unwrap();
                    let remaining_yang = *expected_remaining_yangs.pop_front().unwrap();

                    // Calculate the amount of debt redistributed for the yang, checking for
                    // rounding threshold,
                    let mut expected_yang_debt = (*redistributed_trove_yang_values
                        .pop_front()
                        .unwrap()
                        / redistributed_trove_value)
                        * redistributed_trove_debt;
                    // Use a temporary variable for cumulative redistributed debt to check for rounding
                    let tmp_cumulative_redistributed_debt = cumulative_redistributed_debt
                        + expected_yang_debt;
                    let remainder = redistributed_trove_debt - tmp_cumulative_redistributed_debt;
                    if remainder < Shrine::ROUNDING_THRESHOLD.into() {
                        expected_yang_debt += remainder;
                    }

                    // If provided, include the error from previous redistribution to calculate
                    // unit debt
                    let mut prev_error = WadZeroable::zero();
                    if has_errors {
                        prev_error = *prev_errors.pop_front().unwrap();
                        expected_yang_debt += prev_error;
                    }

                    let expected_unit_debt = expected_yang_debt / remaining_yang;
                    let unit_debt = shrine
                        .get_redistributed_unit_debt_for_yang(*yang, expected_redistribution_id);
<<<<<<< HEAD
                    test_utils::assert_equalish(
=======
                    common::assert_equalish(
>>>>>>> 62ffdc43
                        expected_unit_debt, unit_debt, 1_u128.into(), 'wrong unit debt'
                    );

                    expected_recipient_trove_debt_increment += recipient_trove_yang_deposit
                        * expected_unit_debt;

                    // Calculate cumulative redistributed debt for subsequent check
                    let expected_cumulative_increment = remaining_yang * expected_unit_debt;
                    cumulative_redistributed_debt += expected_cumulative_increment;
                    let expected_error = expected_yang_debt - expected_cumulative_increment;
                    cumulative_redistributed_debt += expected_error;

                    // If provided, exclude the error from previous redistribution to calculate
                    // the redistributed trove's debt
                    if has_errors {
                        cumulative_redistributed_debt -= prev_error;
                    }
                },
                Option::None(_) => {
                    break;
                }
            };
        };

        (expected_recipient_trove_debt_increment, cumulative_redistributed_debt)
    }

    //
    // Tests
    //

    #[test]
    #[available_gas(20000000000)]
    fn test_shrine_one_redistribution() {
        let shrine: IShrineDispatcher = redistribution_setup();

<<<<<<< HEAD
        let (_, _, _, before_trove2_debt) = shrine.get_trove_info(test_utils::TROVE_2);
=======
        let (_, _, _, before_trove2_debt) = shrine.get_trove_info(common::TROVE_2);
>>>>>>> 62ffdc43

        // Note order is reversed to match `yang_addrs`
        let mut trove2_yang_deposits: Array<Wad> = Default::default();
        trove2_yang_deposits.append(TROVE2_YANG2_DEPOSIT.into());
        trove2_yang_deposits.append(TROVE2_YANG1_DEPOSIT.into());
        let mut trove2_yang_deposits = trove2_yang_deposits.span();

        let yang_addrs: Span<ContractAddress> = ShrineUtils::yang_addrs();
        let (trove1_yang_values, expected_unit_debts, expected_errors, expected_remaining_yangs) =
            preview_trove_redistribution(
<<<<<<< HEAD
            shrine, yang_addrs, test_utils::TROVE_1
=======
            shrine, yang_addrs, common::TROVE_1
>>>>>>> 62ffdc43
        );

        // Simulate purge with 0 yin to update the trove's debt
        set_contract_address(ShrineUtils::admin());
<<<<<<< HEAD
        let trove1_owner = test_utils::trove1_owner_addr();
        let (_, _, trove1_value, trove1_debt) = shrine.get_trove_info(test_utils::TROVE_1);
        shrine.melt(trove1_owner, test_utils::TROVE_1, WadZeroable::zero());

        assert(shrine.get_redistributions_count() == 0, 'wrong start state');
        shrine.redistribute(test_utils::TROVE_1);
=======
        let trove1_owner = common::trove1_owner_addr();
        let (_, _, trove1_value, trove1_debt) = shrine.get_trove_info(common::TROVE_1);
        shrine.melt(trove1_owner, common::TROVE_1, WadZeroable::zero());

        assert(shrine.get_redistributions_count() == 0, 'wrong start state');
        shrine.redistribute(common::TROVE_1);
>>>>>>> 62ffdc43

        let expected_redistribution_id: u32 = 1;
        assert(
            shrine.get_redistributions_count() == expected_redistribution_id,
            'wrong redistribution count'
        );

        let empty_errors: Span<Wad> = Default::default().span();
        let (expected_trove2_debt_increment, cumulative_redistributed_debt) =
            assert_redistribution_is_correct(
            shrine,
            yang_addrs,
            expected_remaining_yangs,
            trove2_yang_deposits,
<<<<<<< HEAD
            test_utils::TROVE_1,
=======
            common::TROVE_1,
>>>>>>> 62ffdc43
            trove1_debt,
            trove1_value,
            trove1_yang_values,
            expected_redistribution_id,
            empty_errors, // Dummy values
        );

        let expected_trove2_debt = before_trove2_debt + expected_trove2_debt_increment;

        // Check invariant of [(yang1_total * yang1_unit_debt + error) + ... (yang2 ...) + rounding]
        // is equal to redistributed trove's debt
        assert(cumulative_redistributed_debt == trove1_debt, 'wrong redistributed debt');

<<<<<<< HEAD
        let (_, _, _, after_trove2_debt) = shrine.get_trove_info(test_utils::TROVE_2);
=======
        let (_, _, _, after_trove2_debt) = shrine.get_trove_info(common::TROVE_2);
>>>>>>> 62ffdc43

        assert(after_trove2_debt == expected_trove2_debt, 'wrong debt after redistribution');

        assert(
<<<<<<< HEAD
            shrine.get_trove_redistribution_id(test_utils::TROVE_2) == 0, 'wrong redistribution id'
        );
        // Trigger an update in trove 2 with an empty melt
        shrine.melt(trove1_owner, test_utils::TROVE_2, WadZeroable::zero());
        // TODO: checking equality with `expected_redistribution_id` causes `Unknown ap change` error
        assert(shrine.get_trove_redistribution_id(test_utils::TROVE_2) == 1, 'wrong id');
=======
            shrine.get_trove_redistribution_id(common::TROVE_2) == 0, 'wrong redistribution id'
        );
        // Trigger an update in trove 2 with an empty melt
        shrine.melt(trove1_owner, common::TROVE_2, WadZeroable::zero());
        // TODO: checking equality with `expected_redistribution_id` causes `Unknown ap change` error
        assert(shrine.get_trove_redistribution_id(common::TROVE_2) == 1, 'wrong id');
>>>>>>> 62ffdc43
    }

    #[test]
    #[available_gas(20000000000)]
    fn test_shrine_two_redistributions() {
        let shrine: IShrineDispatcher = redistribution_setup();

        let yang_addrs: Span<ContractAddress> = ShrineUtils::yang_addrs();
        let (_, _, expected_trove1_errors, _) = preview_trove_redistribution(
<<<<<<< HEAD
            shrine, yang_addrs, test_utils::TROVE_1
=======
            shrine, yang_addrs, common::TROVE_1
>>>>>>> 62ffdc43
        );

        // Perform first redistribution - covered by previous test
        set_contract_address(ShrineUtils::admin());
<<<<<<< HEAD
        shrine.melt(test_utils::trove1_owner_addr(), test_utils::TROVE_1, WadZeroable::zero());
        shrine.redistribute(test_utils::TROVE_1);

        let trove2_owner = test_utils::trove2_owner_addr();

        let (_, _, trove2_value, trove2_debt) = shrine.get_trove_info(test_utils::TROVE_2);
        let (_, _, _, before_trove3_debt) = shrine.get_trove_info(test_utils::TROVE_3);

        let (mut trove2_yang_values, _, _, expected_remaining_yangs) = preview_trove_redistribution(
            shrine, yang_addrs, test_utils::TROVE_2
        );

        // Perform second redistribution
        shrine.melt(trove2_owner, test_utils::TROVE_2, WadZeroable::zero());
        let (_, _, _, redistributed_debt) = shrine.get_trove_info(test_utils::TROVE_2);

        shrine.redistribute(test_utils::TROVE_2);
=======
        shrine.melt(common::trove1_owner_addr(), common::TROVE_1, WadZeroable::zero());
        shrine.redistribute(common::TROVE_1);

        let trove2_owner = common::trove2_owner_addr();

        let (_, _, trove2_value, trove2_debt) = shrine.get_trove_info(common::TROVE_2);
        let (_, _, _, before_trove3_debt) = shrine.get_trove_info(common::TROVE_3);

        let (mut trove2_yang_values, _, _, expected_remaining_yangs) = preview_trove_redistribution(
            shrine, yang_addrs, common::TROVE_2
        );

        // Perform second redistribution
        shrine.melt(trove2_owner, common::TROVE_2, WadZeroable::zero());
        let (_, _, _, redistributed_debt) = shrine.get_trove_info(common::TROVE_2);

        shrine.redistribute(common::TROVE_2);
>>>>>>> 62ffdc43

        let expected_redistribution_id: u32 = 2;
        assert(
            shrine.get_redistributions_count() == expected_redistribution_id,
            'wrong redistribution count'
        );

        let (expected_trove3_debt_increment, cumulative_redistributed_debt) =
            assert_redistribution_is_correct(
            shrine,
            yang_addrs,
            expected_remaining_yangs,
            expected_remaining_yangs, // Trove 3 is the only remaining trove
<<<<<<< HEAD
            test_utils::TROVE_2,
=======
            common::TROVE_2,
>>>>>>> 62ffdc43
            trove2_debt,
            trove2_value,
            trove2_yang_values,
            expected_redistribution_id,
            expected_trove1_errors,
        );

        let expected_trove3_debt = before_trove3_debt + expected_trove3_debt_increment;

        // Check invariant of [(yang1_total * yang1_unit_debt + error) + ... (yang2 ...) + rounding]
        // is equal to redistributed trove's debt
        assert(redistributed_debt == cumulative_redistributed_debt, 'wrong redistributed debt');

<<<<<<< HEAD
        let (_, _, _, after_trove3_debt) = shrine.get_trove_info(test_utils::TROVE_3);
        assert(after_trove3_debt == expected_trove3_debt, 'wrong debt after redistribution');

        assert(
            shrine.get_trove_redistribution_id(test_utils::TROVE_3) == 0, 'wrong redistribution id'
        );
        // Trigger an update in trove 3 with an empty melt
        shrine.melt(trove2_owner, test_utils::TROVE_3, WadZeroable::zero());
        // TODO: checking equality with `expected_redistribution_id` causes `Unknown ap change` error
        assert(shrine.get_trove_redistribution_id(test_utils::TROVE_3) == 2, 'wrong id');
=======
        let (_, _, _, after_trove3_debt) = shrine.get_trove_info(common::TROVE_3);
        assert(after_trove3_debt == expected_trove3_debt, 'wrong debt after redistribution');

        assert(
            shrine.get_trove_redistribution_id(common::TROVE_3) == 0, 'wrong redistribution id'
        );
        // Trigger an update in trove 3 with an empty melt
        shrine.melt(trove2_owner, common::TROVE_3, WadZeroable::zero());
        // TODO: checking equality with `expected_redistribution_id` causes `Unknown ap change` error
        assert(shrine.get_trove_redistribution_id(common::TROVE_3) == 2, 'wrong id');
>>>>>>> 62ffdc43
    }

    #[test]
    #[available_gas(20000000000)]
    fn test_shrine_redistribute_dust_yang_rounding() {
        // Manually set up troves so that the redistributed trove has a dust amount of one yang
        let shrine: IShrineDispatcher = ShrineUtils::shrine_setup_with_feed();

        set_contract_address(ShrineUtils::admin());
        setup_trove1(shrine);
        setup_trove3(shrine);

        let yang1_addr = ShrineUtils::yang1_addr();
        let yang2_addr = ShrineUtils::yang2_addr();

<<<<<<< HEAD
        let trove2_owner = test_utils::trove2_owner_addr();
        let trove2_yang1_amt: Wad = 1000_u128.into(); // 1E-15 (Wad)
        let trove2_yang2_amt: Wad = 1000000000000000000000_u128.into(); // 1_000 (Wad)
        shrine.deposit(yang1_addr, test_utils::TROVE_2, trove2_yang1_amt);
        shrine.deposit(yang2_addr, test_utils::TROVE_2, trove2_yang2_amt);
        shrine.forge(trove2_owner, test_utils::TROVE_2, TROVE2_FORGE_AMT.into(), 0_u128.into());

        // Get information before redistribution
        let (_, _, trove2_value, trove2_debt) = shrine.get_trove_info(test_utils::TROVE_2);
=======
        let trove2_owner = common::trove2_owner_addr();
        let trove2_yang1_amt: Wad = 1000_u128.into(); // 1E-15 (Wad)
        let trove2_yang2_amt: Wad = 1000000000000000000000_u128.into(); // 1_000 (Wad)
        shrine.deposit(yang1_addr, common::TROVE_2, trove2_yang1_amt);
        shrine.deposit(yang2_addr, common::TROVE_2, trove2_yang2_amt);
        shrine.forge(trove2_owner, common::TROVE_2, TROVE2_FORGE_AMT.into(), 0_u128.into());

        // Get information before redistribution
        let (_, _, trove2_value, trove2_debt) = shrine.get_trove_info(common::TROVE_2);
>>>>>>> 62ffdc43

        let yang_addrs: Span<ContractAddress> = ShrineUtils::yang_addrs();

        // Sanity check that the amount of debt attributed to YANG_2 falls below the threshold
        let (yang2_price, _, _) = shrine.get_current_yang_price(yang2_addr);
        let expected_yang2_redistributed_value = trove2_yang1_amt * yang2_price;

        let trove2_yang1_debt = wadray::rmul_rw(
            wadray::rdiv_ww(expected_yang2_redistributed_value, trove2_value), trove2_debt
        );
        assert(
            trove2_yang1_debt < Shrine::ROUNDING_THRESHOLD.into(), 'not below rounding threshold'
        );

        // Redistribute trove 2
<<<<<<< HEAD
        shrine.melt(trove2_owner, test_utils::TROVE_2, WadZeroable::zero());
        shrine.redistribute(test_utils::TROVE_2);
=======
        shrine.melt(trove2_owner, common::TROVE_2, WadZeroable::zero());
        shrine.redistribute(common::TROVE_2);
>>>>>>> 62ffdc43

        // Check that yang 1 unit debt is zero
        let expected_redistribution_id: u32 = 1;
        assert(
            shrine.get_redistributions_count() == expected_redistribution_id,
            'wrong redistribution count'
        );
        assert(
            shrine
                .get_redistributed_unit_debt_for_yang(
                    yang1_addr, expected_redistribution_id
                ) == WadZeroable::zero(),
            'should be skipped'
        );

        // Check that all of trove 2's debt was distributed to yang 2
        let expected_remaining_yang2: Wad = (ShrineUtils::TROVE1_YANG2_DEPOSIT
            + TROVE3_YANG2_DEPOSIT)
            .into();
        let expected_unit_debt_for_yang2 = trove2_debt / expected_remaining_yang2;
        assert(
            shrine
                .get_redistributed_unit_debt_for_yang(
                    yang2_addr, expected_redistribution_id
                ) == expected_unit_debt_for_yang2,
            'wrong unit debt'
        );
    }
}<|MERGE_RESOLUTION|>--- conflicted
+++ resolved
@@ -15,11 +15,7 @@
     use aura::utils::wadray::{Ray, Wad, WadZeroable};
 
     use aura::tests::shrine::utils::ShrineUtils;
-<<<<<<< HEAD
-    use aura::tests::test_utils;
-=======
     use aura::tests::common;
->>>>>>> 62ffdc43
 
     //
     // Setup
@@ -37,15 +33,6 @@
         let yang1_addr = ShrineUtils::yang1_addr();
         let yang2_addr = ShrineUtils::yang2_addr();
 
-<<<<<<< HEAD
-        let trove1_owner = test_utils::trove1_owner_addr();
-        shrine.deposit(yang1_addr, test_utils::TROVE_1, ShrineUtils::TROVE1_YANG1_DEPOSIT.into());
-        shrine.deposit(yang2_addr, test_utils::TROVE_1, ShrineUtils::TROVE1_YANG2_DEPOSIT.into());
-        shrine
-            .forge(
-                trove1_owner,
-                test_utils::TROVE_1,
-=======
         let trove1_owner = common::trove1_owner_addr();
         shrine.deposit(yang1_addr, common::TROVE_1, ShrineUtils::TROVE1_YANG1_DEPOSIT.into());
         shrine.deposit(yang2_addr, common::TROVE_1, ShrineUtils::TROVE1_YANG2_DEPOSIT.into());
@@ -53,7 +40,6 @@
             .forge(
                 trove1_owner,
                 common::TROVE_1,
->>>>>>> 62ffdc43
                 ShrineUtils::TROVE1_FORGE_AMT.into(),
                 0_u128.into()
             );
@@ -63,34 +49,20 @@
         let yang1_addr = ShrineUtils::yang1_addr();
         let yang2_addr = ShrineUtils::yang2_addr();
 
-<<<<<<< HEAD
-        let trove2_owner = test_utils::trove2_owner_addr();
-        shrine.deposit(yang1_addr, test_utils::TROVE_2, TROVE2_YANG1_DEPOSIT.into());
-        shrine.deposit(yang2_addr, test_utils::TROVE_2, TROVE2_YANG2_DEPOSIT.into());
-        shrine.forge(trove2_owner, test_utils::TROVE_2, TROVE2_FORGE_AMT.into(), 0_u128.into());
-=======
         let trove2_owner = common::trove2_owner_addr();
         shrine.deposit(yang1_addr, common::TROVE_2, TROVE2_YANG1_DEPOSIT.into());
         shrine.deposit(yang2_addr, common::TROVE_2, TROVE2_YANG2_DEPOSIT.into());
         shrine.forge(trove2_owner, common::TROVE_2, TROVE2_FORGE_AMT.into(), 0_u128.into());
->>>>>>> 62ffdc43
     }
 
     fn setup_trove3(shrine: IShrineDispatcher) {
         let yang1_addr = ShrineUtils::yang1_addr();
         let yang2_addr = ShrineUtils::yang2_addr();
 
-<<<<<<< HEAD
-        let trove3_owner = ShrineUtils::test_utils::trove3_owner_addr();
-        shrine.deposit(yang1_addr, test_utils::TROVE_3, TROVE3_YANG1_DEPOSIT.into());
-        shrine.deposit(yang2_addr, test_utils::TROVE_3, TROVE3_YANG2_DEPOSIT.into());
-        shrine.forge(trove3_owner, test_utils::TROVE_3, TROVE3_FORGE_AMT.into(), 0_u128.into());
-=======
         let trove3_owner = ShrineUtils::common::trove3_owner_addr();
         shrine.deposit(yang1_addr, common::TROVE_3, TROVE3_YANG1_DEPOSIT.into());
         shrine.deposit(yang2_addr, common::TROVE_3, TROVE3_YANG2_DEPOSIT.into());
         shrine.forge(trove3_owner, common::TROVE_3, TROVE3_FORGE_AMT.into(), 0_u128.into());
->>>>>>> 62ffdc43
     }
 
     // Helper function to set up three troves
@@ -230,11 +202,7 @@
                     let expected_unit_debt = expected_yang_debt / remaining_yang;
                     let unit_debt = shrine
                         .get_redistributed_unit_debt_for_yang(*yang, expected_redistribution_id);
-<<<<<<< HEAD
-                    test_utils::assert_equalish(
-=======
                     common::assert_equalish(
->>>>>>> 62ffdc43
                         expected_unit_debt, unit_debt, 1_u128.into(), 'wrong unit debt'
                     );
 
@@ -271,11 +239,7 @@
     fn test_shrine_one_redistribution() {
         let shrine: IShrineDispatcher = redistribution_setup();
 
-<<<<<<< HEAD
-        let (_, _, _, before_trove2_debt) = shrine.get_trove_info(test_utils::TROVE_2);
-=======
         let (_, _, _, before_trove2_debt) = shrine.get_trove_info(common::TROVE_2);
->>>>>>> 62ffdc43
 
         // Note order is reversed to match `yang_addrs`
         let mut trove2_yang_deposits: Array<Wad> = Default::default();
@@ -286,30 +250,17 @@
         let yang_addrs: Span<ContractAddress> = ShrineUtils::yang_addrs();
         let (trove1_yang_values, expected_unit_debts, expected_errors, expected_remaining_yangs) =
             preview_trove_redistribution(
-<<<<<<< HEAD
-            shrine, yang_addrs, test_utils::TROVE_1
-=======
             shrine, yang_addrs, common::TROVE_1
->>>>>>> 62ffdc43
         );
 
         // Simulate purge with 0 yin to update the trove's debt
         set_contract_address(ShrineUtils::admin());
-<<<<<<< HEAD
-        let trove1_owner = test_utils::trove1_owner_addr();
-        let (_, _, trove1_value, trove1_debt) = shrine.get_trove_info(test_utils::TROVE_1);
-        shrine.melt(trove1_owner, test_utils::TROVE_1, WadZeroable::zero());
-
-        assert(shrine.get_redistributions_count() == 0, 'wrong start state');
-        shrine.redistribute(test_utils::TROVE_1);
-=======
         let trove1_owner = common::trove1_owner_addr();
         let (_, _, trove1_value, trove1_debt) = shrine.get_trove_info(common::TROVE_1);
         shrine.melt(trove1_owner, common::TROVE_1, WadZeroable::zero());
 
         assert(shrine.get_redistributions_count() == 0, 'wrong start state');
         shrine.redistribute(common::TROVE_1);
->>>>>>> 62ffdc43
 
         let expected_redistribution_id: u32 = 1;
         assert(
@@ -324,11 +275,7 @@
             yang_addrs,
             expected_remaining_yangs,
             trove2_yang_deposits,
-<<<<<<< HEAD
-            test_utils::TROVE_1,
-=======
             common::TROVE_1,
->>>>>>> 62ffdc43
             trove1_debt,
             trove1_value,
             trove1_yang_values,
@@ -342,30 +289,17 @@
         // is equal to redistributed trove's debt
         assert(cumulative_redistributed_debt == trove1_debt, 'wrong redistributed debt');
 
-<<<<<<< HEAD
-        let (_, _, _, after_trove2_debt) = shrine.get_trove_info(test_utils::TROVE_2);
-=======
         let (_, _, _, after_trove2_debt) = shrine.get_trove_info(common::TROVE_2);
->>>>>>> 62ffdc43
 
         assert(after_trove2_debt == expected_trove2_debt, 'wrong debt after redistribution');
 
         assert(
-<<<<<<< HEAD
-            shrine.get_trove_redistribution_id(test_utils::TROVE_2) == 0, 'wrong redistribution id'
-        );
-        // Trigger an update in trove 2 with an empty melt
-        shrine.melt(trove1_owner, test_utils::TROVE_2, WadZeroable::zero());
-        // TODO: checking equality with `expected_redistribution_id` causes `Unknown ap change` error
-        assert(shrine.get_trove_redistribution_id(test_utils::TROVE_2) == 1, 'wrong id');
-=======
             shrine.get_trove_redistribution_id(common::TROVE_2) == 0, 'wrong redistribution id'
         );
         // Trigger an update in trove 2 with an empty melt
         shrine.melt(trove1_owner, common::TROVE_2, WadZeroable::zero());
         // TODO: checking equality with `expected_redistribution_id` causes `Unknown ap change` error
         assert(shrine.get_trove_redistribution_id(common::TROVE_2) == 1, 'wrong id');
->>>>>>> 62ffdc43
     }
 
     #[test]
@@ -375,34 +309,11 @@
 
         let yang_addrs: Span<ContractAddress> = ShrineUtils::yang_addrs();
         let (_, _, expected_trove1_errors, _) = preview_trove_redistribution(
-<<<<<<< HEAD
-            shrine, yang_addrs, test_utils::TROVE_1
-=======
             shrine, yang_addrs, common::TROVE_1
->>>>>>> 62ffdc43
         );
 
         // Perform first redistribution - covered by previous test
         set_contract_address(ShrineUtils::admin());
-<<<<<<< HEAD
-        shrine.melt(test_utils::trove1_owner_addr(), test_utils::TROVE_1, WadZeroable::zero());
-        shrine.redistribute(test_utils::TROVE_1);
-
-        let trove2_owner = test_utils::trove2_owner_addr();
-
-        let (_, _, trove2_value, trove2_debt) = shrine.get_trove_info(test_utils::TROVE_2);
-        let (_, _, _, before_trove3_debt) = shrine.get_trove_info(test_utils::TROVE_3);
-
-        let (mut trove2_yang_values, _, _, expected_remaining_yangs) = preview_trove_redistribution(
-            shrine, yang_addrs, test_utils::TROVE_2
-        );
-
-        // Perform second redistribution
-        shrine.melt(trove2_owner, test_utils::TROVE_2, WadZeroable::zero());
-        let (_, _, _, redistributed_debt) = shrine.get_trove_info(test_utils::TROVE_2);
-
-        shrine.redistribute(test_utils::TROVE_2);
-=======
         shrine.melt(common::trove1_owner_addr(), common::TROVE_1, WadZeroable::zero());
         shrine.redistribute(common::TROVE_1);
 
@@ -420,7 +331,6 @@
         let (_, _, _, redistributed_debt) = shrine.get_trove_info(common::TROVE_2);
 
         shrine.redistribute(common::TROVE_2);
->>>>>>> 62ffdc43
 
         let expected_redistribution_id: u32 = 2;
         assert(
@@ -434,11 +344,7 @@
             yang_addrs,
             expected_remaining_yangs,
             expected_remaining_yangs, // Trove 3 is the only remaining trove
-<<<<<<< HEAD
-            test_utils::TROVE_2,
-=======
             common::TROVE_2,
->>>>>>> 62ffdc43
             trove2_debt,
             trove2_value,
             trove2_yang_values,
@@ -452,18 +358,6 @@
         // is equal to redistributed trove's debt
         assert(redistributed_debt == cumulative_redistributed_debt, 'wrong redistributed debt');
 
-<<<<<<< HEAD
-        let (_, _, _, after_trove3_debt) = shrine.get_trove_info(test_utils::TROVE_3);
-        assert(after_trove3_debt == expected_trove3_debt, 'wrong debt after redistribution');
-
-        assert(
-            shrine.get_trove_redistribution_id(test_utils::TROVE_3) == 0, 'wrong redistribution id'
-        );
-        // Trigger an update in trove 3 with an empty melt
-        shrine.melt(trove2_owner, test_utils::TROVE_3, WadZeroable::zero());
-        // TODO: checking equality with `expected_redistribution_id` causes `Unknown ap change` error
-        assert(shrine.get_trove_redistribution_id(test_utils::TROVE_3) == 2, 'wrong id');
-=======
         let (_, _, _, after_trove3_debt) = shrine.get_trove_info(common::TROVE_3);
         assert(after_trove3_debt == expected_trove3_debt, 'wrong debt after redistribution');
 
@@ -474,7 +368,6 @@
         shrine.melt(trove2_owner, common::TROVE_3, WadZeroable::zero());
         // TODO: checking equality with `expected_redistribution_id` causes `Unknown ap change` error
         assert(shrine.get_trove_redistribution_id(common::TROVE_3) == 2, 'wrong id');
->>>>>>> 62ffdc43
     }
 
     #[test]
@@ -490,17 +383,6 @@
         let yang1_addr = ShrineUtils::yang1_addr();
         let yang2_addr = ShrineUtils::yang2_addr();
 
-<<<<<<< HEAD
-        let trove2_owner = test_utils::trove2_owner_addr();
-        let trove2_yang1_amt: Wad = 1000_u128.into(); // 1E-15 (Wad)
-        let trove2_yang2_amt: Wad = 1000000000000000000000_u128.into(); // 1_000 (Wad)
-        shrine.deposit(yang1_addr, test_utils::TROVE_2, trove2_yang1_amt);
-        shrine.deposit(yang2_addr, test_utils::TROVE_2, trove2_yang2_amt);
-        shrine.forge(trove2_owner, test_utils::TROVE_2, TROVE2_FORGE_AMT.into(), 0_u128.into());
-
-        // Get information before redistribution
-        let (_, _, trove2_value, trove2_debt) = shrine.get_trove_info(test_utils::TROVE_2);
-=======
         let trove2_owner = common::trove2_owner_addr();
         let trove2_yang1_amt: Wad = 1000_u128.into(); // 1E-15 (Wad)
         let trove2_yang2_amt: Wad = 1000000000000000000000_u128.into(); // 1_000 (Wad)
@@ -510,7 +392,6 @@
 
         // Get information before redistribution
         let (_, _, trove2_value, trove2_debt) = shrine.get_trove_info(common::TROVE_2);
->>>>>>> 62ffdc43
 
         let yang_addrs: Span<ContractAddress> = ShrineUtils::yang_addrs();
 
@@ -526,13 +407,8 @@
         );
 
         // Redistribute trove 2
-<<<<<<< HEAD
-        shrine.melt(trove2_owner, test_utils::TROVE_2, WadZeroable::zero());
-        shrine.redistribute(test_utils::TROVE_2);
-=======
         shrine.melt(trove2_owner, common::TROVE_2, WadZeroable::zero());
         shrine.redistribute(common::TROVE_2);
->>>>>>> 62ffdc43
 
         // Check that yang 1 unit debt is zero
         let expected_redistribution_id: u32 = 1;
