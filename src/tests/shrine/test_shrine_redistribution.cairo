--- conflicted
+++ resolved
@@ -229,14 +229,9 @@
                     }
 
                     let expected_unit_debt = expected_yang_debt / remaining_yang;
-<<<<<<< HEAD
-                    let unit_debt = shrine
-                        .get_redistribution_for_yang(*yang, expected_redistribution_id).unit_debt;
-=======
                     let redistribution = shrine
                         .get_redistribution_for_yang(*yang, expected_redistribution_id);
 
->>>>>>> 99a52191
                     common::assert_equalish(
                         expected_unit_debt,
                         redistribution.unit_debt,
@@ -464,14 +459,9 @@
         );
         assert(
             shrine
-<<<<<<< HEAD
                 .get_redistribution_for_yang(
                     yang1_addr, expected_redistribution_id
                 ).unit_debt == WadZeroable::zero(),
-=======
-                .get_redistribution_for_yang(yang2_addr, expected_redistribution_id)
-                .unit_debt == WadZeroable::zero(),
->>>>>>> 99a52191
             'should be skipped'
         );
 
@@ -482,14 +472,9 @@
         let expected_unit_debt_for_yang2 = trove2_debt / expected_remaining_yang1;
         assert(
             shrine
-<<<<<<< HEAD
                 .get_redistribution_for_yang(
                     yang2_addr, expected_redistribution_id
                 ).unit_debt == expected_unit_debt_for_yang2,
-=======
-                .get_redistribution_for_yang(yang1_addr, expected_redistribution_id)
-                .unit_debt == expected_unit_debt_for_yang2,
->>>>>>> 99a52191
             'wrong unit debt'
         );
     }
