#[cfg(test)]
mod TestShrineRedistribution {
    use starknet::ContractAddress;
    use starknet::testing::set_contract_address;

    use aura::core::shrine::Shrine;

    use aura::interfaces::IShrine::{IShrineDispatcher, IShrineDispatcherTrait};
<<<<<<< HEAD
    use aura::utils::types::{ExceptionalYangRedistribution, YangRedistribution};
=======
    use aura::types::{ExceptionalYangRedistribution, YangRedistribution};
>>>>>>> e3e5588f
    use aura::utils::wadray;
    use aura::utils::wadray::{Ray, RayZeroable, RAY_ONE, RAY_PERCENT, Wad, WadZeroable};

    use aura::tests::shrine::utils::ShrineUtils;
    use aura::tests::common;

    use debug::PrintTrait;

    //
    // Setup
    //

    const TROVE2_YANG1_DEPOSIT: u128 = 2370000000000000000; // 2.37 (Wad)
    const TROVE2_YANG2_DEPOSIT: u128 = 8310000000000000000; // 8.31 (Wad)
    const TROVE2_YANG3_DEPOSIT: u128 = 1320000000000000000; // 1.32 (Wad)
    const TROVE2_FORGE_AMT: u128 = 3456000000000000000000; // 3_456 (Wad)

    const TROVE3_YANG1_DEPOSIT: u128 = 4950000000000000000; // 4.95 (Wad)
    const TROVE3_YANG2_DEPOSIT: u128 = 6500000000000000000; // 6.5 (Wad)
    const TROVE3_YANG3_DEPOSIT: u128 = 2111000000000000000; // 2.111 (Wad)
    const TROVE3_FORGE_AMT: u128 = 2222000000000000000000; // 2_222 (Wad)

    fn setup_trove1(shrine: IShrineDispatcher) {
        let yang1_addr = ShrineUtils::yang1_addr();
        let yang2_addr = ShrineUtils::yang2_addr();

        let trove1_owner = common::trove1_owner_addr();
        shrine.deposit(yang1_addr, common::TROVE_1, ShrineUtils::TROVE1_YANG1_DEPOSIT.into());
        shrine.deposit(yang2_addr, common::TROVE_1, ShrineUtils::TROVE1_YANG2_DEPOSIT.into());
        shrine
            .forge(
                trove1_owner, common::TROVE_1, ShrineUtils::TROVE1_FORGE_AMT.into(), 0_u128.into()
            );
    }

    fn setup_trove2(shrine: IShrineDispatcher) {
        let yang1_addr = ShrineUtils::yang1_addr();
        let yang2_addr = ShrineUtils::yang2_addr();

        let trove2_owner = common::trove2_owner_addr();
        shrine.deposit(yang1_addr, common::TROVE_2, TROVE2_YANG1_DEPOSIT.into());
        shrine.deposit(yang2_addr, common::TROVE_2, TROVE2_YANG2_DEPOSIT.into());
        shrine.forge(trove2_owner, common::TROVE_2, TROVE2_FORGE_AMT.into(), 0_u128.into());
    }

    fn setup_trove3(shrine: IShrineDispatcher) {
        let yang1_addr = ShrineUtils::yang1_addr();
        let yang2_addr = ShrineUtils::yang2_addr();

        let trove3_owner = ShrineUtils::common::trove3_owner_addr();
        shrine.deposit(yang1_addr, common::TROVE_3, TROVE3_YANG1_DEPOSIT.into());
        shrine.deposit(yang2_addr, common::TROVE_3, TROVE3_YANG2_DEPOSIT.into());
        shrine.forge(trove3_owner, common::TROVE_3, TROVE3_FORGE_AMT.into(), 0_u128.into());
    }

    // Helper function to set up three troves
    // - Trove 1 deposits and forges the amounts specified in `src/tests/shrine/utils.cairo`
    // - Troves 2 and 3 deposits and forges the amounts specified in this file
    fn redistribution_setup() -> IShrineDispatcher {
        let shrine: IShrineDispatcher = ShrineUtils::shrine_setup_with_feed();

        set_contract_address(ShrineUtils::admin());
        setup_trove1(shrine);
        setup_trove2(shrine);
        setup_trove3(shrine);

        shrine
    }

    // Helper function to return the total debt error from a redistribution
    fn get_redistributed_debt_error(
        shrine: IShrineDispatcher, mut yang_addrs: Span<ContractAddress>, redistribution_id: u32
    ) -> Wad {
        let mut cumulative_error: Wad = WadZeroable::zero();

        loop {
            match yang_addrs.pop_front() {
                Option::Some(yang) => {
                    let yang_redistribution = shrine
                        .get_redistribution_for_yang(*yang, redistribution_id);
                    cumulative_error += yang_redistribution.error;
                },
                Option::None => {
                    break cumulative_error;
                },
            };
        }
    }

    // Returns a tuple of arrays which are the expected values from redistributing a trove
    // - value liquidated for each yang
    // - unit debt after redistributing debt for each yang
    // - error after redistributing debt for each yang
    // - expected amount of yangs remaining after redistribution
    // Note that once the remaining redistribution value falls below the threshold, an early
    // return will be performed, so yangs with dust value of debt will not be included.
    fn preview_trove_redistribution(
        shrine: IShrineDispatcher, mut yang_addrs: Span<ContractAddress>, trove: u64
    ) -> (Span<Wad>, Span<Wad>, Span<Wad>, Span<Wad>) {
        let (_, _, trove_value, trove_debt) = shrine.get_trove_info(trove);

        let mut trove_yang_values: Array<Wad> = Default::default();
        let mut expected_unit_debts: Array<Wad> = Default::default();
        let mut expected_errors: Array<Wad> = Default::default();
        let mut expected_remaining_yangs: Array<Wad> = Default::default();
        let mut cumulative_redistributed_debt: Wad = WadZeroable::zero();

        loop {
            match yang_addrs.pop_front() {
                Option::Some(yang) => {
                    // Calculate value liquidated for each yang
                    let deposited = shrine.get_deposit(*yang, trove);
                    let (yang_price, _, _) = shrine.get_current_yang_price(*yang);
                    let yang_value = yang_price * deposited;

                    trove_yang_values.append(yang_price * deposited);

                    // Calculate redistributed unit debt and error after redistributing debt
                    // for each yang
                    let mut expected_yang_debt = wadray::rmul_rw(
                        wadray::rdiv_ww(yang_value, trove_value), trove_debt,
                    );
                    cumulative_redistributed_debt += expected_yang_debt;
                    let remainder = trove_debt - cumulative_redistributed_debt;
                    if remainder < Shrine::ROUNDING_THRESHOLD.into() {
                        expected_yang_debt += remainder;
                        cumulative_redistributed_debt += remainder;
                    }

                    let expected_remaining_yang = shrine.get_yang_total(*yang)
                        - deposited
                        - shrine.get_initial_yang_amt(*yang);
                    let expected_unit_debt = expected_yang_debt / expected_remaining_yang;
                    expected_remaining_yangs.append(expected_remaining_yang);
                    expected_unit_debts.append(expected_unit_debt);

                    let actual_redistributed_debt = expected_unit_debt * expected_remaining_yang;
                    let expected_error = expected_yang_debt - actual_redistributed_debt;

                    expected_errors.append(expected_error);

                    if remainder < Shrine::ROUNDING_THRESHOLD.into() {
                        break;
                    }
                },
                Option::None => {
                    break;
                }
            };
        };
        (
            trove_yang_values.span(),
            expected_unit_debts.span(),
            expected_errors.span(),
            expected_remaining_yangs.span()
        )
    }

    // Returns a tuple of
    // 1. the expected debt for the recipient trove from the redistribution
    // 2. the amount of redistributed debt based on unit debt per yang and errors, less
    //    errors carried over from the previous redistribution
    fn assert_redistribution_is_correct(
        shrine: IShrineDispatcher,
        mut yangs: Span<ContractAddress>,
        mut expected_remaining_yangs: Span<Wad>,
        mut recipient_trove_yangs: Span<Wad>,
        redistributed_trove_id: u64,
        redistributed_trove_debt: Wad,
        redistributed_trove_value: Wad,
        mut redistributed_trove_yang_values: Span<Wad>,
        expected_redistribution_id: u32,
        mut prev_errors: Span<Wad>,
    ) -> (Wad, Wad) {
        let mut expected_recipient_trove_debt_increment = WadZeroable::zero();
        let mut cumulative_redistributed_debt = WadZeroable::zero();

        let has_errors: bool = prev_errors.len() > 0;

        loop {
            match yangs.pop_front() {
                Option::Some(yang) => {
                    assert(
                        shrine.get_deposit(*yang, redistributed_trove_id).is_zero(),
                        'deposit should be 0'
                    );

                    let recipient_trove_yang_deposit = *recipient_trove_yangs.pop_front().unwrap();
                    let remaining_yang = *expected_remaining_yangs.pop_front().unwrap();

                    // Calculate the amount of debt redistributed for the yang, checking for
                    // rounding threshold,
                    let mut expected_yang_debt = wadray::rmul_rw(
                        wadray::rdiv_ww(
                            *redistributed_trove_yang_values.pop_front().unwrap(),
                            redistributed_trove_value
                        ),
                        redistributed_trove_debt
                    );
                    // Use a temporary variable for cumulative redistributed debt to check for rounding
                    let tmp_cumulative_redistributed_debt = cumulative_redistributed_debt
                        + expected_yang_debt;
                    let remainder = redistributed_trove_debt - tmp_cumulative_redistributed_debt;
                    if remainder < Shrine::ROUNDING_THRESHOLD.into() {
                        expected_yang_debt += remainder;
                    }

                    // If provided, include the error from previous redistribution to calculate
                    // unit debt
                    let mut prev_error = WadZeroable::zero();
                    if has_errors {
                        prev_error = *prev_errors.pop_front().unwrap();
                        expected_yang_debt += prev_error;
                    }

                    let expected_unit_debt = expected_yang_debt / remaining_yang;
                    let redistribution = shrine
                        .get_redistribution_for_yang(*yang, expected_redistribution_id);

                    common::assert_equalish(
                        expected_unit_debt,
                        redistribution.unit_debt,
                        1_u128.into(),
                        'wrong unit debt'
                    );

                    expected_recipient_trove_debt_increment += recipient_trove_yang_deposit
                        * expected_unit_debt;

                    // Calculate cumulative redistributed debt for subsequent check
                    let expected_cumulative_increment = remaining_yang * expected_unit_debt;
                    cumulative_redistributed_debt += expected_cumulative_increment;
                    let expected_error = expected_yang_debt - expected_cumulative_increment;
                    cumulative_redistributed_debt += expected_error;

                    // If provided, exclude the error from previous redistribution to calculate
                    // the redistributed trove's debt
                    if has_errors {
                        cumulative_redistributed_debt -= prev_error;
                    }
                },
                Option::None => {
                    break;
                }
            };
        };

        (expected_recipient_trove_debt_increment, cumulative_redistributed_debt)
    }

    //
    // Tests
    //

    #[test]
    #[available_gas(20000000000)]
    fn test_shrine_one_redistribution() {
        let shrine: IShrineDispatcher = redistribution_setup();

        let (_, _, _, before_trove2_debt) = shrine.get_trove_info(common::TROVE_2);

        // Note order is reversed to match `yang_addrs`
        let mut trove2_yang_deposits: Array<Wad> = array![
            TROVE2_YANG2_DEPOSIT.into(), TROVE2_YANG1_DEPOSIT.into()
        ];
        let mut trove2_yang_deposits = trove2_yang_deposits.span();

        let yang_addrs: Span<ContractAddress> = ShrineUtils::two_yang_addrs();
        let (trove1_yang_values, expected_unit_debts, expected_errors, expected_remaining_yangs) =
            preview_trove_redistribution(
            shrine, yang_addrs, common::TROVE_1
        );

        // Simulate purge with 0 yin to update the trove's debt
        set_contract_address(ShrineUtils::admin());
        let trove1_owner = common::trove1_owner_addr();
        let (_, _, trove1_value, trove1_debt) = shrine.get_trove_info(common::TROVE_1);
        shrine.melt(trove1_owner, common::TROVE_1, WadZeroable::zero());

        assert(shrine.get_redistributions_count() == 0, 'wrong start state');
        shrine.redistribute(common::TROVE_1, trove1_debt, RAY_ONE.into());

        let (attributed_yangs, attributed_debt) = shrine
            .get_redistributions_attributed_to_trove(common::TROVE_1);
        assert(attributed_debt.is_zero(), 'should be zero');
        assert(attributed_yangs.len().is_zero(), 'should be empty');

        let expected_redistribution_id: u32 = 1;
        assert(
            shrine.get_redistributions_count() == expected_redistribution_id,
            'wrong redistribution count'
        );

        let empty_errors: Span<Wad> = Default::default().span();
        let (expected_trove2_debt_increment, cumulative_redistributed_debt) =
            assert_redistribution_is_correct(
            shrine,
            yang_addrs,
            expected_remaining_yangs,
            trove2_yang_deposits,
            common::TROVE_1,
            trove1_debt,
            trove1_value,
            trove1_yang_values,
            expected_redistribution_id,
            empty_errors, // Dummy values
        );

        let expected_trove2_debt = before_trove2_debt + expected_trove2_debt_increment;

        // Check invariant of [(yang1_total * yang1_unit_debt + error) + ... (yang2 ...) + rounding]
        // is equal to redistributed trove's debt
        assert(cumulative_redistributed_debt == trove1_debt, 'wrong redistributed debt');

        let (_, _, _, after_trove2_debt) = shrine.get_trove_info(common::TROVE_2);

        assert(after_trove2_debt == expected_trove2_debt, 'wrong debt after redistribution');

        assert(shrine.get_trove_redistribution_id(common::TROVE_2) == 0, 'wrong redistribution id');
        // Trigger an update in trove 2 with an empty melt
        shrine.melt(trove1_owner, common::TROVE_2, WadZeroable::zero());
        assert(
            shrine.get_trove_redistribution_id(common::TROVE_2) == expected_redistribution_id,
            'wrong id'
        );
<<<<<<< HEAD

        // Arrange yangs according to when they were added
        let yangs: Array<ContractAddress> = array![*yang_addrs.at(1), *yang_addrs.at(0)];
        ShrineUtils::assert_shrine_invariants(shrine, yangs.span(), 3);
=======
>>>>>>> e3e5588f
    }

    #[test]
    #[available_gas(20000000000)]
    fn test_shrine_two_redistributions() {
        let shrine: IShrineDispatcher = redistribution_setup();

        let yang_addrs: Span<ContractAddress> = ShrineUtils::two_yang_addrs();
        let (_, _, expected_trove1_errors, _) = preview_trove_redistribution(
            shrine, yang_addrs, common::TROVE_1
        );

        // Perform first redistribution - covered by previous test
        set_contract_address(ShrineUtils::admin());
        shrine.melt(common::trove1_owner_addr(), common::TROVE_1, WadZeroable::zero());

        let (_, _, _, trove1_debt) = shrine.get_trove_info(common::TROVE_1);
        shrine.redistribute(common::TROVE_1, trove1_debt, RAY_ONE.into());

        let trove2_owner = common::trove2_owner_addr();

        let (_, _, _, before_trove3_debt) = shrine.get_trove_info(common::TROVE_3);

        let (mut trove2_yang_values, _, _, expected_remaining_yangs) = preview_trove_redistribution(
            shrine, yang_addrs, common::TROVE_2
        );

        // Perform second redistribution
        shrine.melt(trove2_owner, common::TROVE_2, WadZeroable::zero());
        let (_, _, redistributed_trove_value, redistributed_trove_debt) = shrine
            .get_trove_info(common::TROVE_2);

        shrine.redistribute(common::TROVE_2, redistributed_trove_debt, RAY_ONE.into());

        let (attributed_yangs, attributed_debt) = shrine
            .get_redistributions_attributed_to_trove(common::TROVE_2);
        assert(attributed_debt.is_zero(), 'should be zero');
        assert(attributed_yangs.len().is_zero(), 'should be empty');

        let expected_redistribution_id: u32 = 2;
        assert(
            shrine.get_redistributions_count() == expected_redistribution_id,
            'wrong redistribution count'
        );

        let (expected_trove3_debt_increment, cumulative_redistributed_debt) =
            assert_redistribution_is_correct(
            shrine,
            yang_addrs,
            expected_remaining_yangs,
            expected_remaining_yangs, // Trove 3 is the only remaining trove
            common::TROVE_2,
            redistributed_trove_debt,
            redistributed_trove_value,
            trove2_yang_values,
            expected_redistribution_id,
            expected_trove1_errors,
        );

        let expected_trove3_debt = before_trove3_debt + expected_trove3_debt_increment;

        // Check invariant of [(yang1_total * yang1_unit_debt + error) + ... (yang2 ...) + rounding]
        // is equal to redistributed trove's debt
        assert(
            redistributed_trove_debt == cumulative_redistributed_debt, 'wrong redistributed debt'
        );

        let (_, _, _, after_trove3_debt) = shrine.get_trove_info(common::TROVE_3);
        assert(after_trove3_debt == expected_trove3_debt, 'wrong debt after redistribution');

        assert(shrine.get_trove_redistribution_id(common::TROVE_3) == 0, 'wrong redistribution id');
        // Trigger an update in trove 3 with an empty melt
        shrine.melt(trove2_owner, common::TROVE_3, WadZeroable::zero());
        assert(
            shrine.get_trove_redistribution_id(common::TROVE_3) == expected_redistribution_id,
            'wrong id'
        );
    }

    // Parametrized test to check that partial redistribution of a trove results in the correct
    // value and debt for the redistributed trove.
    #[test]
    #[available_gas(20000000000)]
    fn test_shrine_redistribution_parametrized() {
        let mut percentages: Array<Ray> = array![
            (15 * RAY_PERCENT).into(),
            (99 * RAY_PERCENT).into(),
            (100 * RAY_PERCENT).into(),
            RayZeroable::zero(),
        ];

        let mut pct_value_to_redistribute_arr = percentages.span();
        let mut pct_debt_to_redistribute_arr = percentages.span();

        loop {
            match pct_value_to_redistribute_arr.pop_front() {
                Option::Some(pct_value_to_redistribute) => {
                    loop {
                        match pct_debt_to_redistribute_arr.pop_front() {
                            Option::Some(pct_debt_to_redistribute) => {
                                let shrine: IShrineDispatcher = redistribution_setup();

                                let (_, _, _, before_trove2_debt) = shrine
                                    .get_trove_info(common::TROVE_2);

                                // Note order is reversed to match `yang_addrs`
                                let mut trove2_yang_deposits: Array<Wad> = array![
                                    TROVE2_YANG2_DEPOSIT.into(), TROVE2_YANG1_DEPOSIT.into(),
                                ];
                                let mut trove2_yang_deposits = trove2_yang_deposits.span();

                                let yang_addrs: Span<ContractAddress> =
                                    ShrineUtils::two_yang_addrs();
                                let redistributed_trove = common::TROVE_1;
                                let (
                                    redistributed_trove_yang_values,
                                    expected_unit_debts,
                                    _,
                                    expected_remaining_yangs
                                ) =
                                    preview_trove_redistribution(
                                    shrine, yang_addrs, redistributed_trove
                                );

                                // Simulate purge with 0 yin to update the trove's debt
                                set_contract_address(ShrineUtils::admin());
                                let trove1_owner = common::trove1_owner_addr();
                                let (
                                    _,
                                    _,
                                    before_redistributed_trove_value,
                                    before_redistributed_trove_debt
                                ) =
                                    shrine
                                    .get_trove_info(redistributed_trove);
                                shrine.melt(trove1_owner, redistributed_trove, WadZeroable::zero());

                                assert(
                                    shrine.get_redistributions_count() == 0, 'wrong start state'
                                );
                                let debt_to_redistribute: Wad = wadray::rmul_wr(
                                    before_redistributed_trove_debt, *pct_debt_to_redistribute
                                );
                                let value_to_redistribute: Wad = wadray::rmul_wr(
                                    before_redistributed_trove_value, *pct_value_to_redistribute
                                );
                                shrine
                                    .redistribute(
                                        redistributed_trove,
                                        debt_to_redistribute,
                                        *pct_value_to_redistribute
                                    );

                                let (
                                    _,
                                    _,
                                    after_redistributed_trove_value,
                                    after_redistributed_trove_debt
                                ) =
                                    shrine
                                    .get_trove_info(redistributed_trove);
                                assert(
                                    after_redistributed_trove_debt == before_redistributed_trove_debt
                                        - debt_to_redistribute,
                                    'wrong redistributed trove debt'
                                );
                            // We are unable to test the trove value in a sensible way here because 
                            // the yang price has not been updated to reflect any rebasing of the 
                            // asset amount per yang wad. Instead, refer to the tests for purger
                            // for assertions on the redistributed trove's value.
                            },
                            Option::None => {
                                break;
                            },
                        };
                    };
                },
                Option::None => {
                    break;
                },
            };
        };
    }

    #[test]
    #[available_gas(20000000000)]
    fn test_shrine_redistribute_dust_yang_rounding() {
        // Manually set up troves so that the redistributed trove has a dust amount of one yang
        let shrine: IShrineDispatcher = ShrineUtils::shrine_setup_with_feed();

        set_contract_address(ShrineUtils::admin());
        setup_trove1(shrine);
        setup_trove3(shrine);

        let yang1_addr = ShrineUtils::yang1_addr();
        let yang2_addr = ShrineUtils::yang2_addr();

        let trove2_owner = common::trove2_owner_addr();
        let redistributed_trove = common::TROVE_2;
        let trove2_yang1_amt: Wad = 1000000000000000000000_u128.into(); // 1E-15 (Wad)
        let trove2_yang2_amt: Wad = 1000_u128.into(); // 1_000 (Wad)
        shrine.deposit(yang1_addr, redistributed_trove, trove2_yang1_amt);
        shrine.deposit(yang2_addr, redistributed_trove, trove2_yang2_amt);
        shrine.forge(trove2_owner, redistributed_trove, TROVE2_FORGE_AMT.into(), 0_u128.into());

        // Get information before redistribution
        let (_, _, trove2_value, trove2_debt) = shrine.get_trove_info(redistributed_trove);

        let yang_addrs: Span<ContractAddress> = ShrineUtils::two_yang_addrs();

        // Sanity check that the amount of debt attributed to YANG_2 falls below the threshold
        let (yang2_price, _, _) = shrine.get_current_yang_price(yang2_addr);
        let expected_yang2_redistributed_value = trove2_yang2_amt * yang2_price;

        let trove2_yang2_debt = wadray::rmul_rw(
            wadray::rdiv_ww(expected_yang2_redistributed_value, trove2_value), trove2_debt
        );
        assert(
            trove2_yang2_debt < Shrine::ROUNDING_THRESHOLD.into(), 'not below rounding threshold'
        );

        // Redistribute trove 2
        shrine.melt(trove2_owner, redistributed_trove, WadZeroable::zero());
        shrine.redistribute(redistributed_trove, trove2_debt, RAY_ONE.into());

        let (attributed_yangs, attributed_debt) = shrine
            .get_redistributions_attributed_to_trove(redistributed_trove);
        assert(attributed_debt.is_zero(), 'should be zero');
        assert(attributed_yangs.len().is_zero(), 'should be empty');

        // Check that yang 1 unit debt is zero
        let expected_redistribution_id: u32 = 1;
        assert(
            shrine.get_redistributions_count() == expected_redistribution_id,
            'wrong redistribution count'
        );
        assert(
            shrine
                .get_redistribution_for_yang(yang2_addr, expected_redistribution_id)
                .unit_debt
                .is_zero(),
            'should be skipped'
        );

        // Check trove 2 has no yang 1, and some amount of yang 2.
        assert(
            shrine.get_deposit(yang1_addr, redistributed_trove).is_zero(), 'yang 1 should be zero'
        );
        assert(
            shrine.get_deposit(yang2_addr, redistributed_trove).is_non_zero(),
            'yang 2 should not be zero'
        );

        // Check that all of trove 2's debt was distributed to yang 1
        let expected_remaining_yang1: Wad = (ShrineUtils::TROVE1_YANG1_DEPOSIT
            + TROVE3_YANG1_DEPOSIT)
            .into();
        let expected_unit_debt_for_yang2 = trove2_debt / expected_remaining_yang1;
        assert(
            shrine
                .get_redistribution_for_yang(yang1_addr, expected_redistribution_id)
                .unit_debt == expected_unit_debt_for_yang2,
            'wrong unit debt'
        );
    }

    #[test]
    #[available_gas(20000000000)]
    fn test_shrine_one_exceptional_redistribution_one_recipient_yang() {
        let shrine: IShrineDispatcher = ShrineUtils::shrine_setup_with_feed();

        // Manually set up troves so that the redistributed trove (trove 1) uses all three yangs
        // while the recipient troves (trove 2 and 3) uses only yang 2.
        let yang_addrs: Span<ContractAddress> = ShrineUtils::three_yang_addrs();
        let yang1_addr = *yang_addrs.at(2);
        let yang2_addr = *yang_addrs.at(1);
        let yang3_addr = *yang_addrs.at(0);

        let trove1_owner = common::trove1_owner_addr();
        let redistributed_trove: u64 = common::TROVE_1;

        set_contract_address(ShrineUtils::admin());
        shrine.deposit(yang1_addr, redistributed_trove, ShrineUtils::TROVE1_YANG1_DEPOSIT.into());
        shrine.deposit(yang2_addr, redistributed_trove, ShrineUtils::TROVE1_YANG2_DEPOSIT.into());
        shrine.deposit(yang3_addr, redistributed_trove, ShrineUtils::TROVE1_YANG3_DEPOSIT.into());
        shrine
            .forge(
                trove1_owner,
                redistributed_trove,
                ShrineUtils::TROVE1_FORGE_AMT.into(),
                0_u128.into()
            );

        let trove2_owner = common::trove2_owner_addr();
        let recipient_trove1: u64 = common::TROVE_2;
        shrine.deposit(yang2_addr, recipient_trove1, TROVE2_YANG2_DEPOSIT.into());
        shrine.forge(trove2_owner, recipient_trove1, TROVE2_FORGE_AMT.into(), 0_u128.into());

        let trove3_owner = common::trove3_owner_addr();
        let recipient_trove2: u64 = common::TROVE_3;
        shrine.deposit(yang2_addr, recipient_trove2, TROVE3_YANG2_DEPOSIT.into());
        shrine.forge(trove3_owner, recipient_trove2, TROVE3_FORGE_AMT.into(), 0_u128.into());

        let (_, _, before_recipient_trove1_value, before_recipient_trove1_debt) = shrine
            .get_trove_info(recipient_trove1);
        let (_, _, before_recipient_trove2_value, before_recipient_trove2_debt) = shrine
            .get_trove_info(recipient_trove2);

        // Note that since there is only one yang in recipient troves, the check here is a lot simpler because
        // all redistributions will follow the same proportion. See the next test with two recipient yangs for 
        // a more detailed calculation when there is more than one recipient yang with different proportions 
        let total_recipient_troves_value: Wad = before_recipient_trove1_value
            + before_recipient_trove2_value;
        let expected_recipient_trove1_pct: Ray = wadray::rdiv_ww(
            before_recipient_trove1_value, total_recipient_troves_value
        );
        let expected_recipient_trove2_pct: Ray = wadray::rdiv_ww(
            before_recipient_trove2_value, total_recipient_troves_value
        );

        let total_recipient_troves_yang2: Wad = (TROVE2_YANG2_DEPOSIT + TROVE3_YANG2_DEPOSIT)
            .into();

        // Simulate purge with 0 yin to update the trove's debt
        let (_, _, redistributed_trove_value, redistributed_trove_debt) = shrine
            .get_trove_info(redistributed_trove);
        shrine.melt(trove1_owner, redistributed_trove, WadZeroable::zero());

        assert(shrine.get_redistributions_count() == 0, 'wrong start state');
        shrine.redistribute(redistributed_trove, redistributed_trove_debt, RAY_ONE.into());

        let expected_redistribution_id: u32 = 1;
        assert(
            shrine.get_redistributions_count() == expected_redistribution_id,
            'wrong redistribution count'
        );

        let (_, _, preview_recipient_trove1_value, prewview_recipient_trove1_debt) = shrine
            .get_trove_info(recipient_trove1);
        let (_, _, preview_recipient_trove2_value, preview_recipient_trove2_debt) = shrine
            .get_trove_info(recipient_trove2);

        let recipient_troves_yang2_amt: Wad = (TROVE2_YANG2_DEPOSIT + TROVE3_YANG2_DEPOSIT).into();

        let yang2_unit_debt: Wad = shrine
            .get_redistribution_for_yang(yang2_addr, expected_redistribution_id)
            .unit_debt;
        let yang1_to_yang2_unit_debt: Wad = shrine
            .get_exceptional_redistribution_for_yang_to_yang(
                yang2_addr, expected_redistribution_id, yang1_addr
            )
            .unit_debt;
        let yang3_to_yang2_unit_debt: Wad = shrine
            .get_exceptional_redistribution_for_yang_to_yang(
                yang2_addr, expected_redistribution_id, yang3_addr
            )
            .unit_debt;

        // Trigger an update in recipient troves with an empty melt
        shrine.melt(trove1_owner, recipient_trove1, WadZeroable::zero());
        shrine.melt(trove1_owner, recipient_trove2, WadZeroable::zero());

        assert(
            shrine.get_trove_redistribution_id(recipient_trove1) == expected_redistribution_id,
            'wrong id'
        );
        assert(
            shrine.get_trove_redistribution_id(recipient_trove2) == expected_redistribution_id,
            'wrong id'
        );

        let (_, _, after_recipient_trove1_value, after_recipient_trove1_debt) = shrine
            .get_trove_info(recipient_trove1);
        let (_, _, after_recipient_trove2_value, after_recipient_trove2_debt) = shrine
            .get_trove_info(recipient_trove2);

        //
        // Yangs assertions
        //

        // Check that troves 2 and 3 receives trove 1's yang1 and yang3
        assert(
            shrine.get_deposit(yang1_addr, redistributed_trove).is_zero(), 'should be 0 yang 1 left'
        );
        let recipient_trove1_yang1_amt: Wad = shrine.get_deposit(yang1_addr, recipient_trove1);
        let expected_recipient_trove1_yang1_amt: Wad = wadray::rmul_wr(
            ShrineUtils::TROVE1_YANG1_DEPOSIT.into(), expected_recipient_trove1_pct
        );
        common::assert_equalish(
            recipient_trove1_yang1_amt,
            expected_recipient_trove1_yang1_amt,
            10_u128.into(), // error margin
            'wrong recipient trove 1 yang 1'
        );

        let recipient_trove2_yang1_amt: Wad = shrine.get_deposit(yang1_addr, recipient_trove2);
        let expected_recipient_trove2_yang1_amt: Wad = wadray::rmul_wr(
            ShrineUtils::TROVE1_YANG1_DEPOSIT.into(), expected_recipient_trove2_pct
        );
        common::assert_equalish(
            recipient_trove2_yang1_amt,
            expected_recipient_trove2_yang1_amt,
            10_u128.into(), // error margin
            'wrong recipient trove 2 yang 1'
        );

        // Total supply of yang1 should have been reduced by the error from loss of precision
        let exc_yang1_redistribution: ExceptionalYangRedistribution = shrine
            .get_exceptional_redistribution_for_yang_to_yang(
                yang2_addr, expected_redistribution_id, yang1_addr
            );
        let expected_redistributed_yang1_amt: Wad = (total_recipient_troves_yang2
            * exc_yang1_redistribution.unit_yang);
        let expected_error: Wad = ShrineUtils::TROVE1_YANG1_DEPOSIT.into()
            - expected_redistributed_yang1_amt;
        assert(
            shrine.get_yang_total(yang1_addr) == ShrineUtils::TROVE1_YANG1_DEPOSIT.into()
                - expected_error,
            'wrong yang 1 total'
        );

        assert(
            shrine.get_deposit(yang2_addr, redistributed_trove).is_zero(), 'should be 0 yang 2 left'
        );

        assert(
            shrine.get_deposit(yang3_addr, redistributed_trove).is_zero(), 'should be 0 yang 3 left'
        );
        let recipient_trove1_yang3_amt: Wad = shrine.get_deposit(yang3_addr, recipient_trove1);
        let expected_recipient_trove1_yang3_amt: Wad = wadray::rmul_wr(
            ShrineUtils::TROVE1_YANG3_DEPOSIT.into(), expected_recipient_trove1_pct
        );
        common::assert_equalish(
            recipient_trove1_yang3_amt,
            expected_recipient_trove1_yang3_amt,
            10_u128.into(), // error margin
            'wrong recipient trove 1 yang 3'
        );

        let recipient_trove2_yang3_amt: Wad = shrine.get_deposit(yang3_addr, recipient_trove2);
        let expected_recipient_trove2_yang3_amt: Wad = wadray::rmul_wr(
            ShrineUtils::TROVE1_YANG3_DEPOSIT.into(), expected_recipient_trove2_pct
        );
        common::assert_equalish(
            recipient_trove2_yang3_amt,
            expected_recipient_trove2_yang3_amt,
            10_u128.into(), // error margin
            'wrong recipient trove 2 yang 3'
        );

        // Total supply of yang1 should have been reduced by the error from loss of precision
        let exc_yang3_redistribution: ExceptionalYangRedistribution = shrine
            .get_exceptional_redistribution_for_yang_to_yang(
                yang2_addr, expected_redistribution_id, yang3_addr
            );
        let expected_redistributed_yang3_amt: Wad = (total_recipient_troves_yang2
            * exc_yang3_redistribution.unit_yang);
        let expected_error: Wad = ShrineUtils::TROVE1_YANG3_DEPOSIT.into()
            - expected_redistributed_yang3_amt;
        assert(
            shrine.get_yang_total(yang3_addr) == ShrineUtils::TROVE1_YANG3_DEPOSIT.into()
                - expected_error,
            'wrong yang 3 total'
        );

        //
        // Debt assertions
        //

        // Check that recipient troves receives their proportion of trove 1's entire debt
        let expected_recipient_trove1_debt: Wad = before_recipient_trove1_debt
            + wadray::rmul_wr(redistributed_trove_debt, expected_recipient_trove1_pct);
        common::assert_equalish(
            after_recipient_trove1_debt,
            expected_recipient_trove1_debt,
            10_u128.into(), // error margin
            'wrong recipient trove 1 debt',
        );

        let expected_recipient_trove2_debt: Wad = before_recipient_trove2_debt
            + wadray::rmul_wr(redistributed_trove_debt, expected_recipient_trove2_pct);
        common::assert_equalish(
            after_recipient_trove2_debt,
            expected_recipient_trove2_debt,
            10_u128.into(), // error margin
            'wrong recipient trove 2 debt',
        );

        let recipient_troves_debt_increment: Wad = (after_recipient_trove1_debt
            - before_recipient_trove1_debt)
            + (after_recipient_trove2_debt - before_recipient_trove2_debt);
        common::assert_equalish(
            redistributed_trove_debt,
            recipient_troves_debt_increment,
            20_u128.into(), // error margin
            'wrong recipients debt increment',
        );

        // Check invariant that redistributed unit debt should be equal to all debt redistributed to troves
        // and the errors for all yangs
        let cumulative_error: Wad = get_redistributed_debt_error(
            shrine, yang_addrs, expected_redistribution_id,
        );

        let actual_redistributed_debt: Wad = (recipient_troves_yang2_amt * yang2_unit_debt)
            + (recipient_troves_yang2_amt * yang1_to_yang2_unit_debt)
            + (recipient_troves_yang2_amt * yang3_to_yang2_unit_debt);
        assert(
            redistributed_trove_debt == actual_redistributed_debt + cumulative_error,
            'debt invariant failed'
        );

        assert(
            redistributed_trove_debt == recipient_troves_debt_increment + cumulative_error,
            'loss of precision in pulling'
        );

        // Note that we cannot fully check the updated value of the recipient trove here because
        // we need the oracle to update the yang price for yang2 based on the new asset amount per 
        // yang2, but we can check the increase in value from yang1 and yang3.
        let (yang1_price, _, _) = shrine.get_current_yang_price(yang1_addr);
        let (yang3_price, _, _) = shrine.get_current_yang_price(yang3_addr);
        let expected_recipient_trove1_value: Wad = before_recipient_trove1_value
            + (recipient_trove1_yang1_amt * yang1_price)
            + (recipient_trove1_yang3_amt * yang3_price);

        common::assert_equalish(
            after_recipient_trove1_value,
            expected_recipient_trove1_value,
            10_u128.into(), // error margin
            'wrong recipient trove1 value'
        );
    }

    #[test]
    #[available_gas(20000000000)]
    fn test_shrine_one_exceptional_redistribution_two_recipient_yangs() {
        let shrine: IShrineDispatcher = ShrineUtils::shrine_setup_with_feed();

        // Manually set up troves so that the redistributed trove (trove 1) uses all three yangs
        // while the recipient troves (troves 2 and 3) use only yang2 and yang3
        let yang_addrs: Span<ContractAddress> = ShrineUtils::three_yang_addrs();
        let yang1_addr = *yang_addrs.at(2);
        let yang2_addr = *yang_addrs.at(1);
        let yang3_addr = *yang_addrs.at(0);

        let trove1_owner = common::trove1_owner_addr();
        let redistributed_trove: u64 = common::TROVE_1;

        set_contract_address(ShrineUtils::admin());
        shrine.deposit(yang1_addr, redistributed_trove, ShrineUtils::TROVE1_YANG1_DEPOSIT.into());
        shrine.deposit(yang2_addr, redistributed_trove, ShrineUtils::TROVE1_YANG2_DEPOSIT.into());
        shrine.deposit(yang3_addr, redistributed_trove, ShrineUtils::TROVE1_YANG3_DEPOSIT.into());
        shrine
            .forge(
                trove1_owner,
                redistributed_trove,
                ShrineUtils::TROVE1_FORGE_AMT.into(),
                0_u128.into()
            );

        let trove2_owner = common::trove2_owner_addr();
        let recipient_trove1: u64 = common::TROVE_2;
        shrine.deposit(yang2_addr, recipient_trove1, TROVE2_YANG2_DEPOSIT.into());
        shrine.deposit(yang3_addr, recipient_trove1, TROVE2_YANG3_DEPOSIT.into());
        shrine.forge(trove2_owner, recipient_trove1, TROVE2_FORGE_AMT.into(), 0_u128.into());

        let trove3_owner = common::trove3_owner_addr();
        let recipient_trove2: u64 = common::TROVE_3;
        shrine.deposit(yang2_addr, recipient_trove2, TROVE3_YANG2_DEPOSIT.into());
        shrine.deposit(yang3_addr, recipient_trove2, TROVE3_YANG3_DEPOSIT.into());
        shrine.forge(trove3_owner, recipient_trove2, TROVE3_FORGE_AMT.into(), 0_u128.into());

        let (_, _, before_recipient_trove1_value, before_recipient_trove1_debt) = shrine
            .get_trove_info(recipient_trove1);
        let (_, _, before_recipient_trove2_value, before_recipient_trove2_debt) = shrine
            .get_trove_info(recipient_trove2);

        let total_recipient_troves_value: Wad = before_recipient_trove1_value
            + before_recipient_trove2_value;
        let expected_recipient_trove1_pct: Ray = wadray::rdiv_ww(
            before_recipient_trove1_value, total_recipient_troves_value
        );
        let expected_recipient_trove2_pct: Ray = wadray::rdiv_ww(
            before_recipient_trove2_value, total_recipient_troves_value
        );

        let total_recipient_troves_yang2: Wad = (TROVE2_YANG2_DEPOSIT + TROVE3_YANG2_DEPOSIT)
            .into();
        let total_recipient_troves_yang3: Wad = (TROVE2_YANG3_DEPOSIT + TROVE3_YANG3_DEPOSIT)
            .into();

        // Simulate purge with 0 yin to update the trove's debt
        let (_, _, redistributed_trove_value, redistributed_trove_debt) = shrine
            .get_trove_info(redistributed_trove);
        shrine.melt(trove1_owner, redistributed_trove, WadZeroable::zero());

        assert(shrine.get_redistributions_count() == 0, 'wrong start state');
        shrine.redistribute(redistributed_trove, redistributed_trove_debt, RAY_ONE.into());

        let expected_redistribution_id: u32 = 1;
        assert(
            shrine.get_redistributions_count() == expected_redistribution_id,
            'wrong redistribution count'
        );

        // Trigger an update in recipient troves with an empty melt
        shrine.melt(trove1_owner, recipient_trove1, WadZeroable::zero());
        shrine.melt(trove1_owner, recipient_trove2, WadZeroable::zero());

        assert(
            shrine.get_trove_redistribution_id(recipient_trove1) == expected_redistribution_id,
            'wrong id'
        );
        assert(
            shrine.get_trove_redistribution_id(recipient_trove2) == expected_redistribution_id,
            'wrong id'
        );

        let (_, _, after_recipient_trove1_value, after_recipient_trove1_debt) = shrine
            .get_trove_info(recipient_trove1);
        let (_, _, after_recipient_trove2_value, after_recipient_trove2_debt) = shrine
            .get_trove_info(recipient_trove2);

        //
        // Yangs assertions
        //

        // Check that recipient troves receive trove 1's yang1
        assert(
            shrine.get_deposit(yang1_addr, redistributed_trove).is_zero(), 'should be 0 yang 1 left'
        );
        let recipient_trove1_yang1_amt: Wad = shrine.get_deposit(yang1_addr, recipient_trove1);
        let expected_recipient_trove1_yang1_amt: Wad = wadray::rmul_wr(
            ShrineUtils::TROVE1_YANG1_DEPOSIT.into(), expected_recipient_trove1_pct
        );
        common::assert_equalish(
            recipient_trove1_yang1_amt,
            expected_recipient_trove1_yang1_amt,
            100_u128.into(), // error margin
            'wrong recipient trove 1 yang 1'
        );

        let recipient_trove2_yang1_amt: Wad = shrine.get_deposit(yang1_addr, recipient_trove2);
        let expected_recipient_trove2_yang1_amt: Wad = wadray::rmul_wr(
            ShrineUtils::TROVE1_YANG1_DEPOSIT.into(), expected_recipient_trove2_pct
        );
        common::assert_equalish(
            recipient_trove2_yang1_amt,
            expected_recipient_trove2_yang1_amt,
            100_u128.into(), // error margin
            'wrong recipient trove 2 yang 1'
        );

        common::assert_equalish(
            recipient_trove1_yang1_amt + recipient_trove2_yang1_amt,
            ShrineUtils::TROVE1_YANG1_DEPOSIT.into(),
            100_u128.into(), // error margin
            'wrong recipient troves yang 1'
        );

        // Total supply of yang1 should have been reduced by the error from loss of precision
        let exc_yang1_to_yang2_redistribution: ExceptionalYangRedistribution = shrine
            .get_exceptional_redistribution_for_yang_to_yang(
                yang2_addr, expected_redistribution_id, yang1_addr
            );
        let exc_yang1_to_yang3_redistribution: ExceptionalYangRedistribution = shrine
            .get_exceptional_redistribution_for_yang_to_yang(
                yang3_addr, expected_redistribution_id, yang1_addr
            );
        let expected_redistributed_yang1_amt: Wad = (total_recipient_troves_yang2
            * exc_yang1_to_yang2_redistribution.unit_yang)
            + (total_recipient_troves_yang3 * exc_yang1_to_yang3_redistribution.unit_yang);
        let expected_error: Wad = ShrineUtils::TROVE1_YANG1_DEPOSIT.into()
            - expected_redistributed_yang1_amt;
        assert(
            shrine.get_yang_total(yang1_addr) == ShrineUtils::TROVE1_YANG1_DEPOSIT.into()
                - expected_error,
            'wrong yang 1 total'
        );

        assert(
            shrine.get_deposit(yang2_addr, redistributed_trove).is_zero(), 'should be 0 yang 2 left'
        );
        assert(
            shrine.get_deposit(yang3_addr, redistributed_trove).is_zero(), 'should be 0 yang 3 left'
        );

        //
        // Debt assertions
        //

        let (yang1_price, _, _) = shrine.get_current_yang_price(yang1_addr);
        let redistributed_yang1_value: Wad = ShrineUtils::TROVE1_YANG1_DEPOSIT.into() * yang1_price;

        let (yang2_price, _, _) = shrine.get_current_yang_price(yang2_addr);
        let redistributed_yang2_value: Wad = ShrineUtils::TROVE1_YANG2_DEPOSIT.into() * yang2_price;

        let (yang3_price, _, _) = shrine.get_current_yang_price(yang3_addr);
        let redistributed_yang3_value: Wad = ShrineUtils::TROVE1_YANG3_DEPOSIT.into() * yang3_price;

        // Amount of debt redistributed for each yang
        let redistributed_yang1_debt: Wad = wadray::rmul_wr(
            redistributed_trove_debt,
            wadray::rdiv_ww(redistributed_yang1_value, redistributed_trove_value)
        );

        let redistributed_yang2_debt: Wad = wadray::rmul_wr(
            redistributed_trove_debt,
            wadray::rdiv_ww(redistributed_yang2_value, redistributed_trove_value)
        );

        let redistributed_yang3_debt: Wad = wadray::rmul_wr(
            redistributed_trove_debt,
            wadray::rdiv_ww(redistributed_yang3_value, redistributed_trove_value)
        );

        // Sanity check
        assert(
            redistributed_yang1_debt
                + redistributed_yang2_debt
                + redistributed_yang3_debt < redistributed_trove_debt,
            'should not exceed trove debt'
        );

        // Calculate the percentage of debt redistributed to each yang, and each recipient trove's entitlement
        // to each portion.
        let recipient_troves_value: Wad = before_recipient_trove1_value
            + before_recipient_trove2_value;
        let recipient_troves_yang2_amt: Wad = (TROVE2_YANG2_DEPOSIT + TROVE3_YANG2_DEPOSIT).into();
        let recipient_troves_yang2_value: Wad = recipient_troves_yang2_amt * yang2_price;

        let recipient_troves_yang3_amt: Wad = (TROVE2_YANG3_DEPOSIT + TROVE3_YANG3_DEPOSIT).into();
        let recipient_troves_yang3_value: Wad = recipient_troves_yang3_amt * yang3_price;

        let yang2_unit_debt: Wad = shrine
            .get_redistribution_for_yang(yang2_addr, expected_redistribution_id)
            .unit_debt;
        let yang3_unit_debt: Wad = shrine
            .get_redistribution_for_yang(yang3_addr, expected_redistribution_id)
            .unit_debt;
        let yang1_to_yang2_unit_debt: Wad = shrine
            .get_exceptional_redistribution_for_yang_to_yang(
                yang2_addr, expected_redistribution_id, yang1_addr
            )
            .unit_debt;
        let yang1_to_yang3_unit_debt: Wad = shrine
            .get_exceptional_redistribution_for_yang_to_yang(
                yang3_addr, expected_redistribution_id, yang1_addr
            )
            .unit_debt;

        let yang1_debt_redistributed_to_yang2: Wad = wadray::rmul_wr(
            redistributed_yang1_debt,
            wadray::rdiv_ww(recipient_troves_yang2_value, recipient_troves_value),
        );
        let yang1_debt_redistributed_to_yang3: Wad = wadray::rmul_wr(
            redistributed_yang1_debt,
            wadray::rdiv_ww(recipient_troves_yang3_value, recipient_troves_value),
        );

        assert(
            yang1_debt_redistributed_to_yang2
                + yang1_debt_redistributed_to_yang3 <= redistributed_yang1_debt,
            'should not exceed'
        );

        let recipient_trove1_yang2_pct: Ray = wadray::rdiv_ww(
            TROVE2_YANG2_DEPOSIT.into(), recipient_troves_yang2_amt
        );
        let recipient_trove2_yang2_pct: Ray = wadray::rdiv_ww(
            TROVE3_YANG2_DEPOSIT.into(), recipient_troves_yang2_amt
        );

        let recipient_trove1_yang3_pct: Ray = wadray::rdiv_ww(
            TROVE2_YANG3_DEPOSIT.into(), recipient_troves_yang3_amt
        );
        let recipient_trove2_yang3_pct: Ray = wadray::rdiv_ww(
            TROVE3_YANG3_DEPOSIT.into(), recipient_troves_yang3_amt
        );

        let expected_recipient_trove1_debt: Wad = before_recipient_trove1_debt
            + wadray::rmul_wr(yang1_debt_redistributed_to_yang2, recipient_trove1_yang2_pct)
            + // Redistributed debt from yang 1 to yang 2 
            wadray::rmul_wr(yang1_debt_redistributed_to_yang3, recipient_trove1_yang3_pct)
            + // Redistributed debt from yang 1 to yang 3
            wadray::rmul_wr(redistributed_yang2_debt, recipient_trove1_yang2_pct)
            + // Redistributed debt from yang 2 to yang 2
            wadray::rmul_wr(
                redistributed_yang3_debt, recipient_trove1_yang3_pct
            ); // Redistributed debt from yang 3 to yang 3

        common::assert_equalish(
            after_recipient_trove1_debt,
            expected_recipient_trove1_debt,
            100_u128.into(), // error margin
            'wrong recipient trove 1 debt',
        );

        let expected_recipient_trove2_debt: Wad = before_recipient_trove2_debt
            + wadray::rmul_wr(yang1_debt_redistributed_to_yang2, recipient_trove2_yang2_pct)
            + // Redistributed debt from yang 1 to yang 2 
            wadray::rmul_wr(yang1_debt_redistributed_to_yang3, recipient_trove2_yang3_pct)
            + // Redistributed debt from yang 1 to yang 3
            wadray::rmul_wr(redistributed_yang2_debt, recipient_trove2_yang2_pct)
            + // Redistributed debt from yang 2 to yang 2
            wadray::rmul_wr(
                redistributed_yang3_debt, recipient_trove2_yang3_pct
            ); // Redistributed debt from yang 3 to yang 3

        common::assert_equalish(
            after_recipient_trove2_debt,
            expected_recipient_trove2_debt,
            100_u128.into(), // error margin
            'wrong recipient trove 2 debt',
        );

        let recipient_troves_debt_increment: Wad = (after_recipient_trove1_debt
            - before_recipient_trove1_debt)
            + (after_recipient_trove2_debt - before_recipient_trove2_debt);
        common::assert_equalish(
            redistributed_trove_debt,
            recipient_troves_debt_increment,
            100_u128.into(), // error margin
            'wrong recipients debt increment',
        );

        // Check invariant that redistributed unit debt should be equal to all debt redistributed to troves
        // and the errors for all yangs
        let cumulative_error: Wad = get_redistributed_debt_error(
            shrine, yang_addrs, expected_redistribution_id,
        );

        let actual_redistributed_debt: Wad = (recipient_troves_yang2_amt * yang2_unit_debt)
            + (recipient_troves_yang2_amt * yang1_to_yang2_unit_debt)
            + (recipient_troves_yang3_amt * yang3_unit_debt)
            + (recipient_troves_yang3_amt * yang1_to_yang3_unit_debt);
        assert(
            redistributed_trove_debt == actual_redistributed_debt + cumulative_error,
            'debt invariant failed'
        );

        common::assert_equalish(
            redistributed_trove_debt,
            recipient_troves_debt_increment + cumulative_error,
            5_u128.into(), // error margin
            'loss of precision in pulling',
        );

        // Note that we cannot fully check the updated value of the recipient trove here because
        // we need the oracle to update the yang price for yang2 and yang3 based on the new asset 
        // amount yang, but we can check the increase in value from yang1.
        let expected_recipient_trove1_value: Wad = before_recipient_trove1_value
            + (recipient_trove1_yang1_amt * yang1_price);
        common::assert_equalish(
            after_recipient_trove1_value,
            expected_recipient_trove1_value,
            100_u128.into(), // error margin
            'wrong recipient trove 1 value'
        );
    }

    #[test]
    #[available_gas(20000000000)]
    fn test_shrine_redistribution_after_unpulled_exceptional_redistribution() {
        let shrine: IShrineDispatcher = ShrineUtils::shrine_setup_with_feed();

        // Manually set up troves so that the redistributed trove (trove 1) uses all three yangs
        // while the recipient troves (trove 2 and 3) uses only yang 2.
        let yang_addrs: Span<ContractAddress> = ShrineUtils::three_yang_addrs();
        let yang1_addr = *yang_addrs.at(2);
        let yang2_addr = *yang_addrs.at(1);
        let yang3_addr = *yang_addrs.at(0);

        let trove1_owner = common::trove1_owner_addr();
        let redistributed_trove1: u64 = common::TROVE_1;

        set_contract_address(ShrineUtils::admin());
        shrine.deposit(yang1_addr, redistributed_trove1, ShrineUtils::TROVE1_YANG1_DEPOSIT.into());
        shrine.deposit(yang2_addr, redistributed_trove1, ShrineUtils::TROVE1_YANG2_DEPOSIT.into());
        shrine.deposit(yang3_addr, redistributed_trove1, ShrineUtils::TROVE1_YANG3_DEPOSIT.into());
        let redistributed_trove1_debt: Wad = ShrineUtils::TROVE1_FORGE_AMT.into();
        shrine.forge(trove1_owner, redistributed_trove1, redistributed_trove1_debt, 0_u128.into());

        let trove2_owner = common::trove2_owner_addr();
        let recipient_trove: u64 = common::TROVE_2;
        shrine.deposit(yang2_addr, recipient_trove, TROVE2_YANG2_DEPOSIT.into());
        shrine.forge(trove2_owner, recipient_trove, TROVE2_FORGE_AMT.into(), 0_u128.into());

        let trove3_owner = common::trove3_owner_addr();
        let redistributed_trove2: u64 = common::TROVE_3;
        shrine.deposit(yang2_addr, redistributed_trove2, TROVE3_YANG2_DEPOSIT.into());
        shrine.forge(trove3_owner, redistributed_trove2, TROVE3_FORGE_AMT.into(), 0_u128.into());

        let start_total_debt: Wad = shrine.get_total_debt();

        // Simulate purge with 0 yin to update the trove's debt
        let (_, _, before_recipient_trove_value, before_recipient_trove_debt) = shrine
            .get_trove_info(recipient_trove);
        // Redistributed trove 2 is first a recipient in the first redistribution
        let (_, _, before_recipient_trove2_value, before_recipient_trove2_debt) = shrine
            .get_trove_info(redistributed_trove2);

        let total_recipient_troves_value: Wad = before_recipient_trove_value
            + before_recipient_trove2_value;
        let expected_recipient_trove1_pct: Ray = wadray::rdiv_ww(
            before_recipient_trove_value, total_recipient_troves_value
        );

        shrine.melt(trove1_owner, redistributed_trove1, WadZeroable::zero());
        shrine.redistribute(redistributed_trove1, redistributed_trove1_debt, RAY_ONE.into());

        let expected_redistribution_id: u32 = 1;
        let first_redistribution_yang2_unit_debt: Wad = shrine
            .get_redistribution_for_yang(yang2_addr, expected_redistribution_id)
            .unit_debt;
        let first_redistribution_yang1_to_yang2_unit_debt: Wad = shrine
            .get_exceptional_redistribution_for_yang_to_yang(
                yang2_addr, expected_redistribution_id, yang1_addr
            )
            .unit_debt;
        let first_redistribution_yang3_to_yang2_unit_debt: Wad = shrine
            .get_exceptional_redistribution_for_yang_to_yang(
                yang2_addr, expected_redistribution_id, yang3_addr
            )
            .unit_debt;

        // At this point, both troves 2 and 3 have some amount of each yang.
        // Redistribute trove 3 next to check that the originally redistributed 
        // yang 1 for trove 3 is properly redistributed to trove 2, even if trove 2
        // is not updated.
        let (_, _, _, redistributed_trove2_debt) = shrine.get_trove_info(redistributed_trove2);
        shrine.melt(trove3_owner, redistributed_trove2, WadZeroable::zero());
        shrine.redistribute(redistributed_trove2, redistributed_trove2_debt, RAY_ONE.into());

        assert(shrine.get_redistributions_count() == 2, 'wrong redistributions count');

        // Trigger an update in recipient troves with an empty melt
        shrine.melt(trove1_owner, recipient_trove, WadZeroable::zero());

        let expected_redistribution_id: u32 = 2;
        assert(shrine.get_trove_redistribution_id(recipient_trove) == 2, 'wrong id');

        let (_, _, after_recipient_trove_value, after_recipient_trove_debt) = shrine
            .get_trove_info(recipient_trove);

        let recipient_trove_yang1_amt: Wad = shrine.get_deposit(yang1_addr, recipient_trove);
        let recipient_trove_yang2_amt: Wad = TROVE2_YANG2_DEPOSIT.into();
        let recipient_trove_yang3_amt: Wad = shrine.get_deposit(yang3_addr, recipient_trove);
        let second_redistribution_yang1_unit_debt: Wad = shrine
            .get_redistribution_for_yang(yang1_addr, expected_redistribution_id)
            .unit_debt;
        let second_redistribution_yang2_unit_debt: Wad = shrine
            .get_redistribution_for_yang(yang2_addr, expected_redistribution_id)
            .unit_debt;
        let second_redistribution_yang3_unit_debt: Wad = shrine
            .get_redistribution_for_yang(yang3_addr, expected_redistribution_id)
            .unit_debt;

        //
        // Debt assertion
        //

        // Recipient trove should have the total debt before all redistributions
        // minus some loss of precision
        common::assert_equalish(
            after_recipient_trove_debt,
            start_total_debt,
            10_u128.into(), // error margin
            'wrong recipient trove debt'
        );

        let cumulative_error: Wad = get_redistributed_debt_error(
            shrine, yang_addrs, expected_redistribution_id,
        );

        let actual_redistributed_debt: Wad = (recipient_trove_yang2_amt
            * first_redistribution_yang2_unit_debt)
            + (recipient_trove_yang2_amt * first_redistribution_yang1_to_yang2_unit_debt)
            + (recipient_trove_yang2_amt * first_redistribution_yang3_to_yang2_unit_debt)
            + (recipient_trove_yang1_amt * second_redistribution_yang1_unit_debt)
            + (recipient_trove_yang2_amt * second_redistribution_yang2_unit_debt)
            + (recipient_trove_yang3_amt * second_redistribution_yang3_unit_debt);
        let total_redistributed_debt: Wad = (ShrineUtils::TROVE1_FORGE_AMT + TROVE3_FORGE_AMT)
            .into();

        assert(
            total_redistributed_debt == actual_redistributed_debt + cumulative_error,
            'debt invariant failed'
        );

        assert(
            start_total_debt == after_recipient_trove_debt + cumulative_error,
            'loss of precision in pulling'
        );

        //
        // Yangs assertions
        //

        assert(
            shrine.get_deposit(yang1_addr, redistributed_trove2).is_zero(),
            'should be 0 yang 1 left'
        );
        // Recipient trove's yang 1 amount should be the amount received from the first 
        // redistribution, since the second redistribution would have rebased
        let recipient_trove_yang1_amt: Wad = shrine.get_deposit(yang1_addr, recipient_trove);
        let expected_recipient_trove_yang1_amt: Wad = wadray::rmul_wr(
            ShrineUtils::TROVE1_YANG1_DEPOSIT.into(), expected_recipient_trove1_pct
        );
        common::assert_equalish(
            recipient_trove_yang1_amt,
            expected_recipient_trove_yang1_amt,
            100_u128.into(), // error margin
            'wrong recipient trove yang 1'
        );
        // Check that the second redistributed trove's yang1 has been rebased
        common::assert_equalish(
            shrine.get_yang_total(yang1_addr),
            recipient_trove_yang1_amt + shrine.get_initial_yang_amt(yang1_addr),
            20_u128.into(), // error margin due to loss of precision in favour of protocol
            'wrong total yang 1'
        );

        assert(
            shrine.get_deposit(yang2_addr, redistributed_trove2).is_zero(),
            'should be 0 yang 2 left'
        );
        // Recipient trove's yang2 should stay constant since all redistributions were via rebasing
        assert(
            recipient_trove_yang2_amt == TROVE2_YANG2_DEPOSIT.into(), 'wrong recipient trove yang 2'
        );
        assert(
            shrine.get_yang_total(yang2_addr) == TROVE2_YANG2_DEPOSIT.into()
                + shrine.get_initial_yang_amt(yang2_addr),
            'wrong total yang 2'
        );

        assert(
            shrine.get_deposit(yang3_addr, redistributed_trove2).is_zero(),
            'should be 0 yang 3 left'
        );
        // Recipient trove's yang 3 amount should be the amount received from the first 
        // redistribution, since the second redistribution would have rebased
        let expected_recipient_trove_yang3_amt: Wad = wadray::rmul_wr(
            ShrineUtils::TROVE1_YANG3_DEPOSIT.into(), expected_recipient_trove1_pct
        );
        common::assert_equalish(
            recipient_trove_yang3_amt,
            expected_recipient_trove_yang3_amt,
            100_u128.into(), // error margin
            'wrong recipient trove yang 3'
        );
        // Check that the second redistributed trove's yang3 has been rebased
        common::assert_equalish(
            shrine.get_yang_total(yang3_addr),
            recipient_trove_yang3_amt + shrine.get_initial_yang_amt(yang3_addr),
            10_u128.into(), // error margin due to loss of precision in favour of protocol
            'wrong total yang 3'
        );
    }

    // Redistribution with only 1 trove.
    // Since the trove's yangs are zeroed, the initial yang would essentially "receive" 
    // the trove's value via rebasing. The trove's debt would also be zeroed even though
    // it was not distributed at all. However, the debt would still be backed, and the 
    // value can be accessed in the event of a shutdown.
    #[test]
    #[available_gas(20000000000)]
    fn test_shrine_redistribution_only_one_trove_remaining() {
        let shrine: IShrineDispatcher = ShrineUtils::shrine_setup_with_feed();

        set_contract_address(ShrineUtils::admin());
        setup_trove1(shrine);

        let (_, _, before_trove_value, before_trove_debt) = shrine.get_trove_info(common::TROVE_1);

        // Simulate purge with 0 yin to update the trove's debt
        set_contract_address(ShrineUtils::admin());
        let trove1_owner = common::trove1_owner_addr();
        let (_, _, trove1_value, trove1_debt) = shrine.get_trove_info(common::TROVE_1);
        shrine.melt(trove1_owner, common::TROVE_1, WadZeroable::zero());

        assert(shrine.get_redistributions_count() == 0, 'wrong start state');
        shrine.redistribute(common::TROVE_1, trove1_debt, RAY_ONE.into());

        let expected_redistribution_id: u32 = 1;
        assert(
            shrine.get_redistributions_count() == expected_redistribution_id,
            'wrong redistribution count'
        );

        let (_, _, after_trove_value, after_trove_debt) = shrine.get_trove_info(common::TROVE_2);
        assert(after_trove_value.is_zero(), 'wrong value post redistribution');
        assert(after_trove_debt.is_zero(), 'wrong debt after redistribution');

        assert(shrine.get_trove_redistribution_id(common::TROVE_2) == 0, 'wrong redistribution id');
        // Trigger an update in trove 2 with an empty melt
        shrine.melt(trove1_owner, common::TROVE_2, WadZeroable::zero());
        assert(
            shrine.get_trove_redistribution_id(common::TROVE_2) == expected_redistribution_id,
            'wrong id'
        );
    }

    // This test asserts that the sum of troves' debt after pulling redistributed debt does not
    // exceed the total debt.
    // Note that yangs 1 and 2 are normally redistributed, and yang 3 is exceptionally 
    // redistributed.
    #[test]
    #[available_gas(20000000000)]
    fn test_multi_troves_system_debt_not_exceeded() {
        let shrine: IShrineDispatcher = redistribution_setup();

        let yang_addrs: Span<ContractAddress> = ShrineUtils::three_yang_addrs();
        let yang1_addr = *yang_addrs.at(2);
        let yang2_addr = *yang_addrs.at(1);
        let yang3_addr = *yang_addrs.at(0);

        let trove1_owner = common::trove1_owner_addr();
        let redistributed_trove: u64 = common::TROVE_1;

        set_contract_address(ShrineUtils::admin());
        shrine.deposit(yang1_addr, redistributed_trove, ShrineUtils::TROVE1_YANG1_DEPOSIT.into());
        shrine.deposit(yang2_addr, redistributed_trove, ShrineUtils::TROVE1_YANG2_DEPOSIT.into());
        shrine.deposit(yang3_addr, redistributed_trove, ShrineUtils::TROVE1_YANG3_DEPOSIT.into());
        let redistributed_trove_debt: Wad = ShrineUtils::TROVE1_FORGE_AMT.into();
        shrine.forge(trove1_owner, redistributed_trove, redistributed_trove_debt, 0_u128.into());

        let trove1_owner = common::trove1_owner_addr();

        // Create another 10 troves with different collateral amounts
        let mut idx: u64 = 0;
        let new_troves_count: u64 = 10;
        set_contract_address(ShrineUtils::admin());
        loop {
            if idx == new_troves_count {
                break;
            }

            let trove_idx: u64 = 4 + idx;
            let tmp_multiplier: u128 = (idx + 1).into();
            shrine
                .deposit(
                    yang1_addr, trove_idx, (tmp_multiplier * 100000000000000000).into()
                ); // idx * 0.1 Wad
            shrine
                .deposit(
                    yang2_addr, trove_idx, (tmp_multiplier * 200000000000000000).into()
                ); // idx * 0.2 Wad

            idx += 1;
        };

        shrine.redistribute(redistributed_trove, redistributed_trove_debt, RAY_ONE.into());

        let mut idx: u64 = 1;
        let total_troves_count: u64 = new_troves_count + 3;
        let mut cumulative_troves_debt: Wad = WadZeroable::zero();
        loop {
            if idx == total_troves_count + 1 {
                break;
            }

            let (_, _, _, trove_debt) = shrine.get_trove_info(idx);
            cumulative_troves_debt += trove_debt;

            idx += 1;
        };

        let expected_redistribution_id = 1;
        let cumulative_error: Wad = get_redistributed_debt_error(
            shrine, yang_addrs, expected_redistribution_id,
        );

        let cumulative_redistributed_debt: Wad = cumulative_troves_debt + cumulative_error;
        let total_debt: Wad = shrine.get_total_debt();
        common::assert_equalish(
            cumulative_redistributed_debt, total_debt, 20_u128.into(), 'total debt mismatch'
        );
        assert(cumulative_redistributed_debt <= total_debt, 'sum(troves debt) > total debt');
    }

    #[test]
    #[available_gas(20000000000)]
    #[should_panic(expected: ('u128_sub Overflow', 'ENTRYPOINT_FAILED'))]
    fn test_shrine_redistribution_gt_one_ray_pct_value_to_redistribute_fail() {
        let shrine: IShrineDispatcher = redistribution_setup();

        set_contract_address(ShrineUtils::admin());
        shrine.redistribute(common::TROVE_1, 1_u128.into(), (RAY_ONE + RAY_PERCENT).into());
    }
}<|MERGE_RESOLUTION|>--- conflicted
+++ resolved
@@ -6,11 +6,7 @@
     use aura::core::shrine::Shrine;
 
     use aura::interfaces::IShrine::{IShrineDispatcher, IShrineDispatcherTrait};
-<<<<<<< HEAD
-    use aura::utils::types::{ExceptionalYangRedistribution, YangRedistribution};
-=======
     use aura::types::{ExceptionalYangRedistribution, YangRedistribution};
->>>>>>> e3e5588f
     use aura::utils::wadray;
     use aura::utils::wadray::{Ray, RayZeroable, RAY_ONE, RAY_PERCENT, Wad, WadZeroable};
 
@@ -336,13 +332,10 @@
             shrine.get_trove_redistribution_id(common::TROVE_2) == expected_redistribution_id,
             'wrong id'
         );
-<<<<<<< HEAD
 
         // Arrange yangs according to when they were added
         let yangs: Array<ContractAddress> = array![*yang_addrs.at(1), *yang_addrs.at(0)];
         ShrineUtils::assert_shrine_invariants(shrine, yangs.span(), 3);
-=======
->>>>>>> e3e5588f
     }
 
     #[test]
