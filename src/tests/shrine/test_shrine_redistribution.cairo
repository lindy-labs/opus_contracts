--- conflicted
+++ resolved
@@ -268,12 +268,8 @@
         let mut trove2_yang_deposits = trove2_yang_deposits.span();
 
         let redistributed_trove: u64 = common::TROVE_1;
-<<<<<<< HEAD
+        let recipient_trove: u64 = common::TROVE_2;
         let yangs: Span<ContractAddress> = ShrineUtils::two_yang_addrs_reversed();
-=======
-        let recipient_trove: u64 = common::TROVE_2;
-        let yang_addrs: Span<ContractAddress> = ShrineUtils::two_yang_addrs_reversed();
->>>>>>> 8004cb6c
         let (trove1_yang_values, expected_unit_debts, expected_errors, expected_remaining_yangs) =
             preview_trove_redistribution(
             shrine, yangs, redistributed_trove
@@ -358,19 +354,13 @@
     fn test_shrine_two_redistributions() {
         let shrine: IShrineDispatcher = redistribution_setup();
 
-<<<<<<< HEAD
-        let yangs: Span<ContractAddress> = ShrineUtils::two_yang_addrs_reversed();
-        let (_, _, expected_trove1_errors, _) = preview_trove_redistribution(
-            shrine, yangs, common::TROVE_1
-=======
         let redistributed_trove1: u64 = common::TROVE_1;
         let redistributed_trove2: u64 = common::TROVE_2;
         let recipient_trove: u64 = common::TROVE_3;
 
-        let yang_addrs: Span<ContractAddress> = ShrineUtils::two_yang_addrs_reversed();
+        let yangs: Span<ContractAddress> = ShrineUtils::two_yang_addrs_reversed();
         let (_, _, expected_redistributed_trove1_errors, _) = preview_trove_redistribution(
-            shrine, yang_addrs, redistributed_trove1
->>>>>>> 8004cb6c
+            shrine, yangs, redistributed_trove1
         );
 
         // Perform first redistribution - covered by previous test
@@ -384,14 +374,9 @@
 
         let (_, _, _, before_recipient_trove_debt) = shrine.get_trove_info(recipient_trove);
 
-<<<<<<< HEAD
-        let (mut trove2_yang_values, _, _, expected_remaining_yangs) = preview_trove_redistribution(
-            shrine, yangs, common::TROVE_2
-=======
         let (mut redistributed_trove2_yang_values, _, _, expected_remaining_yangs) =
             preview_trove_redistribution(
-            shrine, yang_addrs, redistributed_trove2
->>>>>>> 8004cb6c
+            shrine, yangs, redistributed_trove2
         );
 
         // Perform second redistribution
@@ -567,15 +552,10 @@
                                 common::assert_events_emitted(
                                     shrine.contract_address, expected_events
                                 );
-<<<<<<< HEAD
 
                                 ShrineUtils::assert_shrine_invariants(shrine, yangs, 3);
                             // We are unable to test the trove value in a sensible way here because 
                             // the yang price has not been updated to reflect any rebasing of the 
-=======
-                            // We are unable to test the trove value in a sensible way here because
-                            // the yang price has not been updated to reflect any rebasing of the
->>>>>>> 8004cb6c
                             // asset amount per yang wad. Instead, refer to the tests for purger
                             // for assertions on the redistributed trove's value.
                             },
