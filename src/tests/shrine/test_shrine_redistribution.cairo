mod test_shrine_redistribution {
    use debug::PrintTrait;
    use opus::core::shrine::shrine as shrine_contract;
    use opus::interfaces::IShrine::{IShrineDispatcher, IShrineDispatcherTrait};
    use opus::tests::common;
    use opus::tests::shrine::utils::shrine_utils;
    use opus::types::{ExceptionalYangRedistribution, Health, YangBalance, YangRedistribution};
    use opus::utils::wadray::{Ray, RayZeroable, RAY_ONE, RAY_PERCENT, Wad, WadZeroable, WAD_ONE};
    use opus::utils::wadray;
    use starknet::ContractAddress;
    use starknet::testing::set_contract_address;

    //
    // Setup
    //

    const TROVE2_YANG1_DEPOSIT: u128 = 2370000000000000000; // 2.37 (Wad)
    const TROVE2_YANG2_DEPOSIT: u128 = 8310000000000000000; // 8.31 (Wad)
    const TROVE2_YANG3_DEPOSIT: u128 = 1320000000000000000; // 1.32 (Wad)
    const TROVE2_FORGE_AMT: u128 = 3456000000000000000000; // 3_456 (Wad)

    const TROVE3_YANG1_DEPOSIT: u128 = 4950000000000000000; // 4.95 (Wad)
    const TROVE3_YANG2_DEPOSIT: u128 = 6500000000000000000; // 6.5 (Wad)
    const TROVE3_YANG3_DEPOSIT: u128 = 2111000000000000000; // 2.111 (Wad)
    const TROVE3_FORGE_AMT: u128 = 2222000000000000000000; // 2_222 (Wad)

    fn setup_trove1(shrine: IShrineDispatcher) {
        let yang1_addr = shrine_utils::yang1_addr();
        let yang2_addr = shrine_utils::yang2_addr();

        let trove1_owner = common::trove1_owner_addr();
        shrine.deposit(yang1_addr, common::TROVE_1, shrine_utils::TROVE1_YANG1_DEPOSIT.into());
        shrine.deposit(yang2_addr, common::TROVE_1, shrine_utils::TROVE1_YANG2_DEPOSIT.into());
        shrine
            .forge(
                trove1_owner, common::TROVE_1, shrine_utils::TROVE1_FORGE_AMT.into(), 0_u128.into()
            );
    }

    fn setup_trove2(shrine: IShrineDispatcher) {
        let yang1_addr = shrine_utils::yang1_addr();
        let yang2_addr = shrine_utils::yang2_addr();

        let trove2_owner = common::trove2_owner_addr();
        shrine.deposit(yang1_addr, common::TROVE_2, TROVE2_YANG1_DEPOSIT.into());
        shrine.deposit(yang2_addr, common::TROVE_2, TROVE2_YANG2_DEPOSIT.into());
        shrine.forge(trove2_owner, common::TROVE_2, TROVE2_FORGE_AMT.into(), 0_u128.into());
    }

    fn setup_trove3(shrine: IShrineDispatcher) {
        let yang1_addr = shrine_utils::yang1_addr();
        let yang2_addr = shrine_utils::yang2_addr();

        let trove3_owner = shrine_utils::common::trove3_owner_addr();
        shrine.deposit(yang1_addr, common::TROVE_3, TROVE3_YANG1_DEPOSIT.into());
        shrine.deposit(yang2_addr, common::TROVE_3, TROVE3_YANG2_DEPOSIT.into());
        shrine.forge(trove3_owner, common::TROVE_3, TROVE3_FORGE_AMT.into(), 0_u128.into());
    }

    // Helper function to set up three troves
    // - Trove 1 deposits and forges the amounts specified in `src/tests/shrine/utils.cairo`
    // - Troves 2 and 3 deposits and forges the amounts specified in this file
    fn redistribution_setup() -> IShrineDispatcher {
        let shrine: IShrineDispatcher = shrine_utils::shrine_setup_with_feed();

        set_contract_address(shrine_utils::admin());
        setup_trove1(shrine);
        setup_trove2(shrine);
        setup_trove3(shrine);

        shrine
    }

    // Helper function to return the total debt error from a redistribution
    fn get_redistributed_debt_error(
        shrine: IShrineDispatcher, mut yang_addrs: Span<ContractAddress>, redistribution_id: u32
    ) -> Wad {
        let mut cumulative_error: Wad = WadZeroable::zero();

        loop {
            match yang_addrs.pop_front() {
                Option::Some(yang) => {
                    let yang_redistribution = shrine
                        .get_redistribution_for_yang(*yang, redistribution_id);
                    cumulative_error += yang_redistribution.error;
                },
                Option::None => { break cumulative_error; },
            };
        }
    }

    // Returns a tuple of arrays which are the expected values from redistributing a trove
    // - value liquidated for each yang
    // - unit debt after redistributing debt for each yang
    // - error after redistributing debt for each yang
    // - expected amount of yangs remaining after redistribution
    // Note that once the remaining redistribution value falls below the threshold, an early
    // return will be performed, so yangs with dust value of debt will not be included.
    fn preview_trove_redistribution(
        shrine: IShrineDispatcher, mut yang_addrs: Span<ContractAddress>, trove: u64
    ) -> (Span<Wad>, Span<Wad>, Span<Wad>, Span<Wad>) {
        let trove_health: Health = shrine.get_trove_health(trove);

        let mut trove_yang_values: Array<Wad> = ArrayTrait::new();
        let mut expected_unit_debts: Array<Wad> = ArrayTrait::new();
        let mut expected_errors: Array<Wad> = ArrayTrait::new();
        let mut expected_remaining_yangs: Array<Wad> = ArrayTrait::new();
        let mut cumulative_redistributed_debt: Wad = WadZeroable::zero();

        loop {
            match yang_addrs.pop_front() {
                Option::Some(yang) => {
                    // Calculate value liquidated for each yang
                    let deposited = shrine.get_deposit(*yang, trove);
                    let (yang_price, _, _) = shrine.get_current_yang_price(*yang);
                    let yang_value = yang_price * deposited;

                    trove_yang_values.append(yang_price * deposited);

                    // Calculate redistributed unit debt and error after redistributing debt
                    // for each yang
                    let mut expected_yang_debt = wadray::rmul_rw(
                        wadray::rdiv_ww(yang_value, trove_health.value), trove_health.debt,
                    );
                    cumulative_redistributed_debt += expected_yang_debt;
                    let remainder = trove_health.debt - cumulative_redistributed_debt;
                    if remainder < shrine_contract::ROUNDING_THRESHOLD.into() {
                        expected_yang_debt += remainder;
                        cumulative_redistributed_debt += remainder;
                    }

                    let expected_remaining_yang = shrine.get_yang_total(*yang)
                        - deposited
                        - shrine.get_initial_yang_amt(*yang);
                    let expected_unit_debt = expected_yang_debt / expected_remaining_yang;
                    expected_remaining_yangs.append(expected_remaining_yang);
                    expected_unit_debts.append(expected_unit_debt);

                    let actual_redistributed_debt = expected_unit_debt * expected_remaining_yang;
                    let expected_error = expected_yang_debt - actual_redistributed_debt;

                    expected_errors.append(expected_error);

                    if remainder < shrine_contract::ROUNDING_THRESHOLD.into() {
                        break;
                    }
                },
                Option::None => { break; }
            };
        };
        (
            trove_yang_values.span(),
            expected_unit_debts.span(),
            expected_errors.span(),
            expected_remaining_yangs.span()
        )
    }

    // Returns a tuple of
    // 1. the expected debt for the recipient trove from the redistribution
    // 2. the amount of redistributed debt based on unit debt per yang and errors, less
    //    errors carried over from the previous redistribution
    fn assert_redistribution_is_correct(
        shrine: IShrineDispatcher,
        mut yangs: Span<ContractAddress>,
        mut expected_remaining_yangs: Span<Wad>,
        mut recipient_trove_yangs: Span<Wad>,
        redistributed_trove_id: u64,
        redistributed_trove_debt: Wad,
        redistributed_trove_value: Wad,
        mut redistributed_trove_yang_values: Span<Wad>,
        expected_redistribution_id: u32,
        mut prev_errors: Span<Wad>,
    ) -> (Wad, Wad) {
        let mut expected_recipient_trove_debt_increment = WadZeroable::zero();
        let mut cumulative_redistributed_debt = WadZeroable::zero();

        let has_errors: bool = prev_errors.len() > 0;

        loop {
            match yangs.pop_front() {
                Option::Some(yang) => {
                    assert(
                        shrine.get_deposit(*yang, redistributed_trove_id).is_zero(),
                        'deposit should be 0'
                    );

                    let recipient_trove_yang_deposit = *recipient_trove_yangs.pop_front().unwrap();
                    let remaining_yang = *expected_remaining_yangs.pop_front().unwrap();

                    // Calculate the amount of debt redistributed for the yang, checking for
                    // rounding threshold,
                    let mut expected_yang_debt = wadray::rmul_rw(
                        wadray::rdiv_ww(
                            *redistributed_trove_yang_values.pop_front().unwrap(),
                            redistributed_trove_value
                        ),
                        redistributed_trove_debt
                    );
                    // Use a temporary variable for cumulative redistributed debt to check for rounding
                    let tmp_cumulative_redistributed_debt = cumulative_redistributed_debt
                        + expected_yang_debt;
                    let remainder = redistributed_trove_debt - tmp_cumulative_redistributed_debt;
                    if remainder < shrine_contract::ROUNDING_THRESHOLD.into() {
                        expected_yang_debt += remainder;
                    }

                    // If provided, include the error from previous redistribution to calculate
                    // unit debt
                    let mut prev_error = WadZeroable::zero();
                    if has_errors {
                        prev_error = *prev_errors.pop_front().unwrap();
                        expected_yang_debt += prev_error;
                    }

                    let expected_unit_debt = expected_yang_debt / remaining_yang;
                    let redistribution = shrine
                        .get_redistribution_for_yang(*yang, expected_redistribution_id);

                    common::assert_equalish(
                        expected_unit_debt,
                        redistribution.unit_debt,
                        1_u128.into(),
                        'wrong unit debt'
                    );

                    expected_recipient_trove_debt_increment += recipient_trove_yang_deposit
                        * expected_unit_debt;

                    // Calculate cumulative redistributed debt for subsequent check
                    let expected_cumulative_increment = remaining_yang * expected_unit_debt;
                    cumulative_redistributed_debt += expected_cumulative_increment;
                    let expected_error = expected_yang_debt - expected_cumulative_increment;
                    cumulative_redistributed_debt += expected_error;

                    // If provided, exclude the error from previous redistribution to calculate
                    // the redistributed trove's debt
                    if has_errors {
                        cumulative_redistributed_debt -= prev_error;
                    }
                },
                Option::None => { break; }
            };
        };

        (expected_recipient_trove_debt_increment, cumulative_redistributed_debt)
    }

    //
    // Tests
    //

    #[test]
    #[available_gas(20000000000)]
    fn test_shrine_one_redistribution() {
        let shrine: IShrineDispatcher = redistribution_setup();

        let before_trove2_health: Health = shrine.get_trove_health(common::TROVE_2);

        // Note order is reversed to match `yangs`
        let mut trove2_yang_deposits: Array<Wad> = array![
            TROVE2_YANG2_DEPOSIT.into(), TROVE2_YANG1_DEPOSIT.into()
        ];
        let mut trove2_yang_deposits = trove2_yang_deposits.span();

        let redistributed_trove: u64 = common::TROVE_1;
        let recipient_trove: u64 = common::TROVE_2;
        let yangs: Span<ContractAddress> = shrine_utils::two_yang_addrs_reversed();
        let (trove1_yang_values, expected_unit_debts, expected_errors, expected_remaining_yangs) =
            preview_trove_redistribution(
            shrine, yangs, redistributed_trove
        );

        // Simulate purge with 0 yin to update the trove's debt
        set_contract_address(shrine_utils::admin());
        let trove1_owner = common::trove1_owner_addr();
        let trove1_health: Health = shrine.get_trove_health(redistributed_trove);
        shrine.melt(trove1_owner, redistributed_trove, WadZeroable::zero());

        assert(shrine.get_redistributions_count() == 0, 'wrong start state');
        shrine.redistribute(redistributed_trove, trove1_health.debt, RAY_ONE.into());

        let (attributed_yangs, attributed_debt) = shrine
            .get_redistributions_attributed_to_trove(redistributed_trove);
        assert(attributed_debt.is_zero(), 'should be zero');
        assert(attributed_yangs.len().is_zero(), 'should be empty');

        let expected_redistribution_id: u32 = 1;
        assert(
            shrine.get_redistributions_count() == expected_redistribution_id,
            'wrong redistribution count'
        );

        let empty_errors: Span<Wad> = ArrayTrait::new().span();
        let (expected_trove2_debt_increment, cumulative_redistributed_debt) =
            assert_redistribution_is_correct(
            shrine,
            yangs,
            expected_remaining_yangs,
            trove2_yang_deposits,
            redistributed_trove,
            trove1_health.debt,
            trove1_health.value,
            trove1_yang_values,
            expected_redistribution_id,
            empty_errors, // Dummy values
        );

        let expected_trove2_debt = before_trove2_health.debt + expected_trove2_debt_increment;

        // Check invariant of [(yang1_total * yang1_unit_debt + error) + ... (yang2 ...) + rounding]
        // is equal to redistributed trove's debt
        assert(cumulative_redistributed_debt == trove1_health.debt, 'wrong redistributed debt');

        let after_trove2_health: Health = shrine.get_trove_health(recipient_trove);

        assert(after_trove2_health.debt == expected_trove2_debt, 'wrong debt after redistribution');

        assert(shrine.get_trove_redistribution_id(recipient_trove) == 0, 'wrong redistribution id');

        let (attr_yangs, attr_debt) = shrine
            .get_redistributions_attributed_to_trove(recipient_trove);
        assert(attr_yangs.len().is_zero(), 'wrong attributed yangs');
        assert(attr_debt == expected_trove2_debt_increment, 'wrong attributed debt');

        // Trigger an update in trove 2 with an empty melt
        shrine.melt(trove1_owner, recipient_trove, WadZeroable::zero());
        assert(
            shrine.get_trove_redistribution_id(recipient_trove) == expected_redistribution_id,
            'wrong id'
        );

        let mut expected_events: Span<shrine_contract::Event> = array![
            shrine_contract::Event::TroveRedistributed(
                shrine_contract::TroveRedistributed {
                    redistribution_id: expected_redistribution_id,
                    trove_id: redistributed_trove,
                    debt: trove1_health.debt,
                }
            ),
        ]
            .span();

        shrine_utils::assert_shrine_invariants(shrine, yangs, 3);

        common::assert_events_emitted(shrine.contract_address, expected_events, Option::None);
    }

    #[test]
    #[available_gas(20000000000)]
    fn test_shrine_two_redistributions() {
        let shrine: IShrineDispatcher = redistribution_setup();

        let redistributed_trove1: u64 = common::TROVE_1;
        let redistributed_trove2: u64 = common::TROVE_2;
        let recipient_trove: u64 = common::TROVE_3;

        let yangs: Span<ContractAddress> = shrine_utils::two_yang_addrs_reversed();
        let (_, _, expected_redistributed_trove1_errors, _) = preview_trove_redistribution(
            shrine, yangs, redistributed_trove1
        );

        // Perform first redistribution - covered by previous test
        set_contract_address(shrine_utils::admin());
        shrine.melt(common::trove1_owner_addr(), redistributed_trove1, WadZeroable::zero());

        let redistributed_trove1_health: Health = shrine.get_trove_health(redistributed_trove1);
        let redistributed_trove2_start_health = shrine.get_trove_health(redistributed_trove2);
        shrine.redistribute(redistributed_trove1, redistributed_trove1_health.debt, RAY_ONE.into());

        let before_recipient_trove_health: Health = shrine.get_trove_health(recipient_trove);

        let (mut redistributed_trove2_yang_values, _, _, expected_remaining_yangs) =
            preview_trove_redistribution(
            shrine, yangs, redistributed_trove2
        );

        // Perform second redistribution
        shrine.melt(common::trove2_owner_addr(), redistributed_trove2, WadZeroable::zero());
        let redistributed_trove2_health: Health = shrine.get_trove_health(redistributed_trove2);

        shrine.redistribute(redistributed_trove2, redistributed_trove2_health.debt, RAY_ONE.into());

        let (attributed_yangs, attributed_debt) = shrine
            .get_redistributions_attributed_to_trove(redistributed_trove2);
        assert(attributed_debt.is_zero(), 'should be zero');
        assert(attributed_yangs.len().is_zero(), 'should be empty');

        let expected_redistribution_id: u32 = 2;
        assert(
            shrine.get_redistributions_count() == expected_redistribution_id,
            'wrong redistribution count'
        );

        let (expected_recipient_trove_debt_increment, cumulative_redistributed_debt) =
            assert_redistribution_is_correct(
            shrine,
            yangs,
            expected_remaining_yangs,
            expected_remaining_yangs, // Trove 3 is the only remaining trove
            redistributed_trove2,
            redistributed_trove2_health.debt,
            redistributed_trove2_health.value,
            redistributed_trove2_yang_values,
            expected_redistribution_id,
            expected_redistributed_trove1_errors,
        );

        let expected_recipient_trove_debt = before_recipient_trove_health.debt
            + expected_recipient_trove_debt_increment;

        // Check invariant of [(yang1_total * yang1_unit_debt + error) + ... (yang2 ...) + rounding]
        // is equal to redistributed trove's debt
        assert(
            redistributed_trove2_health.debt == cumulative_redistributed_debt,
            'wrong redistributed debt'
        );

        let after_recipient_trove_health: Health = shrine.get_trove_health(recipient_trove);
        assert(
            after_recipient_trove_health.debt == expected_recipient_trove_debt,
            'wrong debt after redistribution'
        );

        assert(shrine.get_trove_redistribution_id(recipient_trove) == 0, 'wrong redistribution id');

        let (attr_yangs, attr_debt) = shrine
            .get_redistributions_attributed_to_trove(recipient_trove);
        assert(attr_yangs.len().is_zero(), 'wrong attributed yangs');
        let expected_recipient_trove_debt_total_increment = redistributed_trove1_health.debt
            + redistributed_trove2_start_health.debt;
        common::assert_equalish(
            attr_debt,
            expected_recipient_trove_debt_total_increment,
            10_u128.into(),
            'wrong attributed debt'
        );

        // Trigger an update in trove 3 with an empty melt
        shrine.melt(common::trove2_owner_addr(), recipient_trove, WadZeroable::zero());
        assert(
            shrine.get_trove_redistribution_id(recipient_trove) == expected_redistribution_id,
            'wrong id'
        );

        shrine_utils::assert_shrine_invariants(shrine, yangs, 3);
    }

    // Parametrized test to check that partial redistribution of a trove results in the correct
    // value and debt for the redistributed trove.
    #[test]
    #[available_gas(20000000000)]
    fn test_shrine_redistribution_parametrized() {
        let mut percentages: Array<Ray> = array![
            (15 * RAY_PERCENT).into(),
            (99 * RAY_PERCENT).into(),
            (100 * RAY_PERCENT).into(),
            RayZeroable::zero(),
        ];

        let mut pct_value_to_redistribute_arr = percentages.span();
        let mut pct_debt_to_redistribute_arr = percentages.span();

        loop {
            match pct_value_to_redistribute_arr.pop_front() {
                Option::Some(pct_value_to_redistribute) => {
                    loop {
                        match pct_debt_to_redistribute_arr.pop_front() {
                            Option::Some(pct_debt_to_redistribute) => {
                                let shrine: IShrineDispatcher = redistribution_setup();

                                let before_trove2_health: Health = shrine
                                    .get_trove_health(common::TROVE_2);

                                // Note order is reversed to match `yangs`
                                let mut trove2_yang_deposits: Array<Wad> = array![
                                    TROVE2_YANG2_DEPOSIT.into(), TROVE2_YANG1_DEPOSIT.into(),
                                ];
                                let mut trove2_yang_deposits = trove2_yang_deposits.span();

                                let yangs: Span<ContractAddress> =
                                    shrine_utils::two_yang_addrs_reversed();
                                let redistributed_trove = common::TROVE_1;
                                let (
                                    redistributed_trove_yang_values,
                                    expected_unit_debts,
                                    _,
                                    expected_remaining_yangs
                                ) =
                                    preview_trove_redistribution(
                                    shrine, yangs, redistributed_trove
                                );

                                // Simulate purge with 0 yin to update the trove's debt
                                set_contract_address(shrine_utils::admin());
                                let trove1_owner = common::trove1_owner_addr();
                                let before_redistributed_trove_health: Health = shrine
                                    .get_trove_health(redistributed_trove);
                                shrine.melt(trove1_owner, redistributed_trove, WadZeroable::zero());

                                assert(
                                    shrine.get_redistributions_count() == 0, 'wrong start state'
                                );
                                let debt_to_redistribute: Wad = wadray::rmul_wr(
                                    before_redistributed_trove_health.debt,
                                    *pct_debt_to_redistribute
                                );
                                let value_to_redistribute: Wad = wadray::rmul_wr(
                                    before_redistributed_trove_health.value,
                                    *pct_value_to_redistribute
                                );
                                shrine
                                    .redistribute(
                                        redistributed_trove,
                                        debt_to_redistribute,
                                        *pct_value_to_redistribute
                                    );

                                let after_redistributed_trove_health: Health = shrine
                                    .get_trove_health(redistributed_trove);
                                assert(
                                    after_redistributed_trove_health
                                        .debt == before_redistributed_trove_health
                                        .debt
                                        - debt_to_redistribute,
                                    'wrong redistributed trove debt'
                                );

                                let expected_redistribution_id: u32 = 1;
                                let mut expected_events: Span<shrine_contract::Event> = array![
                                    shrine_contract::Event::TroveRedistributed(
                                        shrine_contract::TroveRedistributed {
                                            redistribution_id: expected_redistribution_id,
                                            trove_id: redistributed_trove,
                                            debt: debt_to_redistribute,
                                        }
                                    ),
                                ]
                                    .span();
                                common::assert_events_emitted(
                                    shrine.contract_address, expected_events, Option::None
                                );

                                shrine_utils::assert_shrine_invariants(shrine, yangs, 3);
                            // We are unable to test the trove value in a sensible way here because
                            // the yang price has not been updated to reflect any rebasing of the
                            // asset amount per yang wad. Instead, refer to the tests for purger
                            // for assertions on the redistributed trove's value.
                            },
                            Option::None => { break; },
                        };
                    };
                },
                Option::None => { break; },
            };
        };
    }

    #[test]
    #[available_gas(20000000000)]
    fn test_shrine_redistribute_dust_yang_rounding() {
        // Manually set up troves so that the redistributed trove has a dust amount of one yang
        let shrine: IShrineDispatcher = shrine_utils::shrine_setup_with_feed();

        set_contract_address(shrine_utils::admin());
        setup_trove1(shrine);
        setup_trove3(shrine);

        let yang1_addr = shrine_utils::yang1_addr();
        let yang2_addr = shrine_utils::yang2_addr();

        let trove2_owner = common::trove2_owner_addr();
        let redistributed_trove = common::TROVE_2;
        let trove2_yang1_amt: Wad = 1000000000000000000000_u128.into(); // 1E-15 (Wad)
        let trove2_yang2_amt: Wad = 1000_u128.into(); // 1_000 (Wad)
        shrine.deposit(yang1_addr, redistributed_trove, trove2_yang1_amt);
        shrine.deposit(yang2_addr, redistributed_trove, trove2_yang2_amt);
        shrine.forge(trove2_owner, redistributed_trove, TROVE2_FORGE_AMT.into(), 0_u128.into());

        // Get information before redistribution
        let trove2_health: Health = shrine.get_trove_health(redistributed_trove);

        // Sanity check that the amount of debt attributed to YANG_2 falls below the threshold
        let (yang2_price, _, _) = shrine.get_current_yang_price(yang2_addr);
        let expected_yang2_redistributed_value = trove2_yang2_amt * yang2_price;

        let trove2_yang2_debt = wadray::rmul_rw(
            wadray::rdiv_ww(expected_yang2_redistributed_value, trove2_health.value),
            trove2_health.debt
        );
        assert(
            trove2_yang2_debt < shrine_contract::ROUNDING_THRESHOLD.into(),
            'not below rounding threshold'
        );

        // Redistribute trove 2
        shrine.melt(trove2_owner, redistributed_trove, WadZeroable::zero());
        shrine.redistribute(redistributed_trove, trove2_health.debt, RAY_ONE.into());

        let (attributed_yangs, attributed_debt) = shrine
            .get_redistributions_attributed_to_trove(redistributed_trove);
        assert(attributed_debt.is_zero(), 'should be zero');
        assert(attributed_yangs.len().is_zero(), 'should be empty');

        // Check that yang 1 unit debt is zero
        let expected_redistribution_id: u32 = 1;
        assert(
            shrine.get_redistributions_count() == expected_redistribution_id,
            'wrong redistribution count'
        );
        assert(
            shrine
                .get_redistribution_for_yang(yang2_addr, expected_redistribution_id)
                .unit_debt
                .is_zero(),
            'should be skipped'
        );

        // Check trove 2 has no yang 1, and some amount of yang 2.
        assert(
            shrine.get_deposit(yang1_addr, redistributed_trove).is_zero(), 'yang 1 should be zero'
        );
        assert(
            shrine.get_deposit(yang2_addr, redistributed_trove).is_non_zero(),
            'yang 2 should not be zero'
        );

        // Check that all of trove 2's debt was distributed to yang 1
        let expected_remaining_yang1: Wad = (shrine_utils::TROVE1_YANG1_DEPOSIT
            + TROVE3_YANG1_DEPOSIT)
            .into();
        let expected_unit_debt_for_yang2 = trove2_health.debt / expected_remaining_yang1;
        assert(
            shrine
                .get_redistribution_for_yang(yang1_addr, expected_redistribution_id)
                .unit_debt == expected_unit_debt_for_yang2,
            'wrong unit debt'
        );

        shrine_utils::assert_shrine_invariants(shrine, shrine_utils::two_yang_addrs(), 3);
    }

    #[test]
    #[available_gas(20000000000)]
    fn test_shrine_one_exceptional_redistribution_one_recipient_yang() {
        let shrine: IShrineDispatcher = shrine_utils::shrine_setup_with_feed();

        // Manually set up troves so that the redistributed trove (trove 1) uses all three yangs
        // while the recipient troves (trove 2 and 3) uses only yang 2.
        let yangs: Span<ContractAddress> = shrine_utils::three_yang_addrs_reversed();
        let yang1_addr = *yangs.at(2);
        let yang2_addr = *yangs.at(1);
        let yang3_addr = *yangs.at(0);

        let trove1_owner = common::trove1_owner_addr();
        let redistributed_trove: u64 = common::TROVE_1;

        set_contract_address(shrine_utils::admin());
        shrine.deposit(yang1_addr, redistributed_trove, shrine_utils::TROVE1_YANG1_DEPOSIT.into());
        shrine.deposit(yang2_addr, redistributed_trove, shrine_utils::TROVE1_YANG2_DEPOSIT.into());
        shrine.deposit(yang3_addr, redistributed_trove, shrine_utils::TROVE1_YANG3_DEPOSIT.into());
        shrine
            .forge(
                trove1_owner,
                redistributed_trove,
                shrine_utils::TROVE1_FORGE_AMT.into(),
                0_u128.into()
            );

        let trove2_owner = common::trove2_owner_addr();
        let recipient_trove1: u64 = common::TROVE_2;
        shrine.deposit(yang2_addr, recipient_trove1, TROVE2_YANG2_DEPOSIT.into());
        shrine.forge(trove2_owner, recipient_trove1, TROVE2_FORGE_AMT.into(), 0_u128.into());

        let trove3_owner = common::trove3_owner_addr();
        let recipient_trove2: u64 = common::TROVE_3;
        shrine.deposit(yang2_addr, recipient_trove2, TROVE3_YANG2_DEPOSIT.into());
        shrine.forge(trove3_owner, recipient_trove2, TROVE3_FORGE_AMT.into(), 0_u128.into());

        let before_recipient_trove1_health: Health = shrine.get_trove_health(recipient_trove1);
        let before_recipient_trove2_health: Health = shrine.get_trove_health(recipient_trove2);

        // Note that since there is only one yang in recipient troves, the check here is a lot simpler because
        // all redistributions will follow the same proportion. See the next test with two recipient yangs for
        // a more detailed calculation when there is more than one recipient yang with different proportions
        let total_recipient_troves_value: Wad = before_recipient_trove1_health.value
            + before_recipient_trove2_health.value;
        let expected_recipient_trove1_pct: Ray = wadray::rdiv_ww(
            before_recipient_trove1_health.value, total_recipient_troves_value
        );
        let expected_recipient_trove2_pct: Ray = wadray::rdiv_ww(
            before_recipient_trove2_health.value, total_recipient_troves_value
        );

        let total_recipient_troves_yang2: Wad = (TROVE2_YANG2_DEPOSIT + TROVE3_YANG2_DEPOSIT)
            .into();

        // Simulate purge with 0 yin to update the trove's debt
        let redistributed_trove_health: Health = shrine.get_trove_health(redistributed_trove);
        shrine.melt(trove1_owner, redistributed_trove, WadZeroable::zero());

        assert(shrine.get_redistributions_count() == 0, 'wrong start state');
        shrine.redistribute(redistributed_trove, redistributed_trove_health.debt, RAY_ONE.into());

        let expected_redistribution_id: u32 = 1;
        assert(
            shrine.get_redistributions_count() == expected_redistribution_id,
            'wrong redistribution count'
        );

        let recipient_troves_yang2_amt: Wad = (TROVE2_YANG2_DEPOSIT + TROVE3_YANG2_DEPOSIT).into();

        let yang2_unit_debt: Wad = shrine
            .get_redistribution_for_yang(yang2_addr, expected_redistribution_id)
            .unit_debt;
        let yang1_to_yang2_unit_debt: Wad = shrine
            .get_exceptional_redistribution_for_yang_to_yang(
                yang2_addr, expected_redistribution_id, yang1_addr
            )
            .unit_debt;
        let yang3_to_yang2_unit_debt: Wad = shrine
            .get_exceptional_redistribution_for_yang_to_yang(
                yang2_addr, expected_redistribution_id, yang3_addr
            )
            .unit_debt;

        // Check redistributions attributed to recipient troves
        let expected_recipient_trove1_yang1_amt: Wad = wadray::rmul_wr(
            shrine_utils::TROVE1_YANG1_DEPOSIT.into(), expected_recipient_trove1_pct
        );
        let expected_recipient_trove1_yang3_amt: Wad = wadray::rmul_wr(
            shrine_utils::TROVE1_YANG3_DEPOSIT.into(), expected_recipient_trove1_pct
        );
        let expected_recipient_trove1_attr_yangs: Span<YangBalance> = array![
            YangBalance { yang_id: 1, amount: expected_recipient_trove1_yang1_amt },
            YangBalance { yang_id: 3, amount: expected_recipient_trove1_yang3_amt },
        ]
            .span();

        let expected_recipient_trove1_attr_debt: Wad = wadray::rmul_wr(
            redistributed_trove_health.debt, expected_recipient_trove1_pct
        );

        let (recipient_trove1_attr_yangs, recipient_trove1_attr_debt) = shrine
            .get_redistributions_attributed_to_trove(recipient_trove1);
        common::assert_yang_balances_equalish(
            recipient_trove1_attr_yangs,
            expected_recipient_trove1_attr_yangs,
            (WAD_ONE / 100).into(),
            'wrong attributed yangs'
        );
        common::assert_equalish(
            recipient_trove1_attr_debt,
            expected_recipient_trove1_attr_debt,
            (WAD_ONE / 100).into(),
            'wrong attributed debt'
        );

        let expected_recipient_trove2_yang1_amt: Wad = wadray::rmul_wr(
            shrine_utils::TROVE1_YANG1_DEPOSIT.into(), expected_recipient_trove2_pct
        );
        let expected_recipient_trove2_yang3_amt: Wad = wadray::rmul_wr(
            shrine_utils::TROVE1_YANG3_DEPOSIT.into(), expected_recipient_trove2_pct
        );
        let expected_recipient_trove2_attr_yangs: Span<YangBalance> = array![
            YangBalance { yang_id: 1, amount: expected_recipient_trove2_yang1_amt },
            YangBalance { yang_id: 3, amount: expected_recipient_trove2_yang3_amt },
        ]
            .span();

        let expected_recipient_trove2_attr_debt: Wad = wadray::rmul_wr(
            redistributed_trove_health.debt, expected_recipient_trove2_pct
        );

        let (recipient_trove2_attr_yangs, recipient_trove2_attr_debt) = shrine
            .get_redistributions_attributed_to_trove(recipient_trove2);
        common::assert_yang_balances_equalish(
            recipient_trove2_attr_yangs,
            expected_recipient_trove2_attr_yangs,
            (WAD_ONE / 100).into(),
            'wrong attributed yangs'
        );
        common::assert_equalish(
            recipient_trove2_attr_debt,
            expected_recipient_trove2_attr_debt,
            (WAD_ONE / 100).into(),
            'wrong attributed debt'
        );

        // Trigger an update in recipient troves with an empty melt
        shrine.melt(trove1_owner, recipient_trove1, WadZeroable::zero());
        shrine.melt(trove1_owner, recipient_trove2, WadZeroable::zero());

        assert(
            shrine.get_trove_redistribution_id(recipient_trove1) == expected_redistribution_id,
            'wrong id'
        );
        assert(
            shrine.get_trove_redistribution_id(recipient_trove2) == expected_redistribution_id,
            'wrong id'
        );

        let after_recipient_trove1_health: Health = shrine.get_trove_health(recipient_trove1);
        let after_recipient_trove2_health: Health = shrine.get_trove_health(recipient_trove2);

        //
        // Yangs assertions
        //

        // Check that troves 2 and 3 receives trove 1's yang1 and yang3
        assert(
            shrine.get_deposit(yang1_addr, redistributed_trove).is_zero(), 'should be 0 yang 1 left'
        );
        let recipient_trove1_yang1_amt: Wad = shrine.get_deposit(yang1_addr, recipient_trove1);
        common::assert_equalish(
            recipient_trove1_yang1_amt,
            expected_recipient_trove1_yang1_amt,
            10_u128.into(), // error margin
            'wrong recipient trove 1 yang 1'
        );

        let recipient_trove2_yang1_amt: Wad = shrine.get_deposit(yang1_addr, recipient_trove2);
        common::assert_equalish(
            recipient_trove2_yang1_amt,
            expected_recipient_trove2_yang1_amt,
            10_u128.into(), // error margin
            'wrong recipient trove 2 yang 1'
        );

        // Total supply of yang1 should have been reduced by the error from loss of precision
        let exc_yang1_redistribution: ExceptionalYangRedistribution = shrine
            .get_exceptional_redistribution_for_yang_to_yang(
                yang2_addr, expected_redistribution_id, yang1_addr
            );
        let expected_redistributed_yang1_amt: Wad = (total_recipient_troves_yang2
            * exc_yang1_redistribution.unit_yang);
        let expected_error: Wad = shrine_utils::TROVE1_YANG1_DEPOSIT.into()
            - expected_redistributed_yang1_amt;
        assert(
            shrine.get_yang_total(yang1_addr) == shrine_utils::TROVE1_YANG1_DEPOSIT.into()
                - expected_error,
            'wrong yang 1 total'
        );

        assert(
            shrine.get_deposit(yang2_addr, redistributed_trove).is_zero(), 'should be 0 yang 2 left'
        );

        assert(
            shrine.get_deposit(yang3_addr, redistributed_trove).is_zero(), 'should be 0 yang 3 left'
        );
        let recipient_trove1_yang3_amt: Wad = shrine.get_deposit(yang3_addr, recipient_trove1);
        common::assert_equalish(
            recipient_trove1_yang3_amt,
            expected_recipient_trove1_yang3_amt,
            10_u128.into(), // error margin
            'wrong recipient trove 1 yang 3'
        );

        let recipient_trove2_yang3_amt: Wad = shrine.get_deposit(yang3_addr, recipient_trove2);
        common::assert_equalish(
            recipient_trove2_yang3_amt,
            expected_recipient_trove2_yang3_amt,
            10_u128.into(), // error margin
            'wrong recipient trove 2 yang 3'
        );

        // Total supply of yang1 should have been reduced by the error from loss of precision
        let exc_yang3_redistribution: ExceptionalYangRedistribution = shrine
            .get_exceptional_redistribution_for_yang_to_yang(
                yang2_addr, expected_redistribution_id, yang3_addr
            );
        let expected_redistributed_yang3_amt: Wad = (total_recipient_troves_yang2
            * exc_yang3_redistribution.unit_yang);
        let expected_error: Wad = shrine_utils::TROVE1_YANG3_DEPOSIT.into()
            - expected_redistributed_yang3_amt;
        assert(
            shrine.get_yang_total(yang3_addr) == shrine_utils::TROVE1_YANG3_DEPOSIT.into()
                - expected_error,
            'wrong yang 3 total'
        );

        //
        // Debt assertions
        //

        // Check that recipient troves receives their proportion of trove 1's entire debt
        let expected_recipient_trove1_debt: Wad = before_recipient_trove1_health.debt
            + expected_recipient_trove1_attr_debt;
        common::assert_equalish(
            after_recipient_trove1_health.debt,
            expected_recipient_trove1_debt,
            10_u128.into(), // error margin
            'wrong recipient trove 1 debt',
        );

        let expected_recipient_trove2_debt: Wad = before_recipient_trove2_health.debt
            + expected_recipient_trove2_attr_debt;
        common::assert_equalish(
            after_recipient_trove2_health.debt,
            expected_recipient_trove2_debt,
            10_u128.into(), // error margin
            'wrong recipient trove 2 debt',
        );

        let recipient_troves_debt_increment: Wad = (after_recipient_trove1_health.debt
            - before_recipient_trove1_health.debt)
            + (after_recipient_trove2_health.debt - before_recipient_trove2_health.debt);
        common::assert_equalish(
            redistributed_trove_health.debt,
            recipient_troves_debt_increment,
            20_u128.into(), // error margin
            'wrong recipients debt increment',
        );

        // Check invariant that redistributed unit debt should be equal to all debt redistributed to troves
        // and the errors for all yangs
        let cumulative_error: Wad = get_redistributed_debt_error(
            shrine, yangs, expected_redistribution_id,
        );

        let actual_redistributed_debt: Wad = (recipient_troves_yang2_amt * yang2_unit_debt)
            + (recipient_troves_yang2_amt * yang1_to_yang2_unit_debt)
            + (recipient_troves_yang2_amt * yang3_to_yang2_unit_debt);
        assert(
            redistributed_trove_health.debt == actual_redistributed_debt + cumulative_error,
            'debt invariant failed'
        );

        assert(
            redistributed_trove_health.debt == recipient_troves_debt_increment + cumulative_error,
            'loss of precision in pulling'
        );

        // Note that we cannot fully check the updated value of the recipient trove here because
        // we need the oracle to update the yang price for yang2 based on the new asset amount per
        // yang2, but we can check the increase in value from yang1 and yang3.
        let (yang1_price, _, _) = shrine.get_current_yang_price(yang1_addr);
        let (yang3_price, _, _) = shrine.get_current_yang_price(yang3_addr);
        let expected_recipient_trove1_value: Wad = before_recipient_trove1_health.value
            + (recipient_trove1_yang1_amt * yang1_price)
            + (recipient_trove1_yang3_amt * yang3_price);

        common::assert_equalish(
            after_recipient_trove1_health.value,
            expected_recipient_trove1_value,
            10_u128.into(), // error margin
            'wrong recipient trove1 value'
        );

        let expected_redistribution_id: u32 = 1;
        let mut expected_events: Span<shrine_contract::Event> = array![
            shrine_contract::Event::TroveRedistributed(
                shrine_contract::TroveRedistributed {
                    redistribution_id: expected_redistribution_id,
                    trove_id: redistributed_trove,
                    debt: redistributed_trove_health.debt,
                }
            ),
        ]
            .span();

        shrine_utils::assert_shrine_invariants(shrine, yangs, 3);

        common::assert_events_emitted(shrine.contract_address, expected_events, Option::None);
    }

    #[test]
    #[available_gas(20000000000)]
    fn test_shrine_one_exceptional_redistribution_two_recipient_yangs() {
        let shrine: IShrineDispatcher = shrine_utils::shrine_setup_with_feed();

        // Manually set up troves so that the redistributed trove (trove 1) uses all three yangs
        // while the recipient troves (troves 2 and 3) use only yang2 and yang3
        let yangs: Span<ContractAddress> = shrine_utils::three_yang_addrs_reversed();
        let yang1_addr = *yangs.at(2);
        let yang2_addr = *yangs.at(1);
        let yang3_addr = *yangs.at(0);

        let trove1_owner = common::trove1_owner_addr();
        let redistributed_trove: u64 = common::TROVE_1;

        set_contract_address(shrine_utils::admin());
        shrine.deposit(yang1_addr, redistributed_trove, shrine_utils::TROVE1_YANG1_DEPOSIT.into());
        shrine.deposit(yang2_addr, redistributed_trove, shrine_utils::TROVE1_YANG2_DEPOSIT.into());
        shrine.deposit(yang3_addr, redistributed_trove, shrine_utils::TROVE1_YANG3_DEPOSIT.into());
        shrine
            .forge(
                trove1_owner,
                redistributed_trove,
                shrine_utils::TROVE1_FORGE_AMT.into(),
                0_u128.into()
            );

        let trove2_owner = common::trove2_owner_addr();
        let recipient_trove1: u64 = common::TROVE_2;
        shrine.deposit(yang2_addr, recipient_trove1, TROVE2_YANG2_DEPOSIT.into());
        shrine.deposit(yang3_addr, recipient_trove1, TROVE2_YANG3_DEPOSIT.into());
        shrine.forge(trove2_owner, recipient_trove1, TROVE2_FORGE_AMT.into(), 0_u128.into());

        let trove3_owner = common::trove3_owner_addr();
        let recipient_trove2: u64 = common::TROVE_3;
        shrine.deposit(yang2_addr, recipient_trove2, TROVE3_YANG2_DEPOSIT.into());
        shrine.deposit(yang3_addr, recipient_trove2, TROVE3_YANG3_DEPOSIT.into());
        shrine.forge(trove3_owner, recipient_trove2, TROVE3_FORGE_AMT.into(), 0_u128.into());

        let before_recipient_trove1_health: Health = shrine.get_trove_health(recipient_trove1);
        let before_recipient_trove2_health: Health = shrine.get_trove_health(recipient_trove2);

        let total_recipient_troves_value: Wad = before_recipient_trove1_health.value
            + before_recipient_trove2_health.value;
        let expected_recipient_trove1_pct: Ray = wadray::rdiv_ww(
            before_recipient_trove1_health.value, total_recipient_troves_value
        );
        let expected_recipient_trove2_pct: Ray = wadray::rdiv_ww(
            before_recipient_trove2_health.value, total_recipient_troves_value
        );

        let total_recipient_troves_yang2: Wad = (TROVE2_YANG2_DEPOSIT + TROVE3_YANG2_DEPOSIT)
            .into();
        let total_recipient_troves_yang3: Wad = (TROVE2_YANG3_DEPOSIT + TROVE3_YANG3_DEPOSIT)
            .into();

        // Simulate purge with 0 yin to update the trove's debt
        let redistributed_trove_health: Health = shrine.get_trove_health(redistributed_trove);
        shrine.melt(trove1_owner, redistributed_trove, WadZeroable::zero());

        assert(shrine.get_redistributions_count() == 0, 'wrong start state');
        shrine.redistribute(redistributed_trove, redistributed_trove_health.debt, RAY_ONE.into());

        let expected_redistribution_id: u32 = 1;
        assert(
            shrine.get_redistributions_count() == expected_redistribution_id,
            'wrong redistribution count'
        );

        // Check redistributions attributed to recipient troves

        // Calculate the percentage of debt redistributed to each yang, and each recipient trove's entitlement
        // to each portion.
        let (yang1_price, _, _) = shrine.get_current_yang_price(yang1_addr);
        let redistributed_yang1_value: Wad = shrine_utils::TROVE1_YANG1_DEPOSIT.into()
            * yang1_price;

        let (yang2_price, _, _) = shrine.get_current_yang_price(yang2_addr);
        let redistributed_yang2_value: Wad = shrine_utils::TROVE1_YANG2_DEPOSIT.into()
            * yang2_price;

        let (yang3_price, _, _) = shrine.get_current_yang_price(yang3_addr);
        let redistributed_yang3_value: Wad = shrine_utils::TROVE1_YANG3_DEPOSIT.into()
            * yang3_price;

        // Amount of debt redistributed for each yang
        let redistributed_yang1_debt: Wad = wadray::rmul_wr(
            redistributed_trove_health.debt,
            wadray::rdiv_ww(redistributed_yang1_value, redistributed_trove_health.value)
        );

        let redistributed_yang2_debt: Wad = wadray::rmul_wr(
            redistributed_trove_health.debt,
            wadray::rdiv_ww(redistributed_yang2_value, redistributed_trove_health.value)
        );

        let redistributed_yang3_debt: Wad = wadray::rmul_wr(
            redistributed_trove_health.debt,
            wadray::rdiv_ww(redistributed_yang3_value, redistributed_trove_health.value)
        );

        // Sanity check
        assert(
            redistributed_yang1_debt
                + redistributed_yang2_debt
                + redistributed_yang3_debt < redistributed_trove_health.debt,
            'should not exceed trove debt'
        );

        let recipient_troves_value: Wad = before_recipient_trove1_health.value
            + before_recipient_trove2_health.value;
        let recipient_troves_yang2_amt: Wad = (TROVE2_YANG2_DEPOSIT + TROVE3_YANG2_DEPOSIT).into();
        let recipient_troves_yang2_value: Wad = recipient_troves_yang2_amt * yang2_price;

        let recipient_troves_yang3_amt: Wad = (TROVE2_YANG3_DEPOSIT + TROVE3_YANG3_DEPOSIT).into();
        let recipient_troves_yang3_value: Wad = recipient_troves_yang3_amt * yang3_price;

        let yang2_unit_debt: Wad = shrine
            .get_redistribution_for_yang(yang2_addr, expected_redistribution_id)
            .unit_debt;
        let yang3_unit_debt: Wad = shrine
            .get_redistribution_for_yang(yang3_addr, expected_redistribution_id)
            .unit_debt;
        let yang1_to_yang2_unit_debt: Wad = shrine
            .get_exceptional_redistribution_for_yang_to_yang(
                yang2_addr, expected_redistribution_id, yang1_addr
            )
            .unit_debt;
        let yang1_to_yang3_unit_debt: Wad = shrine
            .get_exceptional_redistribution_for_yang_to_yang(
                yang3_addr, expected_redistribution_id, yang1_addr
            )
            .unit_debt;

        let yang1_debt_redistributed_to_yang2: Wad = wadray::rmul_wr(
            redistributed_yang1_debt,
            wadray::rdiv_ww(recipient_troves_yang2_value, recipient_troves_value),
        );
        let yang1_debt_redistributed_to_yang3: Wad = wadray::rmul_wr(
            redistributed_yang1_debt,
            wadray::rdiv_ww(recipient_troves_yang3_value, recipient_troves_value),
        );

        assert(
            yang1_debt_redistributed_to_yang2
                + yang1_debt_redistributed_to_yang3 <= redistributed_yang1_debt,
            'should not exceed'
        );

        let recipient_trove1_yang2_pct: Ray = wadray::rdiv_ww(
            TROVE2_YANG2_DEPOSIT.into(), recipient_troves_yang2_amt
        );
        let recipient_trove2_yang2_pct: Ray = wadray::rdiv_ww(
            TROVE3_YANG2_DEPOSIT.into(), recipient_troves_yang2_amt
        );

        let recipient_trove1_yang3_pct: Ray = wadray::rdiv_ww(
            TROVE2_YANG3_DEPOSIT.into(), recipient_troves_yang3_amt
        );
        let recipient_trove2_yang3_pct: Ray = wadray::rdiv_ww(
            TROVE3_YANG3_DEPOSIT.into(), recipient_troves_yang3_amt
        );

        let expected_recipient_trove1_attr_debt: Wad = {
            // Redistributed debt from yang 1 to yang 2
            wadray::rmul_wr(yang1_debt_redistributed_to_yang2, recipient_trove1_yang2_pct)
                + // Redistributed debt from yang 1 to yang 3
                wadray::rmul_wr(yang1_debt_redistributed_to_yang3, recipient_trove1_yang3_pct)
                + // Redistributed debt from yang 2 to yang 2
                wadray::rmul_wr(redistributed_yang2_debt, recipient_trove1_yang2_pct)
                + // Redistributed debt from yang 3 to yang 3
                wadray::rmul_wr(redistributed_yang3_debt, recipient_trove1_yang3_pct)
        };

        let expected_recipient_trove2_attr_debt: Wad = {
            // Redistributed debt from yang 1 to yang 2
            wadray::rmul_wr(yang1_debt_redistributed_to_yang2, recipient_trove2_yang2_pct)
                + // Redistributed debt from yang 1 to yang 3
                wadray::rmul_wr(yang1_debt_redistributed_to_yang3, recipient_trove2_yang3_pct)
                + // Redistributed debt from yang 2 to yang 2
                wadray::rmul_wr(redistributed_yang2_debt, recipient_trove2_yang2_pct)
                + // Redistributed debt from yang 3 to yang 3
                wadray::rmul_wr(redistributed_yang3_debt, recipient_trove2_yang3_pct)
        };

        let expected_recipient_trove1_yang1_amt: Wad = wadray::rmul_wr(
            shrine_utils::TROVE1_YANG1_DEPOSIT.into(), expected_recipient_trove1_pct
        );
        let expected_recipient_trove1_attr_yangs: Span<YangBalance> = array![
            YangBalance { yang_id: 1, amount: expected_recipient_trove1_yang1_amt },
        ]
            .span();

        let (recipient_trove1_attr_yangs, recipient_trove1_attr_debt) = shrine
            .get_redistributions_attributed_to_trove(recipient_trove1);
        common::assert_yang_balances_equalish(
            recipient_trove1_attr_yangs,
            expected_recipient_trove1_attr_yangs,
            (WAD_ONE / 100).into(),
            'wrong attributed yangs'
        );
        common::assert_equalish(
            recipient_trove1_attr_debt,
            expected_recipient_trove1_attr_debt,
            (WAD_ONE / 100).into(),
            'wrong attributed debt'
        );

        let expected_recipient_trove2_yang1_amt: Wad = wadray::rmul_wr(
            shrine_utils::TROVE1_YANG1_DEPOSIT.into(), expected_recipient_trove2_pct
        );
        let expected_recipient_trove2_attr_yangs: Span<YangBalance> = array![
            YangBalance { yang_id: 1, amount: expected_recipient_trove2_yang1_amt },
        ]
            .span();

        let (recipient_trove2_attr_yangs, recipient_trove2_attr_debt) = shrine
            .get_redistributions_attributed_to_trove(recipient_trove2);
        common::assert_yang_balances_equalish(
            recipient_trove2_attr_yangs,
            expected_recipient_trove2_attr_yangs,
            (WAD_ONE / 100).into(),
            'wrong attributed yangs'
        );
        common::assert_equalish(
            recipient_trove2_attr_debt,
            expected_recipient_trove2_attr_debt,
            (WAD_ONE / 100).into(),
            'wrong attributed debt'
        );

        // Trigger an update in recipient troves with an empty melt
        shrine.melt(trove1_owner, recipient_trove1, WadZeroable::zero());
        shrine.melt(trove1_owner, recipient_trove2, WadZeroable::zero());

        assert(
            shrine.get_trove_redistribution_id(recipient_trove1) == expected_redistribution_id,
            'wrong id'
        );
        assert(
            shrine.get_trove_redistribution_id(recipient_trove2) == expected_redistribution_id,
            'wrong id'
        );

        let after_recipient_trove1_health: Health = shrine.get_trove_health(recipient_trove1);
        let after_recipient_trove2_health: Health = shrine.get_trove_health(recipient_trove2);

        //
        // Yangs assertions
        //

        // Check that recipient troves receive trove 1's yang1
        assert(
            shrine.get_deposit(yang1_addr, redistributed_trove).is_zero(), 'should be 0 yang 1 left'
        );
        let recipient_trove1_yang1_amt: Wad = shrine.get_deposit(yang1_addr, recipient_trove1);
        common::assert_equalish(
            recipient_trove1_yang1_amt,
            expected_recipient_trove1_yang1_amt,
            100_u128.into(), // error margin
            'wrong recipient trove 1 yang 1'
        );

        let recipient_trove2_yang1_amt: Wad = shrine.get_deposit(yang1_addr, recipient_trove2);
        common::assert_equalish(
            recipient_trove2_yang1_amt,
            expected_recipient_trove2_yang1_amt,
            100_u128.into(), // error margin
            'wrong recipient trove 2 yang 1'
        );

        common::assert_equalish(
            recipient_trove1_yang1_amt + recipient_trove2_yang1_amt,
            shrine_utils::TROVE1_YANG1_DEPOSIT.into(),
            100_u128.into(), // error margin
            'wrong recipient troves yang 1'
        );

        // Total supply of yang1 should have been reduced by the error from loss of precision
        let exc_yang1_to_yang2_redistribution: ExceptionalYangRedistribution = shrine
            .get_exceptional_redistribution_for_yang_to_yang(
                yang2_addr, expected_redistribution_id, yang1_addr
            );
        let exc_yang1_to_yang3_redistribution: ExceptionalYangRedistribution = shrine
            .get_exceptional_redistribution_for_yang_to_yang(
                yang3_addr, expected_redistribution_id, yang1_addr
            );
        let expected_redistributed_yang1_amt: Wad = (total_recipient_troves_yang2
            * exc_yang1_to_yang2_redistribution.unit_yang)
            + (total_recipient_troves_yang3 * exc_yang1_to_yang3_redistribution.unit_yang);
        let expected_error: Wad = shrine_utils::TROVE1_YANG1_DEPOSIT.into()
            - expected_redistributed_yang1_amt;
        assert(
            shrine.get_yang_total(yang1_addr) == shrine_utils::TROVE1_YANG1_DEPOSIT.into()
                - expected_error,
            'wrong yang 1 total'
        );

        assert(
            shrine.get_deposit(yang2_addr, redistributed_trove).is_zero(), 'should be 0 yang 2 left'
        );
        assert(
            shrine.get_deposit(yang3_addr, redistributed_trove).is_zero(), 'should be 0 yang 3 left'
        );

        //
        // Debt assertions
        //

        // Calculate the percentage of debt redistributed to each yang, and each recipient trove's entitlement
        // to each portion.
        let recipient_troves_value: Wad = before_recipient_trove1_health.value
            + before_recipient_trove2_health.value;
        let recipient_troves_yang2_amt: Wad = (TROVE2_YANG2_DEPOSIT + TROVE3_YANG2_DEPOSIT).into();
        let recipient_troves_yang2_value: Wad = recipient_troves_yang2_amt * yang2_price;

        let recipient_troves_yang3_amt: Wad = (TROVE2_YANG3_DEPOSIT + TROVE3_YANG3_DEPOSIT).into();
        let recipient_troves_yang3_value: Wad = recipient_troves_yang3_amt * yang3_price;

        let yang2_unit_debt: Wad = shrine
            .get_redistribution_for_yang(yang2_addr, expected_redistribution_id)
            .unit_debt;
        let yang3_unit_debt: Wad = shrine
            .get_redistribution_for_yang(yang3_addr, expected_redistribution_id)
            .unit_debt;
        let yang1_to_yang2_unit_debt: Wad = shrine
            .get_exceptional_redistribution_for_yang_to_yang(
                yang2_addr, expected_redistribution_id, yang1_addr
            )
            .unit_debt;
        let yang1_to_yang3_unit_debt: Wad = shrine
            .get_exceptional_redistribution_for_yang_to_yang(
                yang3_addr, expected_redistribution_id, yang1_addr
            )
            .unit_debt;

        let yang1_debt_redistributed_to_yang2: Wad = wadray::rmul_wr(
            redistributed_yang1_debt,
            wadray::rdiv_ww(recipient_troves_yang2_value, recipient_troves_value),
        );
        let yang1_debt_redistributed_to_yang3: Wad = wadray::rmul_wr(
            redistributed_yang1_debt,
            wadray::rdiv_ww(recipient_troves_yang3_value, recipient_troves_value),
        );

        assert(
            yang1_debt_redistributed_to_yang2
                + yang1_debt_redistributed_to_yang3 <= redistributed_yang1_debt,
            'should not exceed'
        );

        let recipient_trove1_yang2_pct: Ray = wadray::rdiv_ww(
            TROVE2_YANG2_DEPOSIT.into(), recipient_troves_yang2_amt
        );
        let recipient_trove2_yang2_pct: Ray = wadray::rdiv_ww(
            TROVE3_YANG2_DEPOSIT.into(), recipient_troves_yang2_amt
        );

        let recipient_trove1_yang3_pct: Ray = wadray::rdiv_ww(
            TROVE2_YANG3_DEPOSIT.into(), recipient_troves_yang3_amt
        );
        let recipient_trove2_yang3_pct: Ray = wadray::rdiv_ww(
            TROVE3_YANG3_DEPOSIT.into(), recipient_troves_yang3_amt
        );

        let expected_recipient_trove1_debt: Wad = before_recipient_trove1_health.debt
            + expected_recipient_trove1_attr_debt;

        common::assert_equalish(
            after_recipient_trove1_health.debt,
            expected_recipient_trove1_debt,
            100_u128.into(), // error margin
            'wrong recipient trove 1 debt',
        );

        let expected_recipient_trove2_debt: Wad = before_recipient_trove2_health.debt
            + expected_recipient_trove2_attr_debt;

        common::assert_equalish(
            after_recipient_trove2_health.debt,
            expected_recipient_trove2_debt,
            100_u128.into(), // error margin
            'wrong recipient trove 2 debt',
        );

        let recipient_troves_debt_increment: Wad = (after_recipient_trove1_health.debt
            - before_recipient_trove1_health.debt)
            + (after_recipient_trove2_health.debt - before_recipient_trove2_health.debt);
        common::assert_equalish(
            redistributed_trove_health.debt,
            recipient_troves_debt_increment,
            100_u128.into(), // error margin
            'wrong recipients debt increment',
        );

        // Check invariant that redistributed unit debt should be equal to all debt redistributed to troves
        // and the errors for all yangs
        let cumulative_error: Wad = get_redistributed_debt_error(
            shrine, yangs, expected_redistribution_id,
        );

        let actual_redistributed_debt: Wad = (recipient_troves_yang2_amt * yang2_unit_debt)
            + (recipient_troves_yang2_amt * yang1_to_yang2_unit_debt)
            + (recipient_troves_yang3_amt * yang3_unit_debt)
            + (recipient_troves_yang3_amt * yang1_to_yang3_unit_debt);
        assert(
            redistributed_trove_health.debt == actual_redistributed_debt + cumulative_error,
            'debt invariant failed'
        );

        common::assert_equalish(
            redistributed_trove_health.debt,
            recipient_troves_debt_increment + cumulative_error,
            5_u128.into(), // error margin
            'loss of precision in pulling',
        );

        // Note that we cannot fully check the updated value of the recipient trove here because
        // we need the oracle to update the yang price for yang2 and yang3 based on the new asset
        // amount yang, but we can check the increase in value from yang1.
        let expected_recipient_trove1_value: Wad = before_recipient_trove1_health.value
            + (recipient_trove1_yang1_amt * yang1_price);
        common::assert_equalish(
            after_recipient_trove1_health.value,
            expected_recipient_trove1_value,
            100_u128.into(), // error margin
            'wrong recipient trove 1 value'
        );

        shrine_utils::assert_shrine_invariants(shrine, yangs, 3);
    }

    #[test]
    #[available_gas(20000000000)]
    fn test_shrine_redistribution_after_unpulled_exceptional_redistribution() {
        let shrine: IShrineDispatcher = shrine_utils::shrine_setup_with_feed();

        // Manually set up troves so that the redistributed trove (trove 1) uses all three yangs
        // while the recipient troves (trove 2 and 3) uses only yang 2.
        let yangs: Span<ContractAddress> = shrine_utils::three_yang_addrs_reversed();
        let yang1_addr = *yangs.at(2);
        let yang2_addr = *yangs.at(1);
        let yang3_addr = *yangs.at(0);

        let trove1_owner = common::trove1_owner_addr();
        let redistributed_trove1: u64 = common::TROVE_1;

        set_contract_address(shrine_utils::admin());
        shrine.deposit(yang1_addr, redistributed_trove1, shrine_utils::TROVE1_YANG1_DEPOSIT.into());
        shrine.deposit(yang2_addr, redistributed_trove1, shrine_utils::TROVE1_YANG2_DEPOSIT.into());
        shrine.deposit(yang3_addr, redistributed_trove1, shrine_utils::TROVE1_YANG3_DEPOSIT.into());
        let redistributed_trove1_debt: Wad = shrine_utils::TROVE1_FORGE_AMT.into();
        shrine.forge(trove1_owner, redistributed_trove1, redistributed_trove1_debt, 0_u128.into());

        let trove2_owner = common::trove2_owner_addr();
        let recipient_trove: u64 = common::TROVE_2;
        shrine.deposit(yang2_addr, recipient_trove, TROVE2_YANG2_DEPOSIT.into());
        shrine.forge(trove2_owner, recipient_trove, TROVE2_FORGE_AMT.into(), 0_u128.into());

        let trove3_owner = common::trove3_owner_addr();
        let redistributed_trove2: u64 = common::TROVE_3;
        shrine.deposit(yang2_addr, redistributed_trove2, TROVE3_YANG2_DEPOSIT.into());
        shrine.forge(trove3_owner, redistributed_trove2, TROVE3_FORGE_AMT.into(), 0_u128.into());

<<<<<<< HEAD
        let start_total_debt: Wad = shrine.get_total_troves_debt();
=======
        let shrine_health: Health = shrine.get_shrine_health();
        let start_total_debt: Wad = shrine_health.debt;
>>>>>>> 4364c356

        // Simulate purge with 0 yin to update the trove's debt
        let before_recipient_trove_health: Health = shrine.get_trove_health(recipient_trove);
        // Redistributed trove 2 is first a recipient in the first redistribution
        let before_recipient_trove2_health: Health = shrine.get_trove_health(redistributed_trove2);

        let total_recipient_troves_value: Wad = before_recipient_trove_health.value
            + before_recipient_trove2_health.value;
        let expected_recipient_trove1_pct: Ray = wadray::rdiv_ww(
            before_recipient_trove_health.value, total_recipient_troves_value
        );

        shrine.melt(trove1_owner, redistributed_trove1, WadZeroable::zero());
        shrine.redistribute(redistributed_trove1, redistributed_trove1_debt, RAY_ONE.into());

        let expected_redistribution_id: u32 = 1;
        let first_redistribution_yang2_unit_debt: Wad = shrine
            .get_redistribution_for_yang(yang2_addr, expected_redistribution_id)
            .unit_debt;
        let first_redistribution_yang1_to_yang2_unit_debt: Wad = shrine
            .get_exceptional_redistribution_for_yang_to_yang(
                yang2_addr, expected_redistribution_id, yang1_addr
            )
            .unit_debt;
        let first_redistribution_yang3_to_yang2_unit_debt: Wad = shrine
            .get_exceptional_redistribution_for_yang_to_yang(
                yang2_addr, expected_redistribution_id, yang3_addr
            )
            .unit_debt;

        // At this point, both troves 2 and 3 have some amount of each yang.
        // Redistribute trove 3 next to check that the originally redistributed
        // yang 1 for trove 3 is properly redistributed to trove 2, even if trove 2
        // is not updated.
        let redistributed_trove2_health: Health = shrine.get_trove_health(redistributed_trove2);
        shrine.melt(trove3_owner, redistributed_trove2, WadZeroable::zero());
        shrine.redistribute(redistributed_trove2, redistributed_trove2_health.debt, RAY_ONE.into());

        assert(shrine.get_redistributions_count() == 2, 'wrong redistributions count');

        // Check redistributions attributed to recipient troves
        let expected_recipient_trove_yang1_amt: Wad = wadray::rmul_wr(
            shrine_utils::TROVE1_YANG1_DEPOSIT.into(), expected_recipient_trove1_pct
        );
        // Recipient trove's yang 3 amount should be the amount received from the first
        // redistribution, since the second redistribution would have rebased
        let expected_recipient_trove_yang3_amt: Wad = wadray::rmul_wr(
            shrine_utils::TROVE1_YANG3_DEPOSIT.into(), expected_recipient_trove1_pct
        );
        let expected_recipient_trove_attr_yangs: Span<YangBalance> = array![
            YangBalance { yang_id: 1, amount: expected_recipient_trove_yang1_amt },
            YangBalance { yang_id: 3, amount: expected_recipient_trove_yang3_amt },
        ]
            .span();

        let expected_recipient_trove_attr_debt: Wad = (shrine_utils::TROVE1_FORGE_AMT
            + TROVE3_FORGE_AMT)
            .into();

        let (recipient_trove_attr_yangs, recipient_trove_attr_debt) = shrine
            .get_redistributions_attributed_to_trove(recipient_trove);
        common::assert_yang_balances_equalish(
            recipient_trove_attr_yangs,
            expected_recipient_trove_attr_yangs,
            (WAD_ONE / 100).into(),
            'wrong attributed yangs'
        );
        common::assert_equalish(
            recipient_trove_attr_debt,
            expected_recipient_trove_attr_debt,
            (WAD_ONE / 100).into(),
            'wrong attributed debt'
        );

        // Trigger an update in recipient troves with an empty melt
        shrine.melt(trove1_owner, recipient_trove, WadZeroable::zero());

        let expected_redistribution_id: u32 = 2;
        assert(shrine.get_trove_redistribution_id(recipient_trove) == 2, 'wrong id');

        let after_recipient_trove_health: Health = shrine.get_trove_health(recipient_trove);

        let recipient_trove_yang1_amt: Wad = shrine.get_deposit(yang1_addr, recipient_trove);
        let recipient_trove_yang2_amt: Wad = TROVE2_YANG2_DEPOSIT.into();
        let recipient_trove_yang3_amt: Wad = shrine.get_deposit(yang3_addr, recipient_trove);
        let second_redistribution_yang1_unit_debt: Wad = shrine
            .get_redistribution_for_yang(yang1_addr, expected_redistribution_id)
            .unit_debt;
        let second_redistribution_yang2_unit_debt: Wad = shrine
            .get_redistribution_for_yang(yang2_addr, expected_redistribution_id)
            .unit_debt;
        let second_redistribution_yang3_unit_debt: Wad = shrine
            .get_redistribution_for_yang(yang3_addr, expected_redistribution_id)
            .unit_debt;

        //
        // Debt assertion
        //

        // Recipient trove should have the total debt before all redistributions
        // minus some loss of precision
        common::assert_equalish(
            after_recipient_trove_health.debt,
            start_total_debt,
            10_u128.into(), // error margin
            'wrong recipient trove debt'
        );

        let cumulative_error: Wad = get_redistributed_debt_error(
            shrine, yangs, expected_redistribution_id,
        );

        let actual_redistributed_debt: Wad = (recipient_trove_yang2_amt
            * first_redistribution_yang2_unit_debt)
            + (recipient_trove_yang2_amt * first_redistribution_yang1_to_yang2_unit_debt)
            + (recipient_trove_yang2_amt * first_redistribution_yang3_to_yang2_unit_debt)
            + (recipient_trove_yang1_amt * second_redistribution_yang1_unit_debt)
            + (recipient_trove_yang2_amt * second_redistribution_yang2_unit_debt)
            + (recipient_trove_yang3_amt * second_redistribution_yang3_unit_debt);
        let total_redistributed_debt: Wad = (shrine_utils::TROVE1_FORGE_AMT + TROVE3_FORGE_AMT)
            .into();

        assert(
            total_redistributed_debt == actual_redistributed_debt + cumulative_error,
            'debt invariant failed'
        );

        assert(
            start_total_debt == after_recipient_trove_health.debt + cumulative_error,
            'loss of precision in pulling'
        );

        //
        // Yangs assertions
        //

        assert(
            shrine.get_deposit(yang1_addr, redistributed_trove2).is_zero(),
            'should be 0 yang 1 left'
        );
        // Recipient trove's yang 1 amount should be the amount received from the first
        // redistribution, since the second redistribution would have rebased
        let recipient_trove_yang1_amt: Wad = shrine.get_deposit(yang1_addr, recipient_trove);
        common::assert_equalish(
            recipient_trove_yang1_amt,
            expected_recipient_trove_yang1_amt,
            100_u128.into(), // error margin
            'wrong recipient trove yang 1'
        );
        // Check that the second redistributed trove's yang1 has been rebased
        common::assert_equalish(
            shrine.get_yang_total(yang1_addr),
            recipient_trove_yang1_amt + shrine.get_initial_yang_amt(yang1_addr),
            20_u128.into(), // error margin due to loss of precision in favour of protocol
            'wrong total yang 1'
        );

        assert(
            shrine.get_deposit(yang2_addr, redistributed_trove2).is_zero(),
            'should be 0 yang 2 left'
        );
        // Recipient trove's yang2 should stay constant since all redistributions were via rebasing
        assert(
            recipient_trove_yang2_amt == TROVE2_YANG2_DEPOSIT.into(), 'wrong recipient trove yang 2'
        );
        assert(
            shrine.get_yang_total(yang2_addr) == TROVE2_YANG2_DEPOSIT.into()
                + shrine.get_initial_yang_amt(yang2_addr),
            'wrong total yang 2'
        );

        assert(
            shrine.get_deposit(yang3_addr, redistributed_trove2).is_zero(),
            'should be 0 yang 3 left'
        );
        common::assert_equalish(
            recipient_trove_yang3_amt,
            expected_recipient_trove_yang3_amt,
            100_u128.into(), // error margin
            'wrong recipient trove yang 3'
        );
        // Check that the second redistributed trove's yang3 has been rebased
        common::assert_equalish(
            shrine.get_yang_total(yang3_addr),
            recipient_trove_yang3_amt + shrine.get_initial_yang_amt(yang3_addr),
            10_u128.into(), // error margin due to loss of precision in favour of protocol
            'wrong total yang 3'
        );

        shrine_utils::assert_shrine_invariants(shrine, yangs, 3);
    }

    // Redistribution with only 1 trove.
    // Since the trove's yangs are zeroed, the initial yang would essentially "receive"
    // the trove's value via rebasing. The trove's debt would also be zeroed even though
    // it was not distributed at all. However, the debt would still be backed, and the
    // value can be accessed in the event of a shutdown.
    #[test]
    #[available_gas(20000000000)]
    fn test_shrine_redistribution_only_one_trove_remaining() {
        let shrine: IShrineDispatcher = shrine_utils::shrine_setup_with_feed();

        set_contract_address(shrine_utils::admin());
        setup_trove1(shrine);

        // Simulate purge with 0 yin to update the trove's debt
        set_contract_address(shrine_utils::admin());
        let trove1_owner = common::trove1_owner_addr();
        let redistributed_trove = common::TROVE_1;
        let redistributed_trove_health: Health = shrine.get_trove_health(redistributed_trove);
        shrine.melt(trove1_owner, redistributed_trove, WadZeroable::zero());

        assert(shrine.get_redistributions_count() == 0, 'wrong start state');
        shrine.redistribute(redistributed_trove, redistributed_trove_health.debt, RAY_ONE.into());

        let expected_redistribution_id: u32 = 1;
        assert(
            shrine.get_redistributions_count() == expected_redistribution_id,
            'wrong redistribution count'
        );

        let after_trove_health: Health = shrine.get_trove_health(common::TROVE_2);
        assert(after_trove_health.value.is_zero(), 'wrong value post redistribution');
        assert(after_trove_health.debt.is_zero(), 'wrong debt after redistribution');

        assert(shrine.get_trove_redistribution_id(common::TROVE_2) == 0, 'wrong redistribution id');
        // Trigger an update in trove 2 with an empty melt
        shrine.melt(trove1_owner, common::TROVE_2, WadZeroable::zero());
        assert(
            shrine.get_trove_redistribution_id(common::TROVE_2) == expected_redistribution_id,
            'wrong id'
        );

        shrine_utils::assert_shrine_invariants(shrine, shrine_utils::two_yang_addrs(), 3);
    }

    // This test asserts that the sum of troves' debt after pulling redistributed debt does not
    // exceed the total debt.
    // Note that yangs 1 and 2 are normally redistributed, and yang 3 is exceptionally
    // redistributed.
    #[test]
    #[available_gas(20000000000)]
    fn test_multi_troves_system_debt_not_exceeded() {
        let shrine: IShrineDispatcher = redistribution_setup();

        let yangs: Span<ContractAddress> = shrine_utils::two_yang_addrs();
        let yang1_addr = *yangs.at(0);
        let yang2_addr = *yangs.at(1);

        // Create another 10 troves with different collateral amounts
        let mut idx: u64 = 0;
        let new_troves_count: u64 = 10;
        set_contract_address(shrine_utils::admin());
        loop {
            if idx == new_troves_count {
                break;
            }

            let trove_idx: u64 = 4 + idx;
            let tmp_multiplier: u128 = (idx + 1).into();
            shrine
                .deposit(
                    yang1_addr, trove_idx, (tmp_multiplier * 100000000000000000).into()
                ); // idx * 0.1 Wad
            shrine
                .deposit(
                    yang2_addr, trove_idx, (tmp_multiplier * 200000000000000000).into()
                ); // idx * 0.2 Wad

            idx += 1;
        };

        shrine.redistribute(common::TROVE_1, shrine_utils::TROVE1_FORGE_AMT.into(), RAY_ONE.into());

        shrine_utils::assert_shrine_invariants(shrine, yangs, 13);
    }

    #[test]
    #[available_gas(20000000000)]
    #[should_panic(expected: ('SH: pct_val_to_redistribute > 1', 'ENTRYPOINT_FAILED'))]
    fn test_shrine_redistribution_gt_one_ray_pct_value_to_redistribute_fail() {
        let shrine: IShrineDispatcher = redistribution_setup();

        set_contract_address(shrine_utils::admin());
        shrine.redistribute(common::TROVE_1, 1_u128.into(), (RAY_ONE + RAY_PERCENT).into());
    }
}<|MERGE_RESOLUTION|>--- conflicted
+++ resolved
@@ -1429,12 +1429,8 @@
         shrine.deposit(yang2_addr, redistributed_trove2, TROVE3_YANG2_DEPOSIT.into());
         shrine.forge(trove3_owner, redistributed_trove2, TROVE3_FORGE_AMT.into(), 0_u128.into());
 
-<<<<<<< HEAD
-        let start_total_debt: Wad = shrine.get_total_troves_debt();
-=======
         let shrine_health: Health = shrine.get_shrine_health();
         let start_total_debt: Wad = shrine_health.debt;
->>>>>>> 4364c356
 
         // Simulate purge with 0 yin to update the trove's debt
         let before_recipient_trove_health: Health = shrine.get_trove_health(recipient_trove);
