mod test_shrine_compound {
    use opus::core::shrine::shrine as shrine_contract;
    use opus::interfaces::IShrine::{IShrineDispatcher, IShrineDispatcherTrait};
    use opus::tests::common;
    use opus::tests::shrine::utils::shrine_utils;
    use opus::types::Trove;
    use opus::utils::exp::exp;
<<<<<<< HEAD
    use opus::utils::wadray;
    use opus::utils::wadray::{Ray, RayZeroable, RAY_SCALE, Wad, WadZeroable, WAD_ONE};
    use opus::utils::wadray_signed;
    use opus::utils::wadray_signed::SignedWad;

    use opus::tests::shrine::utils::shrine_utils;
    use opus::tests::common;
=======
    use opus::utils::wadray::{Ray, RayZeroable, RAY_SCALE, Wad, WadZeroable};
    use opus::utils::wadray;
    use starknet::testing::{set_block_timestamp, set_contract_address};
    use starknet::{ContractAddress, get_block_timestamp};
>>>>>>> 345185fc

    //
    // Tests - Trove estimate and charge
    //

    // Test for `charge` with all intervals between start and end inclusive updated.
    //
    // T+START--------------T+END
    #[test]
    #[available_gas(20000000000)]
    fn test_compound_and_charge_scenario_1() {
        let shrine: IShrineDispatcher = shrine_utils::shrine_setup_with_feed();

        // Advance one interval to avoid overwriting the last price
        shrine_utils::advance_interval();

        let start_debt: Wad = shrine_utils::TROVE1_FORGE_AMT.into();
        shrine_utils::trove1_deposit(shrine, shrine_utils::TROVE1_YANG1_DEPOSIT.into());
        shrine_utils::trove1_forge(shrine, start_debt);

        let start_interval: u64 = shrine_utils::current_interval();

        let trove_id: u64 = common::TROVE_1;
        let yangs: Span<ContractAddress> = shrine_utils::three_yang_addrs();
        let yang1_addr = *yangs.at(0);
        // Note that this is the price at `start_interval - 1` because we advanced one interval
        // after the last price update
        let yang_prices: Span<Wad> = shrine_utils::get_yang_prices(shrine, yangs);
        let (_, _, _, debt) = shrine.get_trove_info(trove_id);

        shrine_utils::advance_prices_and_set_multiplier(
            shrine, shrine_utils::FEED_LEN, yangs, yang_prices
        );

        // Offset by 1 because `advance_prices_and_set_multiplier` updates `start_interval`.
        let end_interval: u64 = start_interval + shrine_utils::FEED_LEN - 1;
        // commented out because of gas usage error
        assert(
            shrine_utils::current_interval() == end_interval, 'wrong end interval'
        ); // sanity check

        let expected_avg_multiplier: Ray = RAY_SCALE.into();

        let expected_debt: Wad = shrine_utils::compound_for_single_yang(
            shrine_utils::YANG1_BASE_RATE.into(),
            expected_avg_multiplier,
            start_interval,
            end_interval,
            debt,
        );

        let (_, _, _, estimated_debt) = shrine.get_trove_info(trove_id);
        assert(estimated_debt == expected_debt, 'wrong compounded debt');

        let before_budget: SignedWad = shrine.get_budget();

        // Trigger charge and check interest is accrued
        set_contract_address(shrine_utils::admin());
        shrine.melt(common::trove1_owner_addr(), trove_id, WadZeroable::zero());
        assert(shrine.get_total_troves_debt() == expected_debt, 'debt not updated');

        let interest: Wad = estimated_debt - start_debt;
        assert(shrine.get_budget() == before_budget + interest.into(), 'wrong budget');

        let mut expected_events: Span<shrine_contract::Event> = array![
            shrine_contract::Event::TotalTrovesDebtUpdated(
                shrine_contract::TotalTrovesDebtUpdated { total: expected_debt }
            ),
            shrine_contract::Event::TroveUpdated(
                shrine_contract::TroveUpdated {
                    trove_id,
                    trove: Trove {
                        charge_from: end_interval, debt: expected_debt, last_rate_era: 1
                    },
                }
            ),
        ]
            .span();
        common::assert_events_emitted(shrine.contract_address, expected_events, Option::None);
    }

    // Slight variation of `test_charge_scenario_1` where there is an interval between start and end
    // that does not have a price update.
    //
    // `X` in the diagram below indicates a missed interval.
    //
    // T+START------X-------T+END
    #[test]
    #[available_gas(20000000000)]
    fn test_charge_scenario_1b() {
        let shrine: IShrineDispatcher = shrine_utils::shrine_setup_with_feed();

        // Advance one interval to avoid overwriting the last price
        shrine_utils::advance_interval();

        let start_debt: Wad = shrine_utils::TROVE1_FORGE_AMT.into();
        shrine_utils::trove1_deposit(shrine, shrine_utils::TROVE1_YANG1_DEPOSIT.into());
        shrine_utils::trove1_forge(shrine, start_debt);

        let start_interval: u64 = shrine_utils::current_interval();

        let trove_id: u64 = common::TROVE_1;
        let yangs: Span<ContractAddress> = shrine_utils::three_yang_addrs();
        let yang1_addr = *yangs.at(0);
        // Note that this is the price at `start_interval - 1` because we advanced one interval
        // after the last price update
        let yang_prices: Span<Wad> = shrine_utils::get_yang_prices(shrine, yangs);
        let (_, _, _, debt) = shrine.get_trove_info(trove_id);

        let num_intervals_before_skip: u64 = 5;
        shrine_utils::advance_prices_and_set_multiplier(
            shrine, num_intervals_before_skip, yangs, yang_prices
        );

        let skipped_interval: u64 = start_interval + num_intervals_before_skip;

        // Skip to the next interval after the last price update, and then skip this interval
        // to mock no price update
        shrine_utils::advance_interval();
        shrine_utils::advance_interval();

        let num_intervals_after_skip: u64 = 4;

        let yang_prices: Span<Wad> = shrine_utils::get_yang_prices(shrine, yangs);

        shrine_utils::advance_prices_and_set_multiplier(
            shrine, num_intervals_after_skip, yangs, yang_prices
        );

        // sanity check that skipped interval has no price values
        let (skipped_interval_price, _) = shrine.get_yang_price(yang1_addr, skipped_interval);
        let (skipped_interval_multiplier, _) = shrine.get_multiplier(skipped_interval);
        assert(skipped_interval_price == WadZeroable::zero(), 'skipped price is not zero');
        assert(
            skipped_interval_multiplier == RayZeroable::zero(), 'skipped multiplier is not zero'
        );

        // Offset by 1 by excluding the skipped interval because `advance_prices_and_set_multiplier`
        // updates `start_interval`.
        let end_interval: u64 = start_interval
            + (num_intervals_before_skip + num_intervals_after_skip);
        // commented out because of gas usage error
        assert(
            shrine_utils::current_interval() == end_interval, 'wrong end interval'
        ); // sanity check

        let expected_avg_price: Wad = shrine_utils::get_avg_yang_price(
            shrine, yang1_addr, start_interval, end_interval
        );
        let expected_avg_multiplier: Ray = RAY_SCALE.into();

        let expected_debt: Wad = shrine_utils::compound_for_single_yang(
            shrine_utils::YANG1_BASE_RATE.into(),
            expected_avg_multiplier,
            start_interval,
            end_interval,
            debt,
        );
        let (_, _, _, estimated_debt) = shrine.get_trove_info(trove_id);
        assert(estimated_debt == expected_debt, 'wrong compounded debt');

        let before_budget: SignedWad = shrine.get_budget();

        // Trigger charge and check interest is accrued
        set_contract_address(shrine_utils::admin());
        shrine.melt(common::trove1_owner_addr(), trove_id, WadZeroable::zero());
        assert(shrine.get_total_troves_debt() == expected_debt, 'debt not updated');

        let interest: Wad = estimated_debt - start_debt;
        assert(shrine.get_budget() == before_budget + interest.into(), 'wrong budget');

        let mut expected_events: Span<shrine_contract::Event> = array![
            shrine_contract::Event::TotalTrovesDebtUpdated(
                shrine_contract::TotalTrovesDebtUpdated { total: expected_debt }
            ),
            shrine_contract::Event::TroveUpdated(
                shrine_contract::TroveUpdated {
                    trove_id,
                    trove: Trove {
                        charge_from: end_interval, debt: expected_debt, last_rate_era: 1
                    },
                }
            ),
        ]
            .span();
        common::assert_events_emitted(shrine.contract_address, expected_events, Option::None);
    }

    // Wrapper to get around gas issue
    // Test for `charge` with "missed" price and multiplier updates since before the start interval,
    // Start_interval does not have a price or multiplier update.
    // End interval does not have a price or multiplier update.
    //
    // T+LAST_UPDATED       T+START-------------T+END
    #[test]
    #[available_gas(20000000000)]
    fn test_charge_scenario_2() {
        let shrine: IShrineDispatcher = shrine_utils::shrine_setup_with_feed();

        // Advance one interval to avoid overwriting the last price
        shrine_utils::advance_interval();

        shrine_utils::trove1_deposit(shrine, shrine_utils::TROVE1_YANG1_DEPOSIT.into());
        let start_debt: Wad = shrine_utils::TROVE1_FORGE_AMT.into();
        shrine_utils::trove1_forge(shrine, start_debt);

        let before_budget: SignedWad = shrine.get_budget();

        let trove_id: u64 = common::TROVE_1;
        let yang1_addr = shrine_utils::yang1_addr();

        // Advance timestamp by 2 intervals and set price for interval - `T+LAST_UPDATED`
        let time_to_skip: u64 = 2 * shrine_contract::TIME_INTERVAL;
        let last_updated_timestamp: u64 = get_block_timestamp() + time_to_skip;
        set_block_timestamp(last_updated_timestamp);
        let start_price: Wad = 2222000000000000000000_u128.into(); // 2_222 (Wad)
        let start_multiplier: Ray = RAY_SCALE.into();
        set_contract_address(shrine_utils::admin());
        shrine.advance(yang1_addr, start_price);
        shrine.set_multiplier(start_multiplier);

        // Advance timestamp to `T+START`, assuming that price has not been updated since `T+LAST_UPDATED`.
        // Trigger charge to update the trove's debt to `T+START`.
        let intervals_after_last_update: u64 = 3;
        let time_to_skip: u64 = intervals_after_last_update * shrine_contract::TIME_INTERVAL;
        let start_timestamp: u64 = last_updated_timestamp + time_to_skip;
        let start_interval: u64 = shrine_utils::get_interval(start_timestamp);
        set_block_timestamp(start_timestamp);

        shrine.deposit(yang1_addr, trove_id, WadZeroable::zero());

        // sanity check that some interest has accrued
        let (_, _, _, debt) = shrine.get_trove_info(trove_id);
        assert(debt > start_debt, '!(starting debt > forged)');

        // Advance timestamp to `T+END`, assuming price is still not updated since `T+LAST_UPDATED`.
        // Trigger charge to update the trove's debt to `T+END`.
        let intervals_after_last_charge: u64 = 17;
        let time_to_skip: u64 = intervals_after_last_charge * shrine_contract::TIME_INTERVAL;
        let end_timestamp: u64 = start_timestamp + time_to_skip;

        // No need for offset here because we are incrementing the intervals directly
        // instead of via `advance_prices_and_set_multiplier`
        let end_interval: u64 = start_interval + intervals_after_last_charge;
        set_block_timestamp(end_timestamp);

        shrine.withdraw(yang1_addr, trove_id, WadZeroable::zero());

        // As the price and multiplier have not been updated since `T+LAST_UPDATED`, we expect the
        // average values to be that at `T+LAST_UPDATED`.
        let expected_debt: Wad = shrine_utils::compound_for_single_yang(
            shrine_utils::YANG1_BASE_RATE.into(),
            start_multiplier,
            start_interval,
            end_interval,
            debt,
        );

        let (_, _, _, estimated_debt) = shrine.get_trove_info(trove_id);
        assert(expected_debt == estimated_debt, 'wrong compounded debt');

        shrine.melt(common::trove1_owner_addr(), trove_id, WadZeroable::zero());
        assert(shrine.get_total_troves_debt() == expected_debt, 'debt not updated');

        let interest: Wad = estimated_debt - start_debt;
        assert(shrine.get_budget() == before_budget + interest.into(), 'wrong budget');

        let mut expected_events: Span<shrine_contract::Event> = array![
            shrine_contract::Event::TotalTrovesDebtUpdated(
                shrine_contract::TotalTrovesDebtUpdated { total: expected_debt }
            ),
            shrine_contract::Event::TroveUpdated(
                shrine_contract::TroveUpdated {
                    trove_id,
                    trove: Trove {
                        charge_from: end_interval, debt: expected_debt, last_rate_era: 1
                    },
                }
            ),
        ]
            .span();
        common::assert_events_emitted(shrine.contract_address, expected_events, Option::None);
    }

    // Wrapper to get around gas issue
    // Test for `charge` with "missed" price and multiplier updates after the start interval,
    // Start interval has a price and multiplier update.
    // End interval does not have a price or multiplier update.
    //
    // T+START/LAST_UPDATED-------------T+END
    #[test]
    #[available_gas(20000000000)]
    fn test_charge_scenario_3() {
        let shrine: IShrineDispatcher = shrine_utils::shrine_setup_with_feed();

        // Advance one interval to avoid overwriting the last price
        shrine_utils::advance_interval();

        shrine_utils::trove1_deposit(shrine, shrine_utils::TROVE1_YANG1_DEPOSIT.into());
        let start_debt: Wad = shrine_utils::TROVE1_FORGE_AMT.into();
        shrine_utils::trove1_forge(shrine, start_debt);

        let before_budget: SignedWad = shrine.get_budget();

        let trove_id: u64 = common::TROVE_1;
        let yang1_addr = shrine_utils::yang1_addr();

        // Advance timestamp by 2 intervals and set price for interval - `T+LAST_UPDATED`
        let time_to_skip: u64 = 2 * shrine_contract::TIME_INTERVAL;
        let start_timestamp: u64 = get_block_timestamp() + time_to_skip;
        let start_interval: u64 = shrine_utils::get_interval(start_timestamp);
        set_block_timestamp(start_timestamp);
        let start_price: Wad = 2222000000000000000000_u128.into(); // 2_222 (Wad)
        let start_multiplier: Ray = RAY_SCALE.into();
        set_contract_address(shrine_utils::admin());
        shrine.advance(yang1_addr, start_price);
        shrine.set_multiplier(start_multiplier);

        shrine.deposit(yang1_addr, trove_id, WadZeroable::zero());

        // sanity check that some interest has accrued
        let (_, _, _, debt) = shrine.get_trove_info(trove_id);
        assert(debt > start_debt, '!(starting debt > forged)');

        // Advance timestamp to `T+END`, to mock lack of price updates since `T+START/LAST_UPDATED`.
        // Trigger charge to update the trove's debt to `T+END`.
        let intervals_after_last_update: u64 = 17;
        let time_to_skip: u64 = intervals_after_last_update * shrine_contract::TIME_INTERVAL;
        let end_timestamp: u64 = start_timestamp + time_to_skip;

        // No need for offset here because we are incrementing the intervals directly
        // instead of via `advance_prices_and_set_multiplier`
        let end_interval: u64 = start_interval + intervals_after_last_update;
        set_block_timestamp(end_timestamp);
        assert(
            shrine_utils::current_interval() == end_interval, 'wrong end interval'
        ); // sanity check

        shrine.withdraw(yang1_addr, trove_id, WadZeroable::zero());

        // As the price and multiplier have not been updated since `T+START/LAST_UPDATED`, we expect the
        // average values to be that at `T+START/LAST_UPDATED`.
        let expected_debt: Wad = shrine_utils::compound_for_single_yang(
            shrine_utils::YANG1_BASE_RATE.into(),
            start_multiplier,
            start_interval,
            end_interval,
            debt,
        );

        let (_, _, _, estimated_debt) = shrine.get_trove_info(trove_id);
        assert(expected_debt == estimated_debt, 'wrong compounded debt');

        shrine.forge(common::trove1_owner_addr(), trove_id, WadZeroable::zero(), 0_u128.into());
        assert(shrine.get_total_troves_debt() == expected_debt, 'debt not updated');

        let interest: Wad = estimated_debt - start_debt;
        assert(shrine.get_budget() == before_budget + interest.into(), 'wrong budget');

        let mut expected_events: Span<shrine_contract::Event> = array![
            shrine_contract::Event::TotalTrovesDebtUpdated(
                shrine_contract::TotalTrovesDebtUpdated { total: expected_debt }
            ),
            shrine_contract::Event::TroveUpdated(
                shrine_contract::TroveUpdated {
                    trove_id,
                    trove: Trove {
                        charge_from: end_interval, debt: expected_debt, last_rate_era: 1
                    },
                }
            ),
        ]
            .span();
        common::assert_events_emitted(shrine.contract_address, expected_events, Option::None);
    }

    // Wrapper to get around gas issue
    // Test for `charge` with "missed" price and multiplier updates from `intervals_after_last_update` intervals
    // after start interval.
    // Start interval has a price and multiplier update.
    // End interval does not have a price or multiplier update.
    //
    // T+START-------T+LAST_UPDATED------T+END
    #[test]
    #[available_gas(20000000000)]
    fn test_charge_scenario_4() {
        let shrine: IShrineDispatcher = shrine_utils::shrine_setup_with_feed();

        shrine_utils::trove1_deposit(shrine, shrine_utils::TROVE1_YANG1_DEPOSIT.into());
        let start_debt: Wad = shrine_utils::TROVE1_FORGE_AMT.into();
        shrine_utils::trove1_forge(shrine, start_debt);

        let before_budget: SignedWad = shrine.get_budget();

        let trove_id: u64 = common::TROVE_1;
        let yangs: Span<ContractAddress> = shrine_utils::three_yang_addrs();
        let yang1_addr = *yangs.at(0);

        let (_, _, _, debt) = shrine.get_trove_info(trove_id);
        let start_interval: u64 = shrine_utils::current_interval();

        // Advance one interval to avoid overwriting the last price
        shrine_utils::advance_interval();

        // Advance timestamp by given intervals and set last updated price - `T+LAST_UPDATED`
        let intervals_to_skip: u64 = 5;
        shrine_utils::advance_prices_and_set_multiplier(
            shrine, intervals_to_skip, yangs, shrine_utils::three_yang_start_prices(),
        );
        // Offset by 1 because of a single call to `advance_prices_and_set_multiplier`
        let last_updated_interval: u64 = start_interval + intervals_to_skip - 1;

        // Advance timestamp to `T+END`, to mock lack of price updates since `T+LAST_UPDATED`.
        // Trigger charge to update the trove's debt to `T+END`.
        let intervals_after_last_update: u64 = 15;
        let time_to_skip: u64 = intervals_after_last_update * shrine_contract::TIME_INTERVAL;
        let end_timestamp: u64 = get_block_timestamp() + time_to_skip;

        let end_interval: u64 = start_interval + intervals_to_skip + intervals_after_last_update;
        set_block_timestamp(end_timestamp);
        assert(
            shrine_utils::current_interval() == end_interval, 'wrong end interval'
        ); // sanity check

        set_contract_address(shrine_utils::admin());
        shrine.withdraw(yang1_addr, trove_id, WadZeroable::zero());

        // Manually calculate the average since end interval does not have a cumulative value
        let (_, start_cumulative_price) = shrine.get_yang_price(yang1_addr, start_interval);
        let (last_updated_price, last_updated_cumulative_price) = shrine
            .get_yang_price(yang1_addr, last_updated_interval);
        let intervals_after_last_update_temp: u128 = intervals_after_last_update.into();
        let cumulative_diff: Wad = (last_updated_cumulative_price - start_cumulative_price)
            + (intervals_after_last_update_temp * last_updated_price.val).into();

        let expected_avg_price: Wad = (cumulative_diff.val / (end_interval - start_interval).into())
            .into();
        let expected_avg_multiplier: Ray = RAY_SCALE.into();

        let expected_debt: Wad = shrine_utils::compound_for_single_yang(
            shrine_utils::YANG1_BASE_RATE.into(),
            expected_avg_multiplier,
            start_interval,
            end_interval,
            debt,
        );

        let (_, _, _, estimated_debt) = shrine.get_trove_info(trove_id);
        assert(expected_debt == estimated_debt, 'wrong compounded debt');

        set_contract_address(shrine_utils::admin());
        shrine.forge(common::trove1_owner_addr(), trove_id, WadZeroable::zero(), 0_u128.into());
        assert(shrine.get_total_troves_debt() == expected_debt, 'debt not updated');

        let interest: Wad = estimated_debt - start_debt;
        assert(shrine.get_budget() == before_budget + interest.into(), 'wrong budget');

        let mut expected_events: Span<shrine_contract::Event> = array![
            shrine_contract::Event::TotalTrovesDebtUpdated(
                shrine_contract::TotalTrovesDebtUpdated { total: expected_debt }
            ),
            shrine_contract::Event::TroveUpdated(
                shrine_contract::TroveUpdated {
                    trove_id,
                    trove: Trove {
                        charge_from: end_interval, debt: expected_debt, last_rate_era: 1
                    },
                }
            ),
        ]
            .span();
        common::assert_events_emitted(shrine.contract_address, expected_events, Option::None);
    }

    // Wrapper to get around gas issue
    // Test for `charge` with "missed" price and multiplier updates from `intervals_after_last_update`
    // intervals after start interval onwards.
    // Start interval does not have a price or multiplier update.
    // End interval does not have a price or multiplier update.
    //
    // T+LAST_UPDATED_BEFORE_START       T+START----T+LAST_UPDATED_AFTER_START---------T+END
    #[test]
    #[available_gas(20000000000)]
    fn test_charge_scenario_5() {
        let shrine: IShrineDispatcher = shrine_utils::shrine_setup_with_feed();
        let trove_id: u64 = common::TROVE_1;
        let yang1_addr = shrine_utils::yang1_addr();

        // Advance one interval to avoid overwriting the last price
        shrine_utils::advance_interval();

        let yangs: Span<ContractAddress> = shrine_utils::three_yang_addrs();
        let yang1_addr = *yangs.at(0);
        let yang_prices: Span<Wad> = shrine_utils::get_yang_prices(shrine, yangs);

        // Advance timestamp by given intervals and set last updated price - `T+LAST_UPDATED_BEFORE_START`'
        let intervals_to_skip: u64 = 5;
        shrine_utils::advance_prices_and_set_multiplier(
            shrine, intervals_to_skip, yangs, yang_prices
        );
        let last_updated_interval_before_start: u64 = shrine_utils::current_interval();

        // Advance timestamp to `T+START`.
        let intervals_without_update_before_start: u64 = 10;
        let time_to_skip: u64 = intervals_without_update_before_start
            * shrine_contract::TIME_INTERVAL;
        let timestamp: u64 = get_block_timestamp() + time_to_skip;
        set_block_timestamp(timestamp);
        let start_interval: u64 = shrine_utils::current_interval();

        shrine_utils::trove1_deposit(shrine, shrine_utils::TROVE1_YANG1_DEPOSIT.into());
        let start_debt: Wad = shrine_utils::TROVE1_FORGE_AMT.into();
        shrine_utils::trove1_forge(shrine, start_debt);

        let before_budget: SignedWad = shrine.get_budget();

        let (_, _, _, debt) = shrine.get_trove_info(trove_id);

        // Advance timestamp to `T+LAST_UPDATED_AFTER_START` and set the price
        let intervals_to_last_update_after_start: u64 = 5;
        let time_to_skip: u64 = intervals_to_last_update_after_start
            * shrine_contract::TIME_INTERVAL;
        let timestamp: u64 = get_block_timestamp() + time_to_skip;
        set_block_timestamp(timestamp);
        let last_updated_interval_after_start: u64 = shrine_utils::current_interval();

        let start_price: Wad = 2222000000000000000000_u128.into(); // 2_222 (Wad)
        let start_multiplier: Ray = RAY_SCALE.into();
        set_contract_address(shrine_utils::admin());
        shrine.advance(yang1_addr, start_price);
        shrine.set_multiplier(start_multiplier);

        // Advance timestamp to `T+END`.
        let intervals_from_last_update_to_end: u64 = 10;
        let time_to_skip: u64 = intervals_from_last_update_to_end * shrine_contract::TIME_INTERVAL;
        let end_timestamp: u64 = get_block_timestamp() + time_to_skip;
        set_block_timestamp(end_timestamp);
        let end_interval: u64 = start_interval
            + intervals_to_last_update_after_start
            + intervals_from_last_update_to_end;
        assert(
            shrine_utils::current_interval() == end_interval, 'wrong end interval'
        ); // sanity check

        shrine.withdraw(yang1_addr, trove_id, WadZeroable::zero());

        // Manually calculate the average since end interval does not have a cumulative value
        let (_, start_cumulative_price) = shrine.get_yang_price(yang1_addr, start_interval);

        // First, we get the cumulative price values available to us
        // `T+LAST_UPDATED_AFTER_START` - `T+LAST_UPDATED_BEFORE_START`
        let (last_updated_price_before_start, last_updated_cumulative_price_before_start) = shrine
            .get_yang_price(yang1_addr, last_updated_interval_before_start);
        let (last_updated_price_after_start, last_updated_cumulative_price_after_start) = shrine
            .get_yang_price(yang1_addr, last_updated_interval_after_start);

        let mut cumulative_diff: Wad = last_updated_cumulative_price_after_start
            - last_updated_cumulative_price_before_start;

        // Next, we deduct the cumulative price from `T+LAST_UPDATED_BEFORE_START` to `T+START`
        cumulative_diff -=
            ((start_interval - last_updated_interval_before_start).into()
                * last_updated_price_before_start.val)
            .into();

        // Finally, we add the cumulative price from `T+LAST_UPDATED_AFTER_START` to `T+END`.
        cumulative_diff +=
            ((end_interval - last_updated_interval_after_start).into()
                * last_updated_price_after_start.val)
            .into();

        let expected_avg_price: Wad = (cumulative_diff.val / (end_interval - start_interval).into())
            .into();
        let expected_avg_multiplier: Ray = RAY_SCALE.into();

        let expected_debt: Wad = shrine_utils::compound_for_single_yang(
            shrine_utils::YANG1_BASE_RATE.into(),
            expected_avg_multiplier,
            start_interval,
            end_interval,
            debt,
        );

        let (_, _, _, estimated_debt) = shrine.get_trove_info(trove_id);
        assert(expected_debt == estimated_debt, 'wrong compounded debt');

        shrine.forge(common::trove1_owner_addr(), trove_id, WadZeroable::zero(), 0_u128.into());
        assert(shrine.get_total_troves_debt() == expected_debt, 'debt not updated');

        let interest: Wad = estimated_debt - start_debt;
        assert(shrine.get_budget() == before_budget + interest.into(), 'wrong budget');

        let mut expected_events: Span<shrine_contract::Event> = array![
            shrine_contract::Event::TotalTrovesDebtUpdated(
                shrine_contract::TotalTrovesDebtUpdated { total: expected_debt }
            ),
            shrine_contract::Event::TroveUpdated(
                shrine_contract::TroveUpdated {
                    trove_id,
                    trove: Trove {
                        charge_from: end_interval, debt: expected_debt, last_rate_era: 1
                    },
                }
            ),
        ]
            .span();
        common::assert_events_emitted(shrine.contract_address, expected_events, Option::None);
    }

    // Wrapper to get around gas issue
    // Test for `charge` with "missed" price and multiplier update at the start interval.
    // Start interval does not have a price or multiplier update.
    // End interval has both price and multiplier update.
    //
    // T+LAST_UPDATED_BEFORE_START       T+START-------------T+END (with price update)
    //
    #[test]
    #[available_gas(20000000000)]
    fn setup_charge_scenario_6() {
        let shrine: IShrineDispatcher = shrine_utils::shrine_setup_with_feed();
        let trove_id: u64 = common::TROVE_1;
        let yang1_addr = shrine_utils::yang1_addr();

        // Advance timestamp by given intervals and set last updated price - `T+LAST_UPDATED`
        let intervals_to_skip: u64 = 5;
        let time_to_skip: u64 = intervals_to_skip * shrine_contract::TIME_INTERVAL;
        let timestamp: u64 = get_block_timestamp() + time_to_skip;
        set_block_timestamp(timestamp);
        let last_updated_interval: u64 = shrine_utils::current_interval();

        let start_price: Wad = 2222000000000000000000_u128.into(); // 2_222 (Wad)
        let start_multiplier: Ray = RAY_SCALE.into();
        set_contract_address(shrine_utils::admin());
        shrine.advance(yang1_addr, start_price);
        shrine.set_multiplier(start_multiplier);

        // Advance timestamp by given intervals to `T+START` to mock missed updates.
        let intervals_after_last_update_to_start: u64 = 5;
        let time_to_skip: u64 = intervals_after_last_update_to_start
            * shrine_contract::TIME_INTERVAL;
        let timestamp: u64 = get_block_timestamp() + time_to_skip;
        set_block_timestamp(timestamp);
        let start_interval: u64 = shrine_utils::current_interval();

        shrine_utils::trove1_deposit(shrine, shrine_utils::TROVE1_YANG1_DEPOSIT.into());
        let start_debt: Wad = shrine_utils::TROVE1_FORGE_AMT.into();
        shrine_utils::trove1_forge(shrine, start_debt);

        let before_budget: SignedWad = shrine.get_budget();

        let (_, _, _, debt) = shrine.get_trove_info(trove_id);

        // Advance timestamp by given intervals to `T+END`, to mock missed updates.
        let intervals_from_start_to_end: u64 = 13;
        let time_to_skip: u64 = intervals_from_start_to_end * shrine_contract::TIME_INTERVAL;
        let timestamp: u64 = get_block_timestamp() + time_to_skip;
        set_block_timestamp(timestamp);
        let end_interval: u64 = start_interval + intervals_from_start_to_end;
        assert(
            shrine_utils::current_interval() == end_interval, 'wrong end interval'
        ); // sanity check

        let end_price: Wad = 2333000000000000000000_u128.into(); // 2_333 (Wad)
        let start_multiplier: Ray = RAY_SCALE.into();
        set_contract_address(shrine_utils::admin());
        shrine.advance(yang1_addr, start_price);
        shrine.set_multiplier(start_multiplier);

        shrine.withdraw(yang1_addr, trove_id, WadZeroable::zero());

        // Manually calculate the average since start interval does not have a cumulative value
        let (_, end_cumulative_price) = shrine.get_yang_price(yang1_addr, end_interval);
        let (last_updated_price, last_updated_cumulative_price) = shrine
            .get_yang_price(yang1_addr, last_updated_interval);

        let mut cumulative_diff: Wad = end_cumulative_price - last_updated_cumulative_price;

        // Deduct the cumulative price from `T+LAST_UPDATED_BEFORE_START` to `T+START`
        cumulative_diff -=
            ((start_interval - last_updated_interval).into() * last_updated_price.val)
            .into();

        let expected_avg_price: Wad = (cumulative_diff.val / (end_interval - start_interval).into())
            .into();
        let expected_avg_multiplier: Ray = RAY_SCALE.into();

        let expected_debt: Wad = shrine_utils::compound_for_single_yang(
            shrine_utils::YANG1_BASE_RATE.into(),
            expected_avg_multiplier,
            start_interval,
            end_interval,
            debt,
        );

        let (_, _, _, estimated_debt) = shrine.get_trove_info(trove_id);
        assert(expected_debt == estimated_debt, 'wrong compounded debt');

        set_contract_address(shrine_utils::admin());
        shrine.deposit(yang1_addr, trove_id, WadZeroable::zero());
        assert(shrine.get_total_troves_debt() == expected_debt, 'debt not updated');

        let interest: Wad = estimated_debt - start_debt;
        assert(shrine.get_budget() == before_budget + interest.into(), 'wrong budget');

        let mut expected_events: Span<shrine_contract::Event> = array![
            shrine_contract::Event::TotalTrovesDebtUpdated(
                shrine_contract::TotalTrovesDebtUpdated { total: expected_debt }
            ),
            shrine_contract::Event::TroveUpdated(
                shrine_contract::TroveUpdated {
                    trove_id,
                    trove: Trove {
                        charge_from: end_interval, debt: expected_debt, last_rate_era: 1
                    },
                }
            ),
        ]
            .span();
        common::assert_events_emitted(shrine.contract_address, expected_events, Option::None);
    }

    // Tests for `charge` with three base rate updates and
    // two yangs deposited into the trove
    #[test]
    #[available_gas(20000000000)]
    fn test_charge_scenario_7() {
        let shrine: IShrineDispatcher = shrine_utils::shrine_setup_with_feed();
        let yangs: Span<ContractAddress> = shrine_utils::three_yang_addrs();
        shrine_utils::advance_prices_and_set_multiplier(
            shrine, shrine_utils::FEED_LEN, yangs, shrine_utils::three_yang_start_prices(),
        );

        let trove_id: u64 = common::TROVE_1;
        let trove1_owner: ContractAddress = common::trove1_owner_addr();
        let yang1_addr: ContractAddress = *yangs.at(0);
        let yang2_addr: ContractAddress = *yangs.at(1);

        let mut expected_events: Array<shrine_contract::Event> = ArrayTrait::new();

        // Setup base rates for calling `Shrine.update_rates`.
        // The base rates are set in the following format:
        //
        // O X O
        // X O X
        //
        // where X is the constant `USE_PREV_BASE_RATE` value that sets the base rate to the previous value.
        //
        // Note that the arrays are created as a list of yang base rate updates

        // `yang_base_rates_history_to_update` is used to perform the rate updates, while
        // `yang_base_rates_history_to_compound` is used to perform calculation of the compounded interest
        // The main difference between the two arrays are:
        // (1) When setting a base rate to its previous value, the value to update in Shrine is `USE_PREV_BASE_RATE`
        //     which is equivalent to `RAY_SCALE + 1`, whereas the actual value that is used to calculate
        //     compound interest is the previous base rate.
        // (2) `yang_base_rates_history_to_compound` has an extra item for the initial base rates at the time
        //     the trove was last charged, in order to calculate the compound interest from this interval until
        //     the first rate update interval.

        // Add initial base rates for rates history to calculate compound interest
        let mut first_rate_history_to_compound: Array<Ray> = array![
            shrine_utils::YANG1_BASE_RATE.into(),
            shrine_utils::YANG2_BASE_RATE.into(),
            shrine_utils::YANG3_BASE_RATE.into(),
        ];

        // For first rate update, yang 1 is updated and yang 2 uses previous base rate
        let yang1_first_rate_update: Ray = 25000000000000000000000000_u128.into(); // 2.5% (Ray)
        let mut first_rate_history_to_update: Array<Ray> = array![
            yang1_first_rate_update, (RAY_SCALE + 1).into(), (RAY_SCALE + 1).into(),
        ];
        let mut second_rate_history_to_compound: Array<Ray> = array![
            yang1_first_rate_update,
            shrine_utils::YANG2_BASE_RATE.into(),
            shrine_utils::YANG3_BASE_RATE.into(),
        ];

        // For second rate update, yang 1 uses previous base rate and yang 2 is updated
        let yang2_second_rate_update: Ray = 43500000000000000000000000_u128.into(); // 4.35% (Ray)
        let mut second_rate_history_to_update: Array<Ray> = array![
            (RAY_SCALE + 1).into(), yang2_second_rate_update, (RAY_SCALE + 1).into(),
        ];
        let mut third_rate_history_to_compound: Array<Ray> = array![
            yang1_first_rate_update, yang2_second_rate_update, shrine_utils::YANG3_BASE_RATE.into(),
        ];

        // For third rate update, yang 1 is updated and yang 2 uses previous base rate
        let yang1_third_rate_update: Ray = 27500000000000000000000000_u128.into(); // 2.75% (Ray)
        let mut third_rate_history_to_update: Array<Ray> = array![
            yang1_third_rate_update, (RAY_SCALE + 1).into(), (RAY_SCALE + 1).into(),
        ];
        let mut fourth_rate_history_to_compound: Array<Ray> = array![
            yang1_third_rate_update, yang2_second_rate_update, shrine_utils::YANG3_BASE_RATE.into(),
        ];

        let mut yang_base_rates_history_to_update: Array<Span<Ray>> = array![
            first_rate_history_to_update.span(),
            second_rate_history_to_update.span(),
            third_rate_history_to_update.span(),
        ];
        let mut yang_base_rates_history_to_compound: Array<Span<Ray>> = array![
            first_rate_history_to_compound.span(),
            second_rate_history_to_compound.span(),
            third_rate_history_to_compound.span(),
            fourth_rate_history_to_compound.span(),
        ];

        // The number of base rate updates
        let num_base_rate_updates: u64 = 3;

        // The number of intervals actually between two base rate updates (not including the intervals on which the updates occur) will be this number minus one
        let BASE_RATE_UPDATE_SPACING: u64 = 5;

        // The number of time periods where the base rates remain constant.
        // We add one because there is also the time period between
        // the base rates set in `add_yang` and the first base rate update
        let num_eras: u64 = num_base_rate_updates + 1;
        let current_timestamp: u64 = get_block_timestamp();
        let start_interval: u64 = shrine_utils::current_interval();
        let end_interval: u64 = start_interval + BASE_RATE_UPDATE_SPACING * num_eras;
        let charging_period: u64 = end_interval - start_interval;

        // Generating the list of intervals at which the base rates will be updated (needed for `compound`)
        // Adding zero as the first interval since that's when the initial base rates were first added in `add_yang`
        let mut rate_update_intervals: Array<u64> = array![0];
        let mut i = 0;
        loop {
            if i == num_base_rate_updates {
                break;
            }
            let rate_update_interval: u64 = start_interval + (i + 1) * BASE_RATE_UPDATE_SPACING;
            rate_update_intervals.append(rate_update_interval);
            i += 1;
        };

        let mut avg_multipliers: Array<Ray> = ArrayTrait::new();

        let mut avg_yang_prices_by_era: Array<Span<Wad>> = ArrayTrait::new();

        // Deposit yangs into trove and forge debt
        set_contract_address(shrine_utils::admin());
        let yang1_deposit_amt: Wad = shrine_utils::TROVE1_YANG1_DEPOSIT.into();
        shrine.deposit(yang1_addr, trove_id, yang1_deposit_amt);
        let yang2_deposit_amt: Wad = shrine_utils::TROVE1_YANG2_DEPOSIT.into();
        shrine.deposit(yang2_addr, trove_id, yang2_deposit_amt);
        let start_debt: Wad = shrine_utils::TROVE1_FORGE_AMT.into();
        shrine.forge(trove1_owner, trove_id, start_debt, 0_u128.into());

        let before_budget: SignedWad = shrine.get_budget();

        let mut yangs_deposited: Array<Wad> = array![
            yang1_deposit_amt, yang2_deposit_amt, WadZeroable::zero()
        ];

        let mut yang_base_rates_history_to_update_copy: Span<Span<Ray>> =
            yang_base_rates_history_to_update
            .span();
        let mut yang_base_rates_history_to_compound_copy: Span<Span<Ray>> =
            yang_base_rates_history_to_compound
            .span();

        let mut i = 0;
        let mut era_start_interval: u64 = start_interval;
        loop {
            // We perform an extra iteration here to test the last rate era by advancing the prices.
            // Otherwise, if the last interval is also the start of a new rate era, we would not be able to test it.
            if i == num_base_rate_updates + 1 {
                break;
            }

            // Fetch the latest yang prices
            let yang_prices: Span<Wad> = shrine_utils::get_yang_prices(shrine, yangs);

            // First, we advance an interval so the last price is not overwritten.
            // Next, Advance the prices by the number of intervals between each base rate update
            shrine_utils::advance_interval();
            shrine_utils::advance_prices_and_set_multiplier(
                shrine, BASE_RATE_UPDATE_SPACING, yangs, yang_prices
            );

            let era_end_interval: u64 = era_start_interval + BASE_RATE_UPDATE_SPACING;

            // Calculate average price of yangs over the era for calculating the compounded interest
            let mut avg_yang_prices_for_era: Array<Wad> = ArrayTrait::new();
            let mut yangs_copy = yangs;
            loop {
                match yangs_copy.pop_front() {
                    Option::Some(yang) => {
                        let yang_avg_price: Wad = shrine_utils::get_avg_yang_price(
                            shrine, *yang, era_start_interval, era_end_interval
                        );
                        avg_yang_prices_for_era.append(yang_avg_price);
                    },
                    Option::None => { break; },
                };
            };

            avg_yang_prices_by_era.append(avg_yang_prices_for_era.span());

            // Append multiplier
            avg_multipliers.append(RAY_SCALE.into());

            if i < num_base_rate_updates {
                // Update base rates
                let mut yang_base_rates_to_update: Span<Ray> =
                    *yang_base_rates_history_to_update_copy
                    .pop_front()
                    .unwrap();

                set_contract_address(shrine_utils::admin());
                shrine.update_rates(yangs, yang_base_rates_to_update);
                let expected_era: u64 = i + 2;
                assert(shrine.get_current_rate_era() == expected_era, 'wrong rate era');

                // Check that base rates are updated correctly
                let mut yangs_copy = yangs;
                // Offset by 1 to discount the initial
                let era: u32 = i.try_into().unwrap() + 1;
                let mut expected_base_rates: Span<Ray> = *yang_base_rates_history_to_compound_copy
                    .at(era);
                loop {
                    match yangs_copy.pop_front() {
                        Option::Some(yang_addr) => {
                            let rate: Ray = shrine.get_yang_rate(*yang_addr, expected_era);
                            let expected_rate: Ray = *expected_base_rates.pop_front().unwrap();
                            assert(rate == expected_rate, 'wrong base rate');
                        },
                        Option::None => { break; },
                    };
                };

                expected_events
                    .append(
                        shrine_contract::Event::YangRatesUpdated(
                            shrine_contract::YangRatesUpdated {
                                rate_era: expected_era,
                                current_interval: era_end_interval,
                                yangs: yangs,
                                new_rates: yang_base_rates_to_update,
                            }
                        )
                    );
            }

            // Increment counter
            i += 1;

            // Update start interval for next era
            era_start_interval = era_end_interval;
        };

        let (_, _, _, estimated_debt) = shrine.get_trove_info(trove_id);
        let expected_debt: Wad = shrine_utils::compound(
            yang_base_rates_history_to_compound.span(),
            rate_update_intervals.span(),
            yangs_deposited.span(),
            avg_yang_prices_by_era.span(),
            avg_multipliers.span(),
            start_interval,
            end_interval,
            start_debt,
        );

        assert(estimated_debt == expected_debt, 'wrong compounded debt');

        set_contract_address(shrine_utils::admin());
        shrine.withdraw(yang1_addr, trove_id, WadZeroable::zero());
        assert(shrine.get_total_troves_debt() == expected_debt, 'debt not updated');

        let interest: Wad = estimated_debt - start_debt;
        assert(shrine.get_budget() == before_budget + interest.into(), 'wrong budget');

        expected_events
            .append(
                shrine_contract::Event::TotalTrovesDebtUpdated(
                    shrine_contract::TotalTrovesDebtUpdated { total: expected_debt }
                )
            );
        expected_events
            .append(
                shrine_contract::Event::TroveUpdated(
                    shrine_contract::TroveUpdated {
                        trove_id,
                        trove: Trove {
                            charge_from: end_interval, debt: expected_debt, last_rate_era: num_eras
                        },
                    }
                )
            );
        common::assert_events_emitted(
            shrine.contract_address, expected_events.span(), Option::None
        );
    }

    //
    // Tests - Reducing debt surplus
    //

    #[test]
    #[available_gas(20000000000)]
    fn test_adjust_budget_pass() {
        let shrine: IShrineDispatcher = shrine_utils::shrine_setup_with_feed();

        common::drop_all_events(shrine.contract_address);

        let surplus: Wad = (500 * WAD_ONE).into();
        set_contract_address(shrine_utils::admin());
        shrine.adjust_budget(surplus.into());
        assert(shrine.get_budget() == surplus.into(), 'wrong budget #1');

        let mut expected_events: Span<shrine_contract::Event> = array![
            shrine_contract::Event::BudgetAdjusted(
                shrine_contract::BudgetAdjusted { amount: surplus.into() }
            ),
        ]
            .span();
        common::assert_events_emitted(shrine.contract_address, expected_events, Option::None);

        let deficit = SignedWad { val: surplus.val, sign: true };
        shrine.adjust_budget(deficit);

        assert(shrine.get_budget().is_zero(), 'wrong budget #2');

        let mut expected_events: Span<shrine_contract::Event> = array![
            shrine_contract::Event::BudgetAdjusted(
                shrine_contract::BudgetAdjusted { amount: deficit }
            ),
        ]
            .span();
        common::assert_events_emitted(shrine.contract_address, expected_events, Option::None);

        // Adjust budget into a deficit
        let deficit = SignedWad { val: (1234 * WAD_ONE), sign: true };
        shrine.adjust_budget(deficit);

        assert(shrine.get_budget() == deficit, 'wrong budget #3');
        let mut expected_events: Span<shrine_contract::Event> = array![
            shrine_contract::Event::BudgetAdjusted(
                shrine_contract::BudgetAdjusted { amount: deficit }
            ),
        ]
            .span();
        common::assert_events_emitted(shrine.contract_address, expected_events, Option::None);
    }

    #[test]
    #[available_gas(20000000000)]
    #[should_panic(expected: ('Caller missing role', 'ENTRYPOINT_FAILED'))]
    fn test_adjust_budget_unauthorized() {
        let shrine: IShrineDispatcher = shrine_utils::shrine_setup_with_feed();
        set_contract_address(common::badguy());

        let surplus: SignedWad = (500 * WAD_ONE).into();
        shrine.adjust_budget(surplus);
    }
}<|MERGE_RESOLUTION|>--- conflicted
+++ resolved
@@ -5,20 +5,12 @@
     use opus::tests::shrine::utils::shrine_utils;
     use opus::types::Trove;
     use opus::utils::exp::exp;
-<<<<<<< HEAD
+    use opus::utils::wadray::{Ray, RayZeroable, RAY_SCALE, Wad, WadZeroable, WAD_ONE};
     use opus::utils::wadray;
-    use opus::utils::wadray::{Ray, RayZeroable, RAY_SCALE, Wad, WadZeroable, WAD_ONE};
+    use opus::utils::wadray_signed::SignedWad;
     use opus::utils::wadray_signed;
-    use opus::utils::wadray_signed::SignedWad;
-
-    use opus::tests::shrine::utils::shrine_utils;
-    use opus::tests::common;
-=======
-    use opus::utils::wadray::{Ray, RayZeroable, RAY_SCALE, Wad, WadZeroable};
-    use opus::utils::wadray;
     use starknet::testing::{set_block_timestamp, set_contract_address};
     use starknet::{ContractAddress, get_block_timestamp};
->>>>>>> 345185fc
 
     //
     // Tests - Trove estimate and charge
