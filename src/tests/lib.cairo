--- conflicted
+++ resolved
@@ -1,11 +1,6 @@
-<<<<<<< HEAD
+mod equalizer;
 mod external;
 mod shrine;
 mod test_flashmint;
-=======
-mod equalizer;
-mod shrine;
-mod test_flashmint;
 mod test_utils;
->>>>>>> 0b46d70c
 mod utils;