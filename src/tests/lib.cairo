mod common;
mod erc20;
<<<<<<< HEAD
mod sentinel;
=======
>>>>>>> 51dad6bc
mod shrine;
mod utils;<|MERGE_RESOLUTION|>--- conflicted
+++ resolved
@@ -1,8 +1,6 @@
 mod common;
 mod erc20;
-<<<<<<< HEAD
+mod gate;
 mod sentinel;
-=======
->>>>>>> 51dad6bc
 mod shrine;
 mod utils;