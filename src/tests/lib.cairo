--- conflicted
+++ resolved
@@ -1,12 +1,8 @@
 mod common;
-<<<<<<< HEAD
+mod equalizer;
 mod erc20;
 mod external;
-=======
-mod equalizer;
-mod erc20;
 mod gate;
->>>>>>> dac7328a
 mod sentinel;
 mod shrine;
 mod utils;