--- conflicted
+++ resolved
@@ -1,11 +1,6 @@
-<<<<<<< HEAD
-mod absorber;
-=======
->>>>>>> 62ffdc43
 mod abbot;
 mod equalizer;
 mod shrine;
-mod test_abbot;
 mod test_flashmint;
 mod test_utils;
 mod utils;