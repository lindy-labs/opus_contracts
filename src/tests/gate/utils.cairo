mod gate_utils {
    use integer::BoundedInt;
    use opus::core::gate::gate as gate_contract;
    use opus::interfaces::IERC20::{
        IERC20Dispatcher, IERC20DispatcherTrait, IMintableDispatcher, IMintableDispatcherTrait
    };
    use opus::interfaces::IShrine::{IShrineDispatcher, IShrineDispatcherTrait};
    use opus::tests::common;
    use opus::tests::shrine::utils::shrine_utils;
<<<<<<< HEAD

=======
>>>>>>> 1bed1976
    use snforge_std::{declare, ContractClass, ContractClassTrait, start_prank, stop_prank, start_warp, CheatTarget};
    use starknet::contract_address::ContractAddressZeroable;
    use starknet::{ContractAddress, contract_address_to_felt252, contract_address_try_from_felt252};
    use wadray::{Ray, Wad, WadZeroable};

    //
    // Address constants
    //

    fn mock_sentinel() -> ContractAddress {
        contract_address_try_from_felt252('mock sentinel').unwrap()
    }

    //
    // Test setup helpers
    //

    fn gate_deploy(
        token: ContractAddress, shrine: ContractAddress, sentinel: ContractAddress, gate_class: Option<ContractClass>,
    ) -> ContractAddress {
        start_warp(CheatTarget::All, shrine_utils::DEPLOYMENT_TIMESTAMP);

        let calldata: Array<felt252> = array![
            contract_address_to_felt252(shrine),
            contract_address_to_felt252(token),
            contract_address_to_felt252(sentinel),
        ];

        let gate_class = match gate_class {
            Option::Some(class) => class,
            Option::None => declare('gate'),
        };
        gate_class.deploy(@calldata).expect('gate deploy failed')
    }

    fn eth_gate_deploy(token_class: Option<ContractClass>) -> (ContractAddress, ContractAddress, ContractAddress) {
        let shrine = shrine_utils::shrine_deploy(Option::None);
        let eth: ContractAddress = common::eth_token_deploy(token_class);
        let gate: ContractAddress = gate_deploy(eth, shrine, mock_sentinel(), Option::None);
        (shrine, eth, gate)
    }

    fn wbtc_gate_deploy(token_class: Option<ContractClass>) -> (ContractAddress, ContractAddress, ContractAddress) {
        let shrine = shrine_utils::shrine_deploy(Option::None);
        let wbtc: ContractAddress = common::wbtc_token_deploy(token_class);
        let gate: ContractAddress = gate_deploy(wbtc, shrine, mock_sentinel(), Option::None);
        (shrine, wbtc, gate)
    }

    fn add_eth_as_yang(shrine: ContractAddress, eth: ContractAddress) {
        start_prank(CheatTarget::One(shrine), shrine_utils::admin());
        let shrine = IShrineDispatcher { contract_address: shrine };
        shrine
            .add_yang(
                eth,
                shrine_utils::YANG1_THRESHOLD.into(),
                shrine_utils::YANG1_START_PRICE.into(),
                shrine_utils::YANG1_BASE_RATE.into(),
                WadZeroable::zero() // initial amount
            );
        shrine.set_debt_ceiling(shrine_utils::DEBT_CEILING.into());
        stop_prank(CheatTarget::One(shrine.contract_address));
    }

    fn add_wbtc_as_yang(shrine: ContractAddress, wbtc: ContractAddress) {
        start_prank(CheatTarget::One(shrine), shrine_utils::admin());
        let shrine = IShrineDispatcher { contract_address: shrine };
        shrine
            .add_yang(
                wbtc,
                shrine_utils::YANG2_THRESHOLD.into(),
                shrine_utils::YANG2_START_PRICE.into(),
                shrine_utils::YANG2_BASE_RATE.into(),
                WadZeroable::zero() // initial amount
            );
        shrine.set_debt_ceiling(shrine_utils::DEBT_CEILING.into());
        stop_prank(CheatTarget::One(shrine.contract_address));
    }

    fn approve_gate_for_token(gate: ContractAddress, token: ContractAddress, user: ContractAddress) {
        // user no-limit approves gate to handle their share of token
        start_prank(CheatTarget::One(token), user);
        IERC20Dispatcher { contract_address: token }.approve(gate, BoundedInt::max());
        stop_prank(CheatTarget::One(token));
    }

    fn rebase(gate: ContractAddress, token: ContractAddress, amount: u128) {
        IMintableDispatcher { contract_address: token }.mint(gate, amount.into());
    }
}<|MERGE_RESOLUTION|>--- conflicted
+++ resolved
@@ -7,10 +7,6 @@
     use opus::interfaces::IShrine::{IShrineDispatcher, IShrineDispatcherTrait};
     use opus::tests::common;
     use opus::tests::shrine::utils::shrine_utils;
-<<<<<<< HEAD
-
-=======
->>>>>>> 1bed1976
     use snforge_std::{declare, ContractClass, ContractClassTrait, start_prank, stop_prank, start_warp, CheatTarget};
     use starknet::contract_address::ContractAddressZeroable;
     use starknet::{ContractAddress, contract_address_to_felt252, contract_address_try_from_felt252};
