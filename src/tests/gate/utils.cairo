mod GateUtils {
    use array::{ArrayTrait, SpanTrait};
    use integer::BoundedInt;
    use option::OptionTrait;
    use starknet::{ClassHash, class_hash_try_from_felt252, ContractAddress, contract_address_const, contract_address_to_felt252, deploy_syscall, SyscallResultTrait};
    use starknet::contract_address::ContractAddressZeroable;
    use starknet::testing::{set_block_timestamp, set_contract_address};
    use traits::{Default, Into};

    use aura::core::gate::Gate;
    use aura::interfaces::IERC20::{IERC20Dispatcher, IERC20DispatcherTrait, IMintableDispatcher, IMintableDispatcherTrait};
    use aura::interfaces::IShrine::{IShrineDispatcher, IShrineDispatcherTrait};
    use aura::utils::wadray;
    use aura::utils::wadray::{Ray, Wad};

    use aura::tests::shrine::utils::ShrineUtils;
    use aura::tests::erc20::ERC20;

    //
    // Constants
    //

    const ETH_TOTAL: u128 = 100000000000000000000; // 100 * 10**18

    const WBTC_TOTAL: u128 = 30000000000000000000; // 30 * 10**18

    const WBTC_SCALE: u128 = 100000000; // WBTC has 8 decimals, scale is 10**8

    //
    // Address constants
    //

    fn mock_sentinel() -> ContractAddress {
        contract_address_const::<0x1234>()
    }

    fn eth_hoarder() -> ContractAddress {
        contract_address_const::<0xeee>()
    }

    fn wbtc_hoarder() -> ContractAddress {
        contract_address_const::<0xb1c>()
    }


    //
    // Test setup helpers
    //

    fn eth_token_deploy() -> ContractAddress {
        let mut calldata = Default::default();
        calldata.append('Ether');
        calldata.append('ETH');
        calldata.append(18);
        calldata.append(ETH_TOTAL.into()); // u256.low
        calldata.append(0); // u256.high
        calldata.append(contract_address_to_felt252(eth_hoarder()));

        let token: ClassHash = class_hash_try_from_felt252(ERC20::TEST_CLASS_HASH).unwrap();
        let (token, _) = deploy_syscall(token, 0, calldata.span(), false).unwrap_syscall();

        // sanity check
        assert(IERC20Dispatcher { contract_address: token }.total_supply() == ETH_TOTAL.into(), 'wrong ETH supply');

        token
    }

    fn wbtc_token_deploy() -> ContractAddress {
        let mut calldata = Default::default();
        calldata.append('Bitcoin');
        calldata.append('WBTC');
        calldata.append(8);
        calldata.append(WBTC_TOTAL.into()); // u256.low
        calldata.append(0); // u256.high
        calldata.append(contract_address_to_felt252(wbtc_hoarder()));

        let token: ClassHash = class_hash_try_from_felt252(ERC20::TEST_CLASS_HASH).unwrap();
        let (token, _) = deploy_syscall(token, 0, calldata.span(), false).unwrap_syscall();

        // sanity check
        assert(IERC20Dispatcher { contract_address: token }.total_supply() == WBTC_TOTAL.into(), 'wrong ETH supply');

        token
    }

<<<<<<< HEAD
    fn eth_gate_deploy_internal(shrine: ContractAddress, sentinel: ContractAddress) -> (ContractAddress, ContractAddress) {
        set_block_timestamp(ShrineUtils::DEPLOYMENT_TIMESTAMP);
        let eth = eth_token_deploy();

        let mut calldata = Default::default();
        calldata.append(contract_address_to_felt252(shrine));
        calldata.append(contract_address_to_felt252(eth));
=======

    fn gate_deploy(token: ContractAddress, shrine: ContractAddress, sentinel: ContractAddress) -> ContractAddress {
        set_block_timestamp(ShrineUtils::DEPLOYMENT_TIMESTAMP);

        let mut calldata = Default::default();
        calldata.append(contract_address_to_felt252(shrine));
        calldata.append(contract_address_to_felt252(token));
>>>>>>> c3de88b7
        calldata.append(contract_address_to_felt252(sentinel));

        let gate_class_hash: ClassHash = class_hash_try_from_felt252(Gate::TEST_CLASS_HASH).unwrap();
        let (gate, _) = deploy_syscall(gate_class_hash, 0, calldata.span(), false).unwrap_syscall();

<<<<<<< HEAD
        (eth, gate)
    }

    fn wbtc_gate_deploy_internal(shrine: ContractAddress, sentinel: ContractAddress) -> (ContractAddress, ContractAddress) {
        set_block_timestamp(ShrineUtils::DEPLOYMENT_TIMESTAMP);
        let wbtc = wbtc_token_deploy();

        let mut calldata = Default::default();
        calldata.append(contract_address_to_felt252(shrine));
        calldata.append(contract_address_to_felt252(wbtc));
        calldata.append(contract_address_to_felt252(sentinel));

        let gate_class_hash: ClassHash = class_hash_try_from_felt252(Gate::TEST_CLASS_HASH).unwrap();
        let (gate, _) = deploy_syscall(gate_class_hash, 0, calldata.span(), false).unwrap_syscall();

        (wbtc, gate)
    }

    fn eth_gate_deploy() -> (ContractAddress, ContractAddress, ContractAddress) {
        let shrine = ShrineUtils::shrine_deploy();
        let (eth, gate) = eth_gate_deploy_internal(shrine, mock_sentinel());
        (shrine, eth, gate)
    }

    fn wbtc_gate_deploy() -> (ContractAddress, ContractAddress, ContractAddress) {
        let shrine = ShrineUtils::shrine_deploy();
        let (wbtc, gate) = wbtc_gate_deploy_internal(shrine, mock_sentinel());
=======
        gate
    }

    fn eth_gate_deploy() -> (ContractAddress, ContractAddress, ContractAddress) {
        let shrine = ShrineUtils::shrine_deploy();
        let eth: ContractAddress = eth_token_deploy();
        let gate: ContractAddress = gate_deploy(eth, shrine, mock_sentinel());
        (shrine, eth, gate)
    }

    fn wbtc_gate_deploy() -> (ContractAddress, ContractAddress, ContractAddress) {
        let shrine = ShrineUtils::shrine_deploy();
        let wbtc: ContractAddress = wbtc_token_deploy();
        let gate: ContractAddress = gate_deploy(wbtc, shrine, mock_sentinel());
>>>>>>> c3de88b7
        (shrine, wbtc, gate)
    }

    fn add_eth_as_yang(shrine: ContractAddress, eth: ContractAddress) {
        // TODO: eventually do add_yang via a fn in ShrineUtils
        //       but one that takes `eth` as input because we need a "real mock"
        //       contract deployed for the tests to run
        set_contract_address(ShrineUtils::admin());
        let shrine = IShrineDispatcher { contract_address: shrine };
        shrine.add_yang(
            eth,
            ShrineUtils::YANG1_THRESHOLD.into(),
            ShrineUtils::YANG1_START_PRICE.into(),
            ShrineUtils::YANG1_BASE_RATE.into(),
            0_u128.into() // initial amount
        );
        shrine.set_debt_ceiling(ShrineUtils::DEBT_CEILING.into());
        set_contract_address(ContractAddressZeroable::zero());
    }

    fn add_wbtc_as_yang(shrine: ContractAddress, wbtc: ContractAddress) {
        // TODO: eventually do add_yang via a fn in ShrineUtils
        //       but one that takes `wbtc` as input because we need a "real mock"
        //       contract deployed for the tests to run
        set_contract_address(ShrineUtils::admin());
        let shrine = IShrineDispatcher { contract_address: shrine };
        shrine.add_yang(
            wbtc,
            ShrineUtils::YANG2_THRESHOLD.into(),
            ShrineUtils::YANG2_START_PRICE.into(),
            ShrineUtils::YANG2_BASE_RATE.into(),
            0_u128.into() // initial amount
        );
        shrine.set_debt_ceiling(ShrineUtils::DEBT_CEILING.into());
        set_contract_address(ContractAddressZeroable::zero());
    }

    fn approve_gate_for_token(gate: ContractAddress, token: ContractAddress, user: ContractAddress) {
        // user no-limit approves gate to handle their share of token
        set_contract_address(user);
        IERC20Dispatcher { contract_address: token }.approve(gate, BoundedInt::max());
        set_contract_address(ContractAddressZeroable::zero());
    }

    fn rebase(gate: ContractAddress, token: ContractAddress, amount: u128) {
        IMintableDispatcher { contract_address: token }.mint(gate, amount.into());
    }
}<|MERGE_RESOLUTION|>--- conflicted
+++ resolved
@@ -83,15 +83,6 @@
         token
     }
 
-<<<<<<< HEAD
-    fn eth_gate_deploy_internal(shrine: ContractAddress, sentinel: ContractAddress) -> (ContractAddress, ContractAddress) {
-        set_block_timestamp(ShrineUtils::DEPLOYMENT_TIMESTAMP);
-        let eth = eth_token_deploy();
-
-        let mut calldata = Default::default();
-        calldata.append(contract_address_to_felt252(shrine));
-        calldata.append(contract_address_to_felt252(eth));
-=======
 
     fn gate_deploy(token: ContractAddress, shrine: ContractAddress, sentinel: ContractAddress) -> ContractAddress {
         set_block_timestamp(ShrineUtils::DEPLOYMENT_TIMESTAMP);
@@ -99,41 +90,11 @@
         let mut calldata = Default::default();
         calldata.append(contract_address_to_felt252(shrine));
         calldata.append(contract_address_to_felt252(token));
->>>>>>> c3de88b7
         calldata.append(contract_address_to_felt252(sentinel));
 
         let gate_class_hash: ClassHash = class_hash_try_from_felt252(Gate::TEST_CLASS_HASH).unwrap();
         let (gate, _) = deploy_syscall(gate_class_hash, 0, calldata.span(), false).unwrap_syscall();
 
-<<<<<<< HEAD
-        (eth, gate)
-    }
-
-    fn wbtc_gate_deploy_internal(shrine: ContractAddress, sentinel: ContractAddress) -> (ContractAddress, ContractAddress) {
-        set_block_timestamp(ShrineUtils::DEPLOYMENT_TIMESTAMP);
-        let wbtc = wbtc_token_deploy();
-
-        let mut calldata = Default::default();
-        calldata.append(contract_address_to_felt252(shrine));
-        calldata.append(contract_address_to_felt252(wbtc));
-        calldata.append(contract_address_to_felt252(sentinel));
-
-        let gate_class_hash: ClassHash = class_hash_try_from_felt252(Gate::TEST_CLASS_HASH).unwrap();
-        let (gate, _) = deploy_syscall(gate_class_hash, 0, calldata.span(), false).unwrap_syscall();
-
-        (wbtc, gate)
-    }
-
-    fn eth_gate_deploy() -> (ContractAddress, ContractAddress, ContractAddress) {
-        let shrine = ShrineUtils::shrine_deploy();
-        let (eth, gate) = eth_gate_deploy_internal(shrine, mock_sentinel());
-        (shrine, eth, gate)
-    }
-
-    fn wbtc_gate_deploy() -> (ContractAddress, ContractAddress, ContractAddress) {
-        let shrine = ShrineUtils::shrine_deploy();
-        let (wbtc, gate) = wbtc_gate_deploy_internal(shrine, mock_sentinel());
-=======
         gate
     }
 
@@ -148,7 +109,6 @@
         let shrine = ShrineUtils::shrine_deploy();
         let wbtc: ContractAddress = wbtc_token_deploy();
         let gate: ContractAddress = gate_deploy(wbtc, shrine, mock_sentinel());
->>>>>>> c3de88b7
         (shrine, wbtc, gate)
     }
 
