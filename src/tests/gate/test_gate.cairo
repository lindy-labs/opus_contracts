// NOTE: no need to test access control in Gate because only Sentinel, as
//       declared in constructor args when deploying, can call the gate

#[cfg(test)]
mod TestGate {
    use debug::PrintTrait;
    use integer::BoundedInt;
    use starknet::{ContractAddress, contract_address_const};
    use starknet::testing::set_contract_address;
    use traits::Into;

    use aura::interfaces::IERC20::{IERC20Dispatcher, IERC20DispatcherTrait};
    use aura::interfaces::IGate::{IGateDispatcher, IGateDispatcherTrait};
    use aura::interfaces::IShrine::{IShrineDispatcher, IShrineDispatcherTrait};
    use aura::utils::wadray;
    use aura::utils::wadray::{WAD_SCALE, Wad};

    use aura::tests::gate::utils::GateUtils;
    use aura::tests::gate::utils::GateUtils::WBTC_SCALE;
    use aura::tests::shrine::utils::ShrineUtils;
    use aura::tests::common;

    #[test]
    #[available_gas(10000000000)]
    fn test_eth_gate_deploy() {
        let (shrine, eth, gate) = GateUtils::eth_gate_deploy();
        let gate = IGateDispatcher { contract_address: gate };

        assert(gate.get_shrine() == shrine, 'get_shrine');
        assert(gate.get_asset() == eth, 'get_asset');
        assert(gate.get_total_assets() == 0, 'get_total_assets');

        // need to add_yang for the next set of asserts
        GateUtils::add_eth_as_yang(shrine, eth);

        assert(gate.get_total_yang() == 0_u128.into(), 'get_total_yang');
        assert(gate.get_asset_amt_per_yang() == WAD_SCALE.into(), 'get_asset_amt_per_yang');
    }

    #[test]
    #[available_gas(10000000000)]
    fn test_wbtc_gate_deploy() {
        // WBTC has different decimals (8) than ETH / Aura (18)
        let (shrine, wbtc, gate) = GateUtils::wbtc_gate_deploy();
        let gate = IGateDispatcher { contract_address: gate };

        assert(gate.get_shrine() == shrine, 'get_shrine');
        assert(gate.get_asset() == wbtc, 'get_asset');
        assert(gate.get_total_assets() == 0, 'get_total_assets');

        // need to add_yang for the next set of asserts
        GateUtils::add_wbtc_as_yang(shrine, wbtc);

        assert(gate.get_total_yang() == 0_u128.into(), 'get_total_yang');
        assert(gate.get_asset_amt_per_yang() == WAD_SCALE.into(), 'get_asset_amt_per_yang');
    }

    #[test]
    #[available_gas(10000000000)]
    fn test_eth_gate_enter_pass() {
        let (shrine, eth, gate) = GateUtils::eth_gate_deploy();
        GateUtils::add_eth_as_yang(shrine, eth);

        let user = GateUtils::eth_hoarder();
        GateUtils::approve_gate_for_token(gate, eth, user);

        let trove_id = 1_u64;
        let asset_amt = 20_u128 * WAD_SCALE;

        // a gate can only be called from a sentinel
        set_contract_address(GateUtils::mock_sentinel());

        let gate = IGateDispatcher { contract_address: gate };
        let enter_yang_amt: Wad = gate.enter(user, trove_id, asset_amt);

        let eth = IERC20Dispatcher { contract_address: eth };

        // check exchange rate and gate asset balance
        assert(enter_yang_amt.val == asset_amt, 'enter amount');
        assert(gate.get_asset_amt_per_yang() == WAD_SCALE.into(), 'get_asset_amt_per_yang');
        assert(eth.balance_of(gate.contract_address) == asset_amt.into(), 'gate balance');
    }

    #[test]
    #[available_gas(10000000000)]
    fn test_wbtc_gate_enter_pass() {
        let (shrine, wbtc, gate) = GateUtils::wbtc_gate_deploy();
        GateUtils::add_wbtc_as_yang(shrine, wbtc);

        let user = GateUtils::wbtc_hoarder();
        GateUtils::approve_gate_for_token(gate, wbtc, user);

        let trove_id = 1_u64;
        let asset_amt = 3_u128 * WBTC_SCALE;

        // a gate can only be called from a sentinel
        set_contract_address(GateUtils::mock_sentinel());

        let gate = IGateDispatcher { contract_address: gate };
        let enter_yang_amt: Wad = gate.enter(user, trove_id, asset_amt);

        let wbtc = IERC20Dispatcher { contract_address: wbtc };

        // check exchange rate and gate asset balance
        assert(enter_yang_amt.val == asset_amt * (WAD_SCALE / WBTC_SCALE), 'enter amount');
        assert(gate.get_asset_amt_per_yang() == WAD_SCALE.into(), 'get_asset_amt_per_yang');
        assert(wbtc.balance_of(gate.contract_address) == asset_amt.into(), 'gate balance');
    }

    #[test]
    #[available_gas(10000000000)]
    fn test_eth_gate_exit() {
        let (shrine, eth, gate) = GateUtils::eth_gate_deploy();
        GateUtils::add_eth_as_yang(shrine, eth);

        let user = GateUtils::eth_hoarder();
        GateUtils::approve_gate_for_token(gate, eth, user);

        let eth = IERC20Dispatcher { contract_address: eth };

        let trove_id = 1_u64;
        let asset_amt = 10_u128 * WAD_SCALE;
        let exit_yang_amt: Wad = (2_u128 * WAD_SCALE).into();
        let remaining_yang_amt = 8_u128 * WAD_SCALE;

        // a gate can only be called from a sentinel
        set_contract_address(GateUtils::mock_sentinel());

        let gate = IGateDispatcher { contract_address: gate };
        gate.enter(user, trove_id, asset_amt);

        let exit_amt = gate.exit(user, trove_id, exit_yang_amt);
        assert(exit_amt == exit_yang_amt.val, 'exit amount');
        assert(gate.get_total_assets() == remaining_yang_amt, 'get_total_assets');
        assert(
            eth.balance_of(gate.contract_address) == remaining_yang_amt.into(), 'gate eth balance'
        );
    }

    #[test]
    #[available_gas(10000000000)]
    #[should_panic(expected: ('GA: Caller is not authorized', 'ENTRYPOINT_FAILED'))]
    fn test_gate_unauthorized_enter() {
        let (shrine, eth, gate) = GateUtils::eth_gate_deploy();
        GateUtils::add_eth_as_yang(shrine, eth);
        IGateDispatcher { contract_address: gate }.enter(common::badguy(), 1, WAD_SCALE);
    }

    #[test]
    #[available_gas(10000000000)]
    #[should_panic(expected: ('GA: Caller is not authorized', 'ENTRYPOINT_FAILED'))]
    fn test_gate_unauthorized_exit() {
        let (shrine, eth, gate) = GateUtils::eth_gate_deploy();
        GateUtils::add_eth_as_yang(shrine, eth);
        IGateDispatcher { contract_address: gate }.exit(common::badguy(), 1, WAD_SCALE.into());
    }

    #[test]
    #[available_gas(10000000000)]
    fn test_gate_multi_user_enter_exit_with_rebasing() {
        let (shrine, eth, gate) = GateUtils::eth_gate_deploy();
        GateUtils::add_eth_as_yang(shrine, eth);

        let shrine = IShrineDispatcher { contract_address: shrine };
        let eth = IERC20Dispatcher { contract_address: eth };
        let gate = IGateDispatcher { contract_address: gate };

        let user1: ContractAddress = common::trove1_owner_addr();
        let trove1: u64 = common::TROVE_1;
        let enter1_amt = 50_u128 * WAD_SCALE;
        let enter2_amt = 30_u128 * WAD_SCALE;

        GateUtils::approve_gate_for_token(gate.contract_address, eth.contract_address, user1);

        // fund user1
        set_contract_address(GateUtils::eth_hoarder());
        eth.transfer(user1, (enter1_amt + enter2_amt).into());

        //
        // first deposit to trove1
        //

        // simulate sentinel calling enter
        set_contract_address(GateUtils::mock_sentinel());
        let enter1_yang_amt = gate.enter(user1, trove1, enter1_amt);

        // simulate depositing
        ShrineUtils::make_root(shrine.contract_address, ShrineUtils::admin());
        set_contract_address(ShrineUtils::admin());
        shrine.deposit(eth.contract_address, trove1, enter1_yang_amt);

        //
        // rebase
        //

        let rebase1_amt = 5_u128 * WAD_SCALE;
        GateUtils::rebase(gate.contract_address, eth.contract_address, rebase1_amt);

        // mark values before second deposit
        let before_user_yang: Wad = shrine.get_deposit(eth.contract_address, trove1);
        let before_total_yang: Wad = gate.get_total_yang();
        let before_total_assets: u128 = gate.get_total_assets();
        assert(before_total_yang == enter1_amt.into(), 'before_total_yang');
        assert(before_total_assets == enter1_amt + rebase1_amt, 'before_total_assets');

        //
        // second deposit to trove1
        //

        // simulate sentinel calling enter
        set_contract_address(GateUtils::mock_sentinel());
        let enter2_yang_amt = gate.enter(user1, trove1, enter2_amt);

        // simulate depositing
        set_contract_address(ShrineUtils::admin());
        shrine.deposit(eth.contract_address, trove1, enter2_yang_amt);

        //
        // checks
        //

        let expected_total_assets: u128 = enter1_amt + rebase1_amt + enter2_amt;
        let expected_yang: Wad = before_total_yang * enter2_amt.into() / before_total_assets.into();
        let expected_total_yang: Wad = before_total_yang + expected_yang;

        assert(gate.get_total_assets() == expected_total_assets, 'get_total_assets 1');
        assert(gate.get_total_yang() == expected_total_yang, 'get_total_yang 1');
        assert(
            shrine.get_deposit(eth.contract_address, trove1) == before_user_yang + expected_yang,
            'user deposits 1'
        );

        //
        // deposit to trove 2 by user 2 after the previous deposits to trove 1 and rebase
        //

        let user2: ContractAddress = common::trove2_owner_addr();
        let trove2: u64 = common::TROVE_2;
        let enter3_amt = 10_u128 * WAD_SCALE;
        let enter4_amt = 8_u128 * WAD_SCALE;

        GateUtils::approve_gate_for_token(gate.contract_address, eth.contract_address, user2);
        set_contract_address(GateUtils::eth_hoarder());
        eth.transfer(user2, (enter3_amt + enter4_amt).into());

        let before_total_yang: Wad = gate.get_total_yang();
        let before_total_assets: u128 = gate.get_total_assets();
        let before_asset_amt_per_yang: Wad = gate.get_asset_amt_per_yang();

        // simulate sentinel calling enter
        set_contract_address(GateUtils::mock_sentinel());
        let enter3_yang_amt = gate.enter(user2, trove2, enter3_amt);

        // simulate depositing
        set_contract_address(ShrineUtils::admin());
        shrine.deposit(eth.contract_address, trove2, enter3_yang_amt);

        //
        // checks
        //

        let expected_total_assets: u128 = expected_total_assets + enter3_amt;
        let expected_total_yang: Wad = expected_total_yang + enter3_yang_amt;
        let expected_trove2_deposit: Wad = before_total_yang
            * enter3_amt.into()
            / before_total_assets.into();

        assert(gate.get_total_assets() == expected_total_assets, 'get_total_assets 2');
        assert(gate.get_total_yang() == expected_total_yang, 'get_total_yang 2');
        assert(
            shrine.get_deposit(eth.contract_address, trove2) == expected_trove2_deposit,
            'user deposit 2'
        );
        assert(
            gate.get_asset_amt_per_yang() == before_asset_amt_per_yang,
            'asset_amt_per_yang deposit 2'
        );

        //
        // rebase
        //

        let rebase2_amt = 2_u128 * WAD_SCALE;
        GateUtils::rebase(gate.contract_address, eth.contract_address, rebase2_amt);

        //
        // second deposit to trove 2 by user 2
        //

        let before_asset_amt_per_yang = gate.get_asset_amt_per_yang();

        // simulate sentinel calling enter
        set_contract_address(GateUtils::mock_sentinel());
        let enter4_yang_amt = gate.enter(user2, trove2, enter4_amt);

        // simulate depositing
        set_contract_address(ShrineUtils::admin());
        shrine.deposit(eth.contract_address, trove2, enter4_yang_amt);

        //
        // checks
        //

        let expected_total_assets = expected_total_assets + rebase2_amt + enter4_amt;
        let expected_total_yang: Wad = expected_total_yang + enter4_yang_amt;

        assert(gate.get_total_assets() == expected_total_assets, 'get_total_assets 3');
        assert(gate.get_total_yang() == expected_total_yang, 'get_total_yang 3');

        //
        // exit
        //

        // simulate sentinel calling exit
        set_contract_address(GateUtils::mock_sentinel());
        let exit_amt = gate.exit(eth.contract_address, trove2, enter4_yang_amt);

        // simulate withdrawing
        set_contract_address(ShrineUtils::admin());
        shrine.withdraw(eth.contract_address, trove2, enter4_yang_amt);

        //
        // checks
        //

        let expected_total_assets = expected_total_assets - exit_amt;

<<<<<<< HEAD
        common::assert_equalish::<Wad>(
            enter4_amt.into(), exit_amt.into(), 1_u128.into(), 'exit amount'
        );
=======
        common::assert_equalish::<Wad>(enter4_amt.into(), exit_amt.into(), 1_u128.into(), 'exit amount');
>>>>>>> 4b8287ca
        assert(gate.get_total_assets() == expected_total_assets, 'exit get_total_assets');
        assert(
            gate.get_asset_amt_per_yang() == before_asset_amt_per_yang,
            'exit get_asset_amt_per_yang'
        );
    }

    #[test]
    #[available_gas(10000000000)]
    #[should_panic(expected: ('u256_sub Overflow', 'ENTRYPOINT_FAILED', 'ENTRYPOINT_FAILED'))]
    fn test_gate_enter_insufficient_bags() {
        let (shrine, eth, gate) = GateUtils::eth_gate_deploy();
        GateUtils::add_eth_as_yang(shrine, eth);

        let eth = IERC20Dispatcher { contract_address: eth };
        let gate = IGateDispatcher { contract_address: gate };

        let user = contract_address_const::<0xaa1>();
        let enter_amt = 10_u128 * WAD_SCALE;

        // make funds available and fund user
        GateUtils::approve_gate_for_token(gate.contract_address, eth.contract_address, user);
        set_contract_address(GateUtils::eth_hoarder());
        eth.transfer(user, (enter_amt - 1).into());

        // simulate sentinel calling enter
        set_contract_address(GateUtils::mock_sentinel());
        gate.enter(user, 1, enter_amt);
    }

    #[test]
    #[available_gas(10000000000)]
    #[should_panic(expected: ('u256_sub Overflow', 'ENTRYPOINT_FAILED', 'ENTRYPOINT_FAILED'))]
    fn test_gate_exit_insufficient_bags() {
        let (shrine, eth, gate) = GateUtils::eth_gate_deploy();
        GateUtils::add_eth_as_yang(shrine, eth);

        let shrine = IShrineDispatcher { contract_address: shrine };
        let eth = IERC20Dispatcher { contract_address: eth };
        let gate = IGateDispatcher { contract_address: gate };

        let user = contract_address_const::<0xaa1>();
        let trove = 1_u64;
        let enter_amt = 10_u128 * WAD_SCALE;
        let exit_amt = enter_amt + 1;

        // make funds available and fund user
        GateUtils::approve_gate_for_token(gate.contract_address, eth.contract_address, user);
        set_contract_address(GateUtils::eth_hoarder());
        eth.transfer(user, enter_amt.into());

        //
        // enter
        //

        // simulate sentinel calling enter
        set_contract_address(GateUtils::mock_sentinel());
        let enter_yang_amt = gate.enter(user, trove, enter_amt);

        // simulate depositing
        ShrineUtils::make_root(shrine.contract_address, ShrineUtils::admin());
        set_contract_address(ShrineUtils::admin());
        shrine.deposit(eth.contract_address, trove, enter_yang_amt);

        //
        // exit
        //

        set_contract_address(GateUtils::mock_sentinel());
        gate.exit(user, trove, exit_amt.into());
    }
}<|MERGE_RESOLUTION|>--- conflicted
+++ resolved
@@ -325,13 +325,7 @@
 
         let expected_total_assets = expected_total_assets - exit_amt;
 
-<<<<<<< HEAD
-        common::assert_equalish::<Wad>(
-            enter4_amt.into(), exit_amt.into(), 1_u128.into(), 'exit amount'
-        );
-=======
         common::assert_equalish::<Wad>(enter4_amt.into(), exit_amt.into(), 1_u128.into(), 'exit amount');
->>>>>>> 4b8287ca
         assert(gate.get_total_assets() == expected_total_assets, 'exit get_total_assets');
         assert(
             gate.get_asset_amt_per_yang() == before_asset_amt_per_yang,
