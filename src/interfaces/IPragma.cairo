use starknet::ContractAddress;

#[starknet::interface]
trait IPragma<TContractState> {
    fn set_oracle(ref self: TContractState, new_oracle: ContractAddress);
    fn set_price_validity_thresholds(ref self: TContractState, freshness: u64, sources: u64);
    fn set_update_frequency(ref self: TContractState, new_frequency: u64);
    fn add_yang(ref self: TContractState, pair_id: u256, yang: ContractAddress);
    fn probe_task(self: @TContractState) -> bool;
<<<<<<< HEAD
=======
    fn execute_task(ref self: TContractState);
>>>>>>> e3e5588f
}<|MERGE_RESOLUTION|>--- conflicted
+++ resolved
@@ -7,8 +7,5 @@
     fn set_update_frequency(ref self: TContractState, new_frequency: u64);
     fn add_yang(ref self: TContractState, pair_id: u256, yang: ContractAddress);
     fn probe_task(self: @TContractState) -> bool;
-<<<<<<< HEAD
-=======
     fn execute_task(ref self: TContractState);
->>>>>>> e3e5588f
 }