--- conflicted
+++ resolved
@@ -1,38 +1,19 @@
 use starknet::ContractAddress;
 
-<<<<<<< HEAD
-use aura::utils::types::AssetBalance;
-=======
 use aura::types::AssetBalance;
->>>>>>> e3e5588f
 use aura::utils::wadray::{Ray, Wad};
 
 #[starknet::interface]
 trait IPurger<TContractState> {
-<<<<<<< HEAD
-    // getter
-    fn get_penalty_scalar(self: TContractState) -> Ray;
-=======
     // view
     fn preview_liquidate(self: @TContractState, trove_id: u64) -> (Ray, Wad);
     fn preview_absorb(self: @TContractState, trove_id: u64) -> (Ray, Wad, Wad);
     fn is_absorbable(self: @TContractState, trove_id: u64) -> bool;
     fn get_penalty_scalar(self: @TContractState) -> Ray;
->>>>>>> e3e5588f
     // external
     fn set_penalty_scalar(ref self: TContractState, new_scalar: Ray);
     fn liquidate(
         ref self: TContractState, trove_id: u64, amt: Wad, recipient: ContractAddress
     ) -> Span<AssetBalance>;
     fn absorb(ref self: TContractState, trove_id: u64) -> Span<AssetBalance>;
-<<<<<<< HEAD
-    // view
-    fn get_liquidation_penalty(self: @TContractState, trove_id: u64) -> Ray;
-    fn get_absorption_penalty(self: @TContractState, trove_id: u64) -> Ray;
-    fn get_max_liquidation_amount(self: @TContractState, trove_id: u64) -> Wad;
-    fn get_max_absorption_amount(self: @TContractState, trove_id: u64) -> Wad;
-    fn get_compensation(self: @TContractState, trove_id: u64) -> Wad;
-    fn is_absorbable(self: @TContractState, trove_id: u64) -> bool;
-=======
->>>>>>> e3e5588f
 }