use opus::utils::wadray::Wad;
use starknet::ContractAddress;

#[starknet::interface]
trait IEqualizer<TContractState> {
    // getter
    fn get_allocator(self: @TContractState) -> ContractAddress;
    // external
    fn set_allocator(ref self: TContractState, allocator: ContractAddress);
    fn allocate(ref self: TContractState);
    fn equalize(ref self: TContractState) -> Wad;
<<<<<<< HEAD
    fn normalize(ref self: TContractState, yin_amt: Wad);
=======
    fn normalize(ref self: TContractState, yin_amt: Wad) -> Wad;
>>>>>>> fbbb895c
}<|MERGE_RESOLUTION|>--- conflicted
+++ resolved
@@ -9,9 +9,5 @@
     fn set_allocator(ref self: TContractState, allocator: ContractAddress);
     fn allocate(ref self: TContractState);
     fn equalize(ref self: TContractState) -> Wad;
-<<<<<<< HEAD
-    fn normalize(ref self: TContractState, yin_amt: Wad);
-=======
     fn normalize(ref self: TContractState, yin_amt: Wad) -> Wad;
->>>>>>> fbbb895c
 }