--- conflicted
+++ resolved
@@ -2,11 +2,7 @@
 use starknet::ContractAddress;
 
 use aura::utils::serde;
-<<<<<<< HEAD
-use aura::utils::types::{Trove, YangRedistribution};
-=======
 use aura::utils::types::{ExceptionalYangRedistribution, Trove, YangBalance, YangRedistribution};
->>>>>>> 99a52191
 use aura::utils::wadray::{Ray, Wad};
 
 #[abi]
@@ -29,12 +25,9 @@
     fn get_redistribution_for_yang(
         yang: ContractAddress, redistribution_id: u32
     ) -> YangRedistribution;
-<<<<<<< HEAD
-=======
     fn get_exceptional_redistribution_for_yang_to_yang(
         recipient_yang: ContractAddress, redistribution_id: u32, redistributed_yang: ContractAddress
     ) -> ExceptionalYangRedistribution;
->>>>>>> 99a52191
     fn get_live() -> bool;
     // external
     fn add_yang(
