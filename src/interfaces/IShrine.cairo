use starknet::ContractAddress;

<<<<<<< HEAD
use aura::utils::types::{
=======
use aura::types::{
>>>>>>> e3e5588f
    ExceptionalYangRedistribution, Trove, YangBalance, YangRedistribution, YangSuspensionStatus
};
use aura::utils::wadray::{Ray, Wad};

#[starknet::interface]
trait IShrine<TContractState> {
    // getters
    fn get_yin(self: @TContractState, user: ContractAddress) -> Wad;
    fn get_total_yin(self: @TContractState) -> Wad;
    fn get_yin_spot_price(self: @TContractState) -> Wad;
    fn get_yang_total(self: @TContractState, yang: ContractAddress) -> Wad;
    fn get_initial_yang_amt(self: @TContractState, yang: ContractAddress) -> Wad;
    fn get_yangs_count(self: @TContractState) -> u32;
    fn get_deposit(self: @TContractState, yang: ContractAddress, trove_id: u64) -> Wad;
    fn get_total_debt(self: @TContractState) -> Wad;
    fn get_yang_price(self: @TContractState, yang: ContractAddress, interval: u64) -> (Wad, Wad);
    fn get_yang_rate(self: @TContractState, yang: ContractAddress, idx: u64) -> Ray;
    fn get_current_rate_era(self: @TContractState) -> u64;
    fn get_debt_ceiling(self: @TContractState) -> Wad;
    fn get_multiplier(self: @TContractState, interval: u64) -> (Ray, Ray);
    fn get_yang_suspension_status(
        self: @TContractState, yang: ContractAddress
    ) -> YangSuspensionStatus;
<<<<<<< HEAD
    fn get_yang_threshold(self: @TContractState, yang: ContractAddress) -> Ray;
=======
    fn get_yang_threshold(self: @TContractState, yang: ContractAddress) -> (Ray, Ray);
    fn get_recovery_mode_threshold(self: @TContractState) -> (Ray, Ray);
>>>>>>> e3e5588f
    fn get_redistributions_count(self: @TContractState) -> u32;
    fn get_trove_redistribution_id(self: @TContractState, trove_id: u64) -> u32;
    fn get_redistribution_for_yang(
        self: @TContractState, yang: ContractAddress, redistribution_id: u32
    ) -> YangRedistribution;
    fn get_exceptional_redistribution_for_yang_to_yang(
        self: @TContractState,
        recipient_yang: ContractAddress,
        redistribution_id: u32,
        redistributed_yang: ContractAddress
    ) -> ExceptionalYangRedistribution;
    fn get_live(self: @TContractState) -> bool;
    // external setters
    fn add_yang(
        ref self: TContractState,
        yang: ContractAddress,
        threshold: Ray,
<<<<<<< HEAD
        initial_price: Wad,
=======
        start_price: Wad,
>>>>>>> e3e5588f
        initial_rate: Ray,
        initial_yang_amt: Wad
    );
    fn set_threshold(ref self: TContractState, yang: ContractAddress, new_threshold: Ray);
    fn update_yang_suspension(ref self: TContractState, yang: ContractAddress, ts: u64);
    fn update_rates(ref self: TContractState, yangs: Span<ContractAddress>, new_rates: Span<Ray>);
    fn advance(ref self: TContractState, yang: ContractAddress, price: Wad);
<<<<<<< HEAD
    fn set_multiplier(ref self: TContractState, new_multiplier: Ray);
    fn set_debt_ceiling(ref self: TContractState, new_ceiling: Wad);
=======
    fn set_multiplier(ref self: TContractState, multiplier: Ray);
    fn set_debt_ceiling(ref self: TContractState, ceiling: Wad);
>>>>>>> e3e5588f
    fn update_yin_spot_price(ref self: TContractState, new_price: Wad);
    fn kill(ref self: TContractState);
    // external core functions
    fn deposit(ref self: TContractState, yang: ContractAddress, trove_id: u64, amount: Wad);
    fn withdraw(ref self: TContractState, yang: ContractAddress, trove_id: u64, amount: Wad);
    fn forge(
        ref self: TContractState,
        user: ContractAddress,
        trove_id: u64,
        amount: Wad,
        max_forge_fee_pct: Wad
    );
    fn melt(ref self: TContractState, user: ContractAddress, trove_id: u64, amount: Wad);
    fn seize(ref self: TContractState, yang: ContractAddress, trove_id: u64, amount: Wad);
    fn redistribute(
        ref self: TContractState,
        trove_id: u64,
        debt_to_redistribute: Wad,
        pct_value_to_redistribute: Ray
    );
    fn inject(ref self: TContractState, receiver: ContractAddress, amount: Wad);
    fn eject(ref self: TContractState, burner: ContractAddress, amount: Wad);
    // view
    fn get_shrine_threshold_and_value(self: @TContractState) -> (Ray, Wad);
    fn get_current_yang_price(self: @TContractState, yang: ContractAddress) -> (Wad, Wad, u64);
    fn get_current_multiplier(self: @TContractState) -> (Ray, Ray, u64);
    fn get_forge_fee_pct(self: @TContractState) -> Wad;
    fn is_healthy(self: @TContractState, trove_id: u64) -> bool;
    fn get_max_forge(self: @TContractState, trove_id: u64) -> Wad;
    fn get_trove_info(self: @TContractState, trove_id: u64) -> (Ray, Ray, Wad, Wad);
    fn get_redistributions_attributed_to_trove(
        self: @TContractState, trove_id: u64
    ) -> (Span<YangBalance>, Wad);
}<|MERGE_RESOLUTION|>--- conflicted
+++ resolved
@@ -1,10 +1,6 @@
 use starknet::ContractAddress;
 
-<<<<<<< HEAD
-use aura::utils::types::{
-=======
 use aura::types::{
->>>>>>> e3e5588f
     ExceptionalYangRedistribution, Trove, YangBalance, YangRedistribution, YangSuspensionStatus
 };
 use aura::utils::wadray::{Ray, Wad};
@@ -28,12 +24,8 @@
     fn get_yang_suspension_status(
         self: @TContractState, yang: ContractAddress
     ) -> YangSuspensionStatus;
-<<<<<<< HEAD
-    fn get_yang_threshold(self: @TContractState, yang: ContractAddress) -> Ray;
-=======
     fn get_yang_threshold(self: @TContractState, yang: ContractAddress) -> (Ray, Ray);
     fn get_recovery_mode_threshold(self: @TContractState) -> (Ray, Ray);
->>>>>>> e3e5588f
     fn get_redistributions_count(self: @TContractState) -> u32;
     fn get_trove_redistribution_id(self: @TContractState, trove_id: u64) -> u32;
     fn get_redistribution_for_yang(
@@ -51,11 +43,7 @@
         ref self: TContractState,
         yang: ContractAddress,
         threshold: Ray,
-<<<<<<< HEAD
-        initial_price: Wad,
-=======
         start_price: Wad,
->>>>>>> e3e5588f
         initial_rate: Ray,
         initial_yang_amt: Wad
     );
@@ -63,13 +51,8 @@
     fn update_yang_suspension(ref self: TContractState, yang: ContractAddress, ts: u64);
     fn update_rates(ref self: TContractState, yangs: Span<ContractAddress>, new_rates: Span<Ray>);
     fn advance(ref self: TContractState, yang: ContractAddress, price: Wad);
-<<<<<<< HEAD
-    fn set_multiplier(ref self: TContractState, new_multiplier: Ray);
-    fn set_debt_ceiling(ref self: TContractState, new_ceiling: Wad);
-=======
     fn set_multiplier(ref self: TContractState, multiplier: Ray);
     fn set_debt_ceiling(ref self: TContractState, ceiling: Wad);
->>>>>>> e3e5588f
     fn update_yin_spot_price(ref self: TContractState, new_price: Wad);
     fn kill(ref self: TContractState);
     // external core functions
