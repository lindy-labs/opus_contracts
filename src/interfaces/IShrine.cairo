--- conflicted
+++ resolved
@@ -4,10 +4,7 @@
 };
 use opus::utils::wadray::{Ray, Wad};
 use opus::utils::wadray_signed::SignedWad;
-<<<<<<< HEAD
-=======
 use starknet::ContractAddress;
->>>>>>> fbbb895c
 
 #[starknet::interface]
 trait IShrine<TContractState> {
@@ -19,10 +16,6 @@
     fn get_initial_yang_amt(self: @TContractState, yang: ContractAddress) -> Wad;
     fn get_yangs_count(self: @TContractState) -> u32;
     fn get_deposit(self: @TContractState, yang: ContractAddress, trove_id: u64) -> Wad;
-<<<<<<< HEAD
-    fn get_total_troves_debt(self: @TContractState) -> Wad;
-=======
->>>>>>> fbbb895c
     fn get_budget(self: @TContractState) -> SignedWad;
     fn get_yang_price(self: @TContractState, yang: ContractAddress, interval: u64) -> (Wad, Wad);
     fn get_yang_rate(self: @TContractState, yang: ContractAddress, rate_era: u64) -> Ray;
