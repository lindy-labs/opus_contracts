use opus::types::{
    ExceptionalYangRedistribution, Health, Trove, YangBalance, YangRedistribution,
    YangSuspensionStatus
};
use opus::utils::wadray::{Ray, Wad};
use opus::utils::wadray_signed::SignedWad;
use starknet::ContractAddress;

#[starknet::interface]
trait IShrine<TContractState> {
    // getters
    fn get_yin(self: @TContractState, user: ContractAddress) -> Wad;
    fn get_total_yin(self: @TContractState) -> Wad;
    fn get_yin_spot_price(self: @TContractState) -> Wad;
    fn get_yang_total(self: @TContractState, yang: ContractAddress) -> Wad;
    fn get_initial_yang_amt(self: @TContractState, yang: ContractAddress) -> Wad;
    fn get_yangs_count(self: @TContractState) -> u32;
    fn get_deposit(self: @TContractState, yang: ContractAddress, trove_id: u64) -> Wad;
<<<<<<< HEAD
=======
    fn get_budget(self: @TContractState) -> SignedWad;
>>>>>>> fbbb895c
    fn get_yang_price(self: @TContractState, yang: ContractAddress, interval: u64) -> (Wad, Wad);
    fn get_yang_rate(self: @TContractState, yang: ContractAddress, rate_era: u64) -> Ray;
    fn get_current_rate_era(self: @TContractState) -> u64;
    fn get_debt_ceiling(self: @TContractState) -> Wad;
    fn get_multiplier(self: @TContractState, interval: u64) -> (Ray, Ray);
    fn get_yang_suspension_status(
        self: @TContractState, yang: ContractAddress
    ) -> YangSuspensionStatus;
    fn get_yang_threshold(self: @TContractState, yang: ContractAddress) -> (Ray, Ray);
    fn get_redistributions_count(self: @TContractState) -> u32;
    fn get_trove_redistribution_id(self: @TContractState, trove_id: u64) -> u32;
    fn get_redistribution_for_yang(
        self: @TContractState, yang: ContractAddress, redistribution_id: u32
    ) -> YangRedistribution;
    fn get_exceptional_redistribution_for_yang_to_yang(
        self: @TContractState,
        recipient_yang: ContractAddress,
        redistribution_id: u32,
        redistributed_yang: ContractAddress
    ) -> ExceptionalYangRedistribution;
    fn is_recovery_mode(self: @TContractState) -> bool;
    fn get_live(self: @TContractState) -> bool;
    // external setters
    fn add_yang(
        ref self: TContractState,
        yang: ContractAddress,
        threshold: Ray,
        start_price: Wad,
        initial_rate: Ray,
        initial_yang_amt: Wad
    );
    fn set_threshold(ref self: TContractState, yang: ContractAddress, new_threshold: Ray);
    fn suspend_yang(ref self: TContractState, yang: ContractAddress);
    fn unsuspend_yang(ref self: TContractState, yang: ContractAddress);
    fn update_rates(ref self: TContractState, yangs: Span<ContractAddress>, new_rates: Span<Ray>);
    fn advance(ref self: TContractState, yang: ContractAddress, price: Wad);
    fn set_multiplier(ref self: TContractState, multiplier: Ray);
    fn set_debt_ceiling(ref self: TContractState, ceiling: Wad);
    fn adjust_budget(ref self: TContractState, amount: SignedWad);
    fn update_yin_spot_price(ref self: TContractState, new_price: Wad);
    fn kill(ref self: TContractState);
    // external core functions
    fn deposit(ref self: TContractState, yang: ContractAddress, trove_id: u64, amount: Wad);
    fn withdraw(ref self: TContractState, yang: ContractAddress, trove_id: u64, amount: Wad);
    fn forge(
        ref self: TContractState,
        user: ContractAddress,
        trove_id: u64,
        amount: Wad,
        max_forge_fee_pct: Wad
    );
    fn melt(ref self: TContractState, user: ContractAddress, trove_id: u64, amount: Wad);
    fn seize(ref self: TContractState, yang: ContractAddress, trove_id: u64, amount: Wad);
    fn redistribute(
        ref self: TContractState,
        trove_id: u64,
        debt_to_redistribute: Wad,
        pct_value_to_redistribute: Ray
    );
    fn inject(ref self: TContractState, receiver: ContractAddress, amount: Wad);
    fn eject(ref self: TContractState, burner: ContractAddress, amount: Wad);
    // view
    fn get_shrine_health(self: @TContractState) -> Health;
    fn get_current_yang_price(self: @TContractState, yang: ContractAddress) -> (Wad, Wad, u64);
    fn get_current_multiplier(self: @TContractState) -> (Ray, Ray, u64);
    fn get_forge_fee_pct(self: @TContractState) -> Wad;
    fn is_healthy(self: @TContractState, trove_id: u64) -> bool;
    fn get_max_forge(self: @TContractState, trove_id: u64) -> Wad;
    fn get_trove_health(self: @TContractState, trove_id: u64) -> Health;
    fn get_redistributions_attributed_to_trove(
        self: @TContractState, trove_id: u64
    ) -> (Span<YangBalance>, Wad);
}<|MERGE_RESOLUTION|>--- conflicted
+++ resolved
@@ -16,10 +16,7 @@
     fn get_initial_yang_amt(self: @TContractState, yang: ContractAddress) -> Wad;
     fn get_yangs_count(self: @TContractState) -> u32;
     fn get_deposit(self: @TContractState, yang: ContractAddress, trove_id: u64) -> Wad;
-<<<<<<< HEAD
-=======
     fn get_budget(self: @TContractState) -> SignedWad;
->>>>>>> fbbb895c
     fn get_yang_price(self: @TContractState, yang: ContractAddress, interval: u64) -> (Wad, Wad);
     fn get_yang_rate(self: @TContractState, yang: ContractAddress, rate_era: u64) -> Ray;
     fn get_current_rate_era(self: @TContractState) -> u64;
