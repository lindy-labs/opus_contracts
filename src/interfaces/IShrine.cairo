--- conflicted
+++ resolved
@@ -17,11 +17,7 @@
     fn get_yangs_count(self: @TContractState) -> u32;
     fn get_deposit(self: @TContractState, yang: ContractAddress, trove_id: u64) -> Wad;
     fn get_total_debt(self: @TContractState) -> Wad;
-<<<<<<< HEAD
-    fn get_surplus_debt(self: @TContractState) -> Wad;
-=======
     fn get_budget(self: @TContractState) -> SignedWad;
->>>>>>> 6f370ae2
     fn get_yang_price(self: @TContractState, yang: ContractAddress, interval: u64) -> (Wad, Wad);
     fn get_yang_rate(self: @TContractState, yang: ContractAddress, rate_era: u64) -> Ray;
     fn get_current_rate_era(self: @TContractState) -> u64;
@@ -60,11 +56,7 @@
     fn advance(ref self: TContractState, yang: ContractAddress, price: Wad);
     fn set_multiplier(ref self: TContractState, multiplier: Ray);
     fn set_debt_ceiling(ref self: TContractState, ceiling: Wad);
-<<<<<<< HEAD
-    fn reduce_surplus_debt(ref self: TContractState, amount: Wad);
-=======
     fn adjust_budget(ref self: TContractState, amount: SignedWad);
->>>>>>> 6f370ae2
     fn update_yin_spot_price(ref self: TContractState, new_price: Wad);
     fn kill(ref self: TContractState);
     // external core functions
