<<<<<<< HEAD
use array::SpanTrait;

use aura::utils::types::AssetBalance;
=======
use aura::types::AssetBalance;
>>>>>>> e3e5588f
use aura::utils::wadray::Wad;

#[starknet::interface]
trait ICaretaker<TContractState> {
<<<<<<< HEAD
=======
    // view
    fn preview_release(self: @TContractState, trove_id: u64) -> Span<AssetBalance>;
    fn preview_reclaim(self: @TContractState, yin: Wad) -> Span<AssetBalance>;
>>>>>>> e3e5588f
    // external
    fn shut(ref self: TContractState);
    fn release(ref self: TContractState, trove_id: u64) -> Span<AssetBalance>;
    fn reclaim(ref self: TContractState, yin: Wad) -> Span<AssetBalance>;
<<<<<<< HEAD
    // view
    fn preview_release(self: @TContractState, trove_id: u64) -> Span<AssetBalance>;
    fn preview_reclaim(self: @TContractState, yin: Wad) -> Span<AssetBalance>;
=======
>>>>>>> e3e5588f
}<|MERGE_RESOLUTION|>--- conflicted
+++ resolved
@@ -1,28 +1,13 @@
-<<<<<<< HEAD
-use array::SpanTrait;
-
-use aura::utils::types::AssetBalance;
-=======
 use aura::types::AssetBalance;
->>>>>>> e3e5588f
 use aura::utils::wadray::Wad;
 
 #[starknet::interface]
 trait ICaretaker<TContractState> {
-<<<<<<< HEAD
-=======
     // view
     fn preview_release(self: @TContractState, trove_id: u64) -> Span<AssetBalance>;
     fn preview_reclaim(self: @TContractState, yin: Wad) -> Span<AssetBalance>;
->>>>>>> e3e5588f
     // external
     fn shut(ref self: TContractState);
     fn release(ref self: TContractState, trove_id: u64) -> Span<AssetBalance>;
     fn reclaim(ref self: TContractState, yin: Wad) -> Span<AssetBalance>;
-<<<<<<< HEAD
-    // view
-    fn preview_release(self: @TContractState, trove_id: u64) -> Span<AssetBalance>;
-    fn preview_reclaim(self: @TContractState, yin: Wad) -> Span<AssetBalance>;
-=======
->>>>>>> e3e5588f
 }