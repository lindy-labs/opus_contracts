mod types;
mod core {
    mod abbot;
    mod absorber;
    mod allocator;
    mod caretaker;
    mod controller;
    mod equalizer;
    mod flash_mint;
    mod gate;
    mod purger;
    mod roles;
    mod seer;
    mod sentinel;
    mod shrine;
}

mod external {
    mod pragma;
}

mod interfaces {
    mod IAbbot;
    mod IAbsorber;
    mod IAllocator;
    mod ICaretaker;
    mod IController;
    mod IERC20;
    mod IEqualizer;
    mod IFlashBorrower;
    mod IFlashMint;
    mod IGate;
    mod IOracle;
    mod IPragma;
    mod IPurger;
    mod ISeer;
    mod ISentinel;
    mod IShrine;
    mod external;
}

mod utils {
    mod access_control;
    mod exp;
    mod math;
    mod reentrancy_guard;
    mod wadray;
    mod wadray_signed;
}

// mock used for local devnet deployment
mod mock {
    mod blesser;
    mod erc20;
<<<<<<< HEAD
    mod erc20_mintable;
    mod flash_borrower;
    mod flash_liquidator;
    mod mock_pragma;
    mod oracle;
=======
//mod oracle;
>>>>>>> 026f6957
}

#[cfg(test)]
mod tests {
    mod common;
    mod abbot {
        mod test_abbot;
        mod utils;
    }
    mod absorber {
        mod test_absorber;
        mod utils;
    }
    mod caretaker {
        mod test_caretaker;
        mod utils;
    }
    mod controller {
        mod test_controller;
        mod utils;
    }
    mod equalizer {
        mod test_allocator;
        mod test_equalizer;
        mod utils;
    }
    mod external {
        //mod test_pragma;
        mod utils;
    }
    mod flash_mint {
        mod test_flash_mint;
        mod utils;
    }
    mod gate {
        mod test_gate;
        mod utils;
    }
    mod purger {
        mod test_purger;
        mod utils;
    }
    mod sentinel {
        mod test_sentinel;
        mod utils;
    }
    mod seer {
        mod test_seer;
        mod utils;
    }
    mod shrine {
        mod test_shrine;
        mod test_shrine_compound;
        mod test_shrine_redistribution;
        mod utils;
    }
    mod utils {
        mod mock_access_control;
        mod mock_reentrancy_guard;
        mod test_access_control;
        mod test_exp;
        mod test_math;
        mod test_reentrancy_guard;
        mod test_wadray;
        mod test_wadray_signed;
    }
}<|MERGE_RESOLUTION|>--- conflicted
+++ resolved
@@ -52,15 +52,11 @@
 mod mock {
     mod blesser;
     mod erc20;
-<<<<<<< HEAD
     mod erc20_mintable;
     mod flash_borrower;
     mod flash_liquidator;
     mod mock_pragma;
-    mod oracle;
-=======
 //mod oracle;
->>>>>>> 026f6957
 }
 
 #[cfg(test)]
@@ -88,7 +84,7 @@
         mod utils;
     }
     mod external {
-        //mod test_pragma;
+        mod test_pragma;
         mod utils;
     }
     mod flash_mint {
