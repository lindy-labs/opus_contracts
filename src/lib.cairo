mod types;
mod core {
    mod abbot;
    mod absorber;
    mod allocator;
    mod caretaker;
    mod controller;
    mod equalizer;
    mod flash_mint;
    mod gate;
    mod purger;
    mod roles;
    mod sentinel;
    mod shrine;
    mod transmuter;
    mod transmuter_registry;
}

mod external {
    mod pragma;
}

mod interfaces {
    mod IAbbot;
    mod IAbsorber;
    mod IAllocator;
    mod ICaretaker;
    mod IController;
    mod IERC20;
    mod IEqualizer;
    mod IFlashBorrower;
    mod IFlashMint;
    mod IGate;
    mod IOracle;
    mod IPragma;
    mod IPurger;
    mod ISentinel;
    mod IShrine;
<<<<<<< HEAD
    mod ITransmuter;
=======
    mod external;
>>>>>>> fbbb895c
}

mod utils {
    mod access_control;
    mod address_registry;
    mod exp;
    mod math;
    mod reentrancy_guard;
    mod wadray;
    mod wadray_signed;
}

// mock used for local devnet deployment
mod mock {
    mod erc20;
    mod oracle;
}

#[cfg(test)]
mod tests {
    mod common;
    mod erc20;
    mod abbot {
        mod test_abbot;
        mod utils;
    }
    mod absorber {
        mod mock_blesser;
        mod test_absorber;
        mod utils;
    }
    mod caretaker {
        mod test_caretaker;
        mod utils;
    }
    mod controller {
        mod test_controller;
        mod utils;
    }
    mod equalizer {
        mod test_allocator;
        mod test_equalizer;
        mod utils;
    }
    mod external {
        mod mock_pragma;
        mod test_pragma;
        mod utils;
    }
    mod flash_mint {
        mod flash_borrower;
        mod test_flash_mint;
        mod utils;
    }
    mod gate {
        mod test_gate;
        mod utils;
    }
    mod purger {
        mod flash_liquidator;
        mod test_purger;
        mod utils;
    }
    mod sentinel {
        mod test_sentinel;
        mod utils;
    }
    mod shrine {
        mod test_shrine;
        mod test_shrine_compound;
        mod test_shrine_redistribution;
        mod utils;
    }
    mod utils {
        mod mock_access_control;
        mod mock_reentrancy_guard;
        mod test_access_control;
        mod test_exp;
        mod test_math;
        mod test_reentrancy_guard;
        mod test_wadray;
        mod test_wadray_signed;
    }
}<|MERGE_RESOLUTION|>--- conflicted
+++ resolved
@@ -12,8 +12,6 @@
     mod roles;
     mod sentinel;
     mod shrine;
-    mod transmuter;
-    mod transmuter_registry;
 }
 
 mod external {
@@ -36,16 +34,11 @@
     mod IPurger;
     mod ISentinel;
     mod IShrine;
-<<<<<<< HEAD
-    mod ITransmuter;
-=======
     mod external;
->>>>>>> fbbb895c
 }
 
 mod utils {
     mod access_control;
-    mod address_registry;
     mod exp;
     mod math;
     mod reentrancy_guard;
