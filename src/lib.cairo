--- conflicted
+++ resolved
@@ -1,7 +1,3 @@
 mod core;
-<<<<<<< HEAD
-mod dummy;
-=======
->>>>>>> 48bcd986
 mod interfaces;
 mod utils;