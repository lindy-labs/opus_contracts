mod core;
<<<<<<< HEAD
mod interfaces;
=======
mod external;
mod interfaces;
mod types;
>>>>>>> b7184bf5
mod utils;

#[cfg(test)]
mod tests;<|MERGE_RESOLUTION|>--- conflicted
+++ resolved
@@ -1,11 +1,7 @@
 mod core;
-<<<<<<< HEAD
-mod interfaces;
-=======
 mod external;
 mod interfaces;
 mod types;
->>>>>>> b7184bf5
 mod utils;
 
 #[cfg(test)]
