--- conflicted
+++ resolved
@@ -1,7 +1,3 @@
 mod core;
-<<<<<<< HEAD
-mod dummy;
-=======
->>>>>>> 25f1efd7
 mod interfaces;
 mod utils;