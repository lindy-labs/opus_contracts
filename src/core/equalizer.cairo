#[starknet::contract]
mod equalizer {
<<<<<<< HEAD
    use cmp::min;
    use starknet::{ContractAddress, get_caller_address, get_contract_address};

=======
>>>>>>> 345185fc
    use opus::core::roles::equalizer_roles;
    use opus::interfaces::IAllocator::{IAllocatorDispatcher, IAllocatorDispatcherTrait};
    use opus::interfaces::IEqualizer::IEqualizer;
    use opus::interfaces::IERC20::{IERC20Dispatcher, IERC20DispatcherTrait};
    use opus::interfaces::IShrine::{IShrineDispatcher, IShrineDispatcherTrait};
    use opus::utils::access_control::access_control_component;
    use opus::utils::wadray::{Ray, Wad, WadZeroable};
<<<<<<< HEAD
    use opus::utils::wadray_signed;
    use opus::utils::wadray_signed::SignedWad;
=======
    use opus::utils::wadray;
    use starknet::ContractAddress;
>>>>>>> 345185fc

    //
    // Components
    //

    component!(path: access_control_component, storage: access_control, event: AccessControlEvent);

    #[abi(embed_v0)]
    impl AccessControlPublic =
        access_control_component::AccessControl<ContractState>;
    impl AccessControlHelpers = access_control_component::AccessControlHelpers<ContractState>;

    //
    // Storage
    //

    #[storage]
    struct Storage {
        // components
        #[substorage(v0)]
        access_control: access_control_component::Storage,
        // the Allocator to read the current allocation of recipients of any minted
        // surplus debt, and their respective percentages
        allocator: IAllocatorDispatcher,
        // the Shrine that this Equalizer mints surplus debt for
        shrine: IShrineDispatcher,
    }

    //
    // Events
    //

    #[event]
    #[derive(Copy, Drop, starknet::Event, PartialEq)]
    enum Event {
        AccessControlEvent: access_control_component::Event,
        Allocate: Allocate,
        AllocatorUpdated: AllocatorUpdated,
        Equalize: Equalize,
        Normalize: Normalize
    }

    #[derive(Copy, Drop, starknet::Event, PartialEq)]
    struct AllocatorUpdated {
        old_address: ContractAddress,
        new_address: ContractAddress
    }

    #[derive(Copy, Drop, starknet::Event, PartialEq)]
    struct Equalize {
        yin_amt: Wad
    }

    #[derive(Copy, Drop, starknet::Event, PartialEq)]
    struct Normalize {
        #[key]
        caller: ContractAddress,
        yin_amt: Wad
    }

    #[derive(Copy, Drop, starknet::Event, PartialEq)]
    struct Allocate {
        recipients: Span<ContractAddress>,
        percentages: Span<Ray>,
        amount: Wad
    }

    //
    // Constructor
    //

    #[constructor]
    fn constructor(
        ref self: ContractState,
        admin: ContractAddress,
        shrine: ContractAddress,
        allocator: ContractAddress
    ) {
        self.access_control.initializer(admin, Option::Some(equalizer_roles::default_admin_role()));

        self.shrine.write(IShrineDispatcher { contract_address: shrine });
        self.allocator.write(IAllocatorDispatcher { contract_address: allocator });
    }

    //
    // External Equalizer functions
    //

    #[external(v0)]
    impl IEqualizerImpl of IEqualizer<ContractState> {
        //
        // Getters
        //

        fn get_allocator(self: @ContractState) -> ContractAddress {
            self.allocator.read().contract_address
        }

        //
        // Setters
        //

        // Update the Allocator's address
        fn set_allocator(ref self: ContractState, allocator: ContractAddress) {
            self.access_control.assert_has_role(equalizer_roles::SET_ALLOCATOR);

            let old_address: ContractAddress = self.allocator.read().contract_address;
            self.allocator.write(IAllocatorDispatcher { contract_address: allocator });

            self.emit(AllocatorUpdated { old_address, new_address: allocator });
        }

        //
        // Core functions - External
        //

        // Mint surplus debt to the Equalizer.
        // Returns the amount of surplus debt minted.
        fn equalize(ref self: ContractState) -> Wad {
            let shrine: IShrineDispatcher = self.shrine.read();

            let budget: SignedWad = shrine.get_budget();
            let surplus: Option<Wad> = budget.try_into();

            if surplus.is_none() {
                return WadZeroable::zero();
            }

            let minted_surplus: Wad = surplus.unwrap();
            shrine.inject(get_contract_address(), minted_surplus);
            shrine.adjust_budget(SignedWad { val: minted_surplus.val, sign: true });

            self.emit(Equalize { yin_amt: minted_surplus });

            minted_surplus
        }

        // Allocate the yin balance of the Equalizer to the recipients in the allocation 
        // retrieved from the Allocator according to their respective percentage share.
        // Assumes the allocation from the Allocator has already been checked:
        // - both arrays of recipient addresses and percentages are of equal length;
        // - there is at least one recipient;
        // - the percentages add up to one Ray.
        fn allocate(ref self: ContractState) {
            let shrine: IShrineDispatcher = self.shrine.read();

            let yin = IERC20Dispatcher { contract_address: shrine.contract_address };
            let balance: Wad = shrine.get_yin(get_contract_address());

            if balance.is_zero() {
                return;
            }

            // Loop over equalizer's balance and transfer to recipients
            let allocator: IAllocatorDispatcher = self.allocator.read();
            let (recipients, percentages) = allocator.get_allocation();

            let mut amount_allocated: Wad = WadZeroable::zero();
            let mut recipients_copy = recipients;
            let mut percentages_copy = percentages;
            loop {
                match recipients_copy.pop_front() {
                    Option::Some(recipient) => {
                        let amount: Wad = wadray::rmul_wr(
                            balance, *(percentages_copy.pop_front().unwrap())
                        );

                        yin.transfer(*recipient, amount.into());
                        amount_allocated += amount;
                    },
                    Option::None => { break; }
                };
            };

            self.emit(Allocate { recipients, percentages, amount: amount_allocated });
        }

        // Burn yin from the caller's balance to wipe off any budget deficit in Shrine.
        // Anyone can call this function.
        // Returns the amount of deficit wiped.
        fn normalize(ref self: ContractState, yin_amt: Wad) -> Wad {
            let shrine: IShrineDispatcher = self.shrine.read();

            let budget: SignedWad = shrine.get_budget();
            let budget_wad: Option<Wad> = budget.try_into();
            let has_deficit: bool = budget_wad.is_none();
            if has_deficit {
                let wipe_amt: Wad = min(yin_amt, budget.val.into());
                let caller: ContractAddress = get_caller_address();
                shrine.eject(caller, wipe_amt);
                shrine.adjust_budget(wipe_amt.into());
                self.emit(Normalize { caller, yin_amt: wipe_amt });

                wipe_amt
            } else {
                WadZeroable::zero()
            }
        }
    }
}<|MERGE_RESOLUTION|>--- conflicted
+++ resolved
@@ -1,25 +1,17 @@
 #[starknet::contract]
 mod equalizer {
-<<<<<<< HEAD
     use cmp::min;
-    use starknet::{ContractAddress, get_caller_address, get_contract_address};
-
-=======
->>>>>>> 345185fc
     use opus::core::roles::equalizer_roles;
     use opus::interfaces::IAllocator::{IAllocatorDispatcher, IAllocatorDispatcherTrait};
+    use opus::interfaces::IERC20::{IERC20Dispatcher, IERC20DispatcherTrait};
     use opus::interfaces::IEqualizer::IEqualizer;
-    use opus::interfaces::IERC20::{IERC20Dispatcher, IERC20DispatcherTrait};
     use opus::interfaces::IShrine::{IShrineDispatcher, IShrineDispatcherTrait};
     use opus::utils::access_control::access_control_component;
     use opus::utils::wadray::{Ray, Wad, WadZeroable};
-<<<<<<< HEAD
+    use opus::utils::wadray;
+    use opus::utils::wadray_signed::SignedWad;
     use opus::utils::wadray_signed;
-    use opus::utils::wadray_signed::SignedWad;
-=======
-    use opus::utils::wadray;
-    use starknet::ContractAddress;
->>>>>>> 345185fc
+    use starknet::{ContractAddress, get_caller_address, get_contract_address};
 
     //
     // Components
