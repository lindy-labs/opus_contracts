#[starknet::contract]
mod equalizer {
    use access_control::access_control_component;
    use cmp::min;
    use opus::core::roles::equalizer_roles;
    use opus::interfaces::IAllocator::{IAllocatorDispatcher, IAllocatorDispatcherTrait};
    use opus::interfaces::IERC20::{IERC20Dispatcher, IERC20DispatcherTrait};
    use opus::interfaces::IEqualizer::IEqualizer;
    use opus::interfaces::IShrine::{IShrineDispatcher, IShrineDispatcherTrait};
    use opus::types::Health;
<<<<<<< HEAD

    use starknet::{ContractAddress, get_caller_address, get_contract_address};
    use wadray::{Ray, Wad, WadZeroable};

    use wadray::{Signed, SignedWad};
=======
    use starknet::{ContractAddress, get_caller_address, get_contract_address};
    use wadray::{Ray, Signed, SignedWad, Wad, WadZeroable};
>>>>>>> 1bed1976

    //
    // Components
    //

    component!(path: access_control_component, storage: access_control, event: AccessControlEvent);

    #[abi(embed_v0)]
    impl AccessControlPublic = access_control_component::AccessControl<ContractState>;
    impl AccessControlHelpers = access_control_component::AccessControlHelpers<ContractState>;

    //
    // Storage
    //

    #[storage]
    struct Storage {
        // components
        #[substorage(v0)]
        access_control: access_control_component::Storage,
        // the Allocator to read the current allocation of recipients of any minted
        // surplus debt, and their respective percentages
        allocator: IAllocatorDispatcher,
        // the Shrine that this Equalizer mints surplus debt for
        shrine: IShrineDispatcher,
    }

    //
    // Events
    //

    #[event]
    #[derive(Copy, Drop, starknet::Event, PartialEq)]
    enum Event {
        AccessControlEvent: access_control_component::Event,
        Allocate: Allocate,
        AllocatorUpdated: AllocatorUpdated,
        Equalize: Equalize,
        Normalize: Normalize
    }

    #[derive(Copy, Drop, starknet::Event, PartialEq)]
    struct AllocatorUpdated {
        old_address: ContractAddress,
        new_address: ContractAddress
    }

    #[derive(Copy, Drop, starknet::Event, PartialEq)]
    struct Equalize {
        yin_amt: Wad
    }

    #[derive(Copy, Drop, starknet::Event, PartialEq)]
    struct Normalize {
        #[key]
        caller: ContractAddress,
        yin_amt: Wad
    }

    #[derive(Copy, Drop, starknet::Event, PartialEq)]
    struct Allocate {
        recipients: Span<ContractAddress>,
        percentages: Span<Ray>,
        amount: Wad
    }

    //
    // Constructor
    //

    #[constructor]
    fn constructor(
        ref self: ContractState, admin: ContractAddress, shrine: ContractAddress, allocator: ContractAddress
    ) {
        self.access_control.initializer(admin, Option::Some(equalizer_roles::default_admin_role()));

        self.shrine.write(IShrineDispatcher { contract_address: shrine });
        self.allocator.write(IAllocatorDispatcher { contract_address: allocator });
    }

    //
    // External Equalizer functions
    //

    #[abi(embed_v0)]
    impl IEqualizerImpl of IEqualizer<ContractState> {
        //
        // Getters
        //

        fn get_allocator(self: @ContractState) -> ContractAddress {
            self.allocator.read().contract_address
        }

        //
        // Setters
        //

        // Update the Allocator's address
        fn set_allocator(ref self: ContractState, allocator: ContractAddress) {
            self.access_control.assert_has_role(equalizer_roles::SET_ALLOCATOR);

            let old_address: ContractAddress = self.allocator.read().contract_address;
            self.allocator.write(IAllocatorDispatcher { contract_address: allocator });

            self.emit(AllocatorUpdated { old_address, new_address: allocator });
        }

        //
        // Core functions - External
        //

        // Mint surplus debt to the Equalizer.
        // Returns the amount of surplus debt minted.
        fn equalize(ref self: ContractState) -> Wad {
            let shrine: IShrineDispatcher = self.shrine.read();

            let budget: SignedWad = shrine.get_budget();

            // `is_negative` is an inadequate check for performing an early return
            // here because it does not catch the case where budget is exactly zero.
            if !budget.is_positive() {
                return WadZeroable::zero();
            }

            let minted_surplus: Wad = budget.try_into().unwrap();

            // temporarily increase the debt ceiling by the injected amount 
            // so that surplus debt can still be minted when total yin is at
            // or exceeds the debt ceiling. Note that we need to adjust the 
            // budget first or the Shrine would double-count the injected amount 
            // and revert because the debt ceiling would be exceeded
            let ceiling: Wad = shrine.get_debt_ceiling();
            let total_yin: Wad = shrine.get_total_yin();
            let adjust_ceiling: bool = total_yin + minted_surplus > ceiling;
            if adjust_ceiling {
                shrine.set_debt_ceiling(total_yin + minted_surplus);
            }

            shrine.adjust_budget(SignedWad { val: minted_surplus.val, sign: true });
            shrine.inject(get_contract_address(), minted_surplus);

            if adjust_ceiling {
                shrine.set_debt_ceiling(ceiling);
            }

            self.emit(Equalize { yin_amt: minted_surplus });

            minted_surplus
        }

        // Allocate the yin balance of the Equalizer to the recipients in the allocation 
        // retrieved from the Allocator according to their respective percentage share.
        // Assumes the allocation from the Allocator has already been checked:
        // - both arrays of recipient addresses and percentages are of equal length;
        // - there is at least one recipient;
        // - the percentages add up to one Ray.
        fn allocate(ref self: ContractState) {
            let shrine: IShrineDispatcher = self.shrine.read();

            let yin = IERC20Dispatcher { contract_address: shrine.contract_address };
            let balance: Wad = shrine.get_yin(get_contract_address());

            if balance.is_zero() {
                return;
            }

            // Loop over equalizer's balance and transfer to recipients
            let allocator: IAllocatorDispatcher = self.allocator.read();
            let (recipients, percentages) = allocator.get_allocation();

            let mut amount_allocated: Wad = WadZeroable::zero();
            let mut recipients_copy = recipients;
            let mut percentages_copy = percentages;
            loop {
                match recipients_copy.pop_front() {
                    Option::Some(recipient) => {
                        let amount: Wad = wadray::rmul_wr(balance, *(percentages_copy.pop_front().unwrap()));

                        yin.transfer(*recipient, amount.into());
                        amount_allocated += amount;
                    },
                    Option::None => { break; }
                };
            };

            self.emit(Allocate { recipients, percentages, amount: amount_allocated });
        }

        // Burn yin from the caller's balance to wipe off any budget deficit in Shrine.
        // Anyone can call this function.
        // Returns the amount of deficit wiped.
        fn normalize(ref self: ContractState, yin_amt: Wad) -> Wad {
            let shrine: IShrineDispatcher = self.shrine.read();
            let budget: SignedWad = shrine.get_budget();
            if budget.is_negative() {
                let wipe_amt: Wad = min(yin_amt, budget.val.into());
                let caller: ContractAddress = get_caller_address();
                shrine.eject(caller, wipe_amt);
                shrine.adjust_budget(wipe_amt.into());

                self.emit(Normalize { caller, yin_amt: wipe_amt });

                wipe_amt
            } else {
                WadZeroable::zero()
            }
        }
    }
}<|MERGE_RESOLUTION|>--- conflicted
+++ resolved
@@ -8,16 +8,8 @@
     use opus::interfaces::IEqualizer::IEqualizer;
     use opus::interfaces::IShrine::{IShrineDispatcher, IShrineDispatcherTrait};
     use opus::types::Health;
-<<<<<<< HEAD
-
-    use starknet::{ContractAddress, get_caller_address, get_contract_address};
-    use wadray::{Ray, Wad, WadZeroable};
-
-    use wadray::{Signed, SignedWad};
-=======
     use starknet::{ContractAddress, get_caller_address, get_contract_address};
     use wadray::{Ray, Signed, SignedWad, Wad, WadZeroable};
->>>>>>> 1bed1976
 
     //
     // Components
