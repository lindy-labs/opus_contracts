--- conflicted
+++ resolved
@@ -1,29 +1,18 @@
 #[starknet::contract]
 mod equalizer {
     use cmp::min;
-<<<<<<< HEAD
-    use starknet::{ContractAddress, get_caller_address, get_contract_address};
-
-=======
->>>>>>> fbbb895c
     use opus::core::roles::equalizer_roles;
     use opus::interfaces::IAllocator::{IAllocatorDispatcher, IAllocatorDispatcherTrait};
     use opus::interfaces::IERC20::{IERC20Dispatcher, IERC20DispatcherTrait};
     use opus::interfaces::IEqualizer::IEqualizer;
-    use opus::interfaces::IERC20::{IERC20Dispatcher, IERC20DispatcherTrait};
     use opus::interfaces::IShrine::{IShrineDispatcher, IShrineDispatcherTrait};
     use opus::types::Health;
     use opus::utils::access_control::access_control_component;
     use opus::utils::wadray::{Ray, Wad, WadZeroable};
-<<<<<<< HEAD
-    use opus::utils::wadray_signed;
-    use opus::utils::wadray_signed::SignedWad;
-=======
     use opus::utils::wadray;
     use opus::utils::wadray_signed::{Signed, SignedWad};
     use opus::utils::wadray_signed;
     use starknet::{ContractAddress, get_caller_address, get_contract_address};
->>>>>>> fbbb895c
 
     //
     // Components
@@ -203,35 +192,21 @@
 
         // Burn yin from the caller's balance to wipe off any budget deficit in Shrine.
         // Anyone can call this function.
-<<<<<<< HEAD
-        fn normalize(ref self: ContractState, yin_amt: Wad) {
-            let shrine: IShrineDispatcher = self.shrine.read();
-
-            let budget: SignedWad = shrine.get_budget();
-            let budget_wad: Option<Wad> = budget.try_into();
-            let has_deficit: bool = budget_wad.is_none();
-            if has_deficit {
-=======
         // Returns the amount of deficit wiped.
         fn normalize(ref self: ContractState, yin_amt: Wad) -> Wad {
             let shrine: IShrineDispatcher = self.shrine.read();
             let budget: SignedWad = shrine.get_budget();
             if budget.is_negative() {
->>>>>>> fbbb895c
                 let wipe_amt: Wad = min(yin_amt, budget.val.into());
                 let caller: ContractAddress = get_caller_address();
                 shrine.eject(caller, wipe_amt);
                 shrine.adjust_budget(wipe_amt.into());
-<<<<<<< HEAD
-                self.emit(Normalize { caller, yin_amt: wipe_amt });
-=======
 
                 self.emit(Normalize { caller, yin_amt: wipe_amt });
 
                 wipe_amt
             } else {
                 WadZeroable::zero()
->>>>>>> fbbb895c
             }
         }
     }
