#[starknet::contract]
mod equalizer {
    use starknet::ContractAddress;

    use opus::core::roles::equalizer_roles;

    use opus::interfaces::IAllocator::{IAllocatorDispatcher, IAllocatorDispatcherTrait};
    use opus::interfaces::IEqualizer::IEqualizer;
    use opus::interfaces::IShrine::{IShrineDispatcher, IShrineDispatcherTrait};
    use opus::utils::access_control::access_control_component;
    use opus::utils::wadray;
    use opus::utils::wadray::{Ray, Wad, WadZeroable};

    //
    // Components
    //

    component!(path: access_control_component, storage: access_control, event: AccessControlEvent);

    #[abi(embed_v0)]
    impl AccessControlPublic =
        access_control_component::AccessControl<ContractState>;
    impl AccessControlHelpers = access_control_component::AccessControlHelpers<ContractState>;

    //
    // Storage
    //

    #[storage]
    struct Storage {
        // components
        #[substorage(v0)]
        access_control: access_control_component::Storage,
        // the Allocator to read the current allocation of recipients of any minted
        // surplus debt, and their respective percentages
        allocator: IAllocatorDispatcher,
        // the Shrine that this Equalizer mints surplus debt for
        shrine: IShrineDispatcher,
    }

    //
    // Events
    //

    #[event]
    #[derive(Copy, Drop, starknet::Event, PartialEq)]
    enum Event {
        AccessControlEvent: access_control_component::Event,
        AllocatorUpdated: AllocatorUpdated,
        Equalize: Equalize,
    }

    #[derive(Copy, Drop, starknet::Event, PartialEq)]
    struct AllocatorUpdated {
        old_address: ContractAddress,
        new_address: ContractAddress
    }

    #[derive(Copy, Drop, starknet::Event, PartialEq)]
    struct Equalize {
        recipients: Span<ContractAddress>,
        percentages: Span<Ray>,
        amount: Wad
    }

    //
    // Constructor
    //

    #[constructor]
    fn constructor(
        ref self: ContractState,
        admin: ContractAddress,
        shrine: ContractAddress,
        allocator: ContractAddress
    ) {
        self.access_control.initializer(admin, Option::Some(equalizer_roles::default_admin_role()));

        self.shrine.write(IShrineDispatcher { contract_address: shrine });
        self.allocator.write(IAllocatorDispatcher { contract_address: allocator });
    }

    //
    // External Equalizer functions
    //

    #[external(v0)]
    impl IEqualizerImpl of IEqualizer<ContractState> {
        //
        // Getters
        //

        fn get_allocator(self: @ContractState) -> ContractAddress {
            self.allocator.read().contract_address
        }

        //
        // Setters
        //

        // Update the Allocator's address
        fn set_allocator(ref self: ContractState, allocator: ContractAddress) {
            self.access_control.assert_has_role(equalizer_roles::SET_ALLOCATOR);

            let old_address: ContractAddress = self.allocator.read().contract_address;
            self.allocator.write(IAllocatorDispatcher { contract_address: allocator });

            self.emit(AllocatorUpdated { old_address, new_address: allocator });
        }

        //
        // Core functions - External
        //

        // Mint surplus debt to the recipients in the allocation retrieved from the Allocator
        // according to their respective percentage share.
        // Assumes the allocation from the Allocator has already been checked:
        // - both arrays of recipient addresses and percentages are of equal length;
        // - there is at least one recipient;
        // - the percentages add up to one Ray.
        // Returns the total amount of surplus debt minted.
        fn equalize(ref self: ContractState) -> Wad {
            let shrine: IShrineDispatcher = self.shrine.read();

            let surplus: Wad = shrine.get_surplus_debt();

            if surplus.is_zero() {
                return WadZeroable::zero();
            }

            let allocator: IAllocatorDispatcher = self.allocator.read();
            let (recipients, percentages) = allocator.get_allocation();

            let mut minted_surplus: Wad = WadZeroable::zero();

            let mut recipients_copy = recipients;
            let mut percentages_copy = percentages;
            loop {
                match recipients_copy.pop_front() {
                    Option::Some(recipient) => {
                        let amount: Wad = wadray::rmul_wr(
                            surplus, *(percentages_copy.pop_front().unwrap())
                        );

                        shrine.inject(*recipient, amount);
                        minted_surplus += amount;
                    },
                    Option::None => { break; }
                };
            };

            shrine.reduce_surplus_debt(minted_surplus);

            self.emit(Equalize { recipients, percentages, amount: minted_surplus });

            minted_surplus
        }
    }

    //
<<<<<<< HEAD
    // Public AccessControl functions
    //

    #[external(v0)]
    impl IAccessControlImpl of IAccessControl<ContractState> {
        fn get_roles(self: @ContractState, account: ContractAddress) -> u128 {
            AccessControl::get_roles(account)
        }

        fn has_role(self: @ContractState, role: u128, account: ContractAddress) -> bool {
            AccessControl::has_role(role, account)
        }

        fn get_admin(self: @ContractState) -> ContractAddress {
            AccessControl::get_admin()
        }

        fn get_pending_admin(self: @ContractState) -> ContractAddress {
            AccessControl::get_pending_admin()
        }

        fn grant_role(ref self: ContractState, role: u128, account: ContractAddress) {
            AccessControl::grant_role(role, account);
        }

        fn revoke_role(ref self: ContractState, role: u128, account: ContractAddress) {
            AccessControl::revoke_role(role, account);
        }

        fn renounce_role(ref self: ContractState, role: u128) {
            AccessControl::renounce_role(role);
        }

        fn set_pending_admin(ref self: ContractState, new_admin: ContractAddress) {
            AccessControl::set_pending_admin(new_admin);
        }

        fn accept_admin(ref self: ContractState) {
            AccessControl::accept_admin();
        }
=======
    // Internal functions for Equalizer that do not access Equalizer's storage
    //

    // Helper function to return a tuple of the Shrine's total debt and the surplus
    // calculated based on the Shrine's total debt and the total minted yin.
    #[inline(always)]
    fn get_debt_and_surplus(shrine: IShrineDispatcher) -> (Wad, Wad) {
        let total_debt: Wad = shrine.get_total_debt();
        let surplus: Wad = total_debt - shrine.get_total_yin();
        (total_debt, surplus)
>>>>>>> ff3cf757
    }
}<|MERGE_RESOLUTION|>--- conflicted
+++ resolved
@@ -156,60 +156,4 @@
             minted_surplus
         }
     }
-
-    //
-<<<<<<< HEAD
-    // Public AccessControl functions
-    //
-
-    #[external(v0)]
-    impl IAccessControlImpl of IAccessControl<ContractState> {
-        fn get_roles(self: @ContractState, account: ContractAddress) -> u128 {
-            AccessControl::get_roles(account)
-        }
-
-        fn has_role(self: @ContractState, role: u128, account: ContractAddress) -> bool {
-            AccessControl::has_role(role, account)
-        }
-
-        fn get_admin(self: @ContractState) -> ContractAddress {
-            AccessControl::get_admin()
-        }
-
-        fn get_pending_admin(self: @ContractState) -> ContractAddress {
-            AccessControl::get_pending_admin()
-        }
-
-        fn grant_role(ref self: ContractState, role: u128, account: ContractAddress) {
-            AccessControl::grant_role(role, account);
-        }
-
-        fn revoke_role(ref self: ContractState, role: u128, account: ContractAddress) {
-            AccessControl::revoke_role(role, account);
-        }
-
-        fn renounce_role(ref self: ContractState, role: u128) {
-            AccessControl::renounce_role(role);
-        }
-
-        fn set_pending_admin(ref self: ContractState, new_admin: ContractAddress) {
-            AccessControl::set_pending_admin(new_admin);
-        }
-
-        fn accept_admin(ref self: ContractState) {
-            AccessControl::accept_admin();
-        }
-=======
-    // Internal functions for Equalizer that do not access Equalizer's storage
-    //
-
-    // Helper function to return a tuple of the Shrine's total debt and the surplus
-    // calculated based on the Shrine's total debt and the total minted yin.
-    #[inline(always)]
-    fn get_debt_and_surplus(shrine: IShrineDispatcher) -> (Wad, Wad) {
-        let total_debt: Wad = shrine.get_total_debt();
-        let surplus: Wad = total_debt - shrine.get_total_yin();
-        (total_debt, surplus)
->>>>>>> ff3cf757
-    }
 }