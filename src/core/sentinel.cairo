#[starknet::contract]
mod sentinel {
    use access_control::access_control_component;
    use opus::core::roles::sentinel_roles;
    use opus::interfaces::IERC20::{IERC20Dispatcher, IERC20DispatcherTrait};
    use opus::interfaces::IGate::{IGateDispatcher, IGateDispatcherTrait};
    use opus::interfaces::ISentinel::ISentinel;
    use opus::interfaces::IShrine::{IShrineDispatcher, IShrineDispatcherTrait};
    use opus::types::YangSuspensionStatus;
    use opus::utils::math::fixed_point_to_wad;
<<<<<<< HEAD

=======
>>>>>>> 1bed1976
    use starknet::contract_address::{ContractAddress, ContractAddressZeroable};
    use starknet::{get_block_timestamp, get_caller_address};
    use wadray::{Ray, Wad, WadZeroable};

    //
    // Components
    //

    component!(path: access_control_component, storage: access_control, event: AccessControlEvent);

    #[abi(embed_v0)]
    impl AccessControlPublic = access_control_component::AccessControl<ContractState>;
    impl AccessControlHelpers = access_control_component::AccessControlHelpers<ContractState>;

    //
    // Constants
    //

    // Helper constant to set the starting index for iterating over the
    // yangs in the order they were added
    const LOOP_START: u64 = 1;

    const INITIAL_DEPOSIT_AMT: u128 = 1000;

    //
    // Storage
    //

    #[storage]
    struct Storage {
        // components
        #[substorage(v0)]
        access_control: access_control_component::Storage,
        // mapping between a yang address and our deployed Gate
        yang_to_gate: LegacyMap::<ContractAddress, IGateDispatcher>,
        // length of the yang_addresses array
        yang_addresses_count: u64,
        // 0-based array of yang addresses added to the Shrine via this Sentinel
        yang_addresses: LegacyMap::<u64, ContractAddress>,
        // The Shrine associated with this Sentinel
        shrine: IShrineDispatcher,
        // mapping between a yang address and the cap on the yang's asset in the
        // asset's decimals
        yang_asset_max: LegacyMap::<ContractAddress, u128>,
        // mapping between a yang address and whether its Gate is live
        yang_is_live: LegacyMap::<ContractAddress, bool>,
    }

    //
    // Events
    //

    #[event]
    #[derive(Copy, Drop, starknet::Event, PartialEq)]
    enum Event {
        AccessControlEvent: access_control_component::Event,
        YangAdded: YangAdded,
        YangAssetMaxUpdated: YangAssetMaxUpdated,
        GateKilled: GateKilled,
    }

    #[derive(Copy, Drop, starknet::Event, PartialEq)]
    struct YangAdded {
        #[key]
        yang: ContractAddress,
        gate: ContractAddress
    }

    #[derive(Copy, Drop, starknet::Event, PartialEq)]
    struct YangAssetMaxUpdated {
        #[key]
        yang: ContractAddress,
        old_max: u128,
        new_max: u128
    }

    #[derive(Copy, Drop, starknet::Event, PartialEq)]
    struct GateKilled {
        #[key]
        yang: ContractAddress,
        gate: ContractAddress
    }

    //
    // Constructor
    //

    #[constructor]
    fn constructor(ref self: ContractState, admin: ContractAddress, shrine: ContractAddress) {
        self.access_control.initializer(admin, Option::Some(sentinel_roles::default_admin_role()));
        self.shrine.write(IShrineDispatcher { contract_address: shrine });
    }

    //
    // External Sentinel functions
    //

    #[abi(embed_v0)]
    impl ISentinelImpl of ISentinel<ContractState> {
        //
        // Getters
        //

        fn get_gate_address(self: @ContractState, yang: ContractAddress) -> ContractAddress {
            self.yang_to_gate.read(yang).contract_address
        }

        fn get_gate_live(self: @ContractState, yang: ContractAddress) -> bool {
            self.yang_is_live.read(yang)
        }

        fn get_yang_addresses(self: @ContractState) -> Span<ContractAddress> {
            let mut idx: u64 = LOOP_START;
            let loop_end: u64 = self.yang_addresses_count.read() + LOOP_START;
            let mut addresses: Array<ContractAddress> = ArrayTrait::new();
            loop {
                if idx == loop_end {
                    break addresses.span();
                }
                addresses.append(self.yang_addresses.read(idx));
                idx += 1;
            }
        }

        fn get_yang_addresses_count(self: @ContractState) -> u64 {
            self.yang_addresses_count.read()
        }

        fn get_yang(self: @ContractState, idx: u64) -> ContractAddress {
            self.yang_addresses.read(idx)
        }

        fn get_yang_asset_max(self: @ContractState, yang: ContractAddress) -> u128 {
            self.yang_asset_max.read(yang)
        }

        fn get_asset_amt_per_yang(self: @ContractState, yang: ContractAddress) -> Wad {
            let gate: IGateDispatcher = self.yang_to_gate.read(yang);
            gate.get_asset_amt_per_yang()
        }

        //
        // View functions
        //

        // This can be used to simulate the effects of `enter`.
        fn convert_to_yang(self: @ContractState, yang: ContractAddress, asset_amt: u128) -> Wad {
            let gate: IGateDispatcher = self.yang_to_gate.read(yang);
            self.assert_can_enter(yang, gate, asset_amt);
            gate.convert_to_yang(asset_amt)
        }

        // This can be used to simulate the effects of `exit`.
        fn convert_to_assets(self: @ContractState, yang: ContractAddress, yang_amt: Wad) -> u128 {
            let gate: IGateDispatcher = self.yang_to_gate.read(yang);
            assert(gate.contract_address.is_non_zero(), 'SE: Yang not added');
            gate.convert_to_assets(yang_amt)
        }

        //
        // Setters
        //

        fn add_yang(
            ref self: ContractState,
            yang: ContractAddress,
            yang_asset_max: u128,
            yang_threshold: Ray,
            yang_price: Wad,
            yang_rate: Ray,
            gate: ContractAddress
        ) {
            self.access_control.assert_has_role(sentinel_roles::ADD_YANG);
            assert(yang.is_non_zero(), 'SE: Yang cannot be zero address');
            assert(gate.is_non_zero(), 'SE: Gate cannot be zero address');
            assert(self.yang_to_gate.read(yang).contract_address.is_zero(), 'SE: Yang already added');

            let gate = IGateDispatcher { contract_address: gate };
            assert(gate.get_asset() == yang, 'SE: Asset of gate is not yang');

            let index: u64 = self.yang_addresses_count.read() + 1;
            self.yang_addresses_count.write(index);
            self.yang_addresses.write(index, yang);
            self.yang_to_gate.write(yang, gate);
            self.yang_is_live.write(yang, true);
            self.yang_asset_max.write(yang, yang_asset_max);

            // Require an initial deposit when adding a yang to prevent first depositor from front-running
            let yang_erc20 = IERC20Dispatcher { contract_address: yang };
            // scale `asset_amt` up by the difference to match `Wad` precision of yang
            let initial_yang_amt: Wad = fixed_point_to_wad(INITIAL_DEPOSIT_AMT, yang_erc20.decimals());
            let initial_deposit_amt: u256 = INITIAL_DEPOSIT_AMT.into();

            let caller: ContractAddress = get_caller_address();
            let success: bool = yang_erc20.transfer_from(caller, gate.contract_address, initial_deposit_amt);
            assert(success, 'SE: Yang transfer failed');

            let shrine: IShrineDispatcher = self.shrine.read();
            shrine.add_yang(yang, yang_threshold, yang_price, yang_rate, initial_yang_amt);

            // Events
            self.emit(YangAdded { yang, gate: gate.contract_address });
            self.emit(YangAssetMaxUpdated { yang, old_max: 0, new_max: yang_asset_max });
        }

        fn set_yang_asset_max(ref self: ContractState, yang: ContractAddress, new_asset_max: u128) {
            self.access_control.assert_has_role(sentinel_roles::SET_YANG_ASSET_MAX);

            let gate: IGateDispatcher = self.yang_to_gate.read(yang);
            assert(gate.contract_address.is_non_zero(), 'SE: Yang not added');

            let old_asset_max: u128 = self.yang_asset_max.read(yang);
            self.yang_asset_max.write(yang, new_asset_max);

            self.emit(YangAssetMaxUpdated { yang, old_max: old_asset_max, new_max: new_asset_max });
        }

        fn kill_gate(ref self: ContractState, yang: ContractAddress) {
            self.access_control.assert_has_role(sentinel_roles::KILL_GATE);

            self.yang_is_live.write(yang, false);

            self.emit(GateKilled { yang, gate: self.yang_to_gate.read(yang).contract_address });
        }

        fn suspend_yang(ref self: ContractState, yang: ContractAddress) {
            self.access_control.assert_has_role(sentinel_roles::UPDATE_YANG_SUSPENSION);
            self.shrine.read().suspend_yang(yang);
        }

        fn unsuspend_yang(ref self: ContractState, yang: ContractAddress) {
            self.access_control.assert_has_role(sentinel_roles::UPDATE_YANG_SUSPENSION);
            self.shrine.read().unsuspend_yang(yang);
        }

        //
        // Core functions
        //

        fn enter(
            ref self: ContractState, yang: ContractAddress, user: ContractAddress, trove_id: u64, asset_amt: u128
        ) -> Wad {
            self.access_control.assert_has_role(sentinel_roles::ENTER);

            let gate: IGateDispatcher = self.yang_to_gate.read(yang);

            self.assert_can_enter(yang, gate, asset_amt);
            gate.enter(user, trove_id, asset_amt)
        }

        fn exit(
            ref self: ContractState, yang: ContractAddress, user: ContractAddress, trove_id: u64, yang_amt: Wad
        ) -> u128 {
            self.access_control.assert_has_role(sentinel_roles::EXIT);
            let gate: IGateDispatcher = self.yang_to_gate.read(yang);
            assert(gate.contract_address.is_non_zero(), 'SE: Yang not added');

            gate.exit(user, trove_id, yang_amt)
        }
    }

    //
    // Internal Sentinel functions
    //

    #[generate_trait]
    impl SentinelHelpers of SentinelHelpersTrait {
        // Helper function to check that `enter` is a valid operation at the current
        // on-chain conditions
        #[inline(always)]
        fn assert_can_enter(self: @ContractState, yang: ContractAddress, gate: IGateDispatcher, enter_amt: u128) {
            assert(gate.contract_address.is_non_zero(), 'SE: Yang not added');
            assert(self.yang_is_live.read(yang), 'SE: Gate is not live');
            let suspension_status: YangSuspensionStatus = self.shrine.read().get_yang_suspension_status(yang);
            assert(suspension_status == YangSuspensionStatus::None, 'SE: Yang suspended');
            let current_total: u128 = gate.get_total_assets();
            let max_amt: u128 = self.yang_asset_max.read(yang);
            assert(current_total + enter_amt <= max_amt, 'SE: Exceeds max amount allowed');
        }
    }
}<|MERGE_RESOLUTION|>--- conflicted
+++ resolved
@@ -8,10 +8,6 @@
     use opus::interfaces::IShrine::{IShrineDispatcher, IShrineDispatcherTrait};
     use opus::types::YangSuspensionStatus;
     use opus::utils::math::fixed_point_to_wad;
-<<<<<<< HEAD
-
-=======
->>>>>>> 1bed1976
     use starknet::contract_address::{ContractAddress, ContractAddressZeroable};
     use starknet::{get_block_timestamp, get_caller_address};
     use wadray::{Ray, Wad, WadZeroable};
