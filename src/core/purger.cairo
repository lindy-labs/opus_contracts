#[starknet::contract]
mod Purger {
    use cmp::min;
    use starknet::{ContractAddress, get_caller_address};

    use opus::core::roles::PurgerRoles;

    use opus::interfaces::IAbsorber::{IAbsorberDispatcher, IAbsorberDispatcherTrait};
    use opus::interfaces::IOracle::{IOracleDispatcher, IOracleDispatcherTrait};
    use opus::interfaces::IPurger::IPurger;
    use opus::interfaces::ISentinel::{ISentinelDispatcher, ISentinelDispatcherTrait};
    use opus::interfaces::IShrine::{IShrineDispatcher, IShrineDispatcherTrait};

<<<<<<< HEAD
    use opus::utils::access_control::{AccessControl, IAccessControl};
    use opus::utils::reentrancy_guard::reentrancy_guard_component;
=======
    use opus::utils::access_control::access_control_component;
    use opus::utils::reentrancy_guard::ReentrancyGuard;
>>>>>>> dc01125d
    use opus::types::AssetBalance;
    use opus::utils::wadray;
    use opus::utils::wadray::{Ray, RayZeroable, RAY_ONE, Wad, WadZeroable};

    //
    // Components
    //

    component!(path: access_control_component, storage: access_control, event: AccessControlEvent);

    #[abi(embed_v0)]
    impl AccessControlPublic =
        access_control_component::AccessControl<ContractState>;
    impl AccessControlHelpers = access_control_component::AccessControlHelpers<ContractState>;

    //
    // Constants
    //

    // This is multiplied by a trove's threshold to determine the target LTV
    // the trove should have after a liquidation, which in turn determines the
    // maximum amount of the trove's debt that can be liquidated.
    const THRESHOLD_SAFETY_MARGIN: u128 = 900000000000000000000000000; // 0.9 (ray)

    // Maximum liquidation penalty (ray): 0.125 * RAY_ONE
    const MAX_PENALTY: u128 = 125000000000000000000000000;

    // Minimum liquidation penalty (ray): 0.03 * RAY_ONE
    const MIN_PENALTY: u128 = 30000000000000000000000000;

    // Bounds on the penalty scalar for absorber liquidations
    const MIN_PENALTY_SCALAR: u128 = 970000000000000000000000000; // 0.97 (ray) (1 - MIN_PENALTY)
    const MAX_PENALTY_SCALAR: u128 = 1060000000000000000000000000; // 1.06 (ray)

    // LTV past which the second precondition for `absorb` is satisfied even if
    // the trove's penalty is not at the absolute maximum given the LTV.
    const ABSORPTION_THRESHOLD: u128 = 900000000000000000000000000; // 0.9 (ray)

    // Maximum percentage of trove collateral that
    // is transferred to caller of `absorb` as compensation 3% = 0.03 (ray)
    const COMPENSATION_PCT: u128 = 30000000000000000000000000;

    // Cap on compensation value: 50 (Wad)
    const COMPENSATION_CAP: u128 = 50000000000000000000;

<<<<<<< HEAD
    component!(
        path: reentrancy_guard_component, storage: reentrancy_guard, event: ReentrancyGuardEvent
    );

    #[abi(embed_v0)]
    impl ReentrancyGuardHelpers =
        reentrancy_guard_component::ReentrancyGuardHelpers<ContractState>;
=======
    //
    // Storage
    //
>>>>>>> dc01125d

    #[storage]
    struct Storage {
        // components
        #[substorage(v0)]
        access_control: access_control_component::Storage,
        // the Shrine associated with this Purger
        shrine: IShrineDispatcher,
        // the Sentinel associated with the Shrine and this Purger
        sentinel: ISentinelDispatcher,
        // the Absorber associated with this Purger
        absorber: IAbsorberDispatcher,
        // the Oracle associated with the Shrine and this Purger
        oracle: IOracleDispatcher,
        // Scalar for multiplying penalties above `ABSORPTION_THRESHOLD`
        penalty_scalar: Ray,
        // Components
        #[substorage(v0)]
        reentrancy_guard: reentrancy_guard_component::Storage,
    }

    //
    // Events
    //

    #[event]
    #[derive(Copy, Drop, starknet::Event, PartialEq)]
    enum Event {
        AccessControlEvent: access_control_component::Event,
        PenaltyScalarUpdated: PenaltyScalarUpdated,
        Purged: Purged,
        Compensate: Compensate,
        // Component events
        ReentrancyGuardEvent: reentrancy_guard_component::Event
    }

    #[derive(Copy, Drop, starknet::Event, PartialEq)]
    struct PenaltyScalarUpdated {
        new_scalar: Ray
    }

    #[derive(Copy, Drop, starknet::Event, PartialEq)]
    struct Purged {
        #[key]
        trove_id: u64,
        purge_amt: Wad,
        percentage_freed: Ray,
        #[key]
        funder: ContractAddress,
        #[key]
        recipient: ContractAddress,
        freed_assets: Span<AssetBalance>
    }

    #[derive(Copy, Drop, starknet::Event, PartialEq)]
    struct Compensate {
        #[key]
        recipient: ContractAddress,
        compensation: Span<AssetBalance>
    }

    //
    // Constructor
    //

    #[constructor]
    fn constructor(
        ref self: ContractState,
        admin: ContractAddress,
        shrine: ContractAddress,
        sentinel: ContractAddress,
        absorber: ContractAddress,
        oracle: ContractAddress,
    ) {
        self.access_control.initializer(admin, Option::Some(PurgerRoles::default_admin_role()));

        self.shrine.write(IShrineDispatcher { contract_address: shrine });
        self.sentinel.write(ISentinelDispatcher { contract_address: sentinel });
        self.absorber.write(IAbsorberDispatcher { contract_address: absorber });
        self.oracle.write(IOracleDispatcher { contract_address: oracle });

        self.penalty_scalar.write(RAY_ONE.into());
        self.emit(PenaltyScalarUpdated { new_scalar: RAY_ONE.into() });
    }

    #[external(v0)]
    impl IPurgerImpl of IPurger<ContractState> {
        //
        // View
        //

        // Returns a tuple of:
        // 1. the penalty (Ray)
        //    Returns 0 if trove is healthy, OR if the trove's LTV > 100%.
        //    Note that the penalty should not be used as a proxy to determine if a
        //    trove is liquidatable or not.
        // 2. the maximum amount of debt that can be liquidated for the trove (Wad)
        fn preview_liquidate(self: @ContractState, trove_id: u64) -> (Ray, Wad) {
            let (threshold, ltv, value, debt) = self.shrine.read().get_trove_info(trove_id);
            preview_liquidate_internal(threshold, ltv, value, debt)
        }

        // Returns a tuple of:
        // 1. the penalty (Ray)
        //    Returns 0 if trove is healthy, OR not absorbable,
        //    OR if the trove's LTV after compensation is deducted exceeds 100%.
        //    Note that the penalty should not be used as a proxy to determine if a
        //    trove is absorbable or not.
        // 2. the maximum amount of debt that can be absorbed for the trove (Wad)
        // 3. the amount of compensation the caller will receive (Wad)
        fn preview_absorb(self: @ContractState, trove_id: u64) -> (Ray, Wad, Wad) {
            let (threshold, ltv, value, debt) = self.shrine.read().get_trove_info(trove_id);
            let (penalty, max_absorption_amt, _, compensation, _, _) = self
                .preview_absorb_internal(threshold, ltv, value, debt);
            (penalty, max_absorption_amt, compensation)
        }

        fn is_absorbable(self: @ContractState, trove_id: u64) -> bool {
            let (threshold, ltv, value, debt) = self.shrine.read().get_trove_info(trove_id);
            let (_, max_absorption_amt, _, _, _, _) = self
                .preview_absorb_internal(threshold, ltv, value, debt);
            max_absorption_amt.is_non_zero()
        }

        fn get_penalty_scalar(self: @ContractState) -> Ray {
            self.penalty_scalar.read()
        }

        //
        // External
        //
        fn set_penalty_scalar(ref self: ContractState, new_scalar: Ray) {
            self.access_control.assert_has_role(PurgerRoles::SET_PENALTY_SCALAR);
            assert(
                MIN_PENALTY_SCALAR.into() <= new_scalar && new_scalar <= MAX_PENALTY_SCALAR.into(),
                'PU: Invalid scalar'
            );

            self.penalty_scalar.write(new_scalar);
            self.emit(PenaltyScalarUpdated { new_scalar });
        }

        // Performs searcher liquidations that requires the caller address to supply the amount of debt to repay
        // and the recipient address to send the freed collateral to.
        // Reverts if:
        // - the trove is not liquidatable (i.e. LTV > threshold).
        // - if the trove's LTV is worse off than before the liquidation (should not be possible, but as a precaution)
        // Returns an array of `AssetBalance` struct for the freed collateral due to the recipient for performing
        // the liquidation.
        fn liquidate(
            ref self: ContractState, trove_id: u64, amt: Wad, recipient: ContractAddress
        ) -> Span<AssetBalance> {
            let shrine: IShrineDispatcher = self.shrine.read();
            let (trove_threshold, trove_ltv, trove_value, trove_debt) = shrine
                .get_trove_info(trove_id);

            let (trove_penalty, max_close_amt) = preview_liquidate_internal(
                trove_threshold, trove_ltv, trove_value, trove_debt
            );
            assert(max_close_amt.is_non_zero(), 'PU: Not liquidatable');

            // Cap the liquidation amount to the trove's maximum close amount
            let purge_amt: Wad = min(amt, max_close_amt);

            let percentage_freed: Ray = get_percentage_freed(
                trove_ltv, trove_value, trove_debt, trove_penalty, purge_amt
            );

            let funder: ContractAddress = get_caller_address();

            // Melt from the funder address directly
            shrine.melt(funder, trove_id, purge_amt);

            // Free collateral corresponding to the purged amount
            let freed_assets: Span<AssetBalance> = self
                .free(shrine, trove_id, percentage_freed, recipient);

            // Safety check to ensure the new LTV is not worse off
            let (_, updated_trove_ltv, _, _) = shrine.get_trove_info(trove_id);
            assert(updated_trove_ltv <= trove_ltv, 'PU: LTV increased');

            self
                .emit(
                    Purged {
                        trove_id, purge_amt, percentage_freed, funder, recipient, freed_assets
                    }
                );

            freed_assets
        }

        // Performs stability pool liquidations to pay down a trove's debt in full and transfer the
        // freed collateral to the stability pool. If the stability pool does not have sufficient yin,
        // the trove's debt and collateral will be proportionally redistributed among all troves
        // containing the trove's collateral.
        // - Amount of debt distributed to each collateral = (value of collateral / trove value) * trove debt
        // Reverts if the trove's LTV is not above the maximum penalty LTV
        // - This also checks the trove is liquidatable because threshold must be lower than max penalty LTV.
        // Returns an array of `AssetBalance` struct for the freed collateral due to the caller as compensation.
        fn absorb(ref self: ContractState, trove_id: u64) -> Span<AssetBalance> {
            let shrine: IShrineDispatcher = self.shrine.read();

            let (trove_threshold, trove_ltv, trove_value, trove_debt) = shrine
                .get_trove_info(trove_id);
            let (
                trove_penalty,
                max_purge_amt,
                pct_value_to_compensate,
                _,
                ltv_after_compensation,
                value_after_compensation
            ) =
                self
                .preview_absorb_internal(trove_threshold, trove_ltv, trove_value, trove_debt);
            assert(max_purge_amt.is_non_zero(), 'PU: Not absorbable');

            let caller: ContractAddress = get_caller_address();
            let absorber: IAbsorberDispatcher = self.absorber.read();

            // If the absorber is operational, cap the purge amount to the absorber's balance
            // (including if it is zero).
            let purge_amt = if absorber.is_operational() {
                min(max_purge_amt, shrine.get_yin(absorber.contract_address))
            } else {
                WadZeroable::zero()
            };

            // Transfer a percentage of the penalty to the caller as compensation
            let compensation_assets: Span<AssetBalance> = self
                .free(shrine, trove_id, pct_value_to_compensate, caller);

            // Melt the trove's debt using the absorber's yin directly
            // This needs to be called even if `purge_amt` is 0 so that accrued interest
            // will be charged on the trove before `shrine.redistribute`.
            shrine.melt(absorber.contract_address, trove_id, purge_amt);

            let can_absorb_some: bool = purge_amt.is_non_zero();
            let is_fully_absorbed: bool = purge_amt == max_purge_amt;

            let pct_value_to_purge: Ray = if can_absorb_some {
                get_percentage_freed(
                    ltv_after_compensation,
                    value_after_compensation,
                    trove_debt,
                    trove_penalty,
                    purge_amt
                )
            } else {
                RayZeroable::zero()
            };

            // Only update the absorber and emit the `Purged` event if Absorber has some yin
            // to melt the trove's debt and receive freed trove assets in return
            if can_absorb_some {
                // Free collateral corresponding to the purged amount
                let absorbed_assets: Span<AssetBalance> = self
                    .free(shrine, trove_id, pct_value_to_purge, absorber.contract_address);

                absorber.update(absorbed_assets);

                self
                    .emit(
                        Purged {
                            trove_id,
                            purge_amt,
                            percentage_freed: pct_value_to_purge,
                            funder: absorber.contract_address,
                            recipient: absorber.contract_address,
                            freed_assets: absorbed_assets
                        }
                    );
            }

            // If it is not a full absorption, perform redistribution.
            if !is_fully_absorbed {
                // This is guaranteed to be greater than zero.
                let debt_to_redistribute: Wad = max_purge_amt - purge_amt;

                let redistribute_trove_debt_in_full: bool = max_purge_amt == trove_debt;
                let pct_value_to_redistribute: Ray = if redistribute_trove_debt_in_full {
                    RAY_ONE.into()
                } else {
                    let debt_after_absorption: Wad = trove_debt - purge_amt;
                    let value_after_absorption: Wad = value_after_compensation
                        - wadray::rmul_rw(pct_value_to_purge, value_after_compensation);
                    let ltv_after_absorption: Ray = wadray::rdiv_ww(
                        debt_after_absorption, value_after_absorption
                    );

                    get_percentage_freed(
                        ltv_after_absorption,
                        value_after_absorption,
                        debt_after_absorption,
                        trove_penalty,
                        debt_to_redistribute
                    )
                };

                shrine.redistribute(trove_id, debt_to_redistribute, pct_value_to_redistribute);

                // Update yang prices due to an appreciation in ratio of asset to yang from
                // redistribution
                self.oracle.read().update_prices();
            }

            // Safety check to ensure the new LTV is not worse off
            let (_, updated_trove_ltv, _, _) = shrine.get_trove_info(trove_id);
            assert(updated_trove_ltv <= trove_ltv, 'PU: LTV increased');

            self.emit(Compensate { recipient: caller, compensation: compensation_assets });

            compensation_assets
        }
    }


    //
    // Internal
    //

    #[generate_trait]
    impl PurgerHelpers of PurgerHelpersTrait {
        // Internal function to transfer the given percentage of a trove's collateral to the given
        // recipient address.
        // Returns an array of `AssetBalance` struct.
        fn free(
            self: @ContractState,
            shrine: IShrineDispatcher,
            trove_id: u64,
            percentage_freed: Ray,
            recipient: ContractAddress,
        ) -> Span<AssetBalance> {
            let sentinel: ISentinelDispatcher = self.sentinel.read();
            let yangs: Span<ContractAddress> = sentinel.get_yang_addresses();
            let mut freed_assets: Array<AssetBalance> = ArrayTrait::new();

            let mut yangs_copy: Span<ContractAddress> = yangs;

            // Loop through yang addresses and transfer to recipient
            loop {
                match yangs_copy.pop_front() {
                    Option::Some(yang) => {
                        let deposited_yang_amt: Wad = shrine.get_deposit(*yang, trove_id);

                        let freed_asset_amt: u128 = if deposited_yang_amt.is_zero() {
                            0
                        } else {
                            let freed_yang: Wad = wadray::rmul_wr(
                                deposited_yang_amt, percentage_freed
                            );
                            let exit_amt: u128 = sentinel
                                .exit(*yang, recipient, trove_id, freed_yang);
                            shrine.seize(*yang, trove_id, freed_yang);
                            exit_amt
                        };

                        freed_assets
                            .append(AssetBalance { address: *yang, amount: freed_asset_amt });
                    },
                    Option::None => { break; }
                };
            };

            freed_assets.span()
        }

        // Returns `Option::None` if the trove is not absorbable, otherwise returns the absorption penalty
        // A trove is absorbable if and only if:
        // 1. ltv > threshold; and
        // 2. either of the following is true:
        //    a) its threshold is greater than `ABSORPTION_THRESHOLD`; or
        //    b) the penalty is at the maximum possible for the current LTV such that the post-liquidation
        //       LTV is not worse off (i.e. penalty == (1 - usable_ltv)/usable_ltv).
        //
        // If threshold exceeds ABSORPTION_THRESHOLD, the marginal penalty is scaled by `penalty_scalar`.
        fn get_absorption_penalty_internal(
            self: @ContractState, threshold: Ray, ltv: Ray, ltv_after_compensation: Ray
        ) -> Option<Ray> {
            if ltv <= threshold {
                return Option::None;
            }

            // It's possible for `ltv_after_compensation` to be greater than one, so we handle this case
            // to avoid underflow. Note that this also guarantees `ltv` is lesser than one.
            if ltv_after_compensation > RAY_ONE.into() {
                return Option::Some(RayZeroable::zero());
            }

            // The `ltv_after_compensation` is used to calculate the maximum penalty that can be charged
            // at the trove's current LTV after deducting compensation, while ensuring the LTV is not worse off
            // after absorption.
            let max_possible_penalty = min(
                (RAY_ONE.into() - ltv_after_compensation) / ltv_after_compensation,
                MAX_PENALTY.into()
            );

            if threshold > ABSORPTION_THRESHOLD.into() {
                let s = self.penalty_scalar.read();
                let penalty = min(
                    MIN_PENALTY.into() + s * ltv / threshold - RAY_ONE.into(), max_possible_penalty
                );

                return Option::Some(penalty);
            }

            let penalty = min(
                MIN_PENALTY.into() + ltv / threshold - RAY_ONE.into(), max_possible_penalty
            );

            if penalty == max_possible_penalty {
                Option::Some(penalty)
            } else {
                Option::None
            }
        }

        // Helper function to return the following for a trove:
        // 1. absorption penalty (zero if trove is not absorbable)
        // 2. maximum absorption amount (zero if trove is not absorbable)
        // 3. compensation as a percentage of the trove's value (zero if trove is not absorbable)
        // 4. amount of compensation due to the caller (zero if trove is not absorbable)
        // 5. LTV after compensation (unchanged if trove is not absorbable)
        // 6. value after compensation (unchanged if trove is not absorbable)
        fn preview_absorb_internal(
            self: @ContractState, threshold: Ray, ltv: Ray, value: Wad, debt: Wad
        ) -> (Ray, Wad, Ray, Wad, Ray, Wad) {
            let (compensation_pct, compensation) = get_compensation(value);
            let ltv_after_compensation: Ray = ltv / (RAY_ONE.into() - compensation_pct);
            match self.get_absorption_penalty_internal(threshold, ltv, ltv_after_compensation) {
                Option::Some(penalty) => {
                    let value_after_compensation: Wad = wadray::rmul_rw(
                        RAY_ONE.into() - compensation_pct, value
                    );

                    // LTV and value after compensation are used to calculate the max purge amount
                    let max_absorption_amt: Wad = get_max_close_amount_internal(
                        threshold, value_after_compensation, debt, penalty
                    );
                    (
                        penalty,
                        max_absorption_amt,
                        compensation_pct,
                        compensation,
                        ltv_after_compensation,
                        value_after_compensation
                    )
                },
                Option::None => (
                    RayZeroable::zero(),
                    WadZeroable::zero(),
                    RayZeroable::zero(),
                    WadZeroable::zero(),
                    ltv,
                    value
                ),
            }
        }
    }

    //
    // Pure functions
    //

    // Returns the maximum amount of debt that can be paid off in a given liquidation
    // Note: this function reverts if the trove's LTV is below its threshold multiplied by `THRESHOLD_SAFETY_MARGIN`
    // because `debt - wadray::rmul_wr(value, target_ltv)` would underflow
    #[inline(always)]
    fn get_max_close_amount_internal(threshold: Ray, value: Wad, debt: Wad, penalty: Ray) -> Wad {
        let penalty_multiplier = RAY_ONE.into() + penalty;
        let target_ltv = THRESHOLD_SAFETY_MARGIN.into() * threshold;

        min(
            wadray::rdiv_wr(
                debt - wadray::rmul_wr(value, target_ltv),
                RAY_ONE.into() - penalty_multiplier * target_ltv
            ),
            debt
        )
    }

    // Returns `Option::None` if the trove is not liquidatable, otherwise returns the liquidation penalty
    fn get_liquidation_penalty_internal(threshold: Ray, ltv: Ray) -> Option<Ray> {
        if ltv <= threshold {
            return Option::None;
        }

        // Handling the case where `ltv > 1` to avoid underflow
        if ltv >= RAY_ONE.into() {
            return Option::Some(RayZeroable::zero());
        }

        let penalty = min(
            min(MIN_PENALTY.into() + ltv / threshold - RAY_ONE.into(), MAX_PENALTY.into()),
            (RAY_ONE.into() - ltv) / ltv
        );

        Option::Some(penalty)
    }

    // Helper function to return the following for a trove:
    // 1. liquidation penalty (zero if trove is not liquidatable)
    // 2. maximum liquidation amount (zero if trove is not liquidatable)
    fn preview_liquidate_internal(threshold: Ray, ltv: Ray, value: Wad, debt: Wad) -> (Ray, Wad) {
        match get_liquidation_penalty_internal(threshold, ltv) {
            Option::Some(penalty) => {
                (penalty, get_max_close_amount_internal(threshold, value, debt, penalty))
            },
            Option::None => (RayZeroable::zero(), WadZeroable::zero()),
        }
    }

    // Helper function to calculate percentage of collateral freed.
    // If LTV <= 100%, calculate based on the sum of amount paid down and liquidation penalty divided by total trove value.
    // If LTV > 100%, pro-rate based on amount paid down divided by total debt.
    fn get_percentage_freed(
        trove_ltv: Ray, trove_value: Wad, trove_debt: Wad, penalty: Ray, purge_amt: Wad,
    ) -> Ray {
        if trove_ltv.val <= RAY_ONE {
            let penalty_amt: Wad = wadray::rmul_wr(purge_amt, penalty);
            wadray::rdiv_ww(purge_amt + penalty_amt, trove_value)
        } else {
            wadray::rdiv_ww(purge_amt, trove_debt)
        }
    }

    // Returns:
    // 1. the amount of compensation due to the caller of `absorb` as a percentage of
    //    the value of the trove's collateral, capped at 3% of the trove's value or the
    //    percentage of the trove's value equivalent to `COMPENSATION_CAP`
    // 2. the value of (1) in Wad
    fn get_compensation(trove_value: Wad) -> (Ray, Wad) {
        let default_compensation_pct: Ray = COMPENSATION_PCT.into();
        let default_compensation: Wad = wadray::rmul_wr(trove_value, default_compensation_pct);
        if default_compensation.val < COMPENSATION_CAP {
            (default_compensation_pct, default_compensation)
        } else {
            (wadray::rdiv_ww(COMPENSATION_CAP.into(), trove_value), COMPENSATION_CAP.into())
        }
    }
}<|MERGE_RESOLUTION|>--- conflicted
+++ resolved
@@ -10,14 +10,8 @@
     use opus::interfaces::IPurger::IPurger;
     use opus::interfaces::ISentinel::{ISentinelDispatcher, ISentinelDispatcherTrait};
     use opus::interfaces::IShrine::{IShrineDispatcher, IShrineDispatcherTrait};
-
-<<<<<<< HEAD
-    use opus::utils::access_control::{AccessControl, IAccessControl};
+    use opus::utils::access_control::access_control_component;
     use opus::utils::reentrancy_guard::reentrancy_guard_component;
-=======
-    use opus::utils::access_control::access_control_component;
-    use opus::utils::reentrancy_guard::ReentrancyGuard;
->>>>>>> dc01125d
     use opus::types::AssetBalance;
     use opus::utils::wadray;
     use opus::utils::wadray::{Ray, RayZeroable, RAY_ONE, Wad, WadZeroable};
@@ -27,12 +21,18 @@
     //
 
     component!(path: access_control_component, storage: access_control, event: AccessControlEvent);
+
+    component!(
+        path: reentrancy_guard_component, storage: reentrancy_guard, event: ReentrancyGuardEvent
+    );
 
     #[abi(embed_v0)]
     impl AccessControlPublic =
         access_control_component::AccessControl<ContractState>;
     impl AccessControlHelpers = access_control_component::AccessControlHelpers<ContractState>;
 
+    impl ReentrancyGuardHelpers = reentrancy_guard_component::ReentrancyGuardHelpers<ContractState>;
+
     //
     // Constants
     //
@@ -63,25 +63,17 @@
     // Cap on compensation value: 50 (Wad)
     const COMPENSATION_CAP: u128 = 50000000000000000000;
 
-<<<<<<< HEAD
-    component!(
-        path: reentrancy_guard_component, storage: reentrancy_guard, event: ReentrancyGuardEvent
-    );
-
-    #[abi(embed_v0)]
-    impl ReentrancyGuardHelpers =
-        reentrancy_guard_component::ReentrancyGuardHelpers<ContractState>;
-=======
     //
     // Storage
     //
->>>>>>> dc01125d
 
     #[storage]
     struct Storage {
         // components
         #[substorage(v0)]
         access_control: access_control_component::Storage,
+        #[substorage(v0)]
+        reentrancy_guard: reentrancy_guard_component::Storage,
         // the Shrine associated with this Purger
         shrine: IShrineDispatcher,
         // the Sentinel associated with the Shrine and this Purger
@@ -92,9 +84,6 @@
         oracle: IOracleDispatcher,
         // Scalar for multiplying penalties above `ABSORPTION_THRESHOLD`
         penalty_scalar: Ray,
-        // Components
-        #[substorage(v0)]
-        reentrancy_guard: reentrancy_guard_component::Storage,
     }
 
     //
