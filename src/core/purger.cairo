--- conflicted
+++ resolved
@@ -164,15 +164,9 @@
         //    Note that the penalty should not be used as a proxy to determine if a
         //    trove is liquidatable or not.
         // 2. the maximum amount of debt that can be liquidated for the trove (Wad)
-<<<<<<< HEAD
         fn preview_liquidate(self: @ContractState, trove_id: u64) -> Option<(Ray, Wad)> {
-            let (threshold, ltv, value, debt) = self.shrine.read().get_trove_info(trove_id);
-            preview_liquidate_internal(threshold, ltv, value, debt)
-=======
-        fn preview_liquidate(self: @ContractState, trove_id: u64) -> (Ray, Wad) {
             let trove_health: Health = self.shrine.read().get_trove_health(trove_id);
             preview_liquidate_internal(trove_health)
->>>>>>> 4364c356
         }
 
         // Returns a tuple of:
@@ -228,16 +222,8 @@
 
             let trove_health: Health = shrine.get_trove_health(trove_id);
 
-<<<<<<< HEAD
-            let (trove_penalty, max_close_amt) = preview_liquidate_internal(
-                trove_threshold, trove_ltv, trove_value, trove_debt
-            )
+            let (trove_penalty, max_close_amt) = preview_liquidate_internal(trove_health)
                 .expect('PU: not liquidatable');
-=======
-            let (trove_penalty, max_close_amt) = preview_liquidate_internal(trove_health);
-
-            assert(max_close_amt.is_non_zero(), 'PU: Not liquidatable');
->>>>>>> 4364c356
 
             // Cap the liquidation amount to the trove's maximum close amount
             let purge_amt: Wad = min(amt, max_close_amt);
@@ -615,25 +601,18 @@
     // Helper function to return the following for a trove:
     // 1. liquidation penalty (zero if trove is not liquidatable)
     // 2. maximum liquidation amount (zero if trove is not liquidatable)
-<<<<<<< HEAD
-    fn preview_liquidate_internal(
-        threshold: Ray, ltv: Ray, value: Wad, debt: Wad
-    ) -> Option<(Ray, Wad)> {
-        match get_liquidation_penalty_internal(threshold, ltv) {
-            Option::Some(penalty) => {
-                Option::Some(
-                    (penalty, get_max_close_amount_internal(threshold, value, debt, penalty))
-=======
-    fn preview_liquidate_internal(trove_health: Health) -> (Ray, Wad) {
+    fn preview_liquidate_internal(trove_health: Health) -> Option<(Ray, Wad)> {
         match get_liquidation_penalty_internal(trove_health.threshold, trove_health.ltv) {
             Option::Some(penalty) => {
-                (
-                    penalty,
-                    get_max_close_amount_internal(
-                        trove_health.threshold, trove_health.value, trove_health.debt, penalty
-                    )
->>>>>>> 4364c356
-                )
+                let max_close_amt = get_max_close_amount_internal(
+                    trove_health.threshold, trove_health.value, trove_health.debt, penalty
+                );
+
+                if max_close_amt > WadZeroable::zero() {
+                    Option::Some((penalty, max_close_amt))
+                } else {
+                    Option::None
+                }
             },
             Option::None => Option::None,
         }
