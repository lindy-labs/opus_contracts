--- conflicted
+++ resolved
@@ -456,11 +456,7 @@
         }
 
         // It's possible for `ltv_after_compensation` to be greater than one, so we handle this case 
-<<<<<<< HEAD
-        // to avoid underflow
-=======
         // to avoid underflow. Note that this also guarantees `ltv` is lesser than one.
->>>>>>> e6d5228e
         if ltv_after_compensation > RAY_ONE.into() {
             return Option::Some(RayZeroable::zero());
         }
