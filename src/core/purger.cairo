--- conflicted
+++ resolved
@@ -11,11 +11,7 @@
     use opus::interfaces::ISentinel::{ISentinelDispatcher, ISentinelDispatcherTrait};
     use opus::interfaces::IShrine::{IShrineDispatcher, IShrineDispatcherTrait};
     use opus::utils::access_control::access_control_component;
-<<<<<<< HEAD
     use opus::utils::reentrancy_guard::reentrancy_guard_component;
-=======
-    use opus::utils::reentrancy_guard::reentrancy_guard;
->>>>>>> ff3cf757
     use opus::types::AssetBalance;
     use opus::utils::wadray;
     use opus::utils::wadray::{Ray, RayZeroable, RAY_ONE, Wad, WadZeroable};
@@ -401,13 +397,7 @@
             percentage_freed: Ray,
             recipient: ContractAddress,
         ) -> Span<AssetBalance> {
-<<<<<<< HEAD
             self.reentrancy_guard.start();
-=======
-            // reentrancy guard is used as a precaution
-            reentrancy_guard::start();
-
->>>>>>> ff3cf757
             let sentinel: ISentinelDispatcher = self.sentinel.read();
             let yangs: Span<ContractAddress> = sentinel.get_yang_addresses();
             let mut freed_assets: Array<AssetBalance> = ArrayTrait::new();
@@ -439,12 +429,7 @@
                 };
             };
 
-<<<<<<< HEAD
             self.reentrancy_guard.end();
-=======
-            reentrancy_guard::end();
-
->>>>>>> ff3cf757
             freed_assets.span()
         }
 
