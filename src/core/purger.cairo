#[contract]
mod Purger {
    use array::{ArrayTrait, SpanTrait};
    use cmp::min;
    use option::OptionTrait;
    use starknet::{ContractAddress, get_caller_address};
    use traits::{Default, Into};
    use zeroable::Zeroable;

    use aura::core::roles::PurgerRoles;

    use aura::interfaces::IAbsorber::{IAbsorberDispatcher, IAbsorberDispatcherTrait};
    use aura::interfaces::IOracle::{IOracleDispatcher, IOracleDispatcherTrait};
    use aura::interfaces::ISentinel::{ISentinelDispatcher, ISentinelDispatcherTrait};
    use aura::interfaces::IShrine::{IShrineDispatcher, IShrineDispatcherTrait};

    use aura::utils::access_control::AccessControl;
    use aura::utils::reentrancy_guard::ReentrancyGuard;
    use aura::utils::serde;
    use aura::utils::wadray;
    use aura::utils::wadray::{Ray, RayZeroable, RAY_ONE, Wad, WadZeroable};

    // This is multiplied by a trove's threshold to determine the target LTV 
    // the trove should have after a liquidation, which in turn determines the
    // maximum amount of the trove's debt that can be liquidated.
    const THRESHOLD_SAFETY_MARGIN: u128 = 900000000000000000000000000; // 0.9 (ray)

    // Maximum liquidation penalty (ray): 0.125 * RAY_ONE
    const MAX_PENALTY: u128 = 125000000000000000000000000;

    // Minimum liquidation penalty (ray): 0.03 * RAY_ONE
    const MIN_PENALTY: u128 = 30000000000000000000000000;

    // Bounds on the penalty scalar for absorber liquidations 
    const MIN_PENALTY_SCALAR: u128 = 970000000000000000000000000; // 0.97 (ray) (1 - MIN_PENALTY)
    const MAX_PENALTY_SCALAR: u128 = 1060000000000000000000000000; // 1.06 (ray)

    // LTV past which the second precondition for `absorb` is satisfied even if
    // the trove's penalty is not at the absolute maximum given the LTV.
    const ABSORPTION_THRESHOLD: u128 = 900000000000000000000000000; // 0.9 (ray)

    // Maximum percentage of trove collateral that 
    // is transferred to caller of `absorb` as compensation 3% = 0.03 (ray)
    const COMPENSATION_PCT: u128 = 30000000000000000000000000;

    // Cap on compensation value: 50 (Wad)
    const COMPENSATION_CAP: u128 = 50000000000000000000;

    struct Storage {
        // the Shrine associated with this Purger
        shrine: IShrineDispatcher,
        // the Sentinel associated with the Shrine and this Purger
        sentinel: ISentinelDispatcher,
        // the Absorber associated with this Purger
        absorber: IAbsorberDispatcher,
        // the Oracle associated with the Shrine and this Purger
        oracle: IOracleDispatcher,
        // Scalar for multiplying penalties above `ABSORPTION_THRESHOLD`
        penalty_scalar: Ray,
    }

    //
    // Events
    //

    #[event]
    fn PenaltyScalarUpdated(new_scalar: Ray) {}

    #[event]
    fn Purged(
        trove_id: u64,
        purge_amt: Wad,
        funder: ContractAddress,
        recipient: ContractAddress,
        yangs: Span<ContractAddress>,
        freed_assets_amts: Span<u128>,
    ) {}

    #[event]
    fn Compensate(
        recipient: ContractAddress, assets: Span<ContractAddress>, asset_amts: Span<u128>, 
    ) {}

    //
    // Constructor
    //

    #[constructor]
    fn constructor(
        admin: ContractAddress,
        shrine: ContractAddress,
        sentinel: ContractAddress,
        absorber: ContractAddress,
        oracle: ContractAddress,
    ) {
        AccessControl::initializer(admin);

        // Grant admin permission
        AccessControl::grant_role_internal(PurgerRoles::default_admin_role(), admin);

        shrine::write(IShrineDispatcher { contract_address: shrine });
        sentinel::write(ISentinelDispatcher { contract_address: sentinel });
        absorber::write(IAbsorberDispatcher { contract_address: absorber });
        oracle::write(IOracleDispatcher { contract_address: oracle });

        penalty_scalar::write(RAY_ONE.into());
        PenaltyScalarUpdated(RAY_ONE.into());
    }

    //
    // View
    //

    // Returns a tuple of:
    // 1. the penalty (Ray)
    //    Returns 0 if trove is healthy, OR if the trove's LTV > 100% 
    //    Note that the penalty should not be used as a proxy 
    //    to determine if a trove is liquidatable or not
    // 2. the maximum amount of debt that can be liquidated for the trove (Wad)
    #[view]
    fn preview_liquidate(trove_id: u64) -> (Ray, Wad) {
        let (threshold, ltv, value, debt) = shrine::read().get_trove_info(trove_id);
        preview_liquidate_internal(threshold, ltv, value, debt)
    }

    // Returns a tuple of:
    // 1. the penalty (Ray)
    //    Returns 0 if trove is healthy, OR not absorbable,
    //    OR if the trove's LTV after compensation is deducted exceeds 100% 
    //    Note that the penalty should not be used as a proxy 
    //    to determine if a trove is absorbable or not
    // 2. the maximum amount of debt that can be absorbed for the trove (Wad)
    // 3. the amount of compensation the caller will receive (Wad)
    #[view]
    fn preview_absorb(trove_id: u64) -> (Ray, Wad, Wad) {
        let (threshold, ltv, value, debt) = shrine::read().get_trove_info(trove_id);
        let (penalty, max_absorption_amt, compensation, _, _) = preview_absorb_internal(
            threshold, ltv, value, debt
        );
        (penalty, max_absorption_amt, compensation)
    }

    #[view]
    fn is_absorbable(trove_id: u64) -> bool {
        let (threshold, ltv, value, debt) = shrine::read().get_trove_info(trove_id);
        let (_, max_absorption_amt, _, _, _) = preview_absorb_internal(threshold, ltv, value, debt);
        max_absorption_amt.is_non_zero()
    }

    #[view]
    fn get_penalty_scalar() -> Ray {
        penalty_scalar::read()
    }

    //
    // External
    //

    #[external]
    fn set_penalty_scalar(new_scalar: Ray) {
        AccessControl::assert_has_role(PurgerRoles::SET_PENALTY_SCALAR);
        assert(
            MIN_PENALTY_SCALAR.into() <= new_scalar & new_scalar <= MAX_PENALTY_SCALAR.into(),
            'PU: Invalid scalar'
        );

        penalty_scalar::write(new_scalar);
        PenaltyScalarUpdated(new_scalar);
    }

    // Performs searcher liquidations that requires the caller address to supply the amount of debt to repay
    // and the recipient address to send the freed collateral to.
    // Reverts if:
    // - the trove is not liquidatable (i.e. LTV > threshold).
    // - if the trove's LTV is worse off than before the liquidation (should not be possible, but as a precaution)
    // Returns a tuple of an ordered array of yang addresses and an ordered array of freed collateral amounts
    // in the decimals of each respective asset due to the recipient for performing the liquidation.
    #[external]
    fn liquidate(
        trove_id: u64, amt: Wad, recipient: ContractAddress
    ) -> (Span<ContractAddress>, Span<u128>) {
        let shrine: IShrineDispatcher = shrine::read();
        let (trove_threshold, trove_ltv, trove_value, trove_debt) = shrine.get_trove_info(trove_id);

        let (trove_penalty, max_close_amt) = preview_liquidate_internal(
            trove_threshold, trove_ltv, trove_value, trove_debt
        );
        assert(max_close_amt.is_non_zero(), 'PU: Not liquidatable');

        // Cap the liquidation amount to the trove's maximum close amount
        let purge_amt: Wad = min(amt, max_close_amt);

        // Melt from the funder address directly
        let funder: ContractAddress = get_caller_address();
        shrine.melt(funder, trove_id, purge_amt);

        // Free collateral corresponding to the purged amount
        let freed_value: Wad = wadray::rmul_wr(purge_amt, RAY_ONE.into() + trove_penalty);
        let (yangs, freed_assets_amts) = free(
            shrine, trove_id, trove_ltv, trove_value, trove_debt, freed_value, recipient, false
        );

        // Safety check to ensure the new LTV is lower than old LTV 
        let (_, updated_trove_ltv, _, _) = shrine.get_trove_info(trove_id);
        assert(updated_trove_ltv <= trove_ltv, 'PU: LTV increased');

        Purged(trove_id, purge_amt, funder, recipient, yangs, freed_assets_amts, );

        (yangs, freed_assets_amts)
    }

    // Performs stability pool liquidations to pay down a trove's debt in full and transfer the 
    // freed collateral to the stability pool. If the stability pool does not have sufficient yin, 
    // the trove's debt and collateral will be proportionally redistributed among all troves 
    // containing the trove's collateral.
    // - Amount of debt distributed to each collateral = (value of collateral / trove value) * trove debt
    // Reverts if the trove's LTV is not above the maximum penalty LTV
    // - This also checks the trove is liquidatable because threshold must be lower than max penalty LTV.
    // Returns a tuple of an ordered array of yang addresses and an ordered array of asset amounts
    // in the decimals of each respective asset due to the caller as compensation.
    #[external]
    fn absorb(trove_id: u64) -> (Span<ContractAddress>, Span<u128>) {
        let shrine: IShrineDispatcher = shrine::read();

        let (trove_threshold, trove_ltv, trove_value, trove_debt) = shrine.get_trove_info(trove_id);
        let (
            trove_penalty,
            max_purge_amt,
            compensation,
            ltv_after_compensation,
            value_after_compensation
        ) =
            preview_absorb_internal(
            trove_threshold, trove_ltv, trove_value, trove_debt
        );
        assert(max_purge_amt.is_non_zero(), 'PU: Not absorbable');

        let caller: ContractAddress = get_caller_address();
        let absorber: IAbsorberDispatcher = absorber::read();

        let absorber_yin_bal: Wad = shrine.get_yin(absorber.contract_address);

        // If absorber does not have sufficient yin balance to pay down the trove's debt in full,
        // cap the amount to pay down to the absorber's balance (including if it is zero).
        let purge_amt = min(max_purge_amt, absorber_yin_bal);

        // Transfer a percentage of the penalty to the caller as compensation
        let (yangs, compensations) = free(
            shrine, trove_id, trove_ltv, trove_value, trove_debt, compensation, caller, true
        );

        // Melt the trove's debt using the absorber's yin directly
        // This needs to be called even if `purge_amt` is 0 so that accrued interest
        // will be charged on the trove before `shrine.redistribute`.
        shrine.melt(absorber.contract_address, trove_id, purge_amt);

        let can_absorb_any: bool = purge_amt.is_non_zero();
        let is_fully_absorbed: bool = purge_amt == max_purge_amt;

        // Only update the absorber and emit the `Purged` event if Absorber has some yin  
        // to melt the trove's debt and receive freed trove assets in return
        if can_absorb_any {
<<<<<<< HEAD
            // Melt the trove's debt using the absorber's yin directly
            shrine.melt(absorber.contract_address, trove_id, purge_amt);
=======
            let percentage_freed: Ray = get_percentage_freed(
                ltv_after_compensation,
                value_after_compensation,
                trove_debt,
                trove_penalty,
                purge_amt
            );
>>>>>>> 05c5ec56

            // Free collateral corresponding to the purged amount
            let freed_value: Wad = wadray::rmul_wr(purge_amt, RAY_ONE.into() + trove_penalty);
            let (yangs, absorbed_assets_amts) = free(
                shrine,
                trove_id,
                ltv_after_compensation,
                value_after_compensation,
                trove_debt,
                freed_value,
                absorber.contract_address,
                false
            );

            absorber.update(yangs, absorbed_assets_amts);
            Purged(
                trove_id,
                purge_amt,
                absorber.contract_address,
                absorber.contract_address,
                yangs,
                absorbed_assets_amts
            );
        }

        // If it is not a full absorption, perform redistribution.
        if !is_fully_absorbed {
            shrine.redistribute(trove_id);

            // Update yang prices due to an appreciation in ratio of asset to yang from 
            // redistribution
            oracle::read().update_prices();
        }

        // Safety check to ensure the new LTV is lower than old LTV 
        let (_, updated_trove_ltv, _, _) = shrine.get_trove_info(trove_id);
        assert(updated_trove_ltv <= trove_ltv, 'PU: LTV increased');

        Compensate(caller, yangs, compensations);

        (yangs, compensations)
    }

    //
    // Internal
    //

    // Internal function to transfer a proportional share of the trove's collateral corresponding to either
    // (1) the given value as a proportion of the trove's value; or 
    // (2) the given value as a proportion of the trove's debt;
    // to the recipient.
    //
    // Returns a tuple of an ordered array of yang addresses and an ordered array of freed collateral 
    // asset amounts in the decimals of each respective asset.
    fn free(
        shrine: IShrineDispatcher,
        trove_id: u64,
        trove_ltv: Ray,
        trove_value: Wad,
        trove_debt: Wad,
        value_freed: Wad,
        recipient: ContractAddress,
        is_compensation: bool,
    ) -> (Span<ContractAddress>, Span<u128>) {
        // reentrancy guard is used as a precaution
        ReentrancyGuard::start();

        let sentinel: ISentinelDispatcher = sentinel::read();
        let yangs: Span<ContractAddress> = sentinel.get_yang_addresses();
        let mut freed_assets_amts: Array<u128> = Default::default();

        let mut yangs_copy: Span<ContractAddress> = yangs;

        // If LTV exeeds 1 and it is not compensation, pro-rate according to the trove's debt
        let debt_as_divisor: bool = !is_compensation & trove_ltv > RAY_ONE.into();
        // Loop through yang addresses and transfer to recipient
        loop {
            match yangs_copy.pop_front() {
                Option::Some(yang) => {
                    let deposited_yang_amt: Wad = shrine.get_deposit(*yang, trove_id);

                    // Continue iteration if no yang deposited
                    if deposited_yang_amt.is_zero() {
                        freed_assets_amts.append(0);
                        continue;
                    }

                    let freed_yang: Wad = if debt_as_divisor {
                        value_freed * deposited_yang_amt / trove_debt
                    } else {
                        (value_freed * deposited_yang_amt) / trove_value
                    };

                    let freed_asset_amt: u128 = sentinel
                        .exit(*yang, recipient, trove_id, freed_yang);
                    freed_assets_amts.append(freed_asset_amt);
                    shrine.seize(*yang, trove_id, freed_yang);
                },
                Option::None(_) => {
                    break;
                }
            };
        };

        ReentrancyGuard::end();

        (yangs, freed_assets_amts.span())
    }


    // Returns the maximum amount of debt that can be paid off in a given liquidation
    // Note: this function reverts if the trove's LTV is below its threshold multiplied by `THRESHOLD_SAFETY_MARGIN`
    // because `debt - wadray::rmul_wr(value, target_ltv)` would underflow
    #[inline(always)]
    fn get_max_close_amount_internal(
        threshold: Ray, ltv: Ray, value: Wad, debt: Wad, penalty: Ray
    ) -> Wad {
        let penalty_multiplier = RAY_ONE.into() + penalty;
        // If the LTV is greater than 1 / penalty_multiplier, then the max close amount
        // based on the equation below will be greater than `debt`, so we cap it at `debt`. 
        if ltv >= RAY_ONE.into() / penalty_multiplier {
            return debt;
        }

        let target_ltv = THRESHOLD_SAFETY_MARGIN.into() * threshold;

        wadray::rdiv_wr(
            debt - wadray::rmul_wr(value, target_ltv),
            RAY_ONE.into() - penalty_multiplier * target_ltv
        )
    }

    // Returns `Option::None` if the trove is not liquidatable, otherwise returns the liquidation penalty
    fn get_liquidation_penalty_internal(threshold: Ray, ltv: Ray) -> Option<Ray> {
        if ltv <= threshold {
            return Option::None(());
        }

        // Handling the case where `ltv > 1` to avoid underflow
        if ltv >= RAY_ONE.into() {
            return Option::Some(RayZeroable::zero());
        }

        let penalty = min(
            min(MIN_PENALTY.into() + ltv / threshold - RAY_ONE.into(), MAX_PENALTY.into()),
            (RAY_ONE.into() - ltv) / ltv
        );

        Option::Some(penalty)
    }

    // Returns `Option::None` if the trove is not absorbable, otherwise returns the absorption penalty
    // A trove is absorbable if and only if:
    // 1. ltv > threshold; and
    // 2. either of the following is true:
    //    a) its threshold is greater than `ABSORPTION_THRESHOLD`; or 
    //    b) the penalty is at the maximum possible for the current LTV such that the post-liquidation
    //       LTV is not worse off (i.e. penalty == (1 - usable_ltv)/usable_ltv).
    //
    // If threshold exceeds ABSORPTION_THRESHOLD, the marginal penalty is scaled by `penalty_scalar`. 
    fn get_absorption_penalty_internal(
        threshold: Ray, ltv: Ray, ltv_after_compensation: Ray
    ) -> Option<Ray> {
        if ltv <= threshold {
            return Option::None(());
        }

        // It's possible for `ltv_after_compensation` to be greater than one, so we handle this case 
        // to avoid underflow. Note that this also guarantees `ltv` is lesser than one.
        if ltv_after_compensation > RAY_ONE.into() {
            return Option::Some(RayZeroable::zero());
        }

        // The `ltv_after_compensation` is used to calculate the maximum penalty that can be charged
        // at the trove's current LTV after deducting compensation, while ensuring the LTV is not worse off
        // after absorption.
        let max_possible_penalty = min(
            (RAY_ONE.into() - ltv_after_compensation) / ltv_after_compensation, MAX_PENALTY.into()
        );

        if threshold > ABSORPTION_THRESHOLD.into() {
            let s = penalty_scalar::read();
            let penalty = min(
                MIN_PENALTY.into() + s * ltv / threshold - RAY_ONE.into(), max_possible_penalty
            );

            return Option::Some(penalty);
        }

        let penalty = min(
            MIN_PENALTY.into() + ltv / threshold - RAY_ONE.into(), max_possible_penalty
        );

        if penalty == max_possible_penalty {
            Option::Some(penalty)
        } else {
            Option::None(())
        }
    }

    // Helper function to return the following for a trove:
    // 1. absorption penalty (zero if trove is not absorbable)
    // 2. maximum absorption amount (zero if trove is not absorbable)
    // 3. amount of compensation due to the caller (zero if trove is not absorbable)
    // 4. LTV after compensation
    // 5. value after compensation
    fn preview_absorb_internal(
        threshold: Ray, ltv: Ray, value: Wad, debt: Wad
    ) -> (Ray, Wad, Wad, Ray, Wad) {
        let compensation: Wad = get_compensation_internal(value);
        let value_after_compensation: Wad = value - compensation;
        let ltv_after_compensation: Ray = wadray::rdiv_ww(debt, value_after_compensation);
        match get_absorption_penalty_internal(threshold, ltv, ltv_after_compensation) {
            Option::Some(penalty) => {
                // LTV and value after compensation are used to calculate the max purge amount
                let max_absorption_amt: Wad = get_max_close_amount_internal(
                    threshold, ltv_after_compensation, value_after_compensation, debt, penalty
                );
                (
                    penalty,
                    max_absorption_amt,
                    compensation,
                    ltv_after_compensation,
                    value_after_compensation
                )
            },
            Option::None(_) => (
                RayZeroable::zero(), WadZeroable::zero(), WadZeroable::zero(), ltv, value
            ),
        }
    }

    // Helper function to return the following for a trove:
    // 1. liquidation penalty (zero if trove is not liquidatable)
    // 2. maximum liquidation amount (zero if trove is not liquidatable)
    fn preview_liquidate_internal(threshold: Ray, ltv: Ray, value: Wad, debt: Wad) -> (Ray, Wad) {
        match get_liquidation_penalty_internal(threshold, ltv) {
            Option::Some(penalty) => {
                (penalty, get_max_close_amount_internal(threshold, ltv, value, debt, penalty))
            },
            Option::None(_) => (RayZeroable::zero(), WadZeroable::zero()),
        }
    }

    // Helper function to calculate percentage of collateral freed.
    // If LTV <= 100%, calculate based on the sum of amount paid down and liquidation penalty divided by total trove value.
    // If LTV > 100%, pro-rate based on amount paid down divided by total debt.
    fn get_percentage_freed(
        trove_ltv: Ray, trove_value: Wad, trove_debt: Wad, penalty: Ray, purge_amt: Wad, 
    ) -> Ray {
        if trove_ltv.val <= RAY_ONE {
            let penalty_amt: Wad = wadray::rmul_wr(purge_amt, penalty);
            // Capping the freed amount to the maximum possible (which is the trove's entire value)
            let freed_amt: Wad = min(penalty_amt + purge_amt, trove_value);

            wadray::rdiv_ww(freed_amt, trove_value)
        } else {
            wadray::rdiv_ww(purge_amt, trove_debt)
        }
    }

    // Returns the amount of compensation due to the caller of `absorb`, capped at 3% of the 
    // trove's value or the `COMPENSATION_CAP`
    fn get_compensation_internal(trove_value: Wad) -> Wad {
        let default_compensation: Wad = wadray::rmul_wr(trove_value, COMPENSATION_PCT.into());
        let compensation_cap: Wad = COMPENSATION_CAP.into();
        if default_compensation < compensation_cap {
            default_compensation
        } else {
            compensation_cap
        }
    }


    //
    // Public AccessControl functions
    //

    #[view]
    fn get_roles(account: ContractAddress) -> u128 {
        AccessControl::get_roles(account)
    }

    #[view]
    fn has_role(role: u128, account: ContractAddress) -> bool {
        AccessControl::has_role(role, account)
    }

    #[view]
    fn get_admin() -> ContractAddress {
        AccessControl::get_admin()
    }

    #[view]
    fn get_pending_admin() -> ContractAddress {
        AccessControl::get_pending_admin()
    }

    #[external]
    fn grant_role(role: u128, account: ContractAddress) {
        AccessControl::grant_role(role, account);
    }

    #[external]
    fn revoke_role(role: u128, account: ContractAddress) {
        AccessControl::revoke_role(role, account);
    }

    #[external]
    fn renounce_role(role: u128) {
        AccessControl::renounce_role(role);
    }

    #[external]
    fn set_pending_admin(new_admin: ContractAddress) {
        AccessControl::set_pending_admin(new_admin);
    }

    #[external]
    fn accept_admin() {
        AccessControl::accept_admin();
    }
}<|MERGE_RESOLUTION|>--- conflicted
+++ resolved
@@ -260,19 +260,6 @@
         // Only update the absorber and emit the `Purged` event if Absorber has some yin  
         // to melt the trove's debt and receive freed trove assets in return
         if can_absorb_any {
-<<<<<<< HEAD
-            // Melt the trove's debt using the absorber's yin directly
-            shrine.melt(absorber.contract_address, trove_id, purge_amt);
-=======
-            let percentage_freed: Ray = get_percentage_freed(
-                ltv_after_compensation,
-                value_after_compensation,
-                trove_debt,
-                trove_penalty,
-                purge_amt
-            );
->>>>>>> 05c5ec56
-
             // Free collateral corresponding to the purged amount
             let freed_value: Wad = wadray::rmul_wr(purge_amt, RAY_ONE.into() + trove_penalty);
             let (yangs, absorbed_assets_amts) = free(
