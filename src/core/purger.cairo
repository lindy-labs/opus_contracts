--- conflicted
+++ resolved
@@ -147,7 +147,6 @@
             Option::None(_) => WadZeroable::zero(),
         }
     }
-<<<<<<< HEAD
 
     // Returns the maximum amount of debt that can be absorbed for a Trove
     #[view]
@@ -156,18 +155,7 @@
         let (compensation_pct, ltv_after_compensation) = get_compensation_pct(value, ltv);
 
         let value_after_compensation: Wad = wadray::rmul_rw(
-            (RAY_ONE.into() - compensation_pct), value
-=======
-
-    // Returns the maximum amount of debt that can be absorbed for a Trove
-    #[view]
-    fn get_max_absorption_amount(trove_id: u64) -> Wad {
-        let (threshold, ltv, value, debt) = shrine::read().get_trove_info(trove_id);
-        let (compensation_pct, ltv_after_compensation) = get_compensation_pct(value, ltv);
-
-        let value_after_compensation: Wad = wadray::rmul_rw(
             RAY_ONE.into() - compensation_pct, value
->>>>>>> 1cb82312
         );
         match get_absorption_penalty_internal(threshold, ltv, ltv_after_compensation) {
             Option::Some(penalty) => get_max_close_amount_internal(
@@ -292,13 +280,8 @@
 
         let absorber_yin_bal: Wad = shrine.get_yin(absorber.contract_address);
         // LTV and value after compensation are used to calculate the max purge amount
-<<<<<<< HEAD
-        let value_after_compensation: Wad = wadray::rmul_rw(
-            (RAY_ONE.into() - compensation_pct), trove_value
-=======
         let value_after_compensation = wadray::rmul_rw(
             RAY_ONE.into() - compensation_pct, trove_value
->>>>>>> 1cb82312
         );
         let max_purge_amt: Wad = get_max_close_amount_internal(
             trove_threshold,
@@ -440,7 +423,6 @@
     fn get_liquidation_penalty_internal(threshold: Ray, ltv: Ray) -> Option<Ray> {
         if ltv <= threshold {
             return Option::None(());
-<<<<<<< HEAD
         }
 
         let penalty = min(
@@ -463,61 +445,24 @@
             return Option::None(());
         }
 
-        // The `ltv_after_compensation` is used to calculate the maximum possible penalty
-        let max_possible_penalty = (RAY_ONE.into() - ltv_after_compensation)
-            / ltv_after_compensation;
-=======
-        }
-
-        let penalty = min(
-            min(MIN_PENALTY.into() + ltv / threshold - RAY_ONE.into(), MAX_PENALTY.into()),
-            (RAY_ONE.into() - ltv) / ltv
-        );
-
-        Option::Some(penalty)
-    }
-
-    // Returns `Option::None` if the trove is not absorbable, otherwise returns the absorption penalty
-    // A trove is absorbable if
-    //  - ltv > threshold
-    //  - its threshold is greater than `ABSORPTION_THRESHOLD` OR penalty == (1 - usable_ltv)/usable_ltv
-    // If LTV exceeds ABSORPTION_THRESHOLD, the marginal penalty is scaled by `penalty_scalar`. 
-    fn get_absorption_penalty_internal(
-        threshold: Ray, ltv: Ray, ltv_after_compensation: Ray
-    ) -> Option<Ray> {
-        if ltv <= threshold {
-            return Option::None(());
-        }
-
         // The `ltv_after_compensation` is used to calculate the maximum penalty that can be charged
         // at the trove's current LTV after deducting compensation, while ensuring the LTV is not worse off
         // after absorption.
         let max_possible_penalty = min(
             (RAY_ONE.into() - ltv_after_compensation) / ltv_after_compensation, MAX_PENALTY.into()
         );
->>>>>>> 1cb82312
 
         if threshold >= ABSORPTION_THRESHOLD.into() {
             let s = penalty_scalar::read();
             let penalty = min(
-<<<<<<< HEAD
-                min(MIN_PENALTY.into() + s * ltv / threshold - RAY_ONE.into(), MAX_PENALTY.into()),
-                max_possible_penalty
-=======
                 MIN_PENALTY.into() + s * ltv / threshold - RAY_ONE.into(), max_possible_penalty
->>>>>>> 1cb82312
             );
 
             return Option::Some(penalty);
         }
 
         let penalty = min(
-<<<<<<< HEAD
-            min(MIN_PENALTY.into() + ltv / threshold - RAY_ONE.into(), MAX_PENALTY.into()),
-            max_possible_penalty
-=======
             MIN_PENALTY.into() + ltv / threshold - RAY_ONE.into(), max_possible_penalty
->>>>>>> 1cb82312
         );
 
         if penalty == max_possible_penalty {
