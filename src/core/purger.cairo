#[starknet::contract]
mod purger {
    use access_control::access_control_component;
    use cmp::min;
    use core::math::Oneable;
    use core::zeroable::Zeroable;
    use opus::core::roles::purger_roles;
    use opus::interfaces::IAbsorber::{IAbsorberDispatcher, IAbsorberDispatcherTrait};
    use opus::interfaces::IPurger::IPurger;
    use opus::interfaces::ISeer::{ISeerDispatcher, ISeerDispatcherTrait};
    use opus::interfaces::ISentinel::{ISentinelDispatcher, ISentinelDispatcherTrait};
    use opus::interfaces::IShrine::{IShrineDispatcher, IShrineDispatcherTrait};
    use opus::types::{AssetBalance, Health};
    use opus::utils::reentrancy_guard::reentrancy_guard_component;
<<<<<<< HEAD

=======
>>>>>>> 1bed1976
    use starknet::{ContractAddress, get_caller_address};
    use wadray::{Ray, RayZeroable, RAY_ONE, Wad, WadZeroable};

    //
    // Components
    //

    component!(path: access_control_component, storage: access_control, event: AccessControlEvent);

    component!(path: reentrancy_guard_component, storage: reentrancy_guard, event: ReentrancyGuardEvent);

    #[abi(embed_v0)]
    impl AccessControlPublic = access_control_component::AccessControl<ContractState>;
    impl AccessControlHelpers = access_control_component::AccessControlHelpers<ContractState>;

    impl ReentrancyGuardHelpers = reentrancy_guard_component::ReentrancyGuardHelpers<ContractState>;

    //
    // Constants
    //

    // This is multiplied by a trove's threshold to determine the target LTV
    // the trove should have after a liquidation, which in turn determines the
    // maximum amount of the trove's debt that can be liquidated.
    const THRESHOLD_SAFETY_MARGIN: u128 = 900000000000000000000000000; // 0.9 (ray)

    // Maximum liquidation penalty (ray): 0.125 * RAY_ONE
    const MAX_PENALTY: u128 = 125000000000000000000000000;

    // Minimum liquidation penalty (ray): 0.03 * RAY_ONE
    const MIN_PENALTY: u128 = 30000000000000000000000000;

    // Bounds on the penalty scalar for absorber liquidations
    const MIN_PENALTY_SCALAR: u128 = 970000000000000000000000000; // 0.97 (ray) (1 - MIN_PENALTY)
    const MAX_PENALTY_SCALAR: u128 = 1060000000000000000000000000; // 1.06 (ray)

    // LTV past which the second precondition for `absorb` is satisfied even if
    // the trove's penalty is not at the absolute maximum given the LTV.
    const ABSORPTION_THRESHOLD: u128 = 900000000000000000000000000; // 0.9 (ray)

    // Maximum percentage of trove collateral that
    // is transferred to caller of `absorb` as compensation 3% = 0.03 (ray)
    const COMPENSATION_PCT: u128 = 30000000000000000000000000;

    // Cap on compensation value: 50 (Wad)
    const COMPENSATION_CAP: u128 = 50000000000000000000;

    // Minimum threshold for the penalty calculation, under which the
    // minimum penalty is automatically returned to avoid division by zero/overflow
    const MIN_THRESHOLD_FOR_PENALTY_CALCS: u128 = 10000000000000000000000000; // RAY_ONE = 1% (ray)

    //
    // Storage
    //

    #[storage]
    struct Storage {
        // components
        #[substorage(v0)]
        access_control: access_control_component::Storage,
        #[substorage(v0)]
        reentrancy_guard: reentrancy_guard_component::Storage,
        // the Shrine associated with this Purger
        shrine: IShrineDispatcher,
        // the Sentinel associated with the Shrine and this Purger
        sentinel: ISentinelDispatcher,
        // the Absorber associated with this Purger
        absorber: IAbsorberDispatcher,
        // the Seer module
        seer: ISeerDispatcher,
        // Scalar for multiplying penalties above `ABSORPTION_THRESHOLD`
        penalty_scalar: Ray,
    }

    //
    // Events
    //

    #[event]
    #[derive(Copy, Drop, starknet::Event, PartialEq)]
    enum Event {
        AccessControlEvent: access_control_component::Event,
        PenaltyScalarUpdated: PenaltyScalarUpdated,
        Purged: Purged,
        Compensate: Compensate,
        // Component events
        ReentrancyGuardEvent: reentrancy_guard_component::Event
    }

    #[derive(Copy, Drop, starknet::Event, PartialEq)]
    struct PenaltyScalarUpdated {
        new_scalar: Ray
    }

    #[derive(Copy, Drop, starknet::Event, PartialEq)]
    struct Purged {
        #[key]
        trove_id: u64,
        purge_amt: Wad,
        percentage_freed: Ray,
        #[key]
        funder: ContractAddress,
        #[key]
        recipient: ContractAddress,
        freed_assets: Span<AssetBalance>
    }

    #[derive(Copy, Drop, starknet::Event, PartialEq)]
    struct Compensate {
        #[key]
        recipient: ContractAddress,
        compensation: Span<AssetBalance>
    }

    //
    // Constructor
    //

    #[constructor]
    fn constructor(
        ref self: ContractState,
        admin: ContractAddress,
        shrine: ContractAddress,
        sentinel: ContractAddress,
        absorber: ContractAddress,
        seer: ContractAddress,
    ) {
        self.access_control.initializer(admin, Option::Some(purger_roles::default_admin_role()));

        self.shrine.write(IShrineDispatcher { contract_address: shrine });
        self.sentinel.write(ISentinelDispatcher { contract_address: sentinel });
        self.absorber.write(IAbsorberDispatcher { contract_address: absorber });
        self.seer.write(ISeerDispatcher { contract_address: seer });

        self.penalty_scalar.write(RAY_ONE.into());
        self.emit(PenaltyScalarUpdated { new_scalar: RAY_ONE.into() });
    }

    #[abi(embed_v0)]
    impl IPurgerImpl of IPurger<ContractState> {
        //
        // View
        //

        // Returns a tuple of:
        // 1. the penalty (Ray)
        //    Returns 0 if trove is healthy, OR if the trove's LTV > 100%.
        //    Note that the penalty should not be used as a proxy to determine if a
        //    trove is liquidatable or not.
        // 2. the maximum amount of debt that can be liquidated for the trove (Wad)
        fn preview_liquidate(self: @ContractState, trove_id: u64) -> Option<(Ray, Wad)> {
            let trove_health: Health = self.shrine.read().get_trove_health(trove_id);
            preview_liquidate_internal(trove_health)
        }

        // Returns a tuple of:
        // 1. the penalty (Ray)
        //    Returns 0 if trove is healthy, OR not absorbable,
        //    OR if the trove's LTV after compensation is deducted exceeds 100%.
        //    Note that the penalty should not be used as a proxy to determine if a
        //    trove is absorbable or not.
        // 2. the maximum amount of debt that can be absorbed for the trove (Wad)
        // 3. the amount of compensation the caller will receive (Wad)
        fn preview_absorb(self: @ContractState, trove_id: u64) -> Option<(Ray, Wad, Wad)> {
            let trove_health: Health = self.shrine.read().get_trove_health(trove_id);

            match self.preview_absorb_internal(trove_health) {
                Option::Some((
                    penalty, max_absorption_amt, _, compensation, _, _,
                )) => { Option::Some((penalty, max_absorption_amt, compensation)) },
                Option::None => Option::None,
            }
        }

        fn is_absorbable(self: @ContractState, trove_id: u64) -> bool {
            let trove_health: Health = self.shrine.read().get_trove_health(trove_id);

            match self.preview_absorb_internal(trove_health) {
                Option::Some((_, _, _, _, _, _)) => true,
                Option::None => false,
            }
        }

        fn get_penalty_scalar(self: @ContractState) -> Ray {
            self.penalty_scalar.read()
        }

        //
        // External
        //
        fn set_penalty_scalar(ref self: ContractState, new_scalar: Ray) {
            self.access_control.assert_has_role(purger_roles::SET_PENALTY_SCALAR);
            assert(
                MIN_PENALTY_SCALAR.into() <= new_scalar && new_scalar <= MAX_PENALTY_SCALAR.into(), 'PU: Invalid scalar'
            );

            self.penalty_scalar.write(new_scalar);
            self.emit(PenaltyScalarUpdated { new_scalar });
        }

        // Performs searcher liquidations that requires the caller address to supply the amount of debt to repay
        // and the recipient address to send the freed collateral to.
        // Reverts if:
        // - the trove is not liquidatable (i.e. LTV > threshold).
        // - if the trove's LTV is worse off than before the liquidation (should not be possible, but as a precaution)
        // Returns an array of `AssetBalance` struct for the freed collateral due to the recipient for performing
        // the liquidation.
        fn liquidate(
            ref self: ContractState, trove_id: u64, amt: Wad, recipient: ContractAddress
        ) -> Span<AssetBalance> {
            let shrine: IShrineDispatcher = self.shrine.read();

            let trove_health: Health = shrine.get_trove_health(trove_id);

            let (trove_penalty, max_close_amt) = preview_liquidate_internal(trove_health)
                .expect('PU: Not liquidatable');

            // Cap the liquidation amount to the trove's maximum close amount
            let purge_amt: Wad = min(amt, max_close_amt);

            let percentage_freed: Ray = get_percentage_freed(
                trove_health.ltv, trove_health.value, trove_health.debt, trove_penalty, purge_amt
            );

            let funder: ContractAddress = get_caller_address();

            // Melt from the funder address directly
            // This step is also crucial because it would revert if the Shrine has been killed, thereby
            // preventing further liquidations.
            shrine.melt(funder, trove_id, purge_amt);

            // Free collateral corresponding to the purged amount
            let freed_assets: Span<AssetBalance> = self.free(shrine, trove_id, percentage_freed, recipient);

            // Safety check to ensure the new LTV is not worse off
            let updated_trove_health: Health = shrine.get_trove_health(trove_id);
            assert(updated_trove_health.ltv <= trove_health.ltv, 'PU: LTV increased');

            self.emit(Purged { trove_id, purge_amt, percentage_freed, funder, recipient, freed_assets });

            freed_assets
        }

        // Performs stability pool liquidations to pay down a trove's debt in full and transfer the
        // freed collateral to the stability pool. If the stability pool does not have sufficient yin,
        // the trove's debt and collateral will be proportionally redistributed among all troves
        // containing the trove's collateral.
        // - Amount of debt distributed to each collateral = (value of collateral / trove value) * trove debt
        // Reverts if the trove's LTV is not above the maximum penalty LTV
        // - This also checks the trove is liquidatable because threshold must be lower than max penalty LTV.
        // Returns an array of `AssetBalance` struct for the freed collateral due to the caller as compensation.
        fn absorb(ref self: ContractState, trove_id: u64) -> Span<AssetBalance> {
            let shrine: IShrineDispatcher = self.shrine.read();

            let trove_health: Health = shrine.get_trove_health(trove_id);

            let (
                trove_penalty,
                max_purge_amt,
                pct_value_to_compensate,
                _,
                ltv_after_compensation,
                value_after_compensation
            ) =
                self
                .preview_absorb_internal(trove_health)
                .expect('PU: Not absorbable');

            let caller: ContractAddress = get_caller_address();
            let absorber: IAbsorberDispatcher = self.absorber.read();

            // If the absorber is operational, cap the purge amount to the absorber's balance
            // (including if it is zero).
            let purge_amt = if absorber.is_operational() {
                min(max_purge_amt, shrine.get_yin(absorber.contract_address))
            } else {
                WadZeroable::zero()
            };

            // Transfer a percentage of the penalty to the caller as compensation
            let compensation_assets: Span<AssetBalance> = self.free(shrine, trove_id, pct_value_to_compensate, caller);

            // Melt the trove's debt using the absorber's yin directly
            // This needs to be called even if `purge_amt` is 0 so that accrued interest
            // will be charged on the trove before `shrine.redistribute`.
            // This step is also crucial because it would revert if the Shrine has been killed, thereby
            // preventing further liquidations.
            shrine.melt(absorber.contract_address, trove_id, purge_amt);

            let can_absorb_some: bool = purge_amt.is_non_zero();
            let is_fully_absorbed: bool = purge_amt == max_purge_amt;

            let pct_value_to_purge: Ray = if can_absorb_some {
                get_percentage_freed(
                    ltv_after_compensation, value_after_compensation, trove_health.debt, trove_penalty, purge_amt
                )
            } else {
                RayZeroable::zero()
            };

            // Only update the absorber and emit the `Purged` event if Absorber has some yin
            // to melt the trove's debt and receive freed trove assets in return
            if can_absorb_some {
                // Free collateral corresponding to the purged amount
                let absorbed_assets: Span<AssetBalance> = self
                    .free(shrine, trove_id, pct_value_to_purge, absorber.contract_address);
                absorber.update(absorbed_assets);

                self
                    .emit(
                        Purged {
                            trove_id,
                            purge_amt,
                            percentage_freed: pct_value_to_purge,
                            funder: absorber.contract_address,
                            recipient: absorber.contract_address,
                            freed_assets: absorbed_assets
                        }
                    );
            }

            // If it is not a full absorption, perform redistribution.
            if !is_fully_absorbed {
                // This is guaranteed to be greater than zero.
                let debt_to_redistribute: Wad = max_purge_amt - purge_amt;

                let redistribute_trove_debt_in_full: bool = max_purge_amt == trove_health.debt;
                let pct_value_to_redistribute: Ray = if redistribute_trove_debt_in_full {
                    RAY_ONE.into()
                } else {
                    let debt_after_absorption: Wad = trove_health.debt - purge_amt;
                    let value_after_absorption: Wad = value_after_compensation
                        - wadray::rmul_rw(pct_value_to_purge, value_after_compensation);
                    let ltv_after_absorption: Ray = wadray::rdiv_ww(debt_after_absorption, value_after_absorption);

                    get_percentage_freed(
                        ltv_after_absorption,
                        value_after_absorption,
                        debt_after_absorption,
                        trove_penalty,
                        debt_to_redistribute
                    )
                };
                shrine.redistribute(trove_id, debt_to_redistribute, pct_value_to_redistribute);

                // Update yang prices due to an appreciation in ratio of asset to yang from
                // redistribution
                self.seer.read().update_prices();
            }

            // Safety check to ensure the new LTV is not worse off
            let updated_trove_health: Health = shrine.get_trove_health(trove_id);
            assert(updated_trove_health.ltv <= trove_health.ltv, 'PU: LTV increased');

            self.emit(Compensate { recipient: caller, compensation: compensation_assets });

            compensation_assets
        }
    }


    //
    // Internal
    //

    #[generate_trait]
    impl PurgerHelpers of PurgerHelpersTrait {
        // Internal function to transfer the given percentage of a trove's collateral to the given
        // recipient address.
        // Returns an array of `AssetBalance` struct.
        fn free(
            ref self: ContractState,
            shrine: IShrineDispatcher,
            trove_id: u64,
            percentage_freed: Ray,
            recipient: ContractAddress,
        ) -> Span<AssetBalance> {
            self.reentrancy_guard.start();
            let sentinel: ISentinelDispatcher = self.sentinel.read();
            let yangs: Span<ContractAddress> = sentinel.get_yang_addresses();
            let mut freed_assets: Array<AssetBalance> = ArrayTrait::new();

            let mut yangs_copy: Span<ContractAddress> = yangs;

            // Loop through yang addresses and transfer to recipient
            loop {
                match yangs_copy.pop_front() {
                    Option::Some(yang) => {
                        let deposited_yang_amt: Wad = shrine.get_deposit(*yang, trove_id);

                        let freed_asset_amt: u128 = if deposited_yang_amt.is_zero() {
                            0
                        } else {
                            let freed_yang: Wad = wadray::rmul_wr(deposited_yang_amt, percentage_freed);
                            let exit_amt: u128 = sentinel.exit(*yang, recipient, trove_id, freed_yang);
                            shrine.seize(*yang, trove_id, freed_yang);
                            exit_amt
                        };

                        freed_assets.append(AssetBalance { address: *yang, amount: freed_asset_amt });
                    },
                    Option::None => { break; }
                };
            };

            self.reentrancy_guard.end();
            freed_assets.span()
        }

        // Returns `Option::None` if the trove is not absorbable, otherwise returns the absorption penalty
        // A trove is absorbable if and only if:
        // 1. ltv > threshold; and
        // 2. either of the following is true:
        //    a) its threshold is greater than `ABSORPTION_THRESHOLD`; or
        //    b) the penalty is at the maximum possible for the current LTV such that the post-liquidation
        //       LTV is not worse off (i.e. penalty == (1 - usable_ltv)/usable_ltv).
        //
        // If threshold exceeds ABSORPTION_THRESHOLD, the marginal penalty is scaled by `penalty_scalar`.
        fn get_absorption_penalty_internal(
            self: @ContractState, threshold: Ray, ltv: Ray, ltv_after_compensation: Ray
        ) -> Option<Ray> {
            if ltv <= threshold {
                return Option::None;
            }

            // It's possible for `ltv_after_compensation` to be greater than one, so we handle this case
            // to avoid underflow. Note that this also guarantees `ltv` is lesser than one.
            if ltv_after_compensation > RAY_ONE.into() {
                return Option::Some(RayZeroable::zero());
            }

            // If the threshold is below the given minimum, we automatically
            // return the maximum penalty to avoid division by zero/overflow, or the largest possible penalty,
            // whichever is smaller.
            if threshold < MIN_THRESHOLD_FOR_PENALTY_CALCS.into() {
                // This check is to avoid overflow in the event that the
                // trove's LTV is also extremely low.
                if ltv >= MIN_THRESHOLD_FOR_PENALTY_CALCS.into() {
                    return Option::Some(
                        min(MAX_PENALTY.into(), (RAY_ONE.into() - ltv_after_compensation) / ltv_after_compensation)
                    );
                }
                return Option::Some(MAX_PENALTY.into());
            }

            // The `ltv_after_compensation` is used to calculate the maximum penalty that can be charged
            // at the trove's current LTV after deducting compensation, while ensuring the LTV is not worse off
            // after absorption.
            let mut max_possible_penalty: Ray = min(
                (RAY_ONE.into() - ltv_after_compensation) / ltv_after_compensation, MAX_PENALTY.into()
            );

            if threshold > ABSORPTION_THRESHOLD.into() {
                let s = self.penalty_scalar.read();
                let penalty = min(MIN_PENALTY.into() + s * ltv / threshold - RAY_ONE.into(), max_possible_penalty);

                return Option::Some(penalty);
            }

            let penalty = min(MIN_PENALTY.into() + ltv / threshold - RAY_ONE.into(), max_possible_penalty);

            if penalty == max_possible_penalty {
                Option::Some(penalty)
            } else {
                Option::None
            }
        }

        // Helper function to return the following for a trove:
        // 1. absorption penalty (zero if trove is not absorbable)
        // 2. maximum absorption amount (zero if trove is not absorbable)
        // 3. compensation as a percentage of the trove's value (zero if trove is not absorbable)
        // 4. amount of compensation due to the caller (zero if trove is not absorbable)
        // 5. LTV after compensation (unchanged if trove is not absorbable)
        // 6. value after compensation (unchanged if trove is not absorbable)
        fn preview_absorb_internal(
            self: @ContractState, trove_health: Health
        ) -> Option<(Ray, Wad, Ray, Wad, Ray, Wad)> {
            let (compensation_pct, compensation) = get_compensation(trove_health.value);
            let ltv_after_compensation: Ray = trove_health.ltv / (RAY_ONE.into() - compensation_pct);

            match self
                .get_absorption_penalty_internal(trove_health.threshold, trove_health.ltv, ltv_after_compensation) {
                Option::Some(penalty) => {
                    let value_after_compensation: Wad = wadray::rmul_rw(
                        RAY_ONE.into() - compensation_pct, trove_health.value
                    );

                    // LTV and value after compensation are used to calculate the max purge amount
                    let max_absorption_amt: Wad = get_max_close_amount_internal(
                        trove_health.threshold, value_after_compensation, trove_health.debt, penalty
                    );

                    if max_absorption_amt.is_non_zero() {
                        Option::Some(
                            (
                                penalty,
                                max_absorption_amt,
                                compensation_pct,
                                compensation,
                                ltv_after_compensation,
                                value_after_compensation
                            )
                        )
                    } else {
                        Option::None
                    }
                },
                Option::None => Option::None,
            }
        }
    }

    //
    // Pure functions
    //

    // Returns the maximum amount of debt that can be paid off in a given liquidation
    // Note: this function reverts if the trove's LTV is below its threshold multiplied by `THRESHOLD_SAFETY_MARGIN`
    // because `debt - wadray::rmul_wr(value, target_ltv)` would underflow
    #[inline(always)]
    fn get_max_close_amount_internal(threshold: Ray, value: Wad, debt: Wad, penalty: Ray) -> Wad {
        let penalty_multiplier = RAY_ONE.into() + penalty;
        let target_ltv = THRESHOLD_SAFETY_MARGIN.into() * threshold;

        min(
            wadray::rdiv_wr(
                debt - wadray::rmul_wr(value, target_ltv), RAY_ONE.into() - penalty_multiplier * target_ltv
            ),
            debt
        )
    }

    // Returns `Option::None` if the trove is not liquidatable, otherwise returns the liquidation penalty
    fn get_liquidation_penalty_internal(threshold: Ray, ltv: Ray) -> Option<Ray> {
        if ltv <= threshold {
            return Option::None;
        }

        // Handling the case where `ltv > 1` to avoid underflow
        if ltv >= RAY_ONE.into() {
            return Option::Some(RayZeroable::zero());
        }

        // If the threshold is below the given minimum, we automatically
        // return the minimum penalty to avoid division by zero/overflow, or the largest possible penalty,
        // whichever is smaller.
        if threshold < MIN_THRESHOLD_FOR_PENALTY_CALCS.into() {
            // This check is to avoid overflow in the event that the
            // trove's LTV is also extremely low.
            if ltv >= MIN_THRESHOLD_FOR_PENALTY_CALCS.into() {
                return Option::Some(min(MAX_PENALTY.into(), (RAY_ONE.into() - ltv) / ltv));
            }
            return Option::Some(MAX_PENALTY.into());
        }

        let penalty = min(
            min(MIN_PENALTY.into() + ltv / threshold - RAY_ONE.into(), MAX_PENALTY.into()), (RAY_ONE.into() - ltv) / ltv
        );

        Option::Some(penalty)
    }

    // Helper function to return the following for a trove:
    // 1. liquidation penalty (zero if trove is not liquidatable)
    // 2. maximum liquidation amount (zero if trove is not liquidatable)
    fn preview_liquidate_internal(trove_health: Health) -> Option<(Ray, Wad)> {
        match get_liquidation_penalty_internal(trove_health.threshold, trove_health.ltv) {
            Option::Some(penalty) => {
                let max_close_amt = get_max_close_amount_internal(
                    trove_health.threshold, trove_health.value, trove_health.debt, penalty
                );

                if max_close_amt.is_non_zero() {
                    Option::Some((penalty, max_close_amt))
                } else {
                    Option::None
                }
            },
            Option::None => Option::None,
        }
    }

    // Helper function to calculate percentage of collateral freed.
    // If LTV <= 100%, calculate based on the sum of amount paid down and liquidation penalty divided by total trove value.
    // If LTV > 100%, pro-rate based on amount paid down divided by total debt.
    fn get_percentage_freed(trove_ltv: Ray, trove_value: Wad, trove_debt: Wad, penalty: Ray, purge_amt: Wad) -> Ray {
        if trove_ltv.val <= RAY_ONE {
            let penalty_amt: Wad = wadray::rmul_wr(purge_amt, penalty);
            wadray::rdiv_ww(purge_amt + penalty_amt, trove_value)
        } else {
            wadray::rdiv_ww(purge_amt, trove_debt)
        }
    }

    // Returns:
    // 1. the amount of compensation due to the caller of `absorb` as a percentage of
    //    the value of the trove's collateral, capped at 3% of the trove's value or the
    //    percentage of the trove's value equivalent to `COMPENSATION_CAP`
    // 2. the value of (1) in Wad
    fn get_compensation(trove_value: Wad) -> (Ray, Wad) {
        let default_compensation_pct: Ray = COMPENSATION_PCT.into();
        let default_compensation: Wad = wadray::rmul_wr(trove_value, default_compensation_pct);
        if default_compensation.val < COMPENSATION_CAP {
            (default_compensation_pct, default_compensation)
        } else {
            (wadray::rdiv_ww(COMPENSATION_CAP.into(), trove_value), COMPENSATION_CAP.into())
        }
    }
}<|MERGE_RESOLUTION|>--- conflicted
+++ resolved
@@ -12,10 +12,6 @@
     use opus::interfaces::IShrine::{IShrineDispatcher, IShrineDispatcherTrait};
     use opus::types::{AssetBalance, Health};
     use opus::utils::reentrancy_guard::reentrancy_guard_component;
-<<<<<<< HEAD
-
-=======
->>>>>>> 1bed1976
     use starknet::{ContractAddress, get_caller_address};
     use wadray::{Ray, RayZeroable, RAY_ONE, Wad, WadZeroable};
 
