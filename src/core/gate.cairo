--- conflicted
+++ resolved
@@ -4,10 +4,6 @@
     use opus::interfaces::IGate::IGate;
     use opus::interfaces::IShrine::{IShrineDispatcher, IShrineDispatcherTrait};
     use opus::utils::math::{fixed_point_to_wad, pow};
-<<<<<<< HEAD
-
-=======
->>>>>>> 1bed1976
     use starknet::{ContractAddress, get_caller_address, get_contract_address};
     use wadray::{Wad, WadZeroable, WAD_DECIMALS, WAD_ONE};
 
