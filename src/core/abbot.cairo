--- conflicted
+++ resolved
@@ -10,12 +10,7 @@
     use aura::interfaces::IShrine::{IShrineDispatcher, IShrineDispatcherTrait};
     use aura::utils::reentrancy_guard::ReentrancyGuard;
     use aura::utils::serde;
-<<<<<<< HEAD
-    use aura::utils::types::AssetBalance;
-    use aura::utils::wadray::{Wad, U128IntoWad};
-=======
     use aura::utils::wadray::{BoundedWad, Wad};
->>>>>>> 9bd596a3
 
     struct Storage {
         // Shrine associated with this Abbot
