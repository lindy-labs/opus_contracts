--- conflicted
+++ resolved
@@ -6,11 +6,7 @@
     use opus::interfaces::ISentinel::{ISentinelDispatcher, ISentinelDispatcherTrait};
     use opus::interfaces::IShrine::{IShrineDispatcher, IShrineDispatcherTrait};
     use opus::types::AssetBalance;
-<<<<<<< HEAD
     use opus::utils::reentrancy_guard::reentrancy_guard_component;
-=======
-    use opus::utils::reentrancy_guard::reentrancy_guard;
->>>>>>> ff3cf757
     use opus::utils::wadray::{BoundedWad, Wad};
 
     // 
@@ -249,11 +245,7 @@
             ref self: ContractState, trove_id: u64, user: ContractAddress, yang_asset: AssetBalance
         ) {
             // reentrancy guard is used as a precaution
-<<<<<<< HEAD
             self.reentrancy_guard.start();
-=======
-            reentrancy_guard::start();
->>>>>>> ff3cf757
 
             let yang_amt: Wad = self
                 .sentinel
@@ -261,11 +253,7 @@
                 .enter(yang_asset.address, user, trove_id, yang_asset.amount);
             self.shrine.read().deposit(yang_asset.address, trove_id, yang_amt);
 
-<<<<<<< HEAD
             self.reentrancy_guard.end();
-=======
-            reentrancy_guard::end();
->>>>>>> ff3cf757
         }
 
         #[inline(always)]
@@ -277,20 +265,12 @@
             yang_amt: Wad
         ) {
             // reentrancy guard is used as a precaution
-<<<<<<< HEAD
             self.reentrancy_guard.start();
-=======
-            reentrancy_guard::start();
->>>>>>> ff3cf757
 
             self.sentinel.read().exit(yang, user, trove_id, yang_amt);
             self.shrine.read().withdraw(yang, trove_id, yang_amt);
 
-<<<<<<< HEAD
             self.reentrancy_guard.end();
-=======
-            reentrancy_guard::end();
->>>>>>> ff3cf757
         }
     }
 }