mod AbsorberRoles {
    const KILL: u128 = 1;
    const SET_REMOVAL_LIMIT: u128 = 2;
    const SET_REWARD: u128 = 4;
    const UPDATE: u128 = 8;

    #[inline(always)]
    fn default_admin_role() -> u128 {
        KILL + SET_REMOVAL_LIMIT + SET_REWARD
    }
}

mod AllocatorRoles {
    const SET_ALLOCATION: u128 = 1;

    #[inline(always)]
    fn default_admin_role() -> u128 {
        SET_ALLOCATION
    }
}

mod CaretakerRoles {
    const SHUT: u128 = 1;
<<<<<<< HEAD

    #[inline(always)]
    fn default_admin_role() -> u128 {
        SHUT
    }
}

mod EqualizerRoles {
    const SET_ALLOCATOR: u128 = 1;
=======
>>>>>>> 7c71699a

    #[inline(always)]
    fn default_admin_role() -> u128 {
        SHUT
    }
}

mod EqualizerRoles {
    const SET_ALLOCATOR: u128 = 1;

    #[inline(always)]
    fn default_admin_role() -> u128 {
        SET_ALLOCATOR
    }
}

mod PragmaRoles {
    const ADD_YANG: u128 = 1;
    const SET_ORACLE_ADDRESS: u128 = 2;
    const SET_PRICE_VALIDITY_THRESHOLDS: u128 = 4;
    const SET_UPDATE_FREQUENCY: u128 = 8;
    const UPDATE_PRICES: u128 = 16;

    #[inline(always)]
    fn default_admin_role() -> u128 {
        ADD_YANG + SET_ORACLE_ADDRESS + SET_PRICE_VALIDITY_THRESHOLDS + SET_UPDATE_FREQUENCY
    }
}

mod ShrineRoles {
    const ADD_YANG: u128 = 1;
    const ADVANCE: u128 = 2;
    const DEPOSIT: u128 = 4;
    const EJECT: u128 = 8;
    const FORGE: u128 = 16;
    const INJECT: u128 = 32;
    const KILL: u128 = 64;
    const MELT: u128 = 128;
    const REDISTRIBUTE: u128 = 256;
    const SEIZE: u128 = 512;
    const SET_DEBT_CEILING: u128 = 1024;
    const SET_MULTIPLIER: u128 = 2048;
    const SET_THRESHOLD: u128 = 4096;
    const UPDATE_RATES: u128 = 8192;
    const WITHDRAW: u128 = 16384;

    #[inline(always)]
    fn default_admin_role() -> u128 {
        ADD_YANG + SET_DEBT_CEILING + SET_THRESHOLD + KILL + UPDATE_RATES
    }

    #[inline(always)]
    fn flash_mint() -> u128 {
        INJECT + EJECT
    }

    #[cfg(test)]
    #[inline(always)]
    fn all_roles() -> u128 {
        ADD_YANG
            + ADVANCE
            + DEPOSIT
            + EJECT
            + FORGE
            + INJECT
            + KILL
            + MELT
            + REDISTRIBUTE
            + SEIZE
            + SET_DEBT_CEILING
            + SET_MULTIPLIER
            + SET_THRESHOLD
            + UPDATE_RATES
            + WITHDRAW
    }
}


mod SentinelRoles {
    const ADD_YANG: u128 = 1;
    const ENTER: u128 = 2;
    const EXIT: u128 = 4;
    const KILL_GATE: u128 = 8;
    const SET_YANG_ASSET_MAX: u128 = 16;

    #[inline(always)]
    fn default_admin_role() -> u128 {
        ADD_YANG + KILL_GATE + SET_YANG_ASSET_MAX
    }
}<|MERGE_RESOLUTION|>--- conflicted
+++ resolved
@@ -21,18 +21,6 @@
 
 mod CaretakerRoles {
     const SHUT: u128 = 1;
-<<<<<<< HEAD
-
-    #[inline(always)]
-    fn default_admin_role() -> u128 {
-        SHUT
-    }
-}
-
-mod EqualizerRoles {
-    const SET_ALLOCATOR: u128 = 1;
-=======
->>>>>>> 7c71699a
 
     #[inline(always)]
     fn default_admin_role() -> u128 {
