--- conflicted
+++ resolved
@@ -157,11 +157,7 @@
 
     #[inline(always)]
     fn equalizer() -> u128 {
-<<<<<<< HEAD
-        EJECT + INJECT + ADJUST_BUDGET
-=======
         ADJUST_BUDGET + EJECT + INJECT
->>>>>>> fbbb895c
     }
 
     #[inline(always)]
@@ -182,11 +178,6 @@
     #[inline(always)]
     fn sentinel() -> u128 {
         ADD_YANG + UPDATE_YANG_SUSPENSION
-    }
-
-    #[inline(always)]
-    fn transmuter() -> u128 {
-        EJECT + INJECT
     }
 
     #[cfg(test)]
@@ -211,55 +202,4 @@
             + UPDATE_YIN_SPOT_PRICE
             + WITHDRAW
     }
-}
-
-mod transmuter_roles {
-    const ENABLE_RECLAIM: u128 = 1;
-    const KILL: u128 = 2;
-    const SETTLE: u128 = 4;
-    const SET_CARETAKER: u128 = 8;
-    const SET_CEILING: u128 = 16;
-    const SET_EQUALIZER: u128 = 32;
-    const SET_FEES: u128 = 64;
-    const SET_PERCENTAGE_CAP: u128 = 128;
-    const SET_RECEIVER: u128 = 256;
-    const SWEEP: u128 = 512;
-    const TOGGLE_REVERSIBILITY: u128 = 1024;
-
-    #[inline(always)]
-    fn caretaker() -> u128 {
-        KILL
-    }
-
-    #[inline(always)]
-    fn default_admin_role() -> u128 {
-        ENABLE_RECLAIM
-            + KILL
-            + SETTLE
-            + SET_CARETAKER
-            + SET_CEILING
-            + SET_EQUALIZER
-            + SET_FEES
-            + SET_PERCENTAGE_CAP
-            + SET_RECEIVER
-            + SWEEP
-            + TOGGLE_REVERSIBILITY
-    }
-}
-
-mod transmuter_registry_roles {
-    const ADD_TRANSMUTER: u128 = 1;
-    const KILL: u128 = 2;
-    const REMOVE_TRANSMUTER: u128 = 4;
-    const SET_RECEIVER: u128 = 8;
-
-    #[inline(always)]
-    fn default_admin_role() -> u128 {
-        ADD_TRANSMUTER + KILL + REMOVE_TRANSMUTER + SET_RECEIVER
-    }
-
-    #[inline(always)]
-    fn caretaker() -> u128 {
-        KILL
-    }
 }