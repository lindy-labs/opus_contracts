--- conflicted
+++ resolved
@@ -1,11 +1,3 @@
-<<<<<<< HEAD
-mod CaretakerRoles {
-    const SHUT: u128 = 1;
-
-    #[inline(always)]
-    fn default_admin_role() -> u128 {
-        SHUT
-=======
 mod AllocatorRoles {
     const SET_ALLOCATION: u128 = 1;
 
@@ -15,13 +7,21 @@
     }
 }
 
+mod CaretakerRoles {
+    const SHUT: u128 = 1;
+
+    #[inline(always)]
+    fn default_admin_role() -> u128 {
+        SHUT
+    }
+}
+
 mod EqualizerRoles {
     const SET_ALLOCATOR: u128 = 1;
 
     #[inline(always)]
     fn default_admin_role() -> u128 {
         SET_ALLOCATOR
->>>>>>> f9dca175
     }
 }
 
