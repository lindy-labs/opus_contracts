--- conflicted
+++ resolved
@@ -1,4 +1,3 @@
-<<<<<<< HEAD
 mod AbsorberRoles {
     const COMPENSATE: u128 = 1;
     const KILL: u128 = 2;
@@ -10,7 +9,9 @@
     #[inline(always)]
     fn default_admin_role() -> u128 {
         KILL + SET_PURGER + SET_REMOVAL_LIMIT + SET_REWARD + SET_REWARD
-=======
+    }
+}
+
 mod AllocatorRoles {
     const SET_ALLOCATION: u128 = 1;
 
@@ -26,7 +27,6 @@
     #[inline(always)]
     fn default_admin_role() -> u128 {
         SET_ALLOCATOR
->>>>>>> 4547c804
     }
 }
 
