pub mod absorber_roles {
    pub const KILL: u128 = 1;
    pub const SET_REWARD: u128 = 2;
    pub const UPDATE: u128 = 4;

    #[inline(always)]
    pub fn purger() -> u128 {
        UPDATE
    }

    #[inline(always)]
    pub fn default_admin_role() -> u128 {
        KILL + SET_REWARD
    }
}

pub mod allocator_roles {
    pub const SET_ALLOCATION: u128 = 1;

    #[inline(always)]
    pub fn default_admin_role() -> u128 {
        SET_ALLOCATION
    }
}

pub mod blesser_roles {
    pub const BLESS: u128 = 1;

    #[inline(always)]
    pub fn default_admin_role() -> u128 {
        BLESS
    }
}

pub mod caretaker_roles {
    pub const SHUT: u128 = 1;

    #[inline(always)]
    pub fn default_admin_role() -> u128 {
        SHUT
    }
}

pub mod controller_roles {
    pub const TUNE_CONTROLLER: u128 = 1;

    #[inline(always)]
    pub fn default_admin_role() -> u128 {
        TUNE_CONTROLLER
    }
}

pub mod equalizer_roles {
    pub const SET_ALLOCATOR: u128 = 1;

    #[inline(always)]
    pub fn default_admin_role() -> u128 {
        SET_ALLOCATOR
    }
}

pub mod pragma_roles {
    pub const ADD_YANG: u128 = 1;
    pub const SET_PRICE_VALIDITY_THRESHOLDS: u128 = 2;

    #[inline(always)]
    pub fn default_admin_role() -> u128 {
        ADD_YANG + SET_PRICE_VALIDITY_THRESHOLDS
    }
}

pub mod purger_roles {
    pub const SET_PENALTY_SCALAR: u128 = 1;

    #[inline(always)]
    pub fn default_admin_role() -> u128 {
        SET_PENALTY_SCALAR
    }
}

pub mod seer_roles {
    pub const SET_ORACLES: u128 = 1;
    pub const SET_UPDATE_FREQUENCY: u128 = 2;
    pub const UPDATE_PRICES: u128 = 4;

    #[inline(always)]
    pub fn default_admin_role() -> u128 {
        SET_ORACLES + SET_UPDATE_FREQUENCY + UPDATE_PRICES
    }

    #[inline(always)]
    pub fn purger() -> u128 {
        UPDATE_PRICES
    }
}

pub mod sentinel_roles {
    pub const ADD_YANG: u128 = 1;
    pub const ENTER: u128 = 2;
    pub const EXIT: u128 = 4;
    pub const KILL_GATE: u128 = 8;
    pub const SET_YANG_ASSET_MAX: u128 = 16;
    pub const UPDATE_YANG_SUSPENSION: u128 = 32;

    #[inline(always)]
    pub fn abbot() -> u128 {
        ENTER + EXIT
    }

    #[inline(always)]
    pub fn purger() -> u128 {
        EXIT
    }

    #[inline(always)]
    pub fn caretaker() -> u128 {
        EXIT
    }

    #[inline(always)]
    pub fn default_admin_role() -> u128 {
        ADD_YANG + KILL_GATE + SET_YANG_ASSET_MAX + UPDATE_YANG_SUSPENSION
    }
}

<<<<<<< HEAD
pub mod shrine_roles {
    pub const ADD_YANG: u128 = 1;
    pub const ADJUST_BUDGET: u128 = 2;
    pub const ADVANCE: u128 = 4;
    pub const DEPOSIT: u128 = 8;
    pub const EJECT: u128 = 16;
    pub const FORGE: u128 = 32;
    pub const INJECT: u128 = 64;
    pub const KILL: u128 = 128;
    pub const MELT: u128 = 256;
    pub const REDISTRIBUTE: u128 = 512;
    pub const SEIZE: u128 = 1024;
    pub const SET_DEBT_CEILING: u128 = 2048;
    pub const SET_MINIMUM_TROVE_VALUE: u128 = 4096;
    pub const SET_MULTIPLIER: u128 = 8192;
    pub const SET_THRESHOLD: u128 = 16384;
    pub const UPDATE_RATES: u128 = 32768;
    pub const UPDATE_YANG_SUSPENSION: u128 = 65536;
    pub const UPDATE_YIN_SPOT_PRICE: u128 = 131072;
    pub const WITHDRAW: u128 = 262144;
=======
mod shrine_roles {
    const ADD_YANG: u128 = 1;
    const ADJUST_BUDGET: u128 = 2;
    const ADVANCE: u128 = 4;
    const DEPOSIT: u128 = 8;
    const EJECT: u128 = 16;
    const FORGE: u128 = 32;
    const INJECT: u128 = 64;
    const KILL: u128 = 128;
    const MELT: u128 = 256;
    const REDISTRIBUTE: u128 = 512;
    const SEIZE: u128 = 1024;
    const SET_DEBT_CEILING: u128 = 2048;
    const SET_MINIMUM_TROVE_VALUE: u128 = 4096;
    const SET_MULTIPLIER: u128 = 8192;
    const SET_RECOVERY_MODE_FACTORS: u128 = 16384;
    const SET_THRESHOLD: u128 = 32768;
    const UPDATE_RATES: u128 = 65536;
    const UPDATE_YANG_SUSPENSION: u128 = 131072;
    const UPDATE_YIN_SPOT_PRICE: u128 = 262144;
    const WITHDRAW: u128 = 524288;
>>>>>>> 2787bfd7

    #[inline(always)]
    pub fn abbot() -> u128 {
        DEPOSIT + FORGE + MELT + WITHDRAW
    }

    #[inline(always)]
    pub fn caretaker() -> u128 {
        EJECT + KILL + SEIZE
    }

    #[inline(always)]
    pub fn controller() -> u128 {
        SET_MULTIPLIER
    }

    #[inline(always)]
    pub fn default_admin_role() -> u128 {
        ADD_YANG
            + SET_DEBT_CEILING
            + SET_MINIMUM_TROVE_VALUE
            + SET_RECOVERY_MODE_FACTORS
            + SET_THRESHOLD
            + KILL
            + UPDATE_RATES
            + UPDATE_YANG_SUSPENSION
    }

    #[inline(always)]
    pub fn equalizer() -> u128 {
        ADJUST_BUDGET + EJECT + INJECT + SET_DEBT_CEILING
    }

    #[inline(always)]
    pub fn flash_mint() -> u128 {
        INJECT + EJECT + SET_DEBT_CEILING
    }

    #[inline(always)]
    pub fn purger() -> u128 {
        MELT + REDISTRIBUTE + SEIZE
    }

    #[inline(always)]
    pub fn seer() -> u128 {
        ADVANCE
    }

    #[inline(always)]
    pub fn sentinel() -> u128 {
        ADD_YANG + UPDATE_YANG_SUSPENSION
    }

    #[inline(always)]
    pub fn transmuter() -> u128 {
        ADJUST_BUDGET + EJECT + INJECT
    }

    #[cfg(test)]
    #[inline(always)]
    pub fn all_roles() -> u128 {
        ADD_YANG
            + ADJUST_BUDGET
            + ADVANCE
            + DEPOSIT
            + EJECT
            + FORGE
            + INJECT
            + KILL
            + MELT
            + REDISTRIBUTE
            + SEIZE
            + SET_DEBT_CEILING
            + SET_MINIMUM_TROVE_VALUE
            + SET_MULTIPLIER
            + SET_RECOVERY_MODE_FACTORS
            + SET_THRESHOLD
            + UPDATE_RATES
            + UPDATE_YANG_SUSPENSION
            + UPDATE_YIN_SPOT_PRICE
            + WITHDRAW
    }
}

pub mod transmuter_roles {
    pub const ENABLE_RECLAIM: u128 = 1;
    pub const KILL: u128 = 2;
    pub const SETTLE: u128 = 4;
    pub const SET_CEILING: u128 = 8;
    pub const SET_FEES: u128 = 16;
    pub const SET_PERCENTAGE_CAP: u128 = 32;
    pub const SET_RECEIVER: u128 = 64;
    pub const SWEEP: u128 = 128;
    pub const TOGGLE_REVERSIBILITY: u128 = 256;

    #[inline(always)]
    pub fn default_admin_role() -> u128 {
        ENABLE_RECLAIM
            + KILL
            + SETTLE
            + SET_CEILING
            + SET_FEES
            + SET_PERCENTAGE_CAP
            + SET_RECEIVER
            + SWEEP
            + TOGGLE_REVERSIBILITY
    }
}

pub mod transmuter_registry_roles {
    pub const MODIFY: u128 = 1;

    #[inline(always)]
    pub fn default_admin_role() -> u128 {
        MODIFY
    }
}<|MERGE_RESOLUTION|>--- conflicted
+++ resolved
@@ -123,8 +123,7 @@
     }
 }
 
-<<<<<<< HEAD
-pub mod shrine_roles {
+mod shrine_roles {
     pub const ADD_YANG: u128 = 1;
     pub const ADJUST_BUDGET: u128 = 2;
     pub const ADVANCE: u128 = 4;
@@ -139,34 +138,12 @@
     pub const SET_DEBT_CEILING: u128 = 2048;
     pub const SET_MINIMUM_TROVE_VALUE: u128 = 4096;
     pub const SET_MULTIPLIER: u128 = 8192;
-    pub const SET_THRESHOLD: u128 = 16384;
-    pub const UPDATE_RATES: u128 = 32768;
-    pub const UPDATE_YANG_SUSPENSION: u128 = 65536;
-    pub const UPDATE_YIN_SPOT_PRICE: u128 = 131072;
-    pub const WITHDRAW: u128 = 262144;
-=======
-mod shrine_roles {
-    const ADD_YANG: u128 = 1;
-    const ADJUST_BUDGET: u128 = 2;
-    const ADVANCE: u128 = 4;
-    const DEPOSIT: u128 = 8;
-    const EJECT: u128 = 16;
-    const FORGE: u128 = 32;
-    const INJECT: u128 = 64;
-    const KILL: u128 = 128;
-    const MELT: u128 = 256;
-    const REDISTRIBUTE: u128 = 512;
-    const SEIZE: u128 = 1024;
-    const SET_DEBT_CEILING: u128 = 2048;
-    const SET_MINIMUM_TROVE_VALUE: u128 = 4096;
-    const SET_MULTIPLIER: u128 = 8192;
-    const SET_RECOVERY_MODE_FACTORS: u128 = 16384;
-    const SET_THRESHOLD: u128 = 32768;
-    const UPDATE_RATES: u128 = 65536;
-    const UPDATE_YANG_SUSPENSION: u128 = 131072;
-    const UPDATE_YIN_SPOT_PRICE: u128 = 262144;
-    const WITHDRAW: u128 = 524288;
->>>>>>> 2787bfd7
+    pub const SET_RECOVERY_MODE_FACTORS: u128 = 16384;
+    pub const SET_THRESHOLD: u128 = 32768;
+    pub const UPDATE_RATES: u128 = 65536;
+    pub const UPDATE_YANG_SUSPENSION: u128 = 131072;
+    pub const UPDATE_YIN_SPOT_PRICE: u128 = 262144;
+    pub const WITHDRAW: u128 = 524288;
 
     #[inline(always)]
     pub fn abbot() -> u128 {
