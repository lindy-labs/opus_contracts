mod absorber_roles {
    const KILL: u128 = 1;
    const SET_REWARD: u128 = 2;
    const UPDATE: u128 = 4;

    #[inline(always)]
    fn purger() -> u128 {
        UPDATE
    }

    #[inline(always)]
    fn default_admin_role() -> u128 {
        KILL + SET_REWARD
    }
}

mod allocator_roles {
    const SET_ALLOCATION: u128 = 1;

    #[inline(always)]
    fn default_admin_role() -> u128 {
        SET_ALLOCATION
    }
}

mod blesser_roles {
    const BLESS: u128 = 1;

    #[inline(always)]
    fn default_admin_role() -> u128 {
        BLESS
    }
}

mod caretaker_roles {
    const SHUT: u128 = 1;

    #[inline(always)]
    fn default_admin_role() -> u128 {
        SHUT
    }
}

mod controller_roles {
    const TUNE_CONTROLLER: u128 = 1;

    #[inline(always)]
    fn default_admin_role() -> u128 {
        TUNE_CONTROLLER
    }
}

<<<<<<< HEAD
mod EqualizerRoles {
    const INCUR: u128 = 1;
    const SET_ALLOCATOR: u128 = 2;
=======
mod equalizer_roles {
    const SET_ALLOCATOR: u128 = 1;
>>>>>>> 6f370ae2

    #[inline(always)]
    fn default_admin_role() -> u128 {
        INCUR + SET_ALLOCATOR
    }

    #[inline(always)]
    fn bond() -> u128 {
        INCUR
    }
}

mod pragma_roles {
    const ADD_YANG: u128 = 1;
    const SET_ORACLE_ADDRESS: u128 = 2;
    const SET_PRICE_VALIDITY_THRESHOLDS: u128 = 4;
    const SET_UPDATE_FREQUENCY: u128 = 8;
    const UPDATE_PRICES: u128 = 16;

    #[inline(always)]
    fn purger() -> u128 {
        UPDATE_PRICES
    }

    #[inline(always)]
    fn default_admin_role() -> u128 {
        ADD_YANG + SET_ORACLE_ADDRESS + SET_PRICE_VALIDITY_THRESHOLDS + SET_UPDATE_FREQUENCY
    }
}

mod purger_roles {
    const SET_PENALTY_SCALAR: u128 = 1;

    #[inline(always)]
    fn default_admin_role() -> u128 {
        SET_PENALTY_SCALAR
    }
}

mod sentinel_roles {
    const ADD_YANG: u128 = 1;
    const ENTER: u128 = 2;
    const EXIT: u128 = 4;
    const KILL_GATE: u128 = 8;
    const SET_YANG_ASSET_MAX: u128 = 16;
    const UPDATE_YANG_SUSPENSION: u128 = 32;

    #[inline(always)]
    fn abbot() -> u128 {
        ENTER + EXIT
    }

    #[inline(always)]
    fn purger() -> u128 {
        EXIT
    }

    #[inline(always)]
    fn caretaker() -> u128 {
        EXIT
    }

    #[inline(always)]
    fn default_admin_role() -> u128 {
        ADD_YANG + KILL_GATE + SET_YANG_ASSET_MAX + UPDATE_YANG_SUSPENSION
    }
}

mod shrine_roles {
    const ADD_YANG: u128 = 1;
<<<<<<< HEAD
    const ADVANCE: u128 = 2;
    const DEPOSIT: u128 = 4;
    const EJECT: u128 = 8;
    const FORGE: u128 = 16;
    const INJECT: u128 = 32;
    const KILL: u128 = 64;
    const MELT: u128 = 128;
    const REDISTRIBUTE: u128 = 256;
    const REDUCE_SURPLUS_DEBT: u128 = 512;
=======
    const ADJUST_BUDGET: u128 = 2;
    const ADVANCE: u128 = 4;
    const DEPOSIT: u128 = 8;
    const EJECT: u128 = 16;
    const FORGE: u128 = 32;
    const INJECT: u128 = 64;
    const KILL: u128 = 128;
    const MELT: u128 = 256;
    const REDISTRIBUTE: u128 = 512;
>>>>>>> 6f370ae2
    const SEIZE: u128 = 1024;
    const SET_DEBT_CEILING: u128 = 2048;
    const SET_MULTIPLIER: u128 = 4096;
    const SET_THRESHOLD: u128 = 8192;
    const UPDATE_RATES: u128 = 16384;
    const UPDATE_YANG_SUSPENSION: u128 = 32768;
    const UPDATE_YIN_SPOT_PRICE: u128 = 65536;
    const WITHDRAW: u128 = 131072;

    #[inline(always)]
    fn abbot() -> u128 {
        DEPOSIT + FORGE + MELT + WITHDRAW
    }

    #[inline(always)]
    fn bond() -> u128 {
        EJECT + INJECT
    }

    #[inline(always)]
    fn caretaker() -> u128 {
        EJECT + KILL + SEIZE
    }

    #[inline(always)]
    fn controller() -> u128 {
        SET_MULTIPLIER
    }

    #[inline(always)]
    fn default_admin_role() -> u128 {
        ADD_YANG + SET_DEBT_CEILING + SET_THRESHOLD + KILL + UPDATE_RATES
    }

    #[inline(always)]
    fn equalizer() -> u128 {
<<<<<<< HEAD
        EJECT + INJECT + REDUCE_SURPLUS_DEBT
=======
        EJECT + INJECT + ADJUST_BUDGET
>>>>>>> 6f370ae2
    }

    #[inline(always)]
    fn flash_mint() -> u128 {
        INJECT + EJECT
    }

    #[inline(always)]
    fn oracle() -> u128 {
        ADVANCE
    }

    #[inline(always)]
    fn purger() -> u128 {
        MELT + REDISTRIBUTE + SEIZE
    }

    #[inline(always)]
    fn sentinel() -> u128 {
        ADD_YANG + UPDATE_YANG_SUSPENSION
    }

    #[cfg(test)]
    #[inline(always)]
    fn all_roles() -> u128 {
        ADD_YANG
            + ADJUST_BUDGET
            + ADVANCE
            + DEPOSIT
            + EJECT
            + FORGE
            + INJECT
            + KILL
            + MELT
            + REDISTRIBUTE
            + SEIZE
            + SET_DEBT_CEILING
            + SET_MULTIPLIER
            + SET_THRESHOLD
            + UPDATE_RATES
            + UPDATE_YANG_SUSPENSION
            + UPDATE_YIN_SPOT_PRICE
            + WITHDRAW
    }
}

mod BondRoles {
    const ADD_ASSET: u128 = 1;
    const BORROW: u128 = 2;
    const CLOSE: u128 = 4;
    const KILL: u128 = 8;
    const LIQUIDATE: u128 = 16;
    const SET_CEILING: u128 = 32;
    const SET_EQUALIZER: u128 = 64;
    const SET_LIQUIDATOR: u128 = 128;
    const SET_PRICE: u128 = 256;
    const SET_RATE: u128 = 512;
    const SET_THRESHOLD: u128 = 1024;

    #[inline(always)]
    fn default_admin_role() -> u128 {
        ADD_ASSET
            + BORROW
            + CLOSE
            + KILL
            + LIQUIDATE
            + SET_CEILING
            + SET_EQUALIZER
            + SET_LIQUIDATOR
            + SET_PRICE
            + SET_THRESHOLD
    }

    #[inline(always)]
    fn borrower() -> u128 {
        BORROW + CLOSE
    }

    #[inline(always)]
    fn bond_registry() -> u128 {
        KILL + SET_EQUALIZER
    }
}

mod BondRegistryRoles {
    const ADD_BOND: u128 = 1;
    const KILL: u128 = 2;
    const REMOVE_BOND: u128 = 4;
    const SET_EQUALIZER: u128 = 8;

    #[inline(always)]
    fn default_admin_role() -> u128 {
        ADD_BOND + KILL + REMOVE_BOND + SET_EQUALIZER
    }

    #[inline(always)]
    fn caretaker() -> u128 {
        KILL
    }
}<|MERGE_RESOLUTION|>--- conflicted
+++ resolved
@@ -50,14 +50,8 @@
     }
 }
 
-<<<<<<< HEAD
-mod EqualizerRoles {
-    const INCUR: u128 = 1;
-    const SET_ALLOCATOR: u128 = 2;
-=======
 mod equalizer_roles {
     const SET_ALLOCATOR: u128 = 1;
->>>>>>> 6f370ae2
 
     #[inline(always)]
     fn default_admin_role() -> u128 {
@@ -128,17 +122,6 @@
 
 mod shrine_roles {
     const ADD_YANG: u128 = 1;
-<<<<<<< HEAD
-    const ADVANCE: u128 = 2;
-    const DEPOSIT: u128 = 4;
-    const EJECT: u128 = 8;
-    const FORGE: u128 = 16;
-    const INJECT: u128 = 32;
-    const KILL: u128 = 64;
-    const MELT: u128 = 128;
-    const REDISTRIBUTE: u128 = 256;
-    const REDUCE_SURPLUS_DEBT: u128 = 512;
-=======
     const ADJUST_BUDGET: u128 = 2;
     const ADVANCE: u128 = 4;
     const DEPOSIT: u128 = 8;
@@ -148,7 +131,6 @@
     const KILL: u128 = 128;
     const MELT: u128 = 256;
     const REDISTRIBUTE: u128 = 512;
->>>>>>> 6f370ae2
     const SEIZE: u128 = 1024;
     const SET_DEBT_CEILING: u128 = 2048;
     const SET_MULTIPLIER: u128 = 4096;
@@ -185,11 +167,7 @@
 
     #[inline(always)]
     fn equalizer() -> u128 {
-<<<<<<< HEAD
-        EJECT + INJECT + REDUCE_SURPLUS_DEBT
-=======
         EJECT + INJECT + ADJUST_BUDGET
->>>>>>> 6f370ae2
     }
 
     #[inline(always)]
