--- conflicted
+++ resolved
@@ -91,11 +91,12 @@
     }
 
     #[inline(always)]
-<<<<<<< HEAD
     fn purger() -> u128 {
-=======
+        EXIT
+    }
+
+    #[inline(always)]
     fn caretaker() -> u128 {
->>>>>>> abfb496e
         EXIT
     }
 
