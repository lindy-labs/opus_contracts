#[contract]
mod Shrine {
    use array::{ArrayTrait, SpanTrait};
    use box::BoxTrait;
    use cmp::min;
    use integer::{BoundedU128, BoundedU256};
    use option::OptionTrait;
    use starknet::{BlockInfo, get_caller_address};
    use starknet::contract_address::{ContractAddress, ContractAddressZeroable};
    use traits::{Into, TryInto};
    use zeroable::Zeroable;

    use aura::utils::exp::exp;
    use aura::utils::storage_access_impls;
    use aura::utils::types::{Trove, YangRedistribution};
    use aura::utils::u256_conversions::U128IntoU256;
    use aura::utils::wadray;
    use aura::utils::wadray::{Ray, RAY_PERCENT, RAY_ONE, Wad, WAD_ONE};

    //
    // Constants
    //

    // Initial multiplier value to ensure `get_recent_multiplier_from` terminates - (ray): RAY_ONE
    const INITIAL_MULTIPLIER: u128 = 1000000000000000000000000000;
    const MAX_MULTIPLIER: u128 = 3000000000000000000000000000; // Max of 3x (ray): 3 * RAY_ONE

    const MAX_THRESHOLD: u128 = 1000000000000000000000000000; // (ray): RAY_ONE

    // Length of a time interval in seconds
    const TIME_INTERVAL: u64 = 1800; // 30 minutes * 60 seconds per minute
    const TIME_INTERVAL_DIV_YEAR: u128 =
        57077625570776; // 1 / (48 30-minute segments per day) / (365 days per year) = 0.000057077625 (wad)

    // Threshold for rounding remaining debt during redistribution (wad): 10**9
    const ROUNDING_THRESHOLD: u128 = 1000000000;

    // Maximum interest rate a yang can have (ray): RAY_ONE
    const MAX_YANG_RATE: u128 = 100000000000000000000000000;

    // Flag for setting the yang's new base rate to its previous base rate in `update_rates`
    // (ray): MAX_YANG_RATE + 1
    const USE_PREV_BASE_RATE: u128 = 100000000000000000000000001;

    struct Storage {
        // A trove can forge debt up to its threshold depending on the yangs deposited.
        // (trove_id) -> (Trove)
        troves: LegacyMap::<u64, Trove>,
        // Stores the amount of the "yin" (synthetic) each user owns.
        // (user_address) -> (Yin)
        yin: LegacyMap::<ContractAddress, Wad>,
        // Stores information about the total supply for each yang
        // (yang_id) -> (Total Supply)
        yang_total: LegacyMap::<u32, Wad>,
        // Number of collateral types accepted by the system.
        // The return value is also the ID of the last added collateral.
        yangs_count: u32,
        // Mapping from yang ContractAddress to yang ID.
        // Yang ID starts at 1.
        // (yang_address) -> (yang_id)
        yang_ids: LegacyMap::<ContractAddress, u32>,
        // Keeps track of how much of each yang has been deposited into each Trove - Wad
        // (yang_id, trove_id) -> (Amount Deposited)
        deposits: LegacyMap::<(u32, u64), Wad>,
        // Total amount of debt accrued
        total_debt: Wad,
        // Total amount of synthetic forged
        total_yin: Wad,
        // Keeps track of the price history of each Yang 
        // Stores both the actual price and the cumulative price of
        // the yang at each time interval, both as Wads.
        // - interval: timestamp divided by TIME_INTERVAL.
        // (yang_id, interval) -> (price, cumulative_price)
        yang_prices: LegacyMap::<(u32, u64), (Wad, Wad)>,
        // Maximum amount of debt that can exist at any given time
        debt_ceiling: Wad,
        // Global interest rate multiplier
        // stores both the actual multiplier, and the cumulative multiplier of
        // the yang at each time interval, both as Rays
        // (interval) -> (multiplier, cumulative_multiplier)
        multiplier: LegacyMap::<u64, (Ray, Ray)>,
        // Keeps track of the most recent rates index
        // Each index is associated with an update to the interest rates of all yangs.
        rates_latest_era: u64,
        // Keeps track of the interval at which the rate update at `era` was made.
        // (era) -> (interval)
        rates_intervals: LegacyMap::<u64, u64>,
        // Keeps track of the interest rate of each yang at each era
        // (yang_id, era) -> (Interest Rate)
        yang_rates: LegacyMap::<(u32, u64), Ray>,
        // Liquidation threshold per yang (as LTV) - Ray
        // (yang_id) -> (Liquidation Threshold)
        thresholds: LegacyMap::<u32, Ray>,
        // Keeps track of how many redistributions have occurred
        redistributions_count: u32,
        // Last redistribution accounted for a trove
        // (trove_id) -> (Last Redistribution ID)
        trove_redistribution_id: LegacyMap::<u64, u32>,
        // Mapping of yang ID and redistribution ID to
        // 1. amount of debt in Wad to be redistributed to each Wad unit of yang
        // 2. amount of debt to be added to the next redistribution to calculate (1)
        // (yang_id, redistribution_id) -> YangRedistribution{debt_per_wad, debt_to_add_to_next}
        yang_redistributions: LegacyMap::<(u32, u32), YangRedistribution>,
        // Keeps track of whether shrine is live or killed
        is_live: bool,
        // Yin storage
        yin_name: felt252,
        yin_symbol: felt252,
        yin_decimals: u8,
        // Mapping of user's yin allowance for another user
        // (user_address, spender_address) -> (Allowance)
        yin_allowances: LegacyMap::<(ContractAddress, ContractAddress), u256>,
    }


    //
    // Events
    //

    #[event]
    fn YangAdded(yang: ContractAddress, yang_id: u32, start_price: Wad, initial_rate: Ray) {}

    #[event]
    fn YangTotalUpdated(yang: ContractAddress, total: Wad) {}

    #[event]
    fn DebtTotalUpdated(total: Wad) {}

    #[event]
    fn YangsCountUpdated(count: u32) {}

    #[event]
    fn MultiplierUpdated(multiplier: Ray, cumulative_multiplier: Ray, interval: u64) {}

    #[event]
    fn YangRatesUpdated(
        new_rate_idx: u64,
        current_interval: u64,
        yangs: Array<ContractAddress>,
        new_rates: Array<Ray>,
    ) {}

    #[event]
    fn ThresholdUpdated(yang: ContractAddress, threshold: Ray) {}

    #[event]
    fn TroveUpdated(trove_id: u64, trove: Trove) {}

    #[event]
    fn TroveRedistributed(redistribution_id: u32, trove_id: u64, debt: Wad) {}

    #[event]
    fn DepositUpdated(yang: ContractAddress, trove_id: u64, amount: Wad) {}

    #[event]
    fn YangPriceUpdated(yang: ContractAddress, price: Wad, cumulative_price: Wad, interval: u64) {}

    #[event]
    fn DebtCeilingUpdated(ceiling: Wad) {}

    #[event]
    fn Killed() {}

    // ERC20 events
    #[event]
    fn Transfer(from: ContractAddress, to: ContractAddress, value: u256) {}

    #[event]
    fn Approval(owner: ContractAddress, spender: ContractAddress, value: u256) {}


    //
    // Constructor
    //

    #[constructor]
    fn constructor(admin: ContractAddress, name: felt252, symbol: felt252) {
        //AccessControl::initializer(admin);

        // Grant admin permission
        //AccessControl::_grant_role(ShrineRoles.DEFAULT_SHRINE_ADMIN_ROLE, admin);

        is_live::write(true);

        // Seeding initial multiplier to the previous interval to ensure `get_recent_multiplier_from` terminates
        // otherwise, the next multiplier update will run into an endless loop of `get_recent_multiplier_from`
        // since it wouldn't find the initial multiplier
        let prev_interval: u64 = now() - 1;
        let init_multiplier: Ray = INITIAL_MULTIPLIER.into();
        multiplier::write(prev_interval, (init_multiplier, init_multiplier));

        // Emit event
        MultiplierUpdated(init_multiplier, init_multiplier, prev_interval);

        // ERC20
        yin_name::write(name);
        yin_symbol::write(symbol);
        // TODO: replace with `WAD_DECIMALS` constant from wadray library
        yin_decimals::write(18);
    }

    //
    // Getters
    //

    // Returns a tuple of a trove's threshold, LTV based on compounded debt, trove value and compounded debt
    #[view]
    fn get_trove_info(trove_id: u64) -> (Ray, Ray, Wad, Wad) {
        let interval: u64 = now();

        // Get threshold and trove value
        let (threshold, value) = get_trove_threshold_and_value_internal(trove_id, interval);

        // Calculate debt
        let trove: Trove = troves::read(trove_id);

        // Catch troves with no value
        // Handles corner case: forging non-zero debt for a trove with zero value
        if value.is_zero() {
            // Handles corner case: forging non-zero debt for a trove with zero value
            if trove.debt.is_non_zero() {
                return (threshold, BoundedU128::max().into(), value, trove.debt);
            } else {
                return (threshold, 0_u128.into(), value, trove.debt);
            }
        }

        let debt: Wad = compound(trove_id, trove, interval);
        let debt: Wad = pull_redistributed_debt(trove_id, debt, false);
        let ltv: Ray = wadray::rdiv_ww(debt, value);

        (threshold, ltv, value, debt)
    }

    #[view]
    fn get_yin(user: ContractAddress) -> Wad {
        yin::read(user)
    }

    #[view]
    fn get_total_yin() -> Wad {
        total_yin::read()
    }

    #[view]
    fn get_yang_total(yang: ContractAddress) -> Wad {
        let yang_id: u32 = get_valid_yang_id(yang);
        yang_total::read(yang_id)
    }

    #[view]
    fn get_yangs_count() -> u32 {
        yangs_count::read()
    }

    #[view]
    fn get_deposit(yang: ContractAddress, trove_id: u64) -> Wad {
        let yang_id: u32 = get_valid_yang_id(yang);
        deposits::read((yang_id, trove_id))
    }

    #[view]
    fn get_total_debt() -> Wad {
        total_debt::read()
    }

    #[view]
    fn get_yang_price(yang: ContractAddress, interval: u64) -> (Wad, Wad) {
        let yang_id: u32 = get_valid_yang_id(yang);
        yang_prices::read((yang_id, interval))
    }

    #[view]
    fn get_yang_rate(yang: ContractAddress, idx: u64) -> Ray {
        let yang_id: u32 = get_valid_yang_id(yang);
        yang_rates::read((yang_id, idx))
    }

    #[view]
    fn get_debt_ceiling() -> Wad {
        debt_ceiling::read()
    }

    #[view]
    fn get_multiplier(interval: u64) -> (Ray, Ray) {
        multiplier::read(interval)
    }

    #[view]
    fn get_yang_threshold(yang: ContractAddress) -> Ray {
        let yang_id: u32 = get_valid_yang_id(yang);
        thresholds::read(yang_id)
    }

    #[view]
    fn get_shrine_threshold_and_value() -> (Ray, Wad) {
        get_shrine_threshold_and_value_internal(now())
    }

    #[view]
    fn get_redistributions_count() -> u32 {
        redistributions_count::read()
    }

    #[view]
    fn get_trove_redistribution_id(trove_id: u64) -> u32 {
        trove_redistribution_id::read(trove_id)
    }

    #[view]
    fn get_redistributed_unit_debt_for_yang(yang: ContractAddress, redistribution_id: u32) -> Wad {
        let yang_id: u32 = get_valid_yang_id(yang);
        let redistribution: YangRedistribution = yang_redistributions::read(
            (yang_id, redistribution_id)
        );
        redistribution.unit_debt
    }

    #[view]
    fn get_live() -> bool {
        is_live::read()
    }


    // ERC20 getters
    #[view]
    fn name() -> felt252 {
        yin_name::read()
    }

    #[view]
    fn symbol() -> felt252 {
        yin_symbol::read()
    }

    #[view]
    fn decimals() -> u8 {
        yin_decimals::read()
    }

    #[view]
    fn total_supply() -> u256 {
        total_yin::read().val.into()
    }

    #[view]
    fn balance_of(account: ContractAddress) -> u256 {
        yin::read(account).val.into()
    }

    #[view]
    fn allowance(owner: ContractAddress, spender: ContractAddress) -> u256 {
        yin_allowances::read((owner, spender))
    }

    //
    // Setters
    // 

    // `initial_yang_amt` is passed as an argument from upstream to address the issue of
    // first depositor front-running by requiring an initial deposit when adding the yang
    // to the Shrine
    #[external]
    fn add_yang(
        yang: ContractAddress,
        threshold: Ray,
        initial_price: Wad,
        initial_rate: Ray,
        initial_yang_amt: Wad
    ) {
        //AccessControl.assert_has_role(ShrineRoles.ADD_YANG);

        assert(yang_ids::read(yang) == 0, 'Yang already exists');

        assert_rate_is_valid(initial_rate);

        // Assign new ID to yang and add yang struct
        let yang_id: u32 = yangs_count::read() + 1;
        yang_ids::write(yang, yang_id);

        // Update yangs count
        yangs_count::write(yang_id);

        // Set threshold
        set_threshold(yang, threshold);

        // Update initial yang supply
        // Used upstream to prevent first depositor front running
        yang_total::write(yang_id, initial_yang_amt);

        // Since `initial_price` is the first price in the price history, the cumulative price is also set to `initial_price`

        let prev_interval: u64 = now() - 1;
        // seeding initial price to the previous interval to ensure `get_recent_price_from` terminates
        // new prices are pushed to Shrine from an oracle via `advance` and are always set on the current
        // interval (`now()`); if we wouldn't set this initial price to `now() - 1` and oracle could
        // update a price still in the current interval (as oracle update times are independent of
        // Shrine's intervals, a price can be updated multiple times in a single interval) which would
        // result in an endless loop of `get_recent_price_from` since it wouldn't find the initial price
        yang_prices::write((yang_id, prev_interval), (initial_price, initial_price));

        // Setting the base rate for the new yang

        // NOTE: Eras are not incremented when a new yang is added, and the era that is being set
        // for this base rate will have an interval that, in practice, is < now(). This would be a problem
        // if there could be a trove containing the newly-added with `trove.last_rate_era < latest_era`.
        // Luckily, this isn't possible because `charge` is called in `deposit`, so a trove's `last_rate_era`
        // will always be updated to `latest_era` immediately before the newly-added yang is deposited.
        let latest_era: u64 = rates_latest_era::read();
        yang_rates::write((yang_id, latest_era), initial_rate);

        // Event emissions
        YangAdded(yang, yang_id, initial_price, initial_rate);
        YangsCountUpdated(yang_id);
        YangTotalUpdated(yang, initial_yang_amt);
    }

    #[external]
    fn set_ceiling(new_ceiling: Wad) {
        //AccessControl.assert_has_role(ShrineRoles.SET_CEILING);
        debt_ceiling::write(new_ceiling);

        //Event emission
        DebtCeilingUpdated(new_ceiling);
    }

    #[external]
    fn set_threshold(yang: ContractAddress, new_threshold: Ray) {
        //AccessControl.assert_has_role(ShrineRoles.SET_THRESHOLD);

        assert(new_threshold.val <= MAX_THRESHOLD, 'Threshold > max');
        thresholds::write(get_valid_yang_id(yang), new_threshold);

        // Event emission
        ThresholdUpdated(yang, new_threshold);
    }

    #[external]
    fn kill() {
        //AccessControl.assert_has_role(ShrineRoles.KILL);
        is_live::write(false);

        // Event emission
        Killed();
    }

    //
    // Core Functions - External
    //

    // Set the price of the specified Yang for the current interval interval
    #[external]
    fn advance(yang: ContractAddress, price: Wad) {
        //AccessControl.assert_has_role(ShrineRoles.ADVANCE);

        assert(price.is_non_zero(), 'Cannot set a price to 0');

        let interval: u64 = now();
        let yang_id: u32 = get_valid_yang_id(yang);

        // Calculating the new cumulative price
        // To do this, we get the interval of the last price update, find the number of
        // intervals BETWEEN the current interval and the last_interval (non-inclusive), multiply that by
        // the last price, and add it to the last cumulative price. Then we add the new price, `price`, 
        // for the current interval.
        let (last_price, last_cumulative_price, last_interval) = get_recent_price_from(
            yang_id, interval - 1
        );

        let new_cumulative: Wad = last_cumulative_price
            + (last_price.val * (interval - last_interval - 1).into()).into()
            + price;

        yang_prices::write((yang_id, interval), (price, new_cumulative));

        YangPriceUpdated(yang, price, new_cumulative, interval);
    }

    // Sets the multiplier for the current interval
    #[external]
    fn set_multiplier(new_multiplier: Ray) {
        //AccessControl.assert_has_role(ShrineRoles.SET_MULTIPLIER);

        // TODO: Should this be here? Maybe multiplier should be able to go to zero
        assert(new_multiplier.is_non_zero(), 'Cannot set multiplier to zero');
        assert(new_multiplier.val <= MAX_MULTIPLIER, 'multiplier exceeds maximum');

        let interval: u64 = now();
        let (last_multiplier, last_cumulative_multiplier, last_interval) =
            get_recent_multiplier_from(
            interval - 1
        );

        let new_cumulative_multiplier = last_cumulative_multiplier
            + ((interval - last_interval - 1).into() * last_multiplier.val).into()
            + new_multiplier;
        multiplier::write(interval, (new_multiplier, new_cumulative_multiplier));

        MultiplierUpdated(new_multiplier, new_cumulative_multiplier, interval);
    }


    // Update the base rates of all yangs
    // A base rate of USE_PREV_BASE_RATE means the base rate for the yang stays the same
    // Takes an array of yangs and their updated rates.
    // yangs[i]'s base rate will be set to new_rates[i]
    // yangs's length must equal the number of yangs available.
    #[external]
    fn update_rates(yangs: Array<ContractAddress>, new_rates: Array<Ray>) {
        //AccessControl.assert_has_role(ShrineRoles.UPDATE_RATES);

        let mut yangs_span: Span<ContractAddress> = yangs.span();
        let mut new_rates_span: Span<Ray> = new_rates.span();

        let yangs_len = yangs_span.len();
        let num_yangs: u32 = yangs_count::read();

        assert(
            yangs_len == new_rates_span.len() & yangs_len == num_yangs,
            'yangs.len() != new_rates.len()'
        );

        let latest_era: u64 = rates_latest_era::read();
        let latest_era_interval: u64 = rates_intervals::read(latest_era);
        let current_interval: u64 = now();

        // If the interest rates were already updated in the current interval, don't increment the era
        // Otherwise, increment the era
        // This way, there is at most one set of base rate updates in every interval
        let mut new_era = latest_era;

        if (latest_era_interval != current_interval) {
            new_era += 1;
            rates_latest_era::write(new_era);
            rates_intervals::write(new_era, current_interval);
        }

        // ALL yangs must have a new rate value. A new rate value of `USE_PREV_BASE_RATE` means the
        // yang's rate isn't being updated, and so we get the previous value.
        loop {
            match (new_rates_span.pop_front()) {
                Option::Some(rate) => {
                    let current_yang_id: u32 = get_valid_yang_id(*yangs_span.pop_front().unwrap());
                    if *rate.val == USE_PREV_BASE_RATE {
                        // Setting new era rate to the previous era's rate
                        yang_rates::write(
                            (current_yang_id, new_era),
                            yang_rates::read((current_yang_id, new_era - 1))
                        );
                    } else {
                        assert_rate_is_valid(*rate);
                        yang_rates::write((current_yang_id, new_era), *rate);
                    }
                },
                Option::None(_) => {
                    break ();
                }
            };
        };

        // Verify that all rates were updated correctly
        // This is necessary because we don't enforce that the `yangs` array really contains 
        // every single yang, only that its length is the same as the number of yangs.
        // For all we know, `yangs` could contain one yang address 10 times.
        // Even though this is an admin/governance function, such a mistake could break 
        // interest rate calculations, which is why it's important that we verify that all yangs' 
        // rates were correctly updated.
        let mut idx: u32 = 0;
        loop {
            if idx == num_yangs {
                break ();
            }
            assert(yang_rates::read((idx, new_era)).is_non_zero(), 'Incorrect rate update');
            idx += 1;
        };

        YangRatesUpdated(new_era, current_interval, yangs, new_rates);
    }

    // Deposit a specified amount of a Yang into a Trove
    #[external]
    fn deposit(yang: ContractAddress, trove_id: u64, amount: Wad) {
        //AccessControl.assert_has_role(ShrineRoles.DEPOSIT);

        assert_live();

        charge(trove_id);

        let yang_id: u32 = get_valid_yang_id(yang);

        // Update yang balance of system
        let new_total: Wad = yang_total::read(yang_id) + amount;
        yang_total::write(yang_id, new_total);

        // Update trove balance
        let new_trove_balance: Wad = deposits::read((yang_id, trove_id)) + amount;
        deposits::write((yang_id, trove_id), new_trove_balance);

        // Events
        YangTotalUpdated(yang, new_total);
        DepositUpdated(yang, trove_id, new_trove_balance);
    }


    // Withdraw a specified amount of a Yang from a Trove with trove safety check
    #[external]
    fn withdraw(yang: ContractAddress, trove_id: u64, amount: Wad) {
        //AccessControl.assert_has_role(ShrineRoles.WITHDRAW);
        withdraw_internal(yang, trove_id, amount);
        assert_healthy(trove_id);
    }

    // Mint a specified amount of synthetic and attribute the debt to a Trove
    #[external]
    fn forge(user: ContractAddress, trove_id: u64, amount: Wad) {
        //AccessControl.assert_has_role(ShrineRoles.FORGE);
        assert_live();

        charge(trove_id);

        let new_system_debt = total_debt::read() + amount;
        assert(new_system_debt <= debt_ceiling::read(), 'Debt ceiling reached');
        total_debt::write(new_system_debt);

        // `Trove.charge_from` and `Trove.last_rate_era` were already updated in `charge`. 
        let old_trove_info: Trove = troves::read(trove_id);
        let new_trove_info = Trove {
            charge_from: old_trove_info.charge_from,
            debt: old_trove_info.debt + amount,
            last_rate_era: old_trove_info.last_rate_era
        };
        troves::write(trove_id, new_trove_info);

        assert_healthy(trove_id);

        forge_internal(user, amount);

        // Events
        DebtTotalUpdated(new_system_debt);
        TroveUpdated(trove_id, new_trove_info);
    }

    // Repay a specified amount of synthetic and deattribute the debt from a Trove
    #[external]
    fn melt(user: ContractAddress, trove_id: u64, amount: Wad) {
        //AccessControl.assert_has_role(ShrineRoles.MELT);

        // Charge interest
        charge(trove_id);

        let old_trove_info: Trove = troves::read(trove_id);

        // If `amount` exceeds `old_trove_info.debt`, then melt all the debt. 
        // This is nice for UX so that maximum debt can be melted without knowing the exact 
        // of debt in the trove down to the 10**-18. 
        let melt_amt: Wad = min(old_trove_info.debt, amount);
        let new_system_debt: Wad = total_debt::read() - melt_amt;
        total_debt::write(new_system_debt);

        // `Trove.charge_from` and `Trove.last_rate_era` were already updated in `charge`.
        let new_trove_info: Trove = Trove {
            charge_from: old_trove_info.charge_from,
            debt: old_trove_info.debt - melt_amt,
            last_rate_era: old_trove_info.last_rate_era
        };
        troves::write(trove_id, new_trove_info);

        // Update user balance
        melt_internal(user, melt_amt);

        // Events
        DebtTotalUpdated(new_system_debt);
        TroveUpdated(trove_id, new_trove_info);
    }

    // Withdraw a specified amount of a Yang from a Trove without trove safety check.
    // This is intended for liquidations where collateral needs to be withdrawn and transferred to the liquidator
    // even if the trove is still unsafe.
    #[external]
    fn seize(yang: ContractAddress, trove_id: u64, amount: Wad) {
        //AccessControl.assert_has_role(ShrineRoles.SEIZE);
        withdraw_internal(yang, trove_id, amount);
    }

    #[external]
    fn redistribute(trove_id: u64) {
        //AccessControl.assert_has_role(ShrineRoles.REDISTRIBUTE);

        let current_interval: u64 = now();
        let (_, trove_value) = get_trove_threshold_and_value_internal(trove_id, current_interval);

        // Trove's debt should have been updated to the current interval via `melt` in `Purger.purge`.
        // The trove's debt is used instead of estimated debt from `get_trove_info` to ensure that
        // system has accounted for the accrued interest.
        let trove: Trove = troves::read(trove_id);

        // Increment redistribution ID
        let redistribution_id: u32 = redistributions_count::read() + 1;
        redistributions_count::write(redistribution_id);

        // Perform redistribution
        let redistributed_debt = redistribute_internal(
            redistribution_id, trove_id, trove_value, trove.debt, current_interval
        );

        let updated_trove = Trove {
            charge_from: current_interval, debt: 0_u128.into(), last_rate_era: trove.last_rate_era
        };
        troves::write(trove_id, updated_trove);

        // Event 
        TroveRedistributed(redistribution_id, trove_id, redistributed_debt);
    }

    // Mint a specified amount of synthetic without attributing the debt to a Trove
    #[external]
    fn inject(receiver: ContractAddress, amount: Wad) {
        //AccessControl.assert_has_role(ShrineRoles.INJECT);
        forge_internal(receiver, amount);
    }

    // Repay a specified amount of synthetic without deattributing the debt from a Trove
    #[external]
    fn eject(burner: ContractAddress, amount: Wad) {
        //AccessControl.assert_has_role(ShrineRoles.EJECT);
        melt_internal(burner, amount);
    }


    //
    // Core Functions - public ERC20
    //

    #[external]
    fn transfer(recipient: ContractAddress, amount: u256) -> bool {
        transfer_internal(get_caller_address(), recipient, amount);
        true
    }

    #[external]
    fn transfer_from(sender: ContractAddress, recipient: ContractAddress, amount: u256) -> bool {
        spend_allowance_internal(sender, get_caller_address(), amount);
        transfer_internal(sender, recipient, amount);
        true
    }

    #[external]
    fn approve(spender: ContractAddress, amount: u256) -> bool {
        approve_internal(get_caller_address(), spender, amount);
        true
    }


    //
    // Core Functions - View
    //

    // Get the last updated price for a yang
    #[view]
    fn get_current_yang_price(yang: ContractAddress) -> (Wad, Wad, u64) {
        get_recent_price_from(get_valid_yang_id(yang), now())
    }


    // Gets last updated multiplier value
    #[view]
    fn get_current_multiplier() -> (Ray, Ray, u64) {
        get_recent_multiplier_from(now())
    }


    // Returns a bool indicating whether the given trove is healthy or not
    #[view]
    fn is_healthy(trove_id: u64) -> bool {
        let (threshold, ltv, _, _) = get_trove_info(trove_id);
        ltv <= threshold
    }

    #[view]
    fn get_max_forge(trove_id: u64) -> Wad {
        let (threshold, _, value, debt) = get_trove_info(trove_id);

        let max_debt: Wad = wadray::rmul_rw(threshold, value);

        if debt < max_debt {
            return max_debt - debt;
        }

        0_u128.into()
    }

    //
    // Internal
    //

    // Check that system is live
    fn assert_live() {
        assert(is_live::read(), 'System is not live');
    }

    // Helper function to get the yang ID given a yang address, and throw an error if
    // yang address has not been added (i.e. yang ID = 0)
    fn get_valid_yang_id(yang: ContractAddress) -> u32 {
        let yang_id: u32 = yang_ids::read(yang);
        assert(yang_id != 0, 'Yang does not exist');
        yang_id
    }

    #[inline(always)]
    fn now() -> u64 {
        starknet::get_block_timestamp() / TIME_INTERVAL
    }

    fn forge_internal(user: ContractAddress, amount: Wad) {
        yin::write(user, yin::read(user) + amount);
        total_yin::write(total_yin::read() + amount);

        Transfer(ContractAddressZeroable::zero(), user, amount.val.into());
    }

    fn melt_internal(user: ContractAddress, amount: Wad) {
        yin::write(user, yin::read(user) - amount);
        total_yin::write(total_yin::read() - amount);

        Transfer(user, ContractAddressZeroable::zero(), amount.val.into());
    }

    // Withdraw a specified amount of a Yang from a Trove
    fn withdraw_internal(yang: ContractAddress, trove_id: u64, amount: Wad) {
        let yang_id: u32 = get_valid_yang_id(yang);

        // Fails if amount > amount of yang deposited in the given trove
        let trove_yang_balance: Wad = deposits::read((yang_id, trove_id)) - amount;
        let total_yang: Wad = yang_total::read(yang_id) - amount;

        charge(trove_id);

        yang_total::write(yang_id, total_yang);
        deposits::write((yang_id, trove_id), trove_yang_balance);

        // Emit events
        YangTotalUpdated(yang, total_yang);
        DepositUpdated(yang, trove_id, trove_yang_balance);
    }

    // Asserts that `current_new_rate` is in the range (0, MAX_YANG_RATE]
    fn assert_rate_is_valid(rate: Ray) {
        assert(0 < rate.val & rate.val <= MAX_YANG_RATE, 'Rate out of bounds');
    }

    // Adds the accumulated interest as debt to the trove
    fn charge(trove_id: u64) {
        let trove: Trove = troves::read(trove_id);

        // Get current interval and yang count
        let current_interval: u64 = now();

        // Get new debt amount
        let compounded_trove_debt: Wad = compound(trove_id, trove, current_interval);

        // Pull undistributed debt and update state
        let new_trove_debt: Wad = pull_redistributed_debt(trove_id, compounded_trove_debt, true);

        // Update trove
        let updated_trove: Trove = Trove {
            charge_from: current_interval,
            debt: new_trove_debt,
            last_rate_era: rates_latest_era::read()
        };
        troves::write(trove_id, updated_trove);

        // Get new system debt
        // This adds the interest charged on the trove's debt to the total debt.
        // This should not include redistributed debt, as that is already included in the total.
        let new_system_debt: Wad = total_debt::read() + (compounded_trove_debt - trove.debt);
        total_debt::write(new_system_debt);

        // Emit events only if there is a change in the trove's debt
        if compounded_trove_debt != trove.debt {
            DebtTotalUpdated(new_system_debt);
            TroveUpdated(trove_id, updated_trove);
        }
    }


    // Returns the amount of debt owed by trove after having interest charged over a given time period
    // Assumes the trove hasn't minted or paid back any additional debt during the given time period
    // Assumes the trove hasn't deposited or withdrawn any additional collateral during the given time period
    // Time period includes `end_interval` and does NOT include `start_interval`.

    // Compound interest formula: P(t) = P_0 * e^(rt)
    // P_0 = principal
    // r = nominal interest rate (what the interest rate would be if there was no compounding)
    // t = time elapsed, in years
    fn compound(trove_id: u64, trove: Trove, end_interval: u64) -> Wad {
        // Saves gas and prevents bugs for troves with no yangs deposited
        // Implicit assumption is that a trove with non-zero debt must have non-zero yangs
        if trove.debt.is_zero() {
            return 0_u128.into();
        }

        let latest_rate_era: u64 = rates_latest_era::read();

        let mut compounded_debt: Wad = trove.debt;
        let mut start_interval: u64 = trove.charge_from;
        let mut trove_last_rate_era: u64 = trove.last_rate_era;

        loop {
            // `trove_last_rate_era` should always be less than or equal to `latest_rate_era`
            if trove_last_rate_era == latest_rate_era {
                let avg_base_rate: Ray = get_avg_rate_over_era(
                    trove_id, start_interval, end_interval, latest_rate_era
                );

                let avg_rate: Ray = avg_base_rate
                    * get_avg_multiplier(start_interval, end_interval);

                // represents `t` in the compound interest formula
                let t: Wad = Wad {
                    val: (end_interval - start_interval).into() * TIME_INTERVAL_DIV_YEAR
                };
                compounded_debt *= exp(wadray::rmul_rw(avg_rate, t));
                break compounded_debt;
            }

            let next_rate_update_era = trove_last_rate_era + 1;
            let next_rate_update_era_interval = rates_intervals::read(next_rate_update_era);

            let avg_base_rate: Ray = get_avg_rate_over_era(
                trove_id, start_interval, next_rate_update_era_interval, trove_last_rate_era
            );
            let avg_rate: Ray = avg_base_rate
                * get_avg_multiplier(start_interval, next_rate_update_era_interval);

            let t: Wad = Wad {
                val: (next_rate_update_era_interval - start_interval).into()
                    * TIME_INTERVAL_DIV_YEAR
            };
            compounded_debt *= exp(wadray::rmul_rw(avg_rate, t));

            start_interval = next_rate_update_era_interval;
            trove_last_rate_era = next_rate_update_era;
        }
    }

    // Returns the average interest rate charged to a trove from `start_interval` to `end_interval`,
    // Assumes that the time from `start_interval` to `end_interval` spans only a single "era".
    // An era is the time between two interest rate updates, during which all yang interest rates are constant.
    //
    // Also assumes that the trove's debt, and the trove's yang deposits
    // remain constant over the entire time period.
    fn get_avg_rate_over_era(
        trove_id: u64, start_interval: u64, end_interval: u64, rate_era: u64
    ) -> Ray {
        let mut cumulative_weighted_sum: Ray = 0_u128.into();
        let mut cumulative_yang_value: Wad = 0_u128.into();

        let mut current_yang_id: u32 = yangs_count::read();

        let mut avg_rate: Ray = 0_u128.into();

        loop {
            // If all yangs have been iterated over, return the average rate
            if current_yang_id == 0 {
                // This operation would be a problem if the total trove value was ever zero.
                // However, `cumulative_yang_value` cannot be zero because a trove with no yangs deposited
                // cannot have any debt, meaning this code would never run (see `compound`)
                break wadray::wdiv_rw(cumulative_weighted_sum, cumulative_yang_value);
            }

            let yang_deposited: Wad = deposits::read((current_yang_id, trove_id));
            // Update cumulative values only if this yang has been deposited in the trove
            if yang_deposited.is_non_zero() {
                let yang_rate: Ray = yang_rates::read((current_yang_id, rate_era));
                let avg_price: Wad = get_avg_price(current_yang_id, start_interval, end_interval);
                let yang_value: Wad = yang_deposited * avg_price;
                let weighted_rate: Ray = wadray::wmul_wr(yang_value, yang_rate);

                cumulative_weighted_sum += weighted_rate;
                cumulative_yang_value += yang_value;
            }
            current_yang_id -= 1;
        }
    }

    // Loop through yangs for the trove:
    // 1. set the deposit to 0
    // 2. calculate the redistributed debt for that yang and fixed point division error, and write to storage
    //
    // Returns the total amount of debt redistributed.
    fn redistribute_internal(
        redistribution_id: u32,
        trove_id: u64,
        trove_value: Wad,
        trove_debt: Wad,
        current_interval: u64
    ) -> Wad {
        let mut current_yang_id: u32 = yangs_count::read();
        let mut redistributed_debt: Wad = 0_u128.into();

        loop {
            if current_yang_id == 0 {
                break redistributed_debt;
            }

            // Skip over this yang if it hasn't been deposited in the trove
            let deposited: Wad = deposits::read((current_yang_id, trove_id));
            if deposited.is_zero() {
                current_yang_id -= 1;
                continue;
            }

            // Set trove's deposit to zero as it will be distributed amongst all other troves 
            // containing this yang
            deposits::write((current_yang_id, trove_id), 0_u128.into());

            // Decrementing the system's yang balance by the amount deposited in the trove has the effect of
            // rebasing (i.e. appreciating) the ratio of asset to yang for the remaining troves.
            // By removing the distributed yangs from the system, it distributes the assets between
            // the remaining yangs.
            let new_yang_total: Wad = yang_total::read(current_yang_id) - deposited;
            yang_total::write(current_yang_id, new_yang_total);

            // Calculate (value of yang / trove value) * debt and assign redistributed debt to yang
            let (yang_price, _, _) = get_recent_price_from(current_yang_id, current_interval);
            let raw_debt_to_distribute = ((deposited * yang_price) / trove_value) * trove_debt;

            let (debt_to_distribute, redistributed_debt) = round_distributed_debt(
                trove_debt, raw_debt_to_distribute, redistributed_debt
            );

            // Adjust debt to distribute by adding the error from the last redistribution
            let last_error: Wad = get_recent_redistribution_error_for_yang(
                current_yang_id, redistribution_id - 1
            );
            let adjusted_debt_to_distribute: Wad = debt_to_distribute + last_error;
            let unit_debt: Wad = adjusted_debt_to_distribute / new_yang_total;

            // Due to loss of precision from fixed point division, the actual debt distributed will be less than
            // or equal to the amount of debt to distribute.
            let actual_debt_distributed: Wad = unit_debt * new_yang_total;
            let new_error: Wad = adjusted_debt_to_distribute - actual_debt_distributed;
            let current_yang_redistribution = YangRedistribution {
                unit_debt: unit_debt, error: new_error
            };

            yang_redistributions::write(
                (current_yang_id, redistribution_id), current_yang_redistribution
            );

            // If debt was rounded up, meaning it is now fully redistributed, skip the remaining yangs
            // Otherwise, continue the iteration
            if debt_to_distribute != raw_debt_to_distribute {
                break redistributed_debt;
            }

            current_yang_id -= 1;
        }
    }

    // Returns the last error for `yang_id` at a given `redistribution_id` if the error is non-zero.
    // Otherwise, check `redistribution_id` - 1 recursively for the last error.
    fn get_recent_redistribution_error_for_yang(yang_id: u32, redistribution_id: u32) -> Wad {
        if redistribution_id == 0 {
            return 0_u128.into();
        }

<<<<<<< HEAD
        let redistribution: YangRedistribution = yang_redistributions::read(
            (yang_id, redistribution_id)
        );
=======
        let redistribution: Wad = yang_redistributions::read((yang_id, redistribution_id)).error;
>>>>>>> 6697e9f6

        // If redistribution debt is non-zero, return the error.
        // Otherwise, check the previous redistribution for the last error.
        // The reason the unit debt is checked and not the error is because
        // it's possible for a redistribution to have occurred with no error,
        // in which case we don't want to check the previous redistribution.
        if redistribution.unit_debt.is_non_zero() {
            return redistribution.error;
        }

        get_recent_redistribution_error_for_yang(yang_id, redistribution_id - 1)
    }


    // Helper function to round up the debt to be redistributed for a yang if the remaining debt
    // falls below the defined threshold, so as to avoid rounding errors and ensure that the amount
    // of debt redistributed is equal to the trove's debt
    fn round_distributed_debt(
        total_debt_to_distribute: Wad, debt_to_distribute: Wad, cumulative_redistributed_debt: Wad
    ) -> (Wad, Wad) {
        let updated_cumulative_redistributed_debt = cumulative_redistributed_debt
            + debt_to_distribute;
        let remaining_debt: Wad = total_debt_to_distribute - updated_cumulative_redistributed_debt;

        if remaining_debt.val <= ROUNDING_THRESHOLD {
            return (
                debt_to_distribute + remaining_debt,
                updated_cumulative_redistributed_debt + remaining_debt
            );
        }

        (debt_to_distribute, updated_cumulative_redistributed_debt)
    }

    // Takes in a value for the trove's debt, and returns the updated value after adding
    // the redistributed debt, if any.
    // Takes in a boolean flag to determine whether the redistribution ID for the trove should be updated.
    // Any state update of the trove's debt should be performed in the caller function.
    fn pull_redistributed_debt(
        trove_id: u64, mut trove_debt: Wad, update_redistribution_id: bool
    ) -> Wad {
        let current_redistribution_id: u32 = redistributions_count::read();
        let trove_last_redistribution_id: u32 = trove_redistribution_id::read(trove_id);

        // Early termination if no redistributions since trove was last updated
        if current_redistribution_id == trove_last_redistribution_id {
            return trove_debt;
        }

        // Outer loop iterating over the trove's yangs
        let mut current_yang_id: u32 = yangs_count::read();
        loop {
            if current_yang_id == 0 {
                break ();
            }

            let deposited: Wad = deposits::read((current_yang_id, trove_id));
            if deposited.is_non_zero() {
                // Inner loop iterating over the redistribution IDs for each of the trove's yangs
                let mut current_redistribution_id_temp = current_redistribution_id;
                let mut debt_increment: Wad = 0_u128.into();
                loop {
                    if trove_last_redistribution_id == current_redistribution_id_temp {
                        break ();
                    }

                    // Get the amount of debt per yang for the current redistribution
                    let unit_debt: Wad = yang_redistributions::read(
                        (current_yang_id, current_redistribution_id)
                    ).unit_debt;

                    if unit_debt.is_non_zero() {
                        debt_increment += unit_debt * deposited;
                    }
                    current_redistribution_id_temp -= 1;
                };
                trove_debt += debt_increment;
            }
            current_yang_id -= 1;
        };

        if update_redistribution_id {
            trove_redistribution_id::write(trove_id, current_redistribution_id);
        }

        trove_debt
    }

    // Returns the price for `yang_id` at `interval` if it is non-zero.
    // Otherwise, check `interval` - 1 recursively for the last available price.
    fn get_recent_price_from(yang_id: u32, interval: u64) -> (Wad, Wad, u64) {
        let (price, cumulative_price) = yang_prices::read((yang_id, interval));

        if price.is_non_zero() {
            return (price, cumulative_price, interval);
        }
        get_recent_price_from(yang_id, interval - 1)
    }

    // Returns the average price for a yang between two intervals, including `end_interval` but NOT including `start_interval`
    // - If `start_interval` is the same as `end_interval`, return the price at that interval.
    // - If `start_interval` is different from `end_interval`, return the average price.
    fn get_avg_price(yang_id: u32, start_interval: u64, end_interval: u64) -> Wad {
        let (start_yang_price, start_cumulative_yang_price, available_start_interval) =
            get_recent_price_from(
            yang_id, start_interval
        );
        let (end_yang_price, end_cumulative_yang_price, available_end_interval) =
            get_recent_price_from(
            yang_id, end_interval
        );

        // If the last available price for both start and end intervals are the same,
        // return that last available price
        // This also catches `start_interval == end_interval`
        if available_start_interval == available_end_interval {
            return start_yang_price;
        }

        let mut cumulative_diff: Wad = end_cumulative_yang_price - start_cumulative_yang_price;

        // Early termination if `start_interval` and `end_interval` are updated
        if start_interval == available_start_interval & end_interval == available_end_interval {
            return (cumulative_diff.val / (end_interval - start_interval).into()).into();
        }

        // If the start interval is not updated, adjust the cumulative difference (see `advance`) by deducting
        // (number of intervals missed from `available_start_interval` to `start_interval` * start price).
        if start_interval != available_start_interval {
            let cumulative_offset = Wad {
                val: (start_interval - available_start_interval).into() * start_yang_price.val
            };
            cumulative_diff -= cumulative_offset;
        }

        // If the end interval is not updated, adjust the cumulative difference by adding
        // (number of intervals missed from `available_end_interval` to `end_interval` * end price).
        if (end_interval != available_end_interval) {
            let cumulative_offset = Wad {
                val: (end_interval - available_end_interval).into() * end_yang_price.val
            };
            cumulative_diff += cumulative_offset;
        }

        (cumulative_diff.val / (end_interval - start_interval).into()).into()
    }

    // Returns the multiplier at `interval` if it is non-zero.
    // Otherwise, check `interval` - 1 recursively for the last available value.
    fn get_recent_multiplier_from(interval: u64) -> (Ray, Ray, u64) {
        let (multiplier, cumulative_multiplier) = multiplier::read(interval);
        if multiplier.is_non_zero() {
            return (multiplier, cumulative_multiplier, interval);
        }
        get_recent_multiplier_from(interval - 1)
    }

    // Returns the average multiplier over the specified time period, including `end_interval` but NOT including `start_interval`
    // - If `start_interval` is the same as `end_interval`, return the multiplier value at that interval.
    // - If `start_interval` is different from `end_interval`, return the average.
    // Return value is a tuple so that function can be modified as an external view for testing
    fn get_avg_multiplier(start_interval: u64, end_interval: u64) -> Ray {
        let (start_multiplier, start_cumulative_multiplier, available_start_interval) =
            get_recent_multiplier_from(
            start_interval
        );
        let (end_multiplier, end_cumulative_multiplier, available_end_interval) =
            get_recent_multiplier_from(
            end_interval
        );

        // If the last available multiplier for both start and end intervals are the same,
        // return that last available multiplier
        // This also catches `start_interval == end_interval`
        if available_start_interval == available_end_interval {
            return start_multiplier;
        }

        let mut cumulative_diff: Ray = end_cumulative_multiplier - start_cumulative_multiplier;

        // Early termination if `start_interval` and `end_interval` are updated
        if start_interval == available_start_interval & end_interval == available_end_interval {
            return (cumulative_diff.val / (end_interval - start_interval).into()).into();
        }

        // If the start interval is not updated, adjust the cumulative difference (see `advance`) by deducting
        // (number of intervals missed from `available_start_interval` to `start_interval` * start price).
        if start_interval != available_start_interval {
            let cumulative_offset = Ray {
                val: (start_interval - available_start_interval).into() * start_multiplier.val
            };
            cumulative_diff -= cumulative_offset;
        }

        // If the end interval is not updated, adjust the cumulative difference by adding
        // (number of intervals missed from `available_end_interval` to `end_interval` * end price).
        if (end_interval != available_end_interval) {
            let cumulative_offset = Ray {
                val: (end_interval - available_end_interval).into() * end_multiplier.val
            };
            cumulative_diff += cumulative_offset;
        }

        (cumulative_diff.val / (end_interval - start_interval).into()).into()
    }

    //
    // Trove health internal functions
    //

    fn assert_healthy(trove_id: u64) {
        assert(is_healthy(trove_id), 'Trove LTV is too high');
    }

    // Returns a tuple of the custom threshold (maximum LTV before liquidation) of a trove and the total trove value, at a given interval.
    // This function uses historical prices but the currently deposited yang amounts to calculate value.
    // The underlying assumption is that the amount of each yang deposited at `interval` is the same as the amount currently deposited.
    fn get_trove_threshold_and_value_internal(trove_id: u64, interval: u64) -> (Ray, Wad) {
        let mut current_yang_id: u32 = yangs_count::read();
        let mut weighted_threshold: Ray = 0_u128.into();
        let mut trove_value: Wad = 0_u128.into();

        loop {
            if current_yang_id == 0 {
                break ();
            }

            let deposited: Wad = deposits::read((current_yang_id, trove_id));

            // Update cumulative values only if user has deposited the current yang
            if deposited.is_non_zero() {
                let yang_threshold: Ray = thresholds::read(current_yang_id);

                let (price, _, _) = get_recent_price_from(current_yang_id, interval);

                let yang_deposited_value = deposited * price;
                trove_value += yang_deposited_value;
                weighted_threshold += wadray::wmul_rw(yang_threshold, yang_deposited_value);
            }

            current_yang_id -= 1;
        };

        if trove_value.is_non_zero() {
            return (wadray::wdiv_rw(weighted_threshold, trove_value), trove_value);
        }

        (0_u128.into(), 0_u128.into())
    }


    // Returns a tuple of the threshold and value of all troves combined.
    // This function uses historical prices but the total amount of currently deposited yangs across
    // all troves to calculate the total value of all troves.
    fn get_shrine_threshold_and_value_internal(current_interval: u64) -> (Ray, Wad) {
        let mut current_yang_id: u32 = yangs_count::read();
        let mut weighted_threshold: Ray = 0_u128.into();
        let mut value: Wad = 0_u128.into();

        loop {
            if current_yang_id == 0 {
                break ();
            }

            let deposited: Wad = yang_total::read(current_yang_id);

            // Update cumulative values only if current yang has been deposited
            if deposited.is_non_zero() {
                let yang_threshold: Ray = thresholds::read(current_yang_id);

                let (price, _, _) = get_recent_price_from(current_yang_id, current_interval);

                let yang_deposited_value = deposited * price;
                value += yang_deposited_value;
                weighted_threshold += wadray::wmul_rw(yang_threshold, yang_deposited_value);
            }

            current_yang_id -= 1;
        };

        if value.is_non_zero() {
            return (wadray::wdiv_rw(weighted_threshold, value), value);
        }

        (0_u128.into(), 0_u128.into())
    }


    //
    // Internal ERC20 functions
    //

    fn transfer_internal(sender: ContractAddress, recipient: ContractAddress, amount: u256) {
        assert(recipient.is_non_zero(), 'cannot transfer to 0 address');

        let amount_wad: Wad = amount.try_into().unwrap().into();

        // Transferring the Yin
        yin::write(sender, yin::read(sender) - amount_wad);
        yin::write(recipient, yin::read(recipient) + amount_wad);

        Transfer(sender, recipient, amount);
    }

    fn approve_internal(owner: ContractAddress, spender: ContractAddress, amount: u256) {
        assert(spender.is_non_zero(), 'cannot approve 0 address');
        assert(owner.is_non_zero(), 'cannot approve for 0 address');

        yin_allowances::write((owner, spender), amount);

        Approval(owner, spender, amount);
    }

    fn spend_allowance_internal(owner: ContractAddress, spender: ContractAddress, amount: u256) {
        let current_allowance: u256 = yin_allowances::read((owner, spender));

        // if current_allowance is not set to the maximum u256, then 
        // subtract `amount` from spender's allowance.
        if current_allowance != BoundedU256::max() {
            approve_internal(owner, spender, current_allowance - amount);
        }
    }
}<|MERGE_RESOLUTION|>--- conflicted
+++ resolved
@@ -1065,13 +1065,9 @@
             return 0_u128.into();
         }
 
-<<<<<<< HEAD
         let redistribution: YangRedistribution = yang_redistributions::read(
             (yang_id, redistribution_id)
         );
-=======
-        let redistribution: Wad = yang_redistributions::read((yang_id, redistribution_id)).error;
->>>>>>> 6697e9f6
 
         // If redistribution debt is non-zero, return the error.
         // Otherwise, check the previous redistribution for the last error.
