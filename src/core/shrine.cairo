#[contract]
mod Shrine {
    use array::{ArrayTrait, SpanTrait};
    use cmp::min;
    use integer::{BoundedU128, BoundedU256};
    use option::OptionTrait;
    use starknet::get_caller_address;
    use starknet::contract_address::{ContractAddress, ContractAddressZeroable};
    use traits::{Into, TryInto};
    use zeroable::Zeroable;

    use aura::core::roles::ShrineRoles;

    use aura::utils::access_control::AccessControl;
    use aura::utils::exp::exp;
    use aura::utils::storage_access_impls;
    use aura::utils::types::{Trove, YangRedistribution};
    use aura::utils::u256_conversions::U128IntoU256;
    use aura::utils::wadray;
<<<<<<< HEAD
    use aura::utils::wadray::{Ray, RAY_PERCENT, RAY_ONE, Wad, WAD_DECIMALS, WAD_ONE};
=======
    use aura::utils::wadray::{Ray, Wad};
>>>>>>> a77709f1

    //
    // Constants
    //

    // Initial multiplier value to ensure `get_recent_multiplier_from` terminates - (ray): RAY_ONE
    const INITIAL_MULTIPLIER: u128 = 1000000000000000000000000000;
    const MAX_MULTIPLIER: u128 = 3000000000000000000000000000; // Max of 3x (ray): 3 * RAY_ONE

    const MAX_THRESHOLD: u128 = 1000000000000000000000000000; // (ray): RAY_ONE

    // Length of a time interval in seconds
    const TIME_INTERVAL: u64 = 1800; // 30 minutes * 60 seconds per minute
    const TIME_INTERVAL_DIV_YEAR: u128 =
        57077625570776; // 1 / (48 30-minute intervals per day) / (365 days per year) = 0.000057077625 (wad)

    // Threshold for rounding remaining debt during redistribution (wad): 10**9
    const ROUNDING_THRESHOLD: u128 = 1000000000;

    // Maximum interest rate a yang can have (ray): RAY_ONE
    const MAX_YANG_RATE: u128 = 100000000000000000000000000;

    // Flag for setting the yang's new base rate to its previous base rate in `update_rates`
    // (ray): MAX_YANG_RATE + 1
    const USE_PREV_BASE_RATE: u128 = 100000000000000000000000001;

    struct Storage {
        // A trove can forge debt up to its threshold depending on the yangs deposited.
        // (trove_id) -> (Trove)
        troves: LegacyMap::<u64, Trove>,
        // Stores the amount of the "yin" (synthetic) each user owns.
        // (user_address) -> (Yin)
        yin: LegacyMap::<ContractAddress, Wad>,
        // Stores information about the total supply for each yang
        // (yang_id) -> (Total Supply)
        yang_total: LegacyMap::<u32, Wad>,
        // Number of collateral types accepted by the system.
        // The return value is also the ID of the last added collateral.
        yangs_count: u32,
        // Mapping from yang ContractAddress to yang ID.
        // Yang ID starts at 1.
        // (yang_address) -> (yang_id)
        yang_ids: LegacyMap::<ContractAddress, u32>,
        // Keeps track of how much of each yang has been deposited into each Trove - Wad
        // (yang_id, trove_id) -> (Amount Deposited)
        deposits: LegacyMap::<(u32, u64), Wad>,
        // Total amount of debt accrued
        total_debt: Wad,
        // Total amount of synthetic forged
        total_yin: Wad,
        // Keeps track of the price history of each Yang 
        // Stores both the actual price and the cumulative price of
        // the yang at each time interval, both as Wads.
        // - interval: timestamp divided by TIME_INTERVAL.
        // (yang_id, interval) -> (price, cumulative_price)
        yang_prices: LegacyMap::<(u32, u64), (Wad, Wad)>,
        // Maximum amount of debt that can exist at any given time
        debt_ceiling: Wad,
        // Global interest rate multiplier
        // stores both the actual multiplier, and the cumulative multiplier of
        // the yang at each time interval, both as Rays
        // (interval) -> (multiplier, cumulative_multiplier)
        multiplier: LegacyMap::<u64, (Ray, Ray)>,
        // Keeps track of the most recent rates index
        // Each index is associated with an update to the interest rates of all yangs.
        rates_latest_era: u64,
        // Keeps track of the interval at which the rate update at `era` was made.
        // (era) -> (interval)
        rates_intervals: LegacyMap::<u64, u64>,
        // Keeps track of the interest rate of each yang at each era
        // (yang_id, era) -> (Interest Rate)
        yang_rates: LegacyMap::<(u32, u64), Ray>,
        // Liquidation threshold per yang (as LTV) - Ray
        // (yang_id) -> (Liquidation Threshold)
        thresholds: LegacyMap::<u32, Ray>,
        // Keeps track of how many redistributions have occurred
        redistributions_count: u32,
        // Last redistribution accounted for a trove
        // (trove_id) -> (Last Redistribution ID)
        trove_redistribution_id: LegacyMap::<u64, u32>,
        // Mapping of yang ID and redistribution ID to
        // 1. amount of debt in Wad to be redistributed to each Wad unit of yang
        // 2. amount of debt to be added to the next redistribution to calculate (1)
        // (yang_id, redistribution_id) -> YangRedistribution{debt_per_wad, debt_to_add_to_next}
        yang_redistributions: LegacyMap::<(u32, u32), YangRedistribution>,
        // Keeps track of whether shrine is live or killed
        is_live: bool,
        // Yin storage
        yin_name: felt252,
        yin_symbol: felt252,
        yin_decimals: u8,
        // Mapping of user's yin allowance for another user
        // (user_address, spender_address) -> (Allowance)
        yin_allowances: LegacyMap::<(ContractAddress, ContractAddress), u256>,
    }


    //
    // Events
    //

    #[event]
    fn YangAdded(yang: ContractAddress, yang_id: u32, start_price: Wad, initial_rate: Ray) {}

    #[event]
    fn YangTotalUpdated(yang: ContractAddress, total: Wad) {}

    #[event]
    fn DebtTotalUpdated(total: Wad) {}

    #[event]
    fn YangsCountUpdated(count: u32) {}

    #[event]
    fn MultiplierUpdated(multiplier: Ray, cumulative_multiplier: Ray, interval: u64) {}

    #[event]
    fn YangRatesUpdated(
        new_rate_idx: u64,
        current_interval: u64,
        yangs: Array<ContractAddress>,
        new_rates: Array<Ray>,
    ) {}

    #[event]
    fn ThresholdUpdated(yang: ContractAddress, threshold: Ray) {}

    #[event]
    fn TroveUpdated(trove_id: u64, trove: Trove) {}

    #[event]
    fn TroveRedistributed(redistribution_id: u32, trove_id: u64, debt: Wad) {}

    #[event]
    fn DepositUpdated(yang: ContractAddress, trove_id: u64, amount: Wad) {}

    #[event]
    fn YangPriceUpdated(yang: ContractAddress, price: Wad, cumulative_price: Wad, interval: u64) {}

    #[event]
    fn DebtCeilingUpdated(ceiling: Wad) {}

    #[event]
    fn Killed() {}

    // ERC20 events
    #[event]
    fn Transfer(from: ContractAddress, to: ContractAddress, value: u256) {}

    #[event]
    fn Approval(owner: ContractAddress, spender: ContractAddress, value: u256) {}


    //
    // Constructor
    //

    #[constructor]
    fn constructor(admin: ContractAddress, name: felt252, symbol: felt252) {
        AccessControl::initializer(admin);

        // Grant admin permission
        AccessControl::grant_role_internal(ShrineRoles::default_admin_role(), admin);

        is_live::write(true);

        // Seeding initial multiplier to the previous interval to ensure `get_recent_multiplier_from` terminates
        // otherwise, the next multiplier update will run into an endless loop of `get_recent_multiplier_from`
        // since it wouldn't find the initial multiplier
        let prev_interval: u64 = now() - 1;
        let init_multiplier: Ray = INITIAL_MULTIPLIER.into();
        multiplier::write(prev_interval, (init_multiplier, init_multiplier));

        // Emit event
        MultiplierUpdated(init_multiplier, init_multiplier, prev_interval);

        // ERC20
        yin_name::write(name);
        yin_symbol::write(symbol);
        yin_decimals::write(WAD_DECIMALS);
    }

    //
    // Getters
    //

    // Returns a tuple of a trove's threshold, LTV based on compounded debt, trove value and compounded debt
    #[view]
    fn get_trove_info(trove_id: u64) -> (Ray, Ray, Wad, Wad) {
        let interval: u64 = now();

        // Get threshold and trove value
        let (threshold, value) = get_trove_threshold_and_value_internal(trove_id, interval);

        // Calculate debt
        let trove: Trove = troves::read(trove_id);

        // Catch troves with no value
        if value.is_zero() {
            // Handles corner case: forging non-zero debt for a trove with zero value
            if trove.debt.is_non_zero() {
                return (threshold, BoundedU128::max().into(), value, trove.debt);
            } else {
                return (threshold, 0_u128.into(), value, trove.debt);
            }
        }

        let debt: Wad = compound(trove_id, trove, interval);
        let debt: Wad = pull_redistributed_debt(trove_id, debt, false);
        let ltv: Ray = wadray::rdiv_ww(debt, value);

        (threshold, ltv, value, debt)
    }

    #[view]
    fn get_yin(user: ContractAddress) -> Wad {
        yin::read(user)
    }

    #[view]
    fn get_total_yin() -> Wad {
        total_yin::read()
    }

    #[view]
    fn get_yang_total(yang: ContractAddress) -> Wad {
        let yang_id: u32 = get_valid_yang_id(yang);
        yang_total::read(yang_id)
    }

    #[view]
    fn get_yangs_count() -> u32 {
        yangs_count::read()
    }

    #[view]
    fn get_deposit(yang: ContractAddress, trove_id: u64) -> Wad {
        let yang_id: u32 = get_valid_yang_id(yang);
        deposits::read((yang_id, trove_id))
    }

    #[view]
    fn get_total_debt() -> Wad {
        total_debt::read()
    }

    #[view]
    fn get_yang_price(yang: ContractAddress, interval: u64) -> (Wad, Wad) {
        let yang_id: u32 = get_valid_yang_id(yang);
        yang_prices::read((yang_id, interval))
    }

    #[view]
    fn get_yang_rate(yang: ContractAddress, idx: u64) -> Ray {
        let yang_id: u32 = get_valid_yang_id(yang);
        yang_rates::read((yang_id, idx))
    }

    #[view]
    fn get_debt_ceiling() -> Wad {
        debt_ceiling::read()
    }

    #[view]
    fn get_multiplier(interval: u64) -> (Ray, Ray) {
        multiplier::read(interval)
    }

    #[view]
    fn get_yang_threshold(yang: ContractAddress) -> Ray {
        let yang_id: u32 = get_valid_yang_id(yang);
        thresholds::read(yang_id)
    }

    #[view]
    fn get_shrine_threshold_and_value() -> (Ray, Wad) {
        get_shrine_threshold_and_value_internal(now())
    }

    #[view]
    fn get_redistributions_count() -> u32 {
        redistributions_count::read()
    }

    #[view]
    fn get_trove_redistribution_id(trove_id: u64) -> u32 {
        trove_redistribution_id::read(trove_id)
    }

    #[view]
    fn get_redistributed_unit_debt_for_yang(yang: ContractAddress, redistribution_id: u32) -> Wad {
        let yang_id: u32 = get_valid_yang_id(yang);
        let redistribution: YangRedistribution = yang_redistributions::read(
            (yang_id, redistribution_id)
        );
        redistribution.unit_debt
    }

    #[view]
    fn get_live() -> bool {
        is_live::read()
    }


    // ERC20 getters
    #[view]
    fn name() -> felt252 {
        yin_name::read()
    }

    #[view]
    fn symbol() -> felt252 {
        yin_symbol::read()
    }

    #[view]
    fn decimals() -> u8 {
        yin_decimals::read()
    }

    #[view]
    fn total_supply() -> u256 {
        total_yin::read().val.into()
    }

    #[view]
    fn balance_of(account: ContractAddress) -> u256 {
        yin::read(account).val.into()
    }

    #[view]
    fn allowance(owner: ContractAddress, spender: ContractAddress) -> u256 {
        yin_allowances::read((owner, spender))
    }

    //
    // Setters
    // 

    // `initial_yang_amt` is passed as an argument from upstream to address the issue of
    // first depositor front-running by requiring an initial deposit when adding the yang
    // to the Shrine
    #[external]
    fn add_yang(
        yang: ContractAddress,
        threshold: Ray,
        initial_price: Wad,
        initial_rate: Ray,
        initial_yang_amt: Wad
    ) {
        AccessControl::assert_has_role(ShrineRoles::ADD_YANG);

        assert(yang_ids::read(yang) == 0, 'Yang already exists');

        assert_rate_is_valid(initial_rate);

        // Assign new ID to yang and add yang struct
        let yang_id: u32 = yangs_count::read() + 1;
        yang_ids::write(yang, yang_id);

        // Update yangs count
        yangs_count::write(yang_id);

        // Set threshold
        set_threshold(yang, threshold);

        // Update initial yang supply
        // Used upstream to prevent first depositor front running
        yang_total::write(yang_id, initial_yang_amt);

        // Since `initial_price` is the first price in the price history, the cumulative price is also set to `initial_price`

        let prev_interval: u64 = now() - 1;
        // seeding initial price to the previous interval to ensure `get_recent_price_from` terminates
        // new prices are pushed to Shrine from an oracle via `advance` and are always set on the current
        // interval (`now()`); if we wouldn't set this initial price to `now() - 1` and oracle could
        // update a price still in the current interval (as oracle update times are independent of
        // Shrine's intervals, a price can be updated multiple times in a single interval) which would
        // result in an endless loop of `get_recent_price_from` since it wouldn't find the initial price
        yang_prices::write((yang_id, prev_interval), (initial_price, initial_price));

        // Setting the base rate for the new yang

        // NOTE: Eras are not incremented when a new yang is added, and the era that is being set
        // for this base rate will have an interval that, in practice, is < now(). This would be a problem
        // if there could be a trove containing the newly-added with `trove.last_rate_era < latest_era`.
        // Luckily, this isn't possible because `charge` is called in `deposit`, so a trove's `last_rate_era`
        // will always be updated to `latest_era` immediately before the newly-added yang is deposited.
        let latest_era: u64 = rates_latest_era::read();
        yang_rates::write((yang_id, latest_era), initial_rate);

        // Event emissions
        YangAdded(yang, yang_id, initial_price, initial_rate);
        YangsCountUpdated(yang_id);
        YangTotalUpdated(yang, initial_yang_amt);
    }

    #[external]
    fn set_ceiling(new_ceiling: Wad) {
        AccessControl::assert_has_role(ShrineRoles::SET_CEILING);
        debt_ceiling::write(new_ceiling);

        //Event emission
        DebtCeilingUpdated(new_ceiling);
    }

    #[external]
    fn set_threshold(yang: ContractAddress, new_threshold: Ray) {
        AccessControl::assert_has_role(ShrineRoles::SET_THRESHOLD);

        assert(new_threshold.val <= MAX_THRESHOLD, 'Threshold > max');
        thresholds::write(get_valid_yang_id(yang), new_threshold);

        // Event emission
        ThresholdUpdated(yang, new_threshold);
    }

    #[external]
    fn kill() {
        AccessControl::assert_has_role(ShrineRoles::KILL);
        is_live::write(false);

        // Event emission
        Killed();
    }

    //
    // Core Functions - External
    //

    // Set the price of the specified Yang for the current interval interval
    #[external]
    fn advance(yang: ContractAddress, price: Wad) {
        AccessControl::assert_has_role(ShrineRoles::ADVANCE);

        assert(price.is_non_zero(), 'Cannot set a price to 0');

        let interval: u64 = now();
        let yang_id: u32 = get_valid_yang_id(yang);

        // Calculating the new cumulative price
        // To do this, we get the interval of the last price update, find the number of
        // intervals BETWEEN the current interval and the last_interval (non-inclusive), multiply that by
        // the last price, and add it to the last cumulative price. Then we add the new price, `price`, 
        // for the current interval.
        let (last_price, last_cumulative_price, last_interval) = get_recent_price_from(
            yang_id, interval - 1
        );

        let new_cumulative: Wad = last_cumulative_price
            + (last_price.val * (interval - last_interval - 1).into()).into()
            + price;

        yang_prices::write((yang_id, interval), (price, new_cumulative));

        YangPriceUpdated(yang, price, new_cumulative, interval);
    }

    // Sets the multiplier for the current interval
    #[external]
    fn set_multiplier(new_multiplier: Ray) {
        AccessControl::assert_has_role(ShrineRoles::SET_MULTIPLIER);

        // TODO: Should this be here? Maybe multiplier should be able to go to zero
        assert(new_multiplier.is_non_zero(), 'Cannot set multiplier to zero');
        assert(new_multiplier.val <= MAX_MULTIPLIER, 'multiplier exceeds maximum');

        let interval: u64 = now();
        let (last_multiplier, last_cumulative_multiplier, last_interval) =
            get_recent_multiplier_from(
            interval - 1
        );

        let new_cumulative_multiplier = last_cumulative_multiplier
            + ((interval - last_interval - 1).into() * last_multiplier.val).into()
            + new_multiplier;
        multiplier::write(interval, (new_multiplier, new_cumulative_multiplier));

        MultiplierUpdated(new_multiplier, new_cumulative_multiplier, interval);
    }


    // Update the base rates of all yangs
    // A base rate of USE_PREV_BASE_RATE means the base rate for the yang stays the same
    // Takes an array of yangs and their updated rates.
    // yangs[i]'s base rate will be set to new_rates[i]
    // yangs's length must equal the number of yangs available.
    #[external]
    fn update_rates(yangs: Array<ContractAddress>, new_rates: Array<Ray>) {
        AccessControl::assert_has_role(ShrineRoles::UPDATE_RATES);

        let mut yangs_span: Span<ContractAddress> = yangs.span();
        let mut new_rates_span: Span<Ray> = new_rates.span();

        let yangs_len = yangs_span.len();
        let num_yangs: u32 = yangs_count::read();

        assert(
            yangs_len == new_rates_span.len() & yangs_len == num_yangs,
            'yangs.len() != new_rates.len()'
        );

        let latest_era: u64 = rates_latest_era::read();
        let latest_era_interval: u64 = rates_intervals::read(latest_era);
        let current_interval: u64 = now();

        // If the interest rates were already updated in the current interval, don't increment the era
        // Otherwise, increment the era
        // This way, there is at most one set of base rate updates in every interval
        let mut new_era = latest_era;

        if (latest_era_interval != current_interval) {
            new_era += 1;
            rates_latest_era::write(new_era);
            rates_intervals::write(new_era, current_interval);
        }

        // ALL yangs must have a new rate value. A new rate value of `USE_PREV_BASE_RATE` means the
        // yang's rate isn't being updated, and so we get the previous value.
        loop {
            match (new_rates_span.pop_front()) {
                Option::Some(rate) => {
                    let current_yang_id: u32 = get_valid_yang_id(*yangs_span.pop_front().unwrap());
                    if *rate.val == USE_PREV_BASE_RATE {
                        // Setting new era rate to the previous era's rate
                        yang_rates::write(
                            (current_yang_id, new_era),
                            yang_rates::read((current_yang_id, new_era - 1))
                        );
                    } else {
                        assert_rate_is_valid(*rate);
                        yang_rates::write((current_yang_id, new_era), *rate);
                    }
                },
                Option::None(_) => {
                    break ();
                }
            };
        };

        // Verify that all rates were updated correctly
        // This is necessary because we don't enforce that the `yangs` array really contains 
        // every single yang, only that its length is the same as the number of yangs.
        // For all we know, `yangs` could contain one yang address 10 times.
        // Even though this is an admin/governance function, such a mistake could break 
        // interest rate calculations, which is why it's important that we verify that all yangs' 
        // rates were correctly updated.
        let mut idx: u32 = 0;
        loop {
            if idx == num_yangs {
                break ();
            }
            assert(yang_rates::read((idx, new_era)).is_non_zero(), 'Incorrect rate update');
            idx += 1;
        };

        YangRatesUpdated(new_era, current_interval, yangs, new_rates);
    }

    // Deposit a specified amount of a Yang into a Trove
    #[external]
    fn deposit(yang: ContractAddress, trove_id: u64, amount: Wad) {
        AccessControl::assert_has_role(ShrineRoles::DEPOSIT);

        assert_live();

        charge(trove_id);

        let yang_id: u32 = get_valid_yang_id(yang);

        // Update yang balance of system
        let new_total: Wad = yang_total::read(yang_id) + amount;
        yang_total::write(yang_id, new_total);

        // Update trove balance
        let new_trove_balance: Wad = deposits::read((yang_id, trove_id)) + amount;
        deposits::write((yang_id, trove_id), new_trove_balance);

        // Events
        YangTotalUpdated(yang, new_total);
        DepositUpdated(yang, trove_id, new_trove_balance);
    }


    // Withdraw a specified amount of a Yang from a Trove with trove safety check
    #[external]
    fn withdraw(yang: ContractAddress, trove_id: u64, amount: Wad) {
        AccessControl::assert_has_role(ShrineRoles::WITHDRAW);
        withdraw_internal(yang, trove_id, amount);
        assert_healthy(trove_id);
    }

    // Mint a specified amount of synthetic and attribute the debt to a Trove
    #[external]
    fn forge(user: ContractAddress, trove_id: u64, amount: Wad) {
        AccessControl::assert_has_role(ShrineRoles::FORGE);
        assert_live();

        charge(trove_id);

        let new_system_debt = total_debt::read() + amount;
        assert(new_system_debt <= debt_ceiling::read(), 'Debt ceiling reached');
        total_debt::write(new_system_debt);

        // `Trove.charge_from` and `Trove.last_rate_era` were already updated in `charge`. 
        let old_trove_info: Trove = troves::read(trove_id);
        let new_trove_info = Trove {
            charge_from: old_trove_info.charge_from,
            debt: old_trove_info.debt + amount,
            last_rate_era: old_trove_info.last_rate_era
        };
        troves::write(trove_id, new_trove_info);

        assert_healthy(trove_id);

        forge_internal(user, amount);

        // Events
        DebtTotalUpdated(new_system_debt);
        TroveUpdated(trove_id, new_trove_info);
    }

    // Repay a specified amount of synthetic and deattribute the debt from a Trove
    #[external]
    fn melt(user: ContractAddress, trove_id: u64, amount: Wad) {
        AccessControl::assert_has_role(ShrineRoles::MELT);

        // Charge interest
        charge(trove_id);

        let old_trove_info: Trove = troves::read(trove_id);

        // If `amount` exceeds `old_trove_info.debt`, then melt all the debt. 
        // This is nice for UX so that maximum debt can be melted without knowing the exact 
        // of debt in the trove down to the 10**-18. 
        let melt_amt: Wad = min(old_trove_info.debt, amount);
        let new_system_debt: Wad = total_debt::read() - melt_amt;
        total_debt::write(new_system_debt);

        // `Trove.charge_from` and `Trove.last_rate_era` were already updated in `charge`.
        let new_trove_info: Trove = Trove {
            charge_from: old_trove_info.charge_from,
            debt: old_trove_info.debt - melt_amt,
            last_rate_era: old_trove_info.last_rate_era
        };
        troves::write(trove_id, new_trove_info);

        // Update user balance
        melt_internal(user, melt_amt);

        // Events
        DebtTotalUpdated(new_system_debt);
        TroveUpdated(trove_id, new_trove_info);
    }

    // Withdraw a specified amount of a Yang from a Trove without trove safety check.
    // This is intended for liquidations where collateral needs to be withdrawn and transferred to the liquidator
    // even if the trove is still unsafe.
    #[external]
    fn seize(yang: ContractAddress, trove_id: u64, amount: Wad) {
        AccessControl::assert_has_role(ShrineRoles::SEIZE);
        withdraw_internal(yang, trove_id, amount);
    }

    #[external]
    fn redistribute(trove_id: u64) {
        AccessControl::assert_has_role(ShrineRoles::REDISTRIBUTE);

        let current_interval: u64 = now();
        let (_, trove_value) = get_trove_threshold_and_value_internal(trove_id, current_interval);

        // Trove's debt should have been updated to the current interval via `melt` in `Purger.purge`.
        // The trove's debt is used instead of estimated debt from `get_trove_info` to ensure that
        // system has accounted for the accrued interest.
        let trove: Trove = troves::read(trove_id);

        // Increment redistribution ID
        let redistribution_id: u32 = redistributions_count::read() + 1;
        redistributions_count::write(redistribution_id);

        // Perform redistribution
        let redistributed_debt = redistribute_internal(
            redistribution_id, trove_id, trove_value, trove.debt, current_interval
        );

        let updated_trove = Trove {
            charge_from: current_interval, debt: 0_u128.into(), last_rate_era: trove.last_rate_era
        };
        troves::write(trove_id, updated_trove);

        // Event 
        TroveRedistributed(redistribution_id, trove_id, redistributed_debt);
    }

    // Mint a specified amount of synthetic without attributing the debt to a Trove
    #[external]
    fn inject(receiver: ContractAddress, amount: Wad) {
        AccessControl::assert_has_role(ShrineRoles::INJECT);
        forge_internal(receiver, amount);
    }

    // Repay a specified amount of synthetic without deattributing the debt from a Trove
    #[external]
    fn eject(burner: ContractAddress, amount: Wad) {
        AccessControl::assert_has_role(ShrineRoles::EJECT);
        melt_internal(burner, amount);
    }


    //
    // Core Functions - public ERC20
    //

    #[external]
    fn transfer(recipient: ContractAddress, amount: u256) -> bool {
        transfer_internal(get_caller_address(), recipient, amount);
        true
    }

    #[external]
    fn transfer_from(sender: ContractAddress, recipient: ContractAddress, amount: u256) -> bool {
        spend_allowance_internal(sender, get_caller_address(), amount);
        transfer_internal(sender, recipient, amount);
        true
    }

    #[external]
    fn approve(spender: ContractAddress, amount: u256) -> bool {
        approve_internal(get_caller_address(), spender, amount);
        true
    }


    //
    // Core Functions - View
    //

    // Get the last updated price for a yang
    #[view]
    fn get_current_yang_price(yang: ContractAddress) -> (Wad, Wad, u64) {
        get_recent_price_from(get_valid_yang_id(yang), now())
    }


    // Gets last updated multiplier value
    #[view]
    fn get_current_multiplier() -> (Ray, Ray, u64) {
        get_recent_multiplier_from(now())
    }


    // Returns a bool indicating whether the given trove is healthy or not
    #[view]
    fn is_healthy(trove_id: u64) -> bool {
        let (threshold, ltv, _, _) = get_trove_info(trove_id);
        ltv <= threshold
    }

    #[view]
    fn get_max_forge(trove_id: u64) -> Wad {
        let (threshold, _, value, debt) = get_trove_info(trove_id);

        let max_debt: Wad = wadray::rmul_rw(threshold, value);

        if debt < max_debt {
            return max_debt - debt;
        }

        0_u128.into()
    }

    //
    // Internal
    //

    // Check that system is live
    fn assert_live() {
        assert(is_live::read(), 'System is not live');
    }

    // Helper function to get the yang ID given a yang address, and throw an error if
    // yang address has not been added (i.e. yang ID = 0)
    fn get_valid_yang_id(yang: ContractAddress) -> u32 {
        let yang_id: u32 = yang_ids::read(yang);
        assert(yang_id != 0, 'Yang does not exist');
        yang_id
    }

    #[inline(always)]
    fn now() -> u64 {
        starknet::get_block_timestamp() / TIME_INTERVAL
    }

    fn forge_internal(user: ContractAddress, amount: Wad) {
        yin::write(user, yin::read(user) + amount);
        total_yin::write(total_yin::read() + amount);

        Transfer(ContractAddressZeroable::zero(), user, amount.val.into());
    }

    fn melt_internal(user: ContractAddress, amount: Wad) {
        yin::write(user, yin::read(user) - amount);
        total_yin::write(total_yin::read() - amount);

        Transfer(user, ContractAddressZeroable::zero(), amount.val.into());
    }

    // Withdraw a specified amount of a Yang from a Trove
    fn withdraw_internal(yang: ContractAddress, trove_id: u64, amount: Wad) {
        let yang_id: u32 = get_valid_yang_id(yang);

        // Fails if amount > amount of yang deposited in the given trove
        let trove_yang_balance: Wad = deposits::read((yang_id, trove_id)) - amount;
        let total_yang: Wad = yang_total::read(yang_id) - amount;

        charge(trove_id);

        yang_total::write(yang_id, total_yang);
        deposits::write((yang_id, trove_id), trove_yang_balance);

        // Emit events
        YangTotalUpdated(yang, total_yang);
        DepositUpdated(yang, trove_id, trove_yang_balance);
    }

    // Asserts that `current_new_rate` is in the range (0, MAX_YANG_RATE]
    fn assert_rate_is_valid(rate: Ray) {
        assert(0 < rate.val & rate.val <= MAX_YANG_RATE, 'Rate out of bounds');
    }

    // Adds the accumulated interest as debt to the trove
    fn charge(trove_id: u64) {
        let trove: Trove = troves::read(trove_id);

        // Get current interval and yang count
        let current_interval: u64 = now();

        // Get new debt amount
        let compounded_trove_debt: Wad = compound(trove_id, trove, current_interval);

        // Pull undistributed debt and update state
        let new_trove_debt: Wad = pull_redistributed_debt(trove_id, compounded_trove_debt, true);

        // Update trove
        let updated_trove: Trove = Trove {
            charge_from: current_interval,
            debt: new_trove_debt,
            last_rate_era: rates_latest_era::read()
        };
        troves::write(trove_id, updated_trove);

        // Get new system debt
        // This adds the interest charged on the trove's debt to the total debt.
        // This should not include redistributed debt, as that is already included in the total.
        let new_system_debt: Wad = total_debt::read() + (compounded_trove_debt - trove.debt);
        total_debt::write(new_system_debt);

        // Emit events only if there is a change in the trove's debt
        if compounded_trove_debt != trove.debt {
            DebtTotalUpdated(new_system_debt);
            TroveUpdated(trove_id, updated_trove);
        }
    }


    // Returns the amount of debt owed by trove after having interest charged over a given time period
    // Assumes the trove hasn't minted or paid back any additional debt during the given time period
    // Assumes the trove hasn't deposited or withdrawn any additional collateral during the given time period
    // Time period includes `end_interval` and does NOT include `start_interval`.

    // Compound interest formula: P(t) = P_0 * e^(rt)
    // P_0 = principal
    // r = nominal interest rate (what the interest rate would be if there was no compounding)
    // t = time elapsed, in years
    fn compound(trove_id: u64, trove: Trove, end_interval: u64) -> Wad {
        // Saves gas and prevents bugs for troves with no yangs deposited
        // Implicit assumption is that a trove with non-zero debt must have non-zero yangs
        if trove.debt.is_zero() {
            return 0_u128.into();
        }

        let latest_rate_era: u64 = rates_latest_era::read();

        let mut compounded_debt: Wad = trove.debt;
        let mut start_interval: u64 = trove.charge_from;
        let mut trove_last_rate_era: u64 = trove.last_rate_era;

        loop {
            // `trove_last_rate_era` should always be less than or equal to `latest_rate_era`
            if trove_last_rate_era == latest_rate_era {
                let avg_base_rate: Ray = get_avg_rate_over_era(
                    trove_id, start_interval, end_interval, latest_rate_era
                );

                let avg_rate: Ray = avg_base_rate
                    * get_avg_multiplier(start_interval, end_interval);

                // represents `t` in the compound interest formula
                let t: Wad = Wad {
                    val: (end_interval - start_interval).into() * TIME_INTERVAL_DIV_YEAR
                };
                compounded_debt *= exp(wadray::rmul_rw(avg_rate, t));
                break compounded_debt;
            }

            let next_rate_update_era = trove_last_rate_era + 1;
            let next_rate_update_era_interval = rates_intervals::read(next_rate_update_era);

            let avg_base_rate: Ray = get_avg_rate_over_era(
                trove_id, start_interval, next_rate_update_era_interval, trove_last_rate_era
            );
            let avg_rate: Ray = avg_base_rate
                * get_avg_multiplier(start_interval, next_rate_update_era_interval);

            let t: Wad = Wad {
                val: (next_rate_update_era_interval - start_interval).into()
                    * TIME_INTERVAL_DIV_YEAR
            };
            compounded_debt *= exp(wadray::rmul_rw(avg_rate, t));

            start_interval = next_rate_update_era_interval;
            trove_last_rate_era = next_rate_update_era;
        }
    }

    // Returns the average interest rate charged to a trove from `start_interval` to `end_interval`,
    // Assumes that the time from `start_interval` to `end_interval` spans only a single "era".
    // An era is the time between two interest rate updates, during which all yang interest rates are constant.
    //
    // Also assumes that the trove's debt, and the trove's yang deposits
    // remain constant over the entire time period.
    fn get_avg_rate_over_era(
        trove_id: u64, start_interval: u64, end_interval: u64, rate_era: u64
    ) -> Ray {
        let mut cumulative_weighted_sum: Ray = 0_u128.into();
        let mut cumulative_yang_value: Wad = 0_u128.into();

        let mut current_yang_id: u32 = yangs_count::read();

        let mut avg_rate: Ray = 0_u128.into();

        loop {
            // If all yangs have been iterated over, return the average rate
            if current_yang_id == 0 {
                // This operation would be a problem if the total trove value was ever zero.
                // However, `cumulative_yang_value` cannot be zero because a trove with no yangs deposited
                // cannot have any debt, meaning this code would never run (see `compound`)
                break wadray::wdiv_rw(cumulative_weighted_sum, cumulative_yang_value);
            }

            let yang_deposited: Wad = deposits::read((current_yang_id, trove_id));
            // Update cumulative values only if this yang has been deposited in the trove
            if yang_deposited.is_non_zero() {
                let yang_rate: Ray = yang_rates::read((current_yang_id, rate_era));
                let avg_price: Wad = get_avg_price(current_yang_id, start_interval, end_interval);
                let yang_value: Wad = yang_deposited * avg_price;
                let weighted_rate: Ray = wadray::wmul_wr(yang_value, yang_rate);

                cumulative_weighted_sum += weighted_rate;
                cumulative_yang_value += yang_value;
            }
            current_yang_id -= 1;
        }
    }

    // Loop through yangs for the trove:
    // 1. set the deposit to 0
    // 2. calculate the redistributed debt for that yang and fixed point division error, and write to storage
    //
    // Returns the total amount of debt redistributed.
    fn redistribute_internal(
        redistribution_id: u32,
        trove_id: u64,
        trove_value: Wad,
        trove_debt: Wad,
        current_interval: u64
    ) -> Wad {
        let mut current_yang_id: u32 = yangs_count::read();
        let mut redistributed_debt: Wad = 0_u128.into();

        loop {
            if current_yang_id == 0 {
                break redistributed_debt;
            }

            // Skip over this yang if it hasn't been deposited in the trove
            let deposited: Wad = deposits::read((current_yang_id, trove_id));
            if deposited.is_zero() {
                current_yang_id -= 1;
                continue;
            }

            // Set trove's deposit to zero as it will be distributed amongst all other troves 
            // containing this yang
            deposits::write((current_yang_id, trove_id), 0_u128.into());

            // Decrementing the system's yang balance by the amount deposited in the trove has the effect of
            // rebasing (i.e. appreciating) the ratio of asset to yang for the remaining troves.
            // By removing the distributed yangs from the system, it distributes the assets between
            // the remaining yangs.
            let new_yang_total: Wad = yang_total::read(current_yang_id) - deposited;
            yang_total::write(current_yang_id, new_yang_total);

            // Calculate (value of yang / trove value) * debt and assign redistributed debt to yang
            let (yang_price, _, _) = get_recent_price_from(current_yang_id, current_interval);
            let raw_debt_to_distribute = ((deposited * yang_price) / trove_value) * trove_debt;

            let (debt_to_distribute, redistributed_debt) = round_distributed_debt(
                trove_debt, raw_debt_to_distribute, redistributed_debt
            );

            // Adjust debt to distribute by adding the error from the last redistribution
            let last_error: Wad = get_recent_redistribution_error_for_yang(
                current_yang_id, redistribution_id - 1
            );
            let adjusted_debt_to_distribute: Wad = debt_to_distribute + last_error;
            let unit_debt: Wad = adjusted_debt_to_distribute / new_yang_total;

            // Due to loss of precision from fixed point division, the actual debt distributed will be less than
            // or equal to the amount of debt to distribute.
            let actual_debt_distributed: Wad = unit_debt * new_yang_total;
            let new_error: Wad = adjusted_debt_to_distribute - actual_debt_distributed;
            let current_yang_redistribution = YangRedistribution {
                unit_debt: unit_debt, error: new_error
            };

            yang_redistributions::write(
                (current_yang_id, redistribution_id), current_yang_redistribution
            );

            // If debt was rounded up, meaning it is now fully redistributed, skip the remaining yangs
            // Otherwise, continue the iteration
            if debt_to_distribute != raw_debt_to_distribute {
                break redistributed_debt;
            }

            current_yang_id -= 1;
        }
    }

    // Returns the last error for `yang_id` at a given `redistribution_id` if the error is non-zero.
    // Otherwise, check `redistribution_id` - 1 recursively for the last error.
    fn get_recent_redistribution_error_for_yang(yang_id: u32, redistribution_id: u32) -> Wad {
        if redistribution_id == 0 {
            return 0_u128.into();
        }

        let redistribution: YangRedistribution = yang_redistributions::read(
            (yang_id, redistribution_id)
        );

        // If redistribution unit-debt is non-zero or the error is non-zero, return the error
        // This catches both the case where the unit debt is non-zero and the error is zero, and the case
        // where the unit debt is zero (due to very large amounts of yang) and the error is non-zero.
        if redistribution.unit_debt.is_non_zero() | redistribution.error.is_non_zero() {
            return redistribution.error;
        }

        get_recent_redistribution_error_for_yang(yang_id, redistribution_id - 1)
    }


    // Helper function to round up the debt to be redistributed for a yang if the remaining debt
    // falls below the defined threshold, so as to avoid rounding errors and ensure that the amount
    // of debt redistributed is equal to the trove's debt
    fn round_distributed_debt(
        total_debt_to_distribute: Wad, debt_to_distribute: Wad, cumulative_redistributed_debt: Wad
    ) -> (Wad, Wad) {
        let updated_cumulative_redistributed_debt = cumulative_redistributed_debt
            + debt_to_distribute;
        let remaining_debt: Wad = total_debt_to_distribute - updated_cumulative_redistributed_debt;

        if remaining_debt.val <= ROUNDING_THRESHOLD {
            return (
                debt_to_distribute + remaining_debt,
                updated_cumulative_redistributed_debt + remaining_debt
            );
        }

        (debt_to_distribute, updated_cumulative_redistributed_debt)
    }

    // Takes in a value for the trove's debt, and returns the updated value after adding
    // the redistributed debt, if any.
    // Takes in a boolean flag to determine whether the redistribution ID for the trove should be updated.
    // Any state update of the trove's debt should be performed in the caller function.
    fn pull_redistributed_debt(
        trove_id: u64, mut trove_debt: Wad, update_redistribution_id: bool
    ) -> Wad {
        let current_redistribution_id: u32 = redistributions_count::read();
        let trove_last_redistribution_id: u32 = trove_redistribution_id::read(trove_id);

        // Early termination if no redistributions since trove was last updated
        if current_redistribution_id == trove_last_redistribution_id {
            return trove_debt;
        }

        // Outer loop iterating over the trove's yangs
        let mut current_yang_id: u32 = yangs_count::read();
        loop {
            if current_yang_id == 0 {
                break ();
            }

            let deposited: Wad = deposits::read((current_yang_id, trove_id));
            if deposited.is_non_zero() {
                // Inner loop iterating over the redistribution IDs for each of the trove's yangs
                let mut current_redistribution_id_temp = current_redistribution_id;
                let mut debt_increment: Wad = 0_u128.into();
                loop {
                    if trove_last_redistribution_id == current_redistribution_id_temp {
                        break ();
                    }

                    // Get the amount of debt per yang for the current redistribution
                    let unit_debt: Wad = yang_redistributions::read(
                        (current_yang_id, current_redistribution_id)
                    ).unit_debt;

                    if unit_debt.is_non_zero() {
                        debt_increment += unit_debt * deposited;
                    }
                    current_redistribution_id_temp -= 1;
                };
                trove_debt += debt_increment;
            }
            current_yang_id -= 1;
        };

        if update_redistribution_id {
            trove_redistribution_id::write(trove_id, current_redistribution_id);
        }

        trove_debt
    }

    // Returns the price for `yang_id` at `interval` if it is non-zero.
    // Otherwise, check `interval` - 1 recursively for the last available price.
    fn get_recent_price_from(yang_id: u32, interval: u64) -> (Wad, Wad, u64) {
        let (price, cumulative_price) = yang_prices::read((yang_id, interval));

        if price.is_non_zero() {
            return (price, cumulative_price, interval);
        }
        get_recent_price_from(yang_id, interval - 1)
    }

    // Returns the average price for a yang between two intervals, including `end_interval` but NOT including `start_interval`
    // - If `start_interval` is the same as `end_interval`, return the price at that interval.
    // - If `start_interval` is different from `end_interval`, return the average price.
    fn get_avg_price(yang_id: u32, start_interval: u64, end_interval: u64) -> Wad {
        let (start_yang_price, start_cumulative_yang_price, available_start_interval) =
            get_recent_price_from(
            yang_id, start_interval
        );
        let (end_yang_price, end_cumulative_yang_price, available_end_interval) =
            get_recent_price_from(
            yang_id, end_interval
        );

        // If the last available price for both start and end intervals are the same,
        // return that last available price
        // This also catches `start_interval == end_interval`
        if available_start_interval == available_end_interval {
            return start_yang_price;
        }

        let mut cumulative_diff: Wad = end_cumulative_yang_price - start_cumulative_yang_price;

        // Early termination if `start_interval` and `end_interval` are updated
        if start_interval == available_start_interval & end_interval == available_end_interval {
            return (cumulative_diff.val / (end_interval - start_interval).into()).into();
        }

        // If the start interval is not updated, adjust the cumulative difference (see `advance`) by deducting
        // (number of intervals missed from `available_start_interval` to `start_interval` * start price).
        if start_interval != available_start_interval {
            let cumulative_offset = Wad {
                val: (start_interval - available_start_interval).into() * start_yang_price.val
            };
            cumulative_diff -= cumulative_offset;
        }

        // If the end interval is not updated, adjust the cumulative difference by adding
        // (number of intervals missed from `available_end_interval` to `end_interval` * end price).
        if (end_interval != available_end_interval) {
            let cumulative_offset = Wad {
                val: (end_interval - available_end_interval).into() * end_yang_price.val
            };
            cumulative_diff += cumulative_offset;
        }

        (cumulative_diff.val / (end_interval - start_interval).into()).into()
    }

    // Returns the multiplier at `interval` if it is non-zero.
    // Otherwise, check `interval` - 1 recursively for the last available value.
    fn get_recent_multiplier_from(interval: u64) -> (Ray, Ray, u64) {
        let (multiplier, cumulative_multiplier) = multiplier::read(interval);
        if multiplier.is_non_zero() {
            return (multiplier, cumulative_multiplier, interval);
        }
        get_recent_multiplier_from(interval - 1)
    }

    // Returns the average multiplier over the specified time period, including `end_interval` but NOT including `start_interval`
    // - If `start_interval` is the same as `end_interval`, return the multiplier value at that interval.
    // - If `start_interval` is different from `end_interval`, return the average.
    // Return value is a tuple so that function can be modified as an external view for testing
    fn get_avg_multiplier(start_interval: u64, end_interval: u64) -> Ray {
        let (start_multiplier, start_cumulative_multiplier, available_start_interval) =
            get_recent_multiplier_from(
            start_interval
        );
        let (end_multiplier, end_cumulative_multiplier, available_end_interval) =
            get_recent_multiplier_from(
            end_interval
        );

        // If the last available multiplier for both start and end intervals are the same,
        // return that last available multiplier
        // This also catches `start_interval == end_interval`
        if available_start_interval == available_end_interval {
            return start_multiplier;
        }

        let mut cumulative_diff: Ray = end_cumulative_multiplier - start_cumulative_multiplier;

        // Early termination if `start_interval` and `end_interval` are updated
        if start_interval == available_start_interval & end_interval == available_end_interval {
            return (cumulative_diff.val / (end_interval - start_interval).into()).into();
        }

        // If the start interval is not updated, adjust the cumulative difference (see `advance`) by deducting
        // (number of intervals missed from `available_start_interval` to `start_interval` * start price).
        if start_interval != available_start_interval {
            let cumulative_offset = Ray {
                val: (start_interval - available_start_interval).into() * start_multiplier.val
            };
            cumulative_diff -= cumulative_offset;
        }

        // If the end interval is not updated, adjust the cumulative difference by adding
        // (number of intervals missed from `available_end_interval` to `end_interval` * end price).
        if (end_interval != available_end_interval) {
            let cumulative_offset = Ray {
                val: (end_interval - available_end_interval).into() * end_multiplier.val
            };
            cumulative_diff += cumulative_offset;
        }

        (cumulative_diff.val / (end_interval - start_interval).into()).into()
    }

    //
    // Trove health internal functions
    //

    fn assert_healthy(trove_id: u64) {
        assert(is_healthy(trove_id), 'Trove LTV is too high');
    }

    // Returns a tuple of the custom threshold (maximum LTV before liquidation) of a trove and the total trove value, at a given interval.
    // This function uses historical prices but the currently deposited yang amounts to calculate value.
    // The underlying assumption is that the amount of each yang deposited at `interval` is the same as the amount currently deposited.
    fn get_trove_threshold_and_value_internal(trove_id: u64, interval: u64) -> (Ray, Wad) {
        let mut current_yang_id: u32 = yangs_count::read();
        let mut weighted_threshold: Ray = 0_u128.into();
        let mut trove_value: Wad = 0_u128.into();

        loop {
            if current_yang_id == 0 {
                break ();
            }

            let deposited: Wad = deposits::read((current_yang_id, trove_id));

            // Update cumulative values only if user has deposited the current yang
            if deposited.is_non_zero() {
                let yang_threshold: Ray = thresholds::read(current_yang_id);

                let (price, _, _) = get_recent_price_from(current_yang_id, interval);

                let yang_deposited_value = deposited * price;
                trove_value += yang_deposited_value;
                weighted_threshold += wadray::wmul_rw(yang_threshold, yang_deposited_value);
            }

            current_yang_id -= 1;
        };

        if trove_value.is_non_zero() {
            return (wadray::wdiv_rw(weighted_threshold, trove_value), trove_value);
        }

        (0_u128.into(), 0_u128.into())
    }


    // Returns a tuple of the threshold and value of all troves combined.
    // This function uses historical prices but the total amount of currently deposited yangs across
    // all troves to calculate the total value of all troves.
    fn get_shrine_threshold_and_value_internal(current_interval: u64) -> (Ray, Wad) {
        let mut current_yang_id: u32 = yangs_count::read();
        let mut weighted_threshold: Ray = 0_u128.into();
        let mut value: Wad = 0_u128.into();

        loop {
            if current_yang_id == 0 {
                break ();
            }

            let deposited: Wad = yang_total::read(current_yang_id);

            // Update cumulative values only if current yang has been deposited
            if deposited.is_non_zero() {
                let yang_threshold: Ray = thresholds::read(current_yang_id);

                let (price, _, _) = get_recent_price_from(current_yang_id, current_interval);

                let yang_deposited_value = deposited * price;
                value += yang_deposited_value;
                weighted_threshold += wadray::wmul_rw(yang_threshold, yang_deposited_value);
            }

            current_yang_id -= 1;
        };

        if value.is_non_zero() {
            return (wadray::wdiv_rw(weighted_threshold, value), value);
        }

        (0_u128.into(), 0_u128.into())
    }


    //
    // Internal ERC20 functions
    //

    fn transfer_internal(sender: ContractAddress, recipient: ContractAddress, amount: u256) {
        assert(recipient.is_non_zero(), 'cannot transfer to 0 address');

        let amount_wad: Wad = Wad { val: amount.try_into().unwrap() };

        // Transferring the Yin
        yin::write(sender, yin::read(sender) - amount_wad);
        yin::write(recipient, yin::read(recipient) + amount_wad);

        Transfer(sender, recipient, amount);
    }

    fn approve_internal(owner: ContractAddress, spender: ContractAddress, amount: u256) {
        assert(spender.is_non_zero(), 'cannot approve 0 address');
        assert(owner.is_non_zero(), 'cannot approve for 0 address');

        yin_allowances::write((owner, spender), amount);

        Approval(owner, spender, amount);
    }

    fn spend_allowance_internal(owner: ContractAddress, spender: ContractAddress, amount: u256) {
        let current_allowance: u256 = yin_allowances::read((owner, spender));

        // if current_allowance is not set to the maximum u256, then 
        // subtract `amount` from spender's allowance.
        if current_allowance != BoundedU256::max() {
            approve_internal(owner, spender, current_allowance - amount);
        }
    }

    //
    // Public AccessControl functions
    //

    #[view]
    fn get_roles(account: ContractAddress) -> u128 {
        AccessControl::get_roles(account)
    }

    #[view]
    fn has_role(role: u128, account: ContractAddress) -> bool {
        AccessControl::has_role(role, account)
    }

    #[view]
    fn get_admin() -> ContractAddress {
        AccessControl::get_admin()
    }

    #[external]
    fn grant_role(role: u128, account: ContractAddress) {
        AccessControl::grant_role(role, account);
    }

    #[external]
    fn revoke_role(role: u128, account: ContractAddress) {
        AccessControl::revoke_role(role, account);
    }

    #[external]
    fn renounce_role(role: u128) {
        AccessControl::renounce_role(role);
    }

    #[external]
    fn change_admin(new_admin: ContractAddress) {
        AccessControl::change_admin(new_admin);
    }
}<|MERGE_RESOLUTION|>--- conflicted
+++ resolved
@@ -17,11 +17,7 @@
     use aura::utils::types::{Trove, YangRedistribution};
     use aura::utils::u256_conversions::U128IntoU256;
     use aura::utils::wadray;
-<<<<<<< HEAD
-    use aura::utils::wadray::{Ray, RAY_PERCENT, RAY_ONE, Wad, WAD_DECIMALS, WAD_ONE};
-=======
-    use aura::utils::wadray::{Ray, Wad};
->>>>>>> a77709f1
+    use aura::utils::wadray::{Ray, Wad, WAD_DECIMALS};
 
     //
     // Constants
