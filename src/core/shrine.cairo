--- conflicted
+++ resolved
@@ -14,14 +14,11 @@
     use opus::utils::wadray::{
         BoundedRay, Ray, RayZeroable, RAY_ONE, Wad, WadZeroable, WAD_DECIMALS, WAD_ONE, WAD_SCALE
     };
-<<<<<<< HEAD
+    use opus::utils::wadray;
+    use opus::utils::wadray_signed::SignedWad;
     use opus::utils::wadray_signed;
-    use opus::utils::wadray_signed::SignedWad;
-=======
-    use opus::utils::wadray;
     use starknet::contract_address::{ContractAddress, ContractAddressZeroable};
     use starknet::{get_block_timestamp, get_caller_address};
->>>>>>> 345185fc
 
     //
     // Components
