#[starknet::contract]
mod shrine {
    use core::starknet::event::EventEmitter;
    use cmp::{max, min};
    use integer::{BoundedU256, U256Zeroable, u256_safe_div_rem};
    use starknet::{get_block_timestamp, get_caller_address};
    use starknet::contract_address::{ContractAddress, ContractAddressZeroable};

    use opus::core::roles::shrine_roles;

    use opus::interfaces::IERC20::IERC20;
    use opus::interfaces::IShrine::IShrine;
    use opus::types::{
        ExceptionalYangRedistribution, Trove, YangBalance, YangRedistribution, YangSuspensionStatus
    };
    use opus::utils::access_control::access_control_component;
    use opus::utils::exp::{exp, neg_exp};
    use opus::utils::wadray;
    use opus::utils::wadray::{
        BoundedRay, Ray, RayZeroable, RAY_ONE, Wad, WadZeroable, WAD_DECIMALS, WAD_ONE, WAD_SCALE
    };
    use opus::utils::wadray_signed;
    use opus::utils::wadray_signed::SignedWad;

    //
    // Components
    //

    component!(path: access_control_component, storage: access_control, event: AccessControlEvent);

    #[abi(embed_v0)]
    impl AccessControlPublic =
        access_control_component::AccessControl<ContractState>;
    impl AccessControlHelpers = access_control_component::AccessControlHelpers<ContractState>;

    //
    // Constants
    //

    // Initial multiplier value to ensure `get_recent_multiplier_from` terminates - (ray): RAY_ONE
    const INITIAL_MULTIPLIER: u128 = 1000000000000000000000000000;
    const MAX_MULTIPLIER: u128 = 3000000000000000000000000000; // Max of 3x (ray): 3 * RAY_ONE

    const MAX_THRESHOLD: u128 = 1000000000000000000000000000; // (ray): RAY_ONE

    // If a yang is deemed risky, it can be marked as suspended. During the
    // SUSPENSION_GRACE_PERIOD, this decision can be reverted and the yang's status
    // can be changed back to normal. If this does not happen, the yang is
    // suspended permanently, i.e. can't be used in the system ever again.
    // The start of a Yang's suspension period is tracked in `yang_suspension`
    const SUSPENSION_GRACE_PERIOD: u64 =
        consteval_int!((182 * 24 + 12) * 60 * 60); // 182.5 days, half a year, in seconds

    // Length of a time interval in seconds
    const TIME_INTERVAL: u64 = consteval_int!(30 * 60); // 30 minutes * 60 seconds per minute
    const TIME_INTERVAL_DIV_YEAR: u128 =
        57077625570776; // 1 / (48 30-minute intervals per day) / (365 days per year) = 0.000057077625 (wad)

    // Threshold for rounding remaining debt during redistribution (wad): 10**9
    const ROUNDING_THRESHOLD: u128 = 1000000000;

    // Minimum amount of yang that must be in recipient troves for ordinary
    // redistribution of yang to occur without overflow (wad): WAD_ONE
    const MIN_RECIPIENT_POOL_YANG: u128 = 1000000000000000000;

    // Maximum interest rate a yang can have (ray): RAY_ONE
    const MAX_YANG_RATE: u128 = 100000000000000000000000000;

    // Flag for setting the yang's new base rate to its previous base rate in `update_rates`
    // (ray): MAX_YANG_RATE + 1
    const USE_PREV_BASE_RATE: u128 = 1000000000000000000000000001;

    // Forge fee function parameters
    const FORGE_FEE_A: u128 = 92103403719761827360719658187; // 92.103403719761827360719658187 (ray)
    const FORGE_FEE_B: u128 = 55000000000000000; // 0.055 (wad)
    // The lowest yin spot price where the forge fee will still be zero
    const MIN_ZERO_FEE_YIN_PRICE: u128 = 995000000000000000; // 0.995 (wad)
    // The maximum forge fee as a percentage of forge amount
    const FORGE_FEE_CAP_PCT: u128 = 4000000000000000000; // 400% or 4 (wad)
    // The maximum deviation before `FORGE_FEE_CAP_PCT` is reached
    const FORGE_FEE_CAP_PRICE: u128 = 929900000000000000; // 0.9299 (wad)

    // Convenience constant for upward iteration of yangs
    const START_YANG_IDX: u32 = 1;

    const RECOVERY_MODE_THRESHOLD_MULTIPLIER: u128 = 700000000000000000000000000; // 0.7 (ray)

    // Factor that scales how much thresholds decline during recovery mode
    const THRESHOLD_DECREASE_FACTOR: u128 = 1000000000000000000000000000; // 1 (ray)

    //
    // Storage
    //

    #[storage]
    struct Storage {
        // components
        #[substorage(v0)]
        access_control: access_control_component::Storage,
        // A trove can forge debt up to its threshold depending on the yangs deposited.
        // (trove_id) -> (Trove)
        troves: LegacyMap::<u64, Trove>,
        // Stores the amount of the "yin" (synthetic) each user owns.
        // (user_address) -> (Yin)
        yin: LegacyMap::<ContractAddress, Wad>,
        // Stores information about the total supply for each yang
        // (yang_id) -> (Total Supply)
        yang_total: LegacyMap::<u32, Wad>,
        // Stores information about the initial yang amount minted to the system
        initial_yang_amts: LegacyMap::<u32, Wad>,
        // Number of collateral types accepted by the system.
        // The return value is also the ID of the last added collateral.
        yangs_count: u32,
        // Mapping from yang ContractAddress to yang ID.
        // Yang ID starts at 1.
        // (yang_address) -> (yang_id)
        yang_ids: LegacyMap::<ContractAddress, u32>,
        // Keeps track of how much of each yang has been deposited into each Trove - Wad
        // (yang_id, trove_id) -> (Amount Deposited)
        deposits: LegacyMap::<(u32, u64), Wad>,
        // Total amount of debt accrued
        // This includes the `surplus_debt`.
        total_debt: Wad,
        // Total amount of synthetic forged and injected
        total_yin: Wad,
<<<<<<< HEAD
        // Total amount of surplus debt (i.e. debt created without creation of yin)
        // based on current on-chain conditions
        surplus_debt: Wad,
=======
        // Current budget
        // - If amount is negative, then there is a deficit i.e. yin supply > total debt
        // - If amount is positive, then there is a surplus i.e. total debt > yin supply
        // based on current on-chain conditions
        budget: SignedWad,
>>>>>>> 6f370ae2
        // Keeps track of the price history of each Yang
        // Stores both the actual price and the cumulative price of
        // the yang at each time interval, both as Wads.
        // - interval: timestamp divided by TIME_INTERVAL.
        // (yang_id, interval) -> (price, cumulative_price)
        yang_prices: LegacyMap::<(u32, u64), (Wad, Wad)>,
        // Spot price of yin
        yin_spot_price: Wad,
        // Maximum amount of debt that can exist at any given time
        debt_ceiling: Wad,
        // Global interest rate multiplier
        // stores both the actual multiplier, and the cumulative multiplier of
        // the yang at each time interval, both as Rays
        // (interval) -> (multiplier, cumulative_multiplier)
        multiplier: LegacyMap::<u64, (Ray, Ray)>,
        // Keeps track of the most recent rates index.
        // Rate era starts at 1.
        // Each index is associated with an update to the interest rates of all yangs.
        rates_latest_era: u64,
        // Keeps track of the interval at which the rate update at `era` was made.
        // (era) -> (interval)
        rates_intervals: LegacyMap::<u64, u64>,
        // Keeps track of the interest rate of each yang at each era
        // (yang_id, era) -> (Interest Rate)
        yang_rates: LegacyMap::<(u32, u64), Ray>,
        // Keeps track of when a yang was suspended
        // 0 means it is not suspended
        // (yang_id) -> (suspension timestamp)
        yang_suspension: LegacyMap::<u32, u64>,
        // Liquidation threshold per yang (as LTV) - Ray
        // NOTE: don't read the value directly, instead use `get_yang_threshold_helper`
        //       because a yang might be suspended; the function will return the correct
        //       threshold value under all circumstances
        // (yang_id) -> (Liquidation Threshold)
        thresholds: LegacyMap::<u32, Ray>,
        // Keeps track of how many redistributions have occurred
        redistributions_count: u32,
        // Last redistribution accounted for a trove
        // (trove_id) -> (Last Redistribution ID)
        trove_redistribution_id: LegacyMap::<u64, u32>,
        // Keeps track of whether the redistribution involves at least one yang that
        // no other troves has deposited.
        // (redistribution_id) -> (Is exceptional redistribution)
        is_exceptional_redistribution: LegacyMap::<u32, bool>,
        // Mapping of yang ID and redistribution ID to
        // 1. amount of debt in Wad to be redistributed to each Wad unit of yang
        // 2. amount of debt to be added to the next redistribution to calculate (1)
        // (yang_id, redistribution_id) -> YangRedistribution{debt_per_wad, debt_to_add_to_next}
        yang_redistributions: LegacyMap::<(u32, u32), YangRedistribution>,
        // Mapping of recipient yang ID, redistribution ID and redistributed yang ID to
        // 1. amount of redistributed yang per Wad unit of recipient yang
        // 2. amount of debt per Wad unit of recipient yang
        yang_to_yang_redistribution: LegacyMap::<(u32, u32, u32), ExceptionalYangRedistribution>,
        // Keeps track of whether shrine is live or killed
        is_live: bool,
        // Yin storage
        yin_name: felt252,
        yin_symbol: felt252,
        yin_decimals: u8,
        // Mapping of user's yin allowance for another user
        // (user_address, spender_address) -> (Allowance)
        yin_allowances: LegacyMap::<(ContractAddress, ContractAddress), u256>,
    }

    //
    // Events
    //

    #[event]
    #[derive(Copy, Drop, starknet::Event, PartialEq)]
    enum Event {
        AccessControlEvent: access_control_component::Event,
        YangAdded: YangAdded,
        YangTotalUpdated: YangTotalUpdated,
        DebtTotalUpdated: DebtTotalUpdated,
        BudgetAdjusted: BudgetAdjusted,
        MultiplierUpdated: MultiplierUpdated,
        YangRatesUpdated: YangRatesUpdated,
        ThresholdUpdated: ThresholdUpdated,
        ForgeFeePaid: ForgeFeePaid,
        TroveUpdated: TroveUpdated,
        TroveRedistributed: TroveRedistributed,
        DepositUpdated: DepositUpdated,
        YangPriceUpdated: YangPriceUpdated,
        YinPriceUpdated: YinPriceUpdated,
        DebtCeilingUpdated: DebtCeilingUpdated,
        YangSuspended: YangSuspended,
        YangUnsuspended: YangUnsuspended,
        Killed: Killed,
        Transfer: Transfer,
        Approval: Approval,
    }

    #[derive(Copy, Drop, starknet::Event, PartialEq)]
    struct YangAdded {
        #[key]
        yang: ContractAddress,
        yang_id: u32,
        start_price: Wad,
        initial_rate: Ray
    }

    #[derive(Copy, Drop, starknet::Event, PartialEq)]
    struct YangTotalUpdated {
        #[key]
        yang: ContractAddress,
        total: Wad
    }

    #[derive(Copy, Drop, starknet::Event, PartialEq)]
    struct DebtTotalUpdated {
        total: Wad
    }

    #[derive(Copy, Drop, starknet::Event, PartialEq)]
    struct BudgetAdjusted {
        amount: SignedWad
    }

    #[derive(Copy, Drop, starknet::Event, PartialEq)]
    struct MultiplierUpdated {
        multiplier: Ray,
        cumulative_multiplier: Ray,
        #[key]
        interval: u64
    }

    #[derive(Copy, Drop, starknet::Event, PartialEq)]
    struct YangRatesUpdated {
        #[key]
        rate_era: u64,
        current_interval: u64,
        yangs: Span<ContractAddress>,
        new_rates: Span<Ray>
    }

    #[derive(Copy, Drop, starknet::Event, PartialEq)]
    struct ThresholdUpdated {
        #[key]
        yang: ContractAddress,
        threshold: Ray
    }

    #[derive(Copy, Drop, starknet::Event, PartialEq)]
    struct ForgeFeePaid {
        #[key]
        trove_id: u64,
        fee: Wad,
        fee_pct: Wad
    }

    #[derive(Copy, Drop, starknet::Event, PartialEq)]
    struct TroveUpdated {
        #[key]
        trove_id: u64,
        trove: Trove
    }

    #[derive(Copy, Drop, starknet::Event, PartialEq)]
    struct TroveRedistributed {
        #[key]
        redistribution_id: u32,
        #[key]
        trove_id: u64,
        debt: Wad
    }

    #[derive(Copy, Drop, starknet::Event, PartialEq)]
    struct DepositUpdated {
        #[key]
        yang: ContractAddress,
        #[key]
        trove_id: u64,
        amount: Wad
    }

    #[derive(Copy, Drop, starknet::Event, PartialEq)]
    struct YangPriceUpdated {
        #[key]
        yang: ContractAddress,
        price: Wad,
        cumulative_price: Wad,
        #[key]
        interval: u64
    }

    #[derive(Copy, Drop, starknet::Event, PartialEq)]
    struct YinPriceUpdated {
        old_price: Wad,
        new_price: Wad
    }

    #[derive(Copy, Drop, starknet::Event, PartialEq)]
    struct DebtCeilingUpdated {
        ceiling: Wad
    }

    #[derive(Copy, Drop, starknet::Event, PartialEq)]
    struct YangSuspended {
        #[key]
        yang: ContractAddress,
        timestamp: u64
    }

    #[derive(Copy, Drop, starknet::Event, PartialEq)]
    struct YangUnsuspended {
        #[key]
        yang: ContractAddress,
        timestamp: u64
    }


    #[derive(Copy, Drop, starknet::Event, PartialEq)]
    struct Killed {}

    // ERC20 events

    #[derive(Copy, Drop, starknet::Event, PartialEq)]
    struct Transfer {
        #[key]
        from: ContractAddress,
        #[key]
        to: ContractAddress,
        value: u256
    }

    #[derive(Copy, Drop, starknet::Event, PartialEq)]
    struct Approval {
        #[key]
        owner: ContractAddress,
        #[key]
        spender: ContractAddress,
        value: u256
    }

    //
    // Constructor
    //

    #[constructor]
    fn constructor(
        ref self: ContractState, admin: ContractAddress, name: felt252, symbol: felt252
    ) {
        self.access_control.initializer(admin, Option::Some(shrine_roles::default_admin_role()));

        self.is_live.write(true);

        // Seeding initial multiplier to the previous interval to ensure `get_recent_multiplier_from` terminates
        // otherwise, the next multiplier update will run into an endless loop of `get_recent_multiplier_from`
        // since it wouldn't find the initial multiplier
        let prev_interval: u64 = now() - 1;
        let init_multiplier: Ray = INITIAL_MULTIPLIER.into();
        self.multiplier.write(prev_interval, (init_multiplier, init_multiplier));

        // Setting initial rate era to 1
        self.rates_latest_era.write(1);

        // Setting initial yin spot price to 1
        self.yin_spot_price.write(WAD_ONE.into());

        // Emit event
        self
            .emit(
                MultiplierUpdated {
                    multiplier: init_multiplier,
                    cumulative_multiplier: init_multiplier,
                    interval: prev_interval
                }
            );

        // ERC20
        self.yin_name.write(name);
        self.yin_symbol.write(symbol);
        self.yin_decimals.write(WAD_DECIMALS);
    }

    //
    // External Shrine functions
    //

    #[external(v0)]
    impl IShrineImpl of IShrine<ContractState> {
        //
        // Getters
        //

        fn get_yin(self: @ContractState, user: ContractAddress) -> Wad {
            self.yin.read(user)
        }

        fn get_total_yin(self: @ContractState) -> Wad {
            self.total_yin.read()
        }

        // Get yin spot price
        fn get_yin_spot_price(self: @ContractState) -> Wad {
            self.yin_spot_price.read()
        }

        fn get_yang_total(self: @ContractState, yang: ContractAddress) -> Wad {
            let yang_id: u32 = self.get_valid_yang_id(yang);
            self.yang_total.read(yang_id)
        }

        fn get_initial_yang_amt(self: @ContractState, yang: ContractAddress) -> Wad {
            let yang_id: u32 = self.get_valid_yang_id(yang);
            self.initial_yang_amts.read(yang_id)
        }

        fn get_yangs_count(self: @ContractState) -> u32 {
            self.yangs_count.read()
        }

        fn get_deposit(self: @ContractState, yang: ContractAddress, trove_id: u64) -> Wad {
            let yang_id: u32 = self.get_valid_yang_id(yang);
            self.deposits.read((yang_id, trove_id))
        }

        fn get_total_debt(self: @ContractState) -> Wad {
            self.total_debt.read()
        }

<<<<<<< HEAD
        fn get_surplus_debt(self: @ContractState) -> Wad {
            self.surplus_debt.read()
=======
        fn get_budget(self: @ContractState) -> SignedWad {
            self.budget.read()
>>>>>>> 6f370ae2
        }

        fn get_yang_price(
            self: @ContractState, yang: ContractAddress, interval: u64
        ) -> (Wad, Wad) {
            let yang_id: u32 = self.get_valid_yang_id(yang);
            self.yang_prices.read((yang_id, interval))
        }

        fn get_yang_rate(self: @ContractState, yang: ContractAddress, rate_era: u64) -> Ray {
            let yang_id: u32 = self.get_valid_yang_id(yang);
            self.yang_rates.read((yang_id, rate_era))
        }

        fn get_current_rate_era(self: @ContractState) -> u64 {
            self.rates_latest_era.read()
        }

        fn get_debt_ceiling(self: @ContractState) -> Wad {
            self.debt_ceiling.read()
        }

        fn get_multiplier(self: @ContractState, interval: u64) -> (Ray, Ray) {
            self.multiplier.read(interval)
        }

        fn get_yang_suspension_status(
            self: @ContractState, yang: ContractAddress
        ) -> YangSuspensionStatus {
            let yang_id: u32 = self.get_valid_yang_id(yang);
            self.get_yang_suspension_status_helper(yang_id)
        }

        // Returns a tuple of
        // 1. The "raw yang threshold"
        // 2. The "scaled yang threshold" for recovery mode
        // 1 and 2 will be the same if recovery mode is not in effect
        fn get_yang_threshold(self: @ContractState, yang: ContractAddress) -> (Ray, Ray) {
            let yang_id: u32 = self.get_valid_yang_id(yang);
            let threshold = self.get_yang_threshold_helper(yang_id);
            (threshold, self.scale_threshold_for_recovery_mode(threshold))
        }

        // Returns a tuple of
        // 1. The recovery mode threshold
        // 2. Shrine's LTV
        fn get_recovery_mode_threshold(self: @ContractState) -> (Ray, Ray) {
            let (liq_threshold, value) = self
                .get_threshold_and_value(self.get_shrine_deposits(), now());
            let debt: Wad = self.total_debt.read();
            let rm_threshold = liq_threshold * RECOVERY_MODE_THRESHOLD_MULTIPLIER.into();

            // If no collateral has been deposited, then shrine's LTV is
            // returned as the maximum possible value.
            if value.is_zero() {
                return (rm_threshold, BoundedRay::max());
            }

            (rm_threshold, wadray::rdiv_ww(debt, value))
        }

        fn get_redistributions_count(self: @ContractState) -> u32 {
            self.redistributions_count.read()
        }

        fn get_trove_redistribution_id(self: @ContractState, trove_id: u64) -> u32 {
            self.trove_redistribution_id.read(trove_id)
        }

        fn get_redistribution_for_yang(
            self: @ContractState, yang: ContractAddress, redistribution_id: u32
        ) -> YangRedistribution {
            let yang_id: u32 = self.get_valid_yang_id(yang);
            self.yang_redistributions.read((yang_id, redistribution_id))
        }

        fn get_exceptional_redistribution_for_yang_to_yang(
            self: @ContractState,
            recipient_yang: ContractAddress,
            redistribution_id: u32,
            redistributed_yang: ContractAddress
        ) -> ExceptionalYangRedistribution {
            let recipient_yang_id: u32 = self.get_valid_yang_id(recipient_yang);
            let redistributed_yang_id: u32 = self.get_valid_yang_id(redistributed_yang);
            self
                .yang_to_yang_redistribution
                .read((recipient_yang_id, redistribution_id, redistributed_yang_id))
        }

        fn get_live(self: @ContractState) -> bool {
            self.is_live.read()
        }

        //
        // Setters - External
        //

        // `initial_yang_amt` is passed as an argument from upstream to address the issue of
        // first depositor front-running by requiring an initial deposit when adding the yang
        // to the Shrine
        fn add_yang(
            ref self: ContractState,
            yang: ContractAddress,
            threshold: Ray,
            start_price: Wad,
            initial_rate: Ray,
            initial_yang_amt: Wad
        ) {
            self.access_control.assert_has_role(shrine_roles::ADD_YANG);

            assert(self.yang_ids.read(yang) == 0, 'SH: Yang already exists');

            assert_rate_is_valid(initial_rate);

            // Assign new ID to yang and add yang struct
            let yang_id: u32 = self.yangs_count.read() + 1;
            self.yang_ids.write(yang, yang_id);

            // Update yangs count
            self.yangs_count.write(yang_id);

            // Set threshold
            self.set_threshold_helper(yang, threshold);

            // Update initial yang supply
            // Used upstream to prevent first depositor front running
            self.yang_total.write(yang_id, initial_yang_amt);
            self.initial_yang_amts.write(yang_id, initial_yang_amt);

            // Since `start_price` is the first price in the price history, the cumulative price is also set to `start_price`

            let prev_interval: u64 = now() - 1;
            // seeding initial price to the previous interval to ensure `get_recent_price_from` terminates
            // new prices are pushed to Shrine from an oracle via `advance` and are always set on the current
            // interval (`now()`); if we wouldn't set this initial price to `now() - 1` and oracle could
            // update a price still in the current interval (as oracle update times are independent of
            // Shrine's intervals, a price can be updated multiple times in a single interval) which would
            // result in an endless loop of `get_recent_price_from` since it wouldn't find the initial price
            self.yang_prices.write((yang_id, prev_interval), (start_price, start_price));

            // Setting the base rate for the new yang

            // NOTE: Eras are not incremented when a new yang is added, and the era that is being set
            // for this base rate will have an interval that is <= now(). This would be a problem
            // if there could be a trove containing the newly-added with `trove.last_rate_era < latest_era`.
            // Luckily, this isn't possible because `charge` is called in `deposit`, so a trove's `last_rate_era`
            // will always be updated to `latest_era` immediately before the newly-added yang is deposited.
            let latest_era: u64 = self.rates_latest_era.read();
            self.yang_rates.write((yang_id, latest_era), initial_rate);

            // Event emissions
            self.emit(YangAdded { yang, yang_id, start_price, initial_rate });
            self.emit(YangTotalUpdated { yang, total: initial_yang_amt });
        }

        fn set_threshold(ref self: ContractState, yang: ContractAddress, new_threshold: Ray) {
            self.access_control.assert_has_role(shrine_roles::SET_THRESHOLD);

            self.set_threshold_helper(yang, new_threshold);
        }

        fn suspend_yang(ref self: ContractState, yang: ContractAddress) {
            self.access_control.assert_has_role(shrine_roles::UPDATE_YANG_SUSPENSION);

            assert(
                self.get_yang_suspension_status(yang) == YangSuspensionStatus::None,
                'SH: Already suspended'
            );

            let timestamp: u64 = get_block_timestamp();
            self.yang_suspension.write(self.get_valid_yang_id(yang), timestamp);
            self.emit(YangSuspended { yang, timestamp });
        }

        fn unsuspend_yang(ref self: ContractState, yang: ContractAddress) {
            self.access_control.assert_has_role(shrine_roles::UPDATE_YANG_SUSPENSION);

            assert(
                self.get_yang_suspension_status(yang) != YangSuspensionStatus::Permanent,
                'SH: Suspension is permanent'
            );

            self.yang_suspension.write(self.get_valid_yang_id(yang), 0);
            self.emit(YangUnsuspended { yang, timestamp: get_block_timestamp() });
        }

        // Update the base rates of all yangs
        // A base rate of USE_PREV_BASE_RATE means the base rate for the yang stays the same
        // Takes an array of yangs and their updated rates.
        // yangs[i]'s base rate will be set to new_rates[i]
        // yangs's length must equal the number of yangs available.
        fn update_rates(
            ref self: ContractState, yangs: Span<ContractAddress>, new_rates: Span<Ray>
        ) {
            self.access_control.assert_has_role(shrine_roles::UPDATE_RATES);

            let yangs_len = yangs.len();
            let num_yangs: u32 = self.yangs_count.read();

            assert(yangs_len == num_yangs, 'SH: Too few yangs');
            assert(yangs_len == new_rates.len(), 'SH: yangs.len != new_rates.len');

            let latest_rate_era: u64 = self.rates_latest_era.read();
            let latest_rate_era_interval: u64 = self.rates_intervals.read(latest_rate_era);
            let current_interval: u64 = now();

            // If the interest rates were already updated in the current interval, don't increment the era
            // Otherwise, increment the era
            // This way, there is at most one set of base rate updates in every interval
            let mut rate_era = latest_rate_era;

            if latest_rate_era_interval != current_interval {
                rate_era += 1;
                self.rates_latest_era.write(rate_era);
                self.rates_intervals.write(rate_era, current_interval);
            }

            // ALL yangs must have a new rate value. A new rate value of `USE_PREV_BASE_RATE` means the
            // yang's rate isn't being updated, and so we get the previous value.
            let mut yangs_copy = yangs;
            let mut new_rates_copy = new_rates;
            // TODO: temporary workaround for issue with borrowing snapshots in loops
            let self_snap = @self;
            loop {
                match new_rates_copy.pop_front() {
                    Option::Some(rate) => {
                        let current_yang_id: u32 = self_snap
                            .get_valid_yang_id(*yangs_copy.pop_front().unwrap());
                        if *rate.val == USE_PREV_BASE_RATE {
                            // Setting new era rate to the previous era's rate
                            self
                                .yang_rates
                                .write(
                                    (current_yang_id, rate_era),
                                    self_snap.yang_rates.read((current_yang_id, rate_era - 1))
                                );
                        } else {
                            assert_rate_is_valid(*rate);
                            self.yang_rates.write((current_yang_id, rate_era), *rate);
                        }
                    },
                    Option::None => { break; }
                };
            };

            // Verify that all rates were updated correctly
            // This is necessary because we don't enforce that the `yangs` array really contains
            // every single yang, only that its length is the same as the number of yangs.
            // For all we know, `yangs` could contain one yang address 10 times.
            // Even though this is an admin/governance function, such a mistake could break
            // interest rate calculations, which is why it's important that we verify that all yangs'
            // rates were correctly updated.
            let mut idx: u32 = num_yangs;
            loop {
                if idx == 0 {
                    break ();
                }
                assert(
                    self.yang_rates.read((idx, rate_era)).is_non_zero(), 'SH: Incorrect rate update'
                );
                idx -= 1;
            };

            self.emit(YangRatesUpdated { rate_era, current_interval, yangs, new_rates });
        }

        // Set the price of the specified Yang for the current interval interval
        fn advance(ref self: ContractState, yang: ContractAddress, price: Wad) {
            self.access_control.assert_has_role(shrine_roles::ADVANCE);

            assert(price.is_non_zero(), 'SH: Price cannot be 0');

            let interval: u64 = now();
            let yang_id: u32 = self.get_valid_yang_id(yang);

            // Calculating the new cumulative price
            // To do this, we get the interval of the last price update, find the number of
            // intervals BETWEEN the current interval and the last_interval (non-inclusive), multiply that by
            // the last price, and add it to the last cumulative price. Then we add the new price, `price`,
            // for the current interval.
            let (last_price, last_cumulative_price, last_interval) = self
                .get_recent_price_from(yang_id, interval - 1);

            let cumulative_price: Wad = last_cumulative_price
                + (last_price.val * (interval - last_interval - 1).into()).into()
                + price;

            self.yang_prices.write((yang_id, interval), (price, cumulative_price));

            self.emit(YangPriceUpdated { yang, price, cumulative_price, interval });
        }

        // Sets the multiplier for the current interval
        fn set_multiplier(ref self: ContractState, multiplier: Ray) {
            self.access_control.assert_has_role(shrine_roles::SET_MULTIPLIER);

            assert(multiplier.is_non_zero(), 'SH: Multiplier cannot be 0');
            assert(multiplier.val <= MAX_MULTIPLIER, 'SH: Multiplier exceeds maximum');

            let interval: u64 = now();
            let (last_multiplier, last_cumulative_multiplier, last_interval) = self
                .get_recent_multiplier_from(interval - 1);

            let cumulative_multiplier = last_cumulative_multiplier
                + ((interval - last_interval - 1).into() * last_multiplier.val).into()
                + multiplier;
            self.multiplier.write(interval, (multiplier, cumulative_multiplier));

            self.emit(MultiplierUpdated { multiplier, cumulative_multiplier, interval });
        }

        fn set_debt_ceiling(ref self: ContractState, ceiling: Wad) {
            self.access_control.assert_has_role(shrine_roles::SET_DEBT_CEILING);
            self.debt_ceiling.write(ceiling);

            //Event emission
            self.emit(DebtCeilingUpdated { ceiling });
        }

<<<<<<< HEAD
        fn reduce_surplus_debt(ref self: ContractState, amount: Wad) {
            AccessControl::assert_has_role(ShrineRoles::REDUCE_SURPLUS_DEBT);

            let current_surplus: Wad = self.surplus_debt.read();
            assert(amount <= current_surplus, 'SH: Exceeds surplus debt');
            self.surplus_debt.write(current_surplus - amount);
=======
        fn adjust_budget(ref self: ContractState, amount: SignedWad) {
            self.access_control.assert_has_role(shrine_roles::ADJUST_BUDGET);

            let current_surplus: SignedWad = self.budget.read();
            self.budget.write(current_surplus + amount);

            self.emit(BudgetAdjusted { amount });
>>>>>>> 6f370ae2
        }

        // Updates spot price of yin
        //
        // Shrine denominates all prices (including that of yin) in yin, meaning yin's peg/target price is 1 (wad).
        // Therefore, it's expected that the spot price is denominated in yin, in order to
        // get the true deviation of the spot price from the peg/target price.
        fn update_yin_spot_price(ref self: ContractState, new_price: Wad) {
            self.access_control.assert_has_role(shrine_roles::UPDATE_YIN_SPOT_PRICE);
            self.emit(YinPriceUpdated { old_price: self.yin_spot_price.read(), new_price });
            self.yin_spot_price.write(new_price);
        }

        fn kill(ref self: ContractState) {
            self.access_control.assert_has_role(shrine_roles::KILL);
            self.is_live.write(false);

            // Event emission
            self.emit(Killed {});
        }

        //
        // Core Functions - External
        //

        // Deposit a specified amount of a Yang into a Trove
        fn deposit(ref self: ContractState, yang: ContractAddress, trove_id: u64, amount: Wad) {
            self.access_control.assert_has_role(shrine_roles::DEPOSIT);

            self.assert_live();

            self.charge(trove_id);

            let yang_id: u32 = self.get_valid_yang_id(yang);

            // Update yang balance of system
            let new_total: Wad = self.yang_total.read(yang_id) + amount;
            self.yang_total.write(yang_id, new_total);

            // Update trove balance
            let new_trove_balance: Wad = self.deposits.read((yang_id, trove_id)) + amount;
            self.deposits.write((yang_id, trove_id), new_trove_balance);

            // Events
            self.emit(YangTotalUpdated { yang, total: new_total });
            self.emit(DepositUpdated { yang, trove_id, amount: new_trove_balance });
        }

        // Withdraw a specified amount of a Yang from a Trove with trove safety check
        fn withdraw(ref self: ContractState, yang: ContractAddress, trove_id: u64, amount: Wad) {
            self.access_control.assert_has_role(shrine_roles::WITHDRAW);
            // In the event the Shrine is killed, trove users can no longer withdraw yang
            // via the Abbot. Withdrawal of excess yang will be via the Caretaker instead.
            self.assert_live();
            self.withdraw_helper(yang, trove_id, amount);
            self.assert_healthy(trove_id);
        }

        // Mint a specified amount of synthetic and attribute the debt to a Trove
        fn forge(
            ref self: ContractState,
            user: ContractAddress,
            trove_id: u64,
            amount: Wad,
            max_forge_fee_pct: Wad
        ) {
            self.access_control.assert_has_role(shrine_roles::FORGE);
            self.assert_live();

            self.charge(trove_id);

            let forge_fee_pct: Wad = self.get_forge_fee_pct();
            assert(forge_fee_pct <= max_forge_fee_pct, 'SH: forge_fee% > max_forge_fee%');

            let forge_fee = amount * forge_fee_pct;
            let debt_amount = amount + forge_fee;

            let mut new_system_debt = self.total_debt.read() + debt_amount;
            assert(new_system_debt <= self.debt_ceiling.read(), 'SH: Debt ceiling reached');
            self.total_debt.write(new_system_debt);

            // Add forge fee to surplus debt
<<<<<<< HEAD
            self.surplus_debt.write(self.surplus_debt.read() + forge_fee);
=======
            self.budget.write(self.budget.read() + forge_fee.into());
>>>>>>> 6f370ae2

            // `Trove.charge_from` and `Trove.last_rate_era` were already updated in `charge`.
            let mut trove: Trove = self.troves.read(trove_id);
            trove.debt += debt_amount;
            self.troves.write(trove_id, trove);
            self.assert_healthy(trove_id);

            self.forge_helper(user, amount);

            // Events
            if forge_fee.is_non_zero() {
                self.emit(ForgeFeePaid { trove_id, fee: forge_fee, fee_pct: forge_fee_pct });
            }
            self.emit(DebtTotalUpdated { total: new_system_debt });
            self.emit(TroveUpdated { trove_id, trove });
        }

        // Repay a specified amount of synthetic and deattribute the debt from a Trove
        fn melt(ref self: ContractState, user: ContractAddress, trove_id: u64, amount: Wad) {
            self.access_control.assert_has_role(shrine_roles::MELT);
            // In the event the Shrine is killed, trove users can no longer repay their debt.
            // This also blocks liquidations by Purger.
            self.assert_live();

            // Charge interest
            self.charge(trove_id);

            let mut trove: Trove = self.troves.read(trove_id);

            // If `amount` exceeds `trove.debt`, then melt all the debt.
            // This is nice for UX so that maximum debt can be melted without knowing the exact
            // of debt in the trove down to the 10**-18.
            let melt_amt: Wad = min(trove.debt, amount);
            let new_system_debt: Wad = self.total_debt.read() - melt_amt;
            self.total_debt.write(new_system_debt);

            // `Trove.charge_from` and `Trove.last_rate_era` were already updated in `charge`.
            trove.debt -= melt_amt;
            self.troves.write(trove_id, trove);

            // Update user balance
            self.melt_helper(user, melt_amt);

            // Events
            self.emit(DebtTotalUpdated { total: new_system_debt });
            self.emit(TroveUpdated { trove_id, trove });
        }

        // Withdraw a specified amount of a Yang from a Trove without trove safety check.
        // This is intended for liquidations where collateral needs to be withdrawn and transferred to the liquidator
        // even if the trove is still unsafe.
        fn seize(ref self: ContractState, yang: ContractAddress, trove_id: u64, amount: Wad) {
            self.access_control.assert_has_role(shrine_roles::SEIZE);
            self.withdraw_helper(yang, trove_id, amount);
        }

        fn redistribute(
            ref self: ContractState,
            trove_id: u64,
            debt_to_redistribute: Wad,
            pct_value_to_redistribute: Ray
        ) {
            self.access_control.assert_has_role(shrine_roles::REDISTRIBUTE);
            assert(pct_value_to_redistribute <= RAY_ONE.into(), 'SH: pct_val_to_redistribute > 1');
            let current_interval: u64 = now();

            // Trove's debt should have been updated to the current interval via `melt` in `Purger.purge`.
            // The trove's debt is used instead of estimated debt from `get_trove_info` to ensure that
            // system has accounted for the accrued interest.
            let mut trove: Trove = self.troves.read(trove_id);

            // Increment redistribution ID
            let redistribution_id: u32 = self.redistributions_count.read() + 1;
            self.redistributions_count.write(redistribution_id);

            // Perform redistribution
            self
                .redistribute_helper(
                    redistribution_id,
                    trove_id,
                    debt_to_redistribute,
                    pct_value_to_redistribute,
                    current_interval
                );

            trove.charge_from = current_interval;
            // Note that this will revert if `debt_to_redistribute` exceeds the trove's debt.
            trove.debt -= debt_to_redistribute;
            self.troves.write(trove_id, trove);

            // Update the redistribution ID so that it is not possible for the redistributed
            // trove to receive any of its own exceptional redistribution in the event of a
            // redistribution of an amount less than the trove's debt.
            // Note that the trove's last redistribution ID needs to be updated to
            // `redistribution_id - 1` prior to calling `redistribute`.
            self.trove_redistribution_id.write(trove_id, redistribution_id);

            // Event
            self
                .emit(
                    TroveRedistributed { redistribution_id, trove_id, debt: debt_to_redistribute }
                );
        }

        // Mint a specified amount of synthetic without attributing the debt to a Trove
        fn inject(ref self: ContractState, receiver: ContractAddress, amount: Wad) {
            self.access_control.assert_has_role(shrine_roles::INJECT);
            // Prevent any debt creation, including via flash mints, once the Shrine is killed
            self.assert_live();
            self.forge_helper(receiver, amount);
        }

        // Repay a specified amount of synthetic without deattributing the debt from a Trove
        fn eject(ref self: ContractState, burner: ContractAddress, amount: Wad) {
            self.access_control.assert_has_role(shrine_roles::EJECT);
            self.melt_helper(burner, amount);
        }

        //
        // Core Functions - View
        //

        fn get_shrine_threshold_and_value(self: @ContractState) -> (Ray, Wad) {
            let yang_totals: Span<YangBalance> = self.get_shrine_deposits();
            self.get_threshold_and_value(yang_totals, now())
        }

        // Get the last updated price for a yang
        fn get_current_yang_price(self: @ContractState, yang: ContractAddress) -> (Wad, Wad, u64) {
            self.get_recent_price_from(self.get_valid_yang_id(yang), now())
        }

        // Gets last updated multiplier value
        fn get_current_multiplier(self: @ContractState) -> (Ray, Ray, u64) {
            self.get_recent_multiplier_from(now())
        }

        // Returns the current forge fee
        // `forge_fee_pct` is a Wad and not Ray because the `exp` function
        // only returns Wads.
        #[inline(always)]
        fn get_forge_fee_pct(self: @ContractState) -> Wad {
            let yin_price: Wad = self.yin_spot_price.read();

            if yin_price >= MIN_ZERO_FEE_YIN_PRICE.into() {
                return WadZeroable::zero();
            } else if yin_price < FORGE_FEE_CAP_PRICE.into() {
                return FORGE_FEE_CAP_PCT.into();
            }

            // Won't underflow since yin_price < WAD_ONE
            let deviation: Wad = WAD_ONE.into() - yin_price;

            // This is a workaround since we don't yet have negative numbers
            if deviation >= FORGE_FEE_B.into() {
                exp(wadray::rmul_rw(FORGE_FEE_A.into(), deviation - FORGE_FEE_B.into()))
            } else {
                // `neg_exp` calculates e^(-x) given x.
                neg_exp(wadray::rmul_rw(FORGE_FEE_A.into(), FORGE_FEE_B.into() - deviation))
            }
        }

        // Returns a bool indicating whether the given trove is healthy or not
        fn is_healthy(self: @ContractState, trove_id: u64) -> bool {
            let (threshold, ltv, _, _) = self.get_trove_info(trove_id);
            ltv <= threshold
        }

        fn get_max_forge(self: @ContractState, trove_id: u64) -> Wad {
            let (threshold, _, value, debt) = self.get_trove_info(trove_id);

            let forge_fee_pct: Wad = self.get_forge_fee_pct();
            let max_debt: Wad = wadray::rmul_rw(threshold, value);

            if debt < max_debt {
                return (max_debt - debt) / (WAD_ONE.into() + forge_fee_pct);
            }

            WadZeroable::zero()
        }

        // Returns a tuple of a trove's threshold, LTV based on compounded debt, trove value and compounded debt
        fn get_trove_info(self: @ContractState, trove_id: u64) -> (Ray, Ray, Wad, Wad) {
            let interval: u64 = now();

            // Get threshold and trove value
            let trove_yang_balances: Span<YangBalance> = self.get_trove_deposits(trove_id);
            let (mut threshold, mut value) = self
                .get_threshold_and_value(trove_yang_balances, interval);
            threshold = self.scale_threshold_for_recovery_mode(threshold);

            let trove: Trove = self.troves.read(trove_id);

            // Catch troves with no value
            if value.is_zero() {
                // This `if` branch handles a corner case where a trove without any yangs deposited (i.e. zero value)
                // attempts to forge a non-zero debt. It ensures that the `assert_healthy` check in `forge` would
                // fail and revert.
                // - Without the check for `value.is_zero()` and `trove.debt.is_non_zero()`, the LTV calculation of
                //   of debt / value will run into a zero division error.
                // - With the check for `value.is_zero()` but without `trove.debt.is_non_zero()`, the LTV will be
                //   incorrectly set to 0 and the `assert_healthy` check will fail to catch this illegal operation.
                if trove.debt.is_non_zero() {
                    return (threshold, BoundedRay::max(), value, trove.debt);
                } else {
                    return (threshold, BoundedRay::min(), value, trove.debt);
                }
            }

            // Calculate debt
            let compounded_debt: Wad = self.compound(trove_id, trove, interval);
            let (updated_trove_yang_balances, compounded_debt_with_redistributed_debt) = self
                .pull_redistributed_debt_and_yangs(trove_id, trove_yang_balances, compounded_debt);

            if updated_trove_yang_balances.is_some() {
                let (new_threshold, new_value) = self
                    .get_threshold_and_value(updated_trove_yang_balances.unwrap(), interval);
                threshold = self.scale_threshold_for_recovery_mode(new_threshold);
                value = new_value;
            }

            let ltv: Ray = wadray::rdiv_ww(compounded_debt_with_redistributed_debt, value);

            (threshold, ltv, value, compounded_debt_with_redistributed_debt)
        }

        fn get_redistributions_attributed_to_trove(
            self: @ContractState, trove_id: u64
        ) -> (Span<YangBalance>, Wad) {
            let trove_yang_balances: Span<YangBalance> = self.get_trove_deposits(trove_id);
            let (updated_trove_yang_balances, pulled_debt) = self
                .pull_redistributed_debt_and_yangs(
                    trove_id, trove_yang_balances, WadZeroable::zero()
                );

            // Offset to be applied to the yang ID when indexing into the `trove_yang_balances` array
            let yang_id_to_array_idx_offset: u32 = 1;

            let mut added_yangs: Array<YangBalance> = ArrayTrait::new();
            if updated_trove_yang_balances.is_some() {
                let mut updated_trove_yang_balances = updated_trove_yang_balances.unwrap();
                loop {
                    match updated_trove_yang_balances.pop_front() {
                        Option::Some(updated_yang_balance) => {
                            let trove_yang_balance: Wad = *trove_yang_balances
                                .at(*updated_yang_balance.yang_id - yang_id_to_array_idx_offset)
                                .amount;
                            let increment: Wad = *updated_yang_balance.amount - trove_yang_balance;
                            if increment.is_non_zero() {
                                added_yangs
                                    .append(
                                        YangBalance {
                                            yang_id: *updated_yang_balance.yang_id,
                                            amount: increment
                                        }
                                    );
                            }
                        },
                        Option::None => { break; },
                    };
                };
            }

            (added_yangs.span(), pulled_debt)
        }
    }

    //
    // Internal Shrine functions
    //

    #[generate_trait]
    impl ShrineHelpers of ShrineHelpersTrait {
        //
        // Helpers for assertions
        //

        // Check that system is live
        fn assert_live(self: @ContractState) {
            assert(self.is_live.read(), 'SH: System is not live');
        }

        fn assert_healthy(self: @ContractState, trove_id: u64) {
            assert(self.is_healthy(trove_id), 'SH: Trove LTV is too high');
        }

        //
        // Helpers for getters and view functions
        //

        // Helper function to get the yang ID given a yang address, and throw an error if
        // yang address has not been added (i.e. yang ID = 0)
        fn get_valid_yang_id(self: @ContractState, yang: ContractAddress) -> u32 {
            let yang_id: u32 = self.yang_ids.read(yang);
            assert(yang_id != 0, 'SH: Yang does not exist');
            yang_id
        }

        // Returns the price for `yang_id` at `interval` if it is non-zero.
        // Otherwise, check `interval` - 1 recursively for the last available price.
        fn get_recent_price_from(
            self: @ContractState, yang_id: u32, interval: u64
        ) -> (Wad, Wad, u64) {
            let (price, cumulative_price) = self.yang_prices.read((yang_id, interval));

            if price.is_non_zero() {
                return (price, cumulative_price, interval);
            }
            self.get_recent_price_from(yang_id, interval - 1)
        }

        // Returns the multiplier at `interval` if it is non-zero.
        // Otherwise, check `interval` - 1 recursively for the last available value.
        fn get_recent_multiplier_from(self: @ContractState, interval: u64) -> (Ray, Ray, u64) {
            let (multiplier, cumulative_multiplier) = self.multiplier.read(interval);
            if multiplier.is_non_zero() {
                return (multiplier, cumulative_multiplier, interval);
            }
            self.get_recent_multiplier_from(interval - 1)
        }

        // Helper function for applying the recovery mode threshold decrease to a threshold,
        // if recovery mode is active
        // The maximum threshold decrease is capped to 50% of the "base threshold"
        fn scale_threshold_for_recovery_mode(self: @ContractState, mut threshold: Ray) -> Ray {
            let (recovery_mode_threshold, shrine_ltv) = self.get_recovery_mode_threshold();
            if shrine_ltv >= recovery_mode_threshold {
                return max(
                    threshold
                        * THRESHOLD_DECREASE_FACTOR.into()
                        * (recovery_mode_threshold / shrine_ltv),
                    (threshold.val / 2_u128).into()
                );
            }

            threshold
        }

        // Returns the last error for `yang_id` at a given `redistribution_id` if the error is non-zero.
        // Otherwise, check `redistribution_id` - 1 recursively for the last error.
        fn get_recent_redistribution_error_for_yang(
            self: @ContractState, yang_id: u32, redistribution_id: u32
        ) -> Wad {
            if redistribution_id == 0 {
                return WadZeroable::zero();
            }

            let redistribution: YangRedistribution = self
                .yang_redistributions
                .read((yang_id, redistribution_id));

            // If redistribution unit-debt is non-zero or the error is non-zero, return the error
            // This catches both the case where the unit debt is non-zero and the error is zero, and the case
            // where the unit debt is zero (due to very large amounts of yang) and the error is non-zero.
            if redistribution.unit_debt.is_non_zero() || redistribution.error.is_non_zero() {
                return redistribution.error;
            }

            self.get_recent_redistribution_error_for_yang(yang_id, redistribution_id - 1)
        }

        fn get_yang_suspension_status_helper(
            self: @ContractState, yang_id: u32
        ) -> YangSuspensionStatus {
            let suspension_ts: u64 = self.yang_suspension.read(yang_id);
            if suspension_ts.is_zero() {
                return YangSuspensionStatus::None;
            }

            if get_block_timestamp() - suspension_ts < SUSPENSION_GRACE_PERIOD {
                return YangSuspensionStatus::Temporary;
            }

            YangSuspensionStatus::Permanent
        }

        fn get_yang_threshold_helper(self: @ContractState, yang_id: u32) -> Ray {
            let base_threshold: Ray = self.thresholds.read(yang_id);

            match self.get_yang_suspension_status_helper(yang_id) {
                YangSuspensionStatus::None => { base_threshold },
                YangSuspensionStatus::Temporary => {
                    // linearly decrease the threshold from base_threshold to 0
                    // based on the time passed since suspension started
                    let ts_diff: u64 = get_block_timestamp() - self.yang_suspension.read(yang_id);
                    base_threshold
                        * ((SUSPENSION_GRACE_PERIOD - ts_diff).into()
                            / SUSPENSION_GRACE_PERIOD.into())
                },
                YangSuspensionStatus::Permanent => { RayZeroable::zero() },
            }
        }

        // Returns an ordered array of the `YangBalance` struct for a trove's deposits.
        // Starts from yang ID 1.
        // Note that zero values are added to the return array because downstream
        // computation assumes the full array of yangs.
        fn get_trove_deposits(self: @ContractState, trove_id: u64) -> Span<YangBalance> {
            let mut yang_balances: Array<YangBalance> = ArrayTrait::new();

            let mut current_yang_id: u32 = START_YANG_IDX;
            let loop_end: u32 = self.yangs_count.read() + START_YANG_IDX;
            loop {
                if current_yang_id == loop_end {
                    break yang_balances.span();
                }

                let deposited: Wad = self.deposits.read((current_yang_id, trove_id));
                yang_balances.append(YangBalance { yang_id: current_yang_id, amount: deposited });

                current_yang_id += 1;
            }
        }

        // Returns an ordered array of the `YangBalance` struct for the total deposited yangs in the Shrine.
        // Starts from yang ID 1.
        fn get_shrine_deposits(self: @ContractState) -> Span<YangBalance> {
            let mut yang_balances: Array<YangBalance> = ArrayTrait::new();

            let mut current_yang_id: u32 = START_YANG_IDX;
            let loop_end: u32 = self.yangs_count.read() + START_YANG_IDX;
            loop {
                if current_yang_id == loop_end {
                    break yang_balances.span();
                }

                let yang_total: Wad = self.yang_total.read(current_yang_id);
                yang_balances.append(YangBalance { yang_id: current_yang_id, amount: yang_total });

                current_yang_id += 1;
            }
        }

        // Returns a tuple of:
        // 1. the custom threshold (maximum LTV before liquidation)
        // 2. the total value of the yangs, at a given interval
        // based on historical prices and the given yang balances.
        fn get_threshold_and_value(
            self: @ContractState, mut yang_balances: Span<YangBalance>, interval: u64
        ) -> (Ray, Wad) {
            let mut weighted_threshold_sum: Ray = RayZeroable::zero();
            let mut total_value: Wad = WadZeroable::zero();

            loop {
                match yang_balances.pop_front() {
                    Option::Some(yang_balance) => {
                        // Update cumulative values only if the yang balance is greater than 0
                        if (*yang_balance.amount).is_non_zero() {
                            let yang_threshold: Ray = self
                                .get_yang_threshold_helper(*yang_balance.yang_id);

                            let (price, _, _) = self
                                .get_recent_price_from(*yang_balance.yang_id, interval);

                            let yang_deposited_value = *yang_balance.amount * price;
                            total_value += yang_deposited_value;
                            weighted_threshold_sum +=
                                wadray::wmul_rw(yang_threshold, yang_deposited_value);
                        }
                    },
                    Option::None => { break; },
                };
            };

            // Catch division by zero
            let threshold: Ray = if total_value.is_non_zero() {
                wadray::wdiv_rw(weighted_threshold_sum, total_value)
            } else {
                RayZeroable::zero()
            };

            (threshold, total_value)
        }

        //
        // Helpers for setters
        //

        fn set_threshold_helper(ref self: ContractState, yang: ContractAddress, threshold: Ray) {
            assert(threshold.val <= MAX_THRESHOLD, 'SH: Threshold > max');
            self.thresholds.write(self.get_valid_yang_id(yang), threshold);

            // Event emission
            self.emit(ThresholdUpdated { yang, threshold });
        }

        //
        // Helpers for core functions
        //

        fn forge_helper(ref self: ContractState, user: ContractAddress, amount: Wad) {
            self.yin.write(user, self.yin.read(user) + amount);
            self.total_yin.write(self.total_yin.read() + amount);

            self
                .emit(
                    Transfer {
                        from: ContractAddressZeroable::zero(), to: user, value: amount.into()
                    }
                );
        }

        fn melt_helper(ref self: ContractState, user: ContractAddress, amount: Wad) {
            let user_balance: Wad = self.yin.read(user);
            assert(user_balance >= amount, 'SH: Insufficient yin balance');

            self.yin.write(user, user_balance - amount);
            self.total_yin.write(self.total_yin.read() - amount);

            self
                .emit(
                    Transfer {
                        from: user, to: ContractAddressZeroable::zero(), value: amount.into()
                    }
                );
        }

        // Withdraw a specified amount of a Yang from a Trove
        fn withdraw_helper(
            ref self: ContractState, yang: ContractAddress, trove_id: u64, amount: Wad
        ) {
            let yang_id: u32 = self.get_valid_yang_id(yang);

            // Fails if amount > amount of yang deposited in the given trove
            let trove_balance: Wad = self.deposits.read((yang_id, trove_id));
            assert(trove_balance >= amount, 'SH: Insufficient yang balance');

            let new_trove_balance: Wad = trove_balance - amount;
            let new_total: Wad = self.yang_total.read(yang_id) - amount;

            self.charge(trove_id);

            self.yang_total.write(yang_id, new_total);
            self.deposits.write((yang_id, trove_id), new_trove_balance);

            // Emit events
            self.emit(YangTotalUpdated { yang, total: new_total });
            self.emit(DepositUpdated { yang, trove_id, amount: new_trove_balance });
        }

        // Adds the accumulated interest as debt to the trove
        fn charge(ref self: ContractState, trove_id: u64) {
            // Do not charge accrued interest once Shrine is killed because total system debt
            // and individual trove's debt are fixed at the time of shutdown.
            if !self.is_live.read() {
                return;
            }

            let trove: Trove = self.troves.read(trove_id);

            // Get current interval and yang count
            let current_interval: u64 = now();

            // Get new debt amount
            let compounded_trove_debt: Wad = self.compound(trove_id, trove, current_interval);

            // Pull undistributed debt and update state
            let trove_yang_balances: Span<YangBalance> = self.get_trove_deposits(trove_id);
            let (updated_trove_yang_balances, compounded_trove_debt_with_redistributed_debt) = self
                .pull_redistributed_debt_and_yangs(
                    trove_id, trove_yang_balances, compounded_trove_debt
                );

            // If there was any exceptional redistribution, write updated yang amounts to trove
            if updated_trove_yang_balances.is_some() {
                let mut updated_trove_yang_balances = updated_trove_yang_balances.unwrap();
                loop {
                    match updated_trove_yang_balances.pop_front() {
                        Option::Some(yang_balance) => {
                            self
                                .deposits
                                .write((*yang_balance.yang_id, trove_id), *yang_balance.amount);
                        },
                        Option::None => { break; },
                    };
                };
            }

            // Update trove
            let updated_trove: Trove = Trove {
                charge_from: current_interval,
                debt: compounded_trove_debt_with_redistributed_debt,
                last_rate_era: self.rates_latest_era.read()
            };
            self.troves.write(trove_id, updated_trove);
            self.trove_redistribution_id.write(trove_id, self.redistributions_count.read());

            // Get new system debt
            // This adds the interest charged on the trove's debt to the total debt.
            // This should not include redistributed debt, as that is already included in the total.
            let charged: Wad = compounded_trove_debt - trove.debt;
            let new_system_debt: Wad = self.total_debt.read() + charged;
            self.total_debt.write(new_system_debt);

            // Add interest to surplus debt
<<<<<<< HEAD
            self.surplus_debt.write(self.surplus_debt.read() + charged);
=======
            self.budget.write(self.budget.read() + charged.into());
>>>>>>> 6f370ae2

            // Emit only if there is a change in the trove's debt
            if compounded_trove_debt != trove.debt {
                self.emit(DebtTotalUpdated { total: new_system_debt });
            }

            // Emit only if there is a change in the `Trove` struct
            if updated_trove != trove {
                self.emit(TroveUpdated { trove_id, trove: updated_trove });
            }
        }

        // Returns the amount of debt owed by trove after having interest charged over a given time period
        // Assumes the trove hasn't minted or paid back any additional debt during the given time period
        // Assumes the trove hasn't deposited or withdrawn any additional collateral during the given time period
        // Time period includes `end_interval` and does NOT include `start_interval`.

        // Compound interest formula: P(t) = P_0 * e^(rt)
        // P_0 = principal
        // r = nominal interest rate (what the interest rate would be if there was no compounding)
        // t = time elapsed, in years
        fn compound(self: @ContractState, trove_id: u64, trove: Trove, end_interval: u64) -> Wad {
            // Saves gas and prevents bugs for troves with no yangs deposited
            // Implicit assumption is that a trove with non-zero debt must have non-zero yangs
            if trove.debt.is_zero() {
                return WadZeroable::zero();
            }

            let latest_rate_era: u64 = self.rates_latest_era.read();

            let mut compounded_debt: Wad = trove.debt;
            let mut start_interval: u64 = trove.charge_from;
            let mut trove_last_rate_era: u64 = trove.last_rate_era;

            loop {
                // `trove_last_rate_era` should always be less than or equal to `latest_rate_era`
                if trove_last_rate_era == latest_rate_era {
                    let avg_base_rate: Ray = self
                        .get_avg_rate_over_era(
                            trove_id, start_interval, end_interval, latest_rate_era
                        );

                    let avg_rate: Ray = avg_base_rate
                        * self.get_avg_multiplier(start_interval, end_interval);

                    // represents `t` in the compound interest formula
                    let t: Wad = Wad {
                        val: (end_interval - start_interval).into() * TIME_INTERVAL_DIV_YEAR
                    };
                    compounded_debt *= exp(wadray::rmul_rw(avg_rate, t));
                    break compounded_debt;
                }

                let next_rate_update_era = trove_last_rate_era + 1;
                let next_rate_update_era_interval = self.rates_intervals.read(next_rate_update_era);

                let avg_base_rate: Ray = self
                    .get_avg_rate_over_era(
                        trove_id, start_interval, next_rate_update_era_interval, trove_last_rate_era
                    );
                let avg_rate: Ray = avg_base_rate
                    * self.get_avg_multiplier(start_interval, next_rate_update_era_interval);

                let t: Wad = Wad {
                    val: (next_rate_update_era_interval - start_interval).into()
                        * TIME_INTERVAL_DIV_YEAR
                };
                compounded_debt *= exp(wadray::rmul_rw(avg_rate, t));

                start_interval = next_rate_update_era_interval;
                trove_last_rate_era = next_rate_update_era;
            }
        }

        // Returns the average interest rate charged to a trove from `start_interval` to `end_interval`,
        // Assumes that the time from `start_interval` to `end_interval` spans only a single "era".
        // An era is the time between two interest rate updates, during which all yang interest rates are constant.
        //
        // Also assumes that the trove's debt, and the trove's yang deposits
        // remain constant over the entire time period.
        fn get_avg_rate_over_era(
            self: @ContractState,
            trove_id: u64,
            start_interval: u64,
            end_interval: u64,
            rate_era: u64
        ) -> Ray {
            let mut cumulative_weighted_sum: Ray = RayZeroable::zero();
            let mut cumulative_yang_value: Wad = WadZeroable::zero();

            let mut current_yang_id: u32 = self.yangs_count.read();

            let mut avg_rate: Ray = RayZeroable::zero();

            loop {
                // If all yangs have been iterated over, return the average rate
                if current_yang_id == 0 {
                    // This operation would be a problem if the total trove value was ever zero.
                    // However, `cumulative_yang_value` cannot be zero because a trove with no yangs deposited
                    // cannot have any debt, meaning this code would never run (see `compound`)
                    break wadray::wdiv_rw(cumulative_weighted_sum, cumulative_yang_value);
                }

                let yang_deposited: Wad = self.deposits.read((current_yang_id, trove_id));
                // Update cumulative values only if this yang has been deposited in the trove
                if yang_deposited.is_non_zero() {
                    let yang_rate: Ray = self.yang_rates.read((current_yang_id, rate_era));
                    let avg_price: Wad = self
                        .get_avg_price(current_yang_id, start_interval, end_interval);
                    let yang_value: Wad = yang_deposited * avg_price;
                    let weighted_rate: Ray = wadray::wmul_wr(yang_value, yang_rate);

                    cumulative_weighted_sum += weighted_rate;
                    cumulative_yang_value += yang_value;
                }
                current_yang_id -= 1;
            }
        }

        // Returns the average price for a yang between two intervals, including `end_interval` but NOT including `start_interval`
        // - If `start_interval` is the same as `end_interval`, return the price at that interval.
        // - If `start_interval` is different from `end_interval`, return the average price.
        fn get_avg_price(
            self: @ContractState, yang_id: u32, start_interval: u64, end_interval: u64
        ) -> Wad {
            let (start_yang_price, start_cumulative_yang_price, available_start_interval) = self
                .get_recent_price_from(yang_id, start_interval);
            let (end_yang_price, end_cumulative_yang_price, available_end_interval) = self
                .get_recent_price_from(yang_id, end_interval);

            // If the last available price for both start and end intervals are the same,
            // return that last available price
            // This also catches `start_interval == end_interval`
            if available_start_interval == available_end_interval {
                return start_yang_price;
            }

            let mut cumulative_diff: Wad = end_cumulative_yang_price - start_cumulative_yang_price;

            // Early termination if `start_interval` and `end_interval` are updated
            if start_interval == available_start_interval
                && end_interval == available_end_interval {
                return (cumulative_diff.val / (end_interval - start_interval).into()).into();
            }

            // If the start interval is not updated, adjust the cumulative difference (see `advance`) by deducting
            // (number of intervals missed from `available_start_interval` to `start_interval` * start price).
            if start_interval != available_start_interval {
                let cumulative_offset = Wad {
                    val: (start_interval - available_start_interval).into() * start_yang_price.val
                };
                cumulative_diff -= cumulative_offset;
            }

            // If the end interval is not updated, adjust the cumulative difference by adding
            // (number of intervals missed from `available_end_interval` to `end_interval` * end price).
            if end_interval != available_end_interval {
                let cumulative_offset = Wad {
                    val: (end_interval - available_end_interval).into() * end_yang_price.val
                };
                cumulative_diff += cumulative_offset;
            }

            (cumulative_diff.val / (end_interval - start_interval).into()).into()
        }

        // Returns the average multiplier over the specified time period, including `end_interval` but NOT including `start_interval`
        // - If `start_interval` is the same as `end_interval`, return the multiplier value at that interval.
        // - If `start_interval` is different from `end_interval`, return the average.
        // Return value is a tuple so that function can be modified as an external view for testing
        fn get_avg_multiplier(self: @ContractState, start_interval: u64, end_interval: u64) -> Ray {
            let (start_multiplier, start_cumulative_multiplier, available_start_interval) = self
                .get_recent_multiplier_from(start_interval);
            let (end_multiplier, end_cumulative_multiplier, available_end_interval) = self
                .get_recent_multiplier_from(end_interval);

            // If the last available multiplier for both start and end intervals are the same,
            // return that last available multiplier
            // This also catches `start_interval == end_interval`
            if available_start_interval == available_end_interval {
                return start_multiplier;
            }

            let mut cumulative_diff: Ray = end_cumulative_multiplier - start_cumulative_multiplier;

            // Early termination if `start_interval` and `end_interval` are updated
            if start_interval == available_start_interval
                && end_interval == available_end_interval {
                return (cumulative_diff.val / (end_interval - start_interval).into()).into();
            }

            // If the start interval is not updated, adjust the cumulative difference (see `advance`) by deducting
            // (number of intervals missed from `available_start_interval` to `start_interval` * start price).
            if start_interval != available_start_interval {
                let cumulative_offset = Ray {
                    val: (start_interval - available_start_interval).into() * start_multiplier.val
                };
                cumulative_diff -= cumulative_offset;
            }

            // If the end interval is not updated, adjust the cumulative difference by adding
            // (number of intervals missed from `available_end_interval` to `end_interval` * end price).
            if (end_interval != available_end_interval) {
                let cumulative_offset = Ray {
                    val: (end_interval - available_end_interval).into() * end_multiplier.val
                };
                cumulative_diff += cumulative_offset;
            }

            (cumulative_diff.val / (end_interval - start_interval).into()).into()
        }

        // Loop through yangs for the trove:
        // 1. redistribute a yang according to the percentage value to be redistributed by either:
        //    a. if at least one other trove has deposited that yang, decrementing the trove's yang
        //       balance and total yang supply by the amount redistributed; or
        //    b. otherwise, redistribute this yang to all other yangs that at least one other trove
        //       has deposited, by decrementing the trove's yang balance only;
        // 2. redistribute the proportional debt for that yang:
        //    a. if at least one other trove has deposited that yang, divide the debt by the
        //       remaining amount of yang excluding the initial yang amount and the redistributed trove's
        //       balance; or
        //    b. otherwise, divide the debt across all other yangs that at least one other trove has
        //       deposited excluding the initial yang amount;
        //    and in both cases, store the fixed point division error, and write to storage.
        //
        // Note that this internal function will revert if `pct_value_to_redistribute` exceeds
        // one Ray (100%), due to an overflow when deducting the redistributed amount of yang from
        // the trove.
        fn redistribute_helper(
            ref self: ContractState,
            redistribution_id: u32,
            trove_id: u64,
            debt_to_redistribute: Wad,
            pct_value_to_redistribute: Ray,
            current_interval: u64
        ) {
            // TODO: temporary workaround for issue with borrowing snapshots in loops
            let self_snap = @self;

            // For exceptional redistribution of yangs (i.e. not deposited by any other troves, and
            // which may be the first yang or the last yang), we need the total yang supply for all
            // yangs (regardless how they are to be redistributed) to remain constant throughout the
            // iteration over the yangs deposited in the trove. Therefore, we keep track of the
            // updated total supply and the redistributed trove's remainder amount for each yang,
            // and only update them after the loop. Note that for ordinary redistribution of yangs,
            // the remainder yang balance after redistribution will also need to be adjusted if the
            // trove's value is not redistributed in full.
            //
            // For yangs that cannot be redistributed via rebasing because no other troves
            // have deposited that yang, keep track of their yang IDs so that the redistributed
            // trove's yang amount can be updated after the main loop. The troves' yang amount
            // cannot be modified while in the main loop for such yangs because it would result
            // in the amount of yangs for other troves to be calculated wrongly.
            //
            // For example, assuming the redistributed trove has yang1, yang2 and yang3, but the
            // only other recipient trove has yang2:
            // 1) First, redistribute yang3 to yang1 (0%) and yang2 (100%). Here, assuming, we set
            //    yang3 amount for redistributed trove to 0. Total yang3 amount remains unchanged
            //    because they have been reallocated to remaining yang2 in other troves.
            // 2) Next, redistribute yang2 as per the normal flow.
            // 3) Finally, redistribute yang1. Here, we expect the yang2 to receive 100%. However,
            //    since we set yang3 amount for redistributed trove to 0, but total yang3 amount
            //    remains unchanged, the total amount of yang3 in other troves is now wrongly
            //    calculated to be the total amount of yang3 in the system.
            //
            // In addition, we need to keep track of the updated total supply for the redistributed yang:
            // (1) for ordinary redistributions, if the trove's value is not entirely redistributed,
            //     we need to account for the appreciation of the remainder yang amounts of the
            //     redistributed trove by decrementing both the trove's yang balance and the total supply;
            // (2) for exceptional redistributions, we need to deduct the error from loss of precision
            //     arising from any exceptional redistribution so that we can update it at the end to ensure subsequent redistributions of collateral
            //     and debt can all be attributed to troves.
            // This has the side effect of rebasing the asset amount per yang.

            // For yangs that can be redistributed via rebasing, the total supply needs to be
            // unchanged to ensure that the shrine's total value remains unchanged when looping over
            // the yangs.
            //
            // For example, assuming the redistributed trove has yang1, yang2 and yang3, and the
            // only other recipient trove has yang2 and yang3.
            // 1) First, redistribute yang3 via rebasing. The yang3 amount for redistributed trove is
            //    set to 0, and the total yang3 amount is decremented by the redistributed trove's
            //    deposited amount.
            // 2) Next, redistribute yang2 via rebasing. The yang2 amount for redistributed trove is
            //    set to 0, and the total yang2 amount is decremented by the redistributed trove's
            //    deposited amount.
            // 3) Finally, redistribute yang1. Now, we want to calculate the shrine's value to
            //    determine how much of yang1 and its proportional debt should be redistributed between
            //    yang2 and yang3. However, the total shrine value is now incorrect because yang2 and
            //    yang3 total yang amounts have decremented, but the yang prices have not been updated.
            //
            // Note that these two arrays should be equal in length at the end of the main loop.
            let mut new_yang_totals: Array<YangBalance> = ArrayTrait::new();
            let mut updated_trove_yang_balances: Array<YangBalance> = ArrayTrait::new();

            let trove_yang_balances: Span<YangBalance> = self.get_trove_deposits(trove_id);
            let (_, trove_value) = self
                .get_threshold_and_value(trove_yang_balances, current_interval);
            let trove_value_to_redistribute: Wad = wadray::rmul_wr(
                trove_value, pct_value_to_redistribute
            );

            let yang_totals: Span<YangBalance> = self.get_shrine_deposits();
            let (_, shrine_value) = self.get_threshold_and_value(yang_totals, current_interval);
            // Note the initial yang amount is not excluded from the value of all other troves
            // here (it will also be more expensive if we want to do so). Therefore, when
            // calculating a yang's total value as a percentage of the total value of all
            // other troves, the value of the initial yang amount should be included too.
            // This value is used only for exceptional redistributions.
            let other_troves_total_value: Wad = shrine_value - trove_value;

            // Offset to be applied to the yang ID when indexing into the `trove_yang_balances` array
            let yang_id_to_array_idx_offset: u32 = 1;

            // Keep track of the total debt redistributed for the return value
            let mut redistributed_debt: Wad = WadZeroable::zero();
            let mut trove_yang_balances_copy = trove_yang_balances;
            // Iterate over the yangs deposited in the trove to be redistributed
            loop {
                match trove_yang_balances_copy.pop_front() {
                    Option::Some(yang_balance) => {
                        let trove_yang_amt: Wad = (*yang_balance).amount;
                        let yang_id_to_redistribute = (*yang_balance).yang_id;
                        // Skip over this yang if it has not been deposited in the trove
                        if trove_yang_amt.is_zero() {
                            updated_trove_yang_balances.append(*yang_balance);
                            continue;
                        }

                        let yang_amt_to_redistribute: Wad = wadray::rmul_wr(
                            trove_yang_amt, pct_value_to_redistribute
                        );
                        let mut updated_trove_yang_balance: Wad = trove_yang_amt
                            - yang_amt_to_redistribute;

                        let redistributed_yang_total_supply: Wad = (*yang_totals
                            .at(yang_id_to_redistribute - yang_id_to_array_idx_offset))
                            .amount;
                        let redistributed_yang_initial_amt: Wad = self
                            .initial_yang_amts
                            .read(yang_id_to_redistribute);

                        // Get the remainder amount of yangs in all other troves that can be redistributed
                        // This excludes any remaining yang in the redistributed trove if the percentage to
                        // be redistributed is less than 100%.
                        let redistributed_yang_recipient_pool: Wad = redistributed_yang_total_supply
                            - trove_yang_amt
                            - redistributed_yang_initial_amt;

                        // Calculate the actual amount of debt that should be redistributed, including any
                        // rounding of dust amounts of debt.
                        let (redistributed_yang_price, _, _) = self_snap
                            .get_recent_price_from(yang_id_to_redistribute, current_interval);

                        let mut raw_debt_to_distribute_for_yang: Wad = WadZeroable::zero();
                        let mut debt_to_distribute_for_yang: Wad = WadZeroable::zero();

                        if trove_value_to_redistribute.is_non_zero() {
                            let yang_debt_pct: Ray = wadray::rdiv_ww(
                                yang_amt_to_redistribute * redistributed_yang_price,
                                trove_value_to_redistribute
                            );
                            raw_debt_to_distribute_for_yang =
                                wadray::rmul_rw(yang_debt_pct, debt_to_redistribute);
                            let (tmp_debt_to_distribute_for_yang, updated_redistributed_debt) =
                                round_distributed_debt(
                                debt_to_redistribute,
                                raw_debt_to_distribute_for_yang,
                                redistributed_debt
                            );

                            redistributed_debt = updated_redistributed_debt;
                            debt_to_distribute_for_yang = tmp_debt_to_distribute_for_yang;
                        } else {
                            // If `trove_value_to_redistribute` is zero due to loss of precision,
                            // redistribute all of `debt_to_redistribute` to the first yang that the trove
                            // has deposited. Note that `redistributed_debt` does not need to be updated because
                            // setting `debt_to_distribute_for_yang` to a non-zero value would terminate the loop
                            // after this iteration at
                            // `debt_to_distribute_for_yang != raw_debt_to_distribute_for_yang` (i.e. `1 != 0`).
                            //
                            // At worst, `debt_to_redistribute` will accrue to the error and
                            // no yang is decremented from the redistributed trove, but redistribution should
                            // not revert.
                            debt_to_distribute_for_yang = debt_to_redistribute;
                        };

                        // Adjust debt to distribute by adding the error from the last redistribution
                        let last_error: Wad = self_snap
                            .get_recent_redistribution_error_for_yang(
                                yang_id_to_redistribute, redistribution_id - 1
                            );
                        let adjusted_debt_to_distribute_for_yang: Wad = debt_to_distribute_for_yang
                            + last_error;

                        // Placeholders for `YangRedistribution` struct members
                        let mut redistributed_yang_unit_debt: Wad = WadZeroable::zero();
                        let mut debt_error: Wad = WadZeroable::zero();
                        let mut is_exception: bool = false;

                        // If there is at least `MIN_RECIPIENT_POOL_YANG` amount of yang in other troves,
                        // handle it as an ordinary redistribution by rebasing the redistributed yang, and
                        // reallocating debt to other troves with the same yang. The minimum remainder amount
                        // is required to prevent overflow when calculating `unit_yang_per_recipient_yang` below,
                        // and to prevent `updated_trove_yang_balance` from being incorrectly zeroed when
                        // `unit_yang_per_recipient_yang` is a very large value.
                        //
                        // This is expected to be the common case.
                        // Otherwise, redistribute by reallocating the yangs and debt to all other yangs.

                        let is_ordinary_redistribution: bool =
                            redistributed_yang_recipient_pool >= MIN_RECIPIENT_POOL_YANG
                            .into();
                        if is_ordinary_redistribution {
                            // Since the amount of assets in the Gate remains constant, decrementing the system's yang
                            // balance by the amount deposited in the trove has the effect of rebasing (i.e. appreciating)
                            // the ratio of asset to yang for the remaining amount of that yang.
                            //
                            // Example:
                            // - At T0, there is a total of 100 units of YANG_1, and 100 units of YANG_1_ASSET in the Gate.
                            //   1 unit of YANG_1 corresponds to 1 unit of YANG_1_ASSET.
                            // - At T1, a trove with 10 units of YANG_1 is redistributed. The trove's deposit of YANG_1 is
                            //   zeroed, and the total units of YANG_1 drops to 90 (100 - 10 = 90). The amount of YANG_1_ASSET
                            //   in the Gate remains at 100 units.
                            //   1 unit of YANG_1 now corresponds to 1.1111... unit of YANG_1_ASSET.
                            //
                            // Therefore, we need to adjust the remainder yang amount of the redistributed trove according to
                            // this formula below to offset the appreciation from rebasing for the redistributed trove:
                            //
                            //                                        remaining_trove_yang
                            // adjusted_remaining_trove_yang = ----------------------------------
                            //                                 (1 + unit_yang_per_recipient_yang)
                            //
                            // where `unit_yang_per_recipient_yang` is the amount of redistributed yang to be redistributed
                            // to each Wad unit in `redistributed_yang_recipient_pool + redistributed_yang_initial_amt` - note
                            // that the initial yang amount needs to be included because it also benefits from the rebasing:
                            //
                            //                                                      yang_amt_to_redistribute
                            // unit_yang_per_recipient_yang = ------------------------------------------------------------------
                            //                                redistributed_yang_recipient_pool + redistributed_yang_initial_amt

                            let unit_yang_per_recipient_yang: Ray = wadray::rdiv_ww(
                                yang_amt_to_redistribute,
                                (redistributed_yang_recipient_pool + redistributed_yang_initial_amt)
                            );
                            let remaining_trove_yang: Wad = trove_yang_amt
                                - yang_amt_to_redistribute;
                            updated_trove_yang_balance =
                                wadray::rdiv_wr(
                                    remaining_trove_yang,
                                    (RAY_ONE.into() + unit_yang_per_recipient_yang)
                                );

                            // Note that the trove's deposit and total supply are updated after this loop.
                            // See comment at this array's declaration on why.
                            let yang_offset: Wad = remaining_trove_yang
                                - updated_trove_yang_balance;
                            new_yang_totals
                                .append(
                                    YangBalance {
                                        yang_id: yang_id_to_redistribute,
                                        amount: redistributed_yang_total_supply
                                            - yang_amt_to_redistribute
                                            - yang_offset
                                    }
                                );

                            // There is a slight discrepancy here because yang is redistributed by rebasing,
                            // which means the initial yang amount is included, but the distribution of debt excludes
                            // the initial yang amount. However, it is unlikely to have any material impact because
                            // all redistributed debt will be attributed to user troves, with a negligible loss in
                            // yang assets for these troves as a result of some amount going towards the initial yang
                            // amount.
                            redistributed_yang_unit_debt = adjusted_debt_to_distribute_for_yang
                                / redistributed_yang_recipient_pool;

                            // Due to loss of precision from fixed point division, the actual debt distributed will be less than
                            // or equal to the amount of debt to distribute.
                            let actual_debt_distributed: Wad = redistributed_yang_unit_debt
                                * redistributed_yang_recipient_pool;
                            debt_error = adjusted_debt_to_distribute_for_yang
                                - actual_debt_distributed;
                        } else {
                            // Keep track of the actual debt and yang distributed to calculate error at the end
                            // This is necessary for yang so that subsequent redistributions do not accrue to the
                            // earlier redistributed yang amount that cannot be attributed to any troves due to
                            // loss of precision.
                            let mut actual_debt_distributed: Wad = WadZeroable::zero();
                            let mut actual_yang_distributed: Wad = WadZeroable::zero();

                            let mut trove_recipient_yang_balances = trove_yang_balances;
                            // Inner loop over all yangs
                            loop {
                                match trove_recipient_yang_balances.pop_front() {
                                    Option::Some(recipient_yang) => {
                                        // Skip yang currently being redistributed
                                        if *recipient_yang.yang_id == yang_id_to_redistribute {
                                            continue;
                                        }

                                        let recipient_yang_initial_amt: Wad = self
                                            .initial_yang_amts
                                            .read(*recipient_yang.yang_id);
                                        // Get the total amount of recipient yang that will receive the
                                        // redistribution, which excludes
                                        // (1) the redistributed trove's deposit; and
                                        // (2) initial yang amount.
                                        let recipient_yang_recipient_pool: Wad = *yang_totals
                                            .at(
                                                *recipient_yang.yang_id
                                                    - yang_id_to_array_idx_offset
                                            )
                                            .amount
                                            - *recipient_yang.amount
                                            - recipient_yang_initial_amt;

                                        // Skip to the next yang if no other troves have this yang
                                        if recipient_yang_recipient_pool.is_zero() {
                                            continue;
                                        }

                                        let (recipient_yang_price, _, _) = self_snap
                                            .get_recent_price_from(
                                                *recipient_yang.yang_id, current_interval
                                            );

                                        // Note that we include the initial yang amount here to calculate the percentage
                                        // because the total Shrine value will include the initial yang amounts too
                                        let recipient_yang_recipient_pool_value: Wad =
                                            (recipient_yang_recipient_pool
                                            + recipient_yang_initial_amt)
                                            * recipient_yang_price;
                                        let pct_to_redistribute_to_recipient_yang: Ray =
                                            wadray::rdiv_ww(
                                            recipient_yang_recipient_pool_value,
                                            other_troves_total_value
                                        );

                                        // Allocate the redistributed yang to the recipient yang
                                        let partial_yang_amt_to_redistribute: Wad = wadray::rmul_wr(
                                            yang_amt_to_redistribute,
                                            pct_to_redistribute_to_recipient_yang
                                        );
                                        let unit_yang: Wad = partial_yang_amt_to_redistribute
                                            / recipient_yang_recipient_pool;

                                        actual_yang_distributed += unit_yang
                                            * recipient_yang_recipient_pool;

                                        // Distribute debt to the recipient yang
                                        let partial_adjusted_debt_to_distribute_for_yang: Wad =
                                            wadray::rmul_wr(
                                            adjusted_debt_to_distribute_for_yang,
                                            pct_to_redistribute_to_recipient_yang
                                        );
                                        let unit_debt: Wad =
                                            partial_adjusted_debt_to_distribute_for_yang
                                            / recipient_yang_recipient_pool;

                                        // Keep track of debt distributed to calculate error at the end
                                        actual_debt_distributed += unit_debt
                                            * recipient_yang_recipient_pool;

                                        // Update the distribution of the redistributed yang for the
                                        // current recipient yang
                                        let exc_yang_redistribution =
                                            ExceptionalYangRedistribution {
                                            unit_debt, unit_yang,
                                        };

                                        self
                                            .yang_to_yang_redistribution
                                            .write(
                                                (
                                                    *recipient_yang.yang_id,
                                                    redistribution_id,
                                                    yang_id_to_redistribute
                                                ),
                                                exc_yang_redistribution
                                            );
                                    },
                                    Option::None => { break; },
                                };
                            };

                            self.is_exceptional_redistribution.write(redistribution_id, true);
                            is_exception = true;

                            // Unit debt is zero because it has been redistributed to other yangs, but error
                            // can still be derived from the redistribution across other recipient yangs and
                            // propagated.
                            debt_error = adjusted_debt_to_distribute_for_yang
                                - actual_debt_distributed;

                            // The redistributed yang which was not distributed to recipient yangs due to precision loss,
                            // is subtracted here from the total supply, thereby causing a rebase which increases the
                            // asset : yang ratio. The result is that the error is distributed equally across all yang holders,
                            // including any new holders who were credited this yang by the exceptional redistribution.
                            let yang_error: Wad = yang_amt_to_redistribute
                                - actual_yang_distributed;
                            new_yang_totals
                                .append(
                                    YangBalance {
                                        yang_id: yang_id_to_redistribute,
                                        amount: redistributed_yang_total_supply - yang_error
                                    }
                                );
                        }

                        let redistributed_yang_info = YangRedistribution {
                            unit_debt: redistributed_yang_unit_debt,
                            error: debt_error,
                            exception: is_exception
                        };
                        self
                            .yang_redistributions
                            .write(
                                (yang_id_to_redistribute, redistribution_id),
                                redistributed_yang_info
                            );

                        updated_trove_yang_balances
                            .append(
                                YangBalance {
                                    yang_id: yang_id_to_redistribute,
                                    amount: updated_trove_yang_balance
                                }
                            );

                        // If debt was rounded up, meaning it is now fully redistributed, skip the remaining yangs
                        // Otherwise, continue the iteration
                        if debt_to_distribute_for_yang != raw_debt_to_distribute_for_yang {
                            break;
                        }
                    },
                    Option::None => { break; },
                };
            };

            // See comment at both arrays' declarations on why this is necessary
            let mut new_yang_totals: Span<YangBalance> = new_yang_totals.span();
            let mut updated_trove_yang_balances: Span<YangBalance> = updated_trove_yang_balances
                .span();
            loop {
                match new_yang_totals.pop_front() {
                    Option::Some(total_yang_balance) => {
                        let updated_trove_yang_balance: YangBalance = *updated_trove_yang_balances
                            .pop_front()
                            .unwrap();
                        self
                            .deposits
                            .write(
                                (updated_trove_yang_balance.yang_id, trove_id),
                                updated_trove_yang_balance.amount
                            );

                        self
                            .yang_total
                            .write(*total_yang_balance.yang_id, *total_yang_balance.amount);
                    },
                    Option::None => { break; },
                };
            };
        }

        // Takes in a value for the trove's debt, and returns the following:
        // 1. `Option::None` if there were no exceptional redistributions.
        //    Otherwise, an ordered array of yang amounts including any exceptional redistributions,
        //    starting from yang ID 1
        // 2. updated redistributed debt, if any, otherwise it would be equivalent to the trove debt.
        fn pull_redistributed_debt_and_yangs(
            self: @ContractState,
            trove_id: u64,
            mut trove_yang_balances: Span<YangBalance>,
            mut trove_debt: Wad
        ) -> (Option<Span<YangBalance>>, Wad) {
            let trove_last_redistribution_id: u32 = self.trove_redistribution_id.read(trove_id);
            let current_redistribution_id: u32 = self.redistributions_count.read();

            // Early termination if no redistributions since trove was last updated
            if current_redistribution_id == trove_last_redistribution_id {
                return (Option::None, trove_debt);
            }

            let mut has_exceptional_redistributions: bool = false;

            // Outer loop over redistribution IDs.
            // We need to iterate over redistribution IDs, because redistributed collateral from exceptional
            // redistributions may in turn receive subsequent redistributions
            let mut tmp_redistribution_id: u32 = trove_last_redistribution_id + 1;

            // Offset to be applied to the yang ID when indexing into the `trove_yang_balances` array
            let yang_id_to_array_idx_offset: u32 = 1;
            let loop_end: u32 = current_redistribution_id + 1;
            loop {
                if tmp_redistribution_id == loop_end {
                    break;
                }

                let is_exceptional: bool = self
                    .is_exceptional_redistribution
                    .read(tmp_redistribution_id);
                if is_exceptional {
                    has_exceptional_redistributions = true;
                }

                let mut original_yang_balances_copy = trove_yang_balances;
                // Inner loop over all yangs
                loop {
                    match original_yang_balances_copy.pop_front() {
                        Option::Some(original_yang_balance) => {
                            let redistribution: YangRedistribution = self
                                .yang_redistributions
                                .read((*original_yang_balance.yang_id, tmp_redistribution_id));
                            // If the trove has deposited a yang, check for ordinary redistribution first.
                            // Note that we cannot skip to the next yang at the end of this `if` block because
                            // we still need to check for exceptional redistribution in case the recipient pool
                            // amount was below `MIN_RECIPIENT_POOL_YANG`.
                            if (*original_yang_balance.amount).is_non_zero() {
                                // Get the amount of debt per yang for the current redistribution
                                if redistribution.unit_debt.is_non_zero() {
                                    trove_debt += redistribution.unit_debt
                                        * *original_yang_balance.amount;
                                }
                            }

                            // If it is not an exceptional redistribution, and trove does not have this yang
                            // deposited, then skip to the next yang.
                            if !is_exceptional {
                                continue;
                            }

                            // Otherwise, it is an exceptional redistribution and the yang was distributed
                            // between all other yangs.
                            if redistribution.exception {
                                // Compute threshold for rounding up outside of inner loop
                                let wad_scale: u256 = WAD_SCALE.into();
                                let wad_scale_divisor: NonZero<u256> = wad_scale
                                    .try_into()
                                    .unwrap();

                                // Keep track of the amount of redistributed yang that the trove will receive
                                let mut yang_increment: Wad = WadZeroable::zero();
                                let mut cumulative_r: u256 = U256Zeroable::zero();

                                // Inner loop iterating over all yangs to calculate the total amount
                                // of the redistributed yang this trove should receive
                                let mut trove_recipient_yang_balances = trove_yang_balances;
                                loop {
                                    match trove_recipient_yang_balances.pop_front() {
                                        Option::Some(recipient_yang_balance) => {
                                            let exc_yang_redistribution: ExceptionalYangRedistribution =
                                                self
                                                .yang_to_yang_redistribution
                                                .read(
                                                    (
                                                        *recipient_yang_balance.yang_id,
                                                        tmp_redistribution_id,
                                                        *original_yang_balance.yang_id
                                                    )
                                                );

                                            // Skip if trove does not have any of this yang
                                            if (*recipient_yang_balance.amount).is_zero() {
                                                continue;
                                            }

                                            yang_increment += *recipient_yang_balance.amount
                                                * exc_yang_redistribution.unit_yang;

                                            let (debt_increment, r) = u256_safe_div_rem(
                                                (*recipient_yang_balance.amount).into()
                                                    * exc_yang_redistribution.unit_debt.into(),
                                                wad_scale_divisor
                                            );
                                            // Accumulate remainder from fixed point division for subsequent addition
                                            // to minimize precision loss
                                            cumulative_r += r;

                                            trove_debt += debt_increment.try_into().unwrap();
                                        },
                                        Option::None => { break; },
                                    };
                                };

                                // Handle loss of precision from fixed point operations as much as possible
                                // by adding the cumulative remainder. Note that we do not round up here
                                // because it could be too aggressive and may lead to `sum(trove_debt) > total_debt`,
                                // which would result in an overflow if all troves repaid their debt.
                                let cumulative_r: u128 = cumulative_r.try_into().unwrap();
                                trove_debt += (cumulative_r / WAD_SCALE).into();

                                // Create a new `trove_yang_balances` to include the redistributed yang
                                // pulled to the trove.
                                // Note that this should be ordered with yang IDs starting from 1,
                                // similar to `get_trove_deposits`, so that the downward iteration
                                // in the previous loop can also be used to index into the array
                                // for the correct yang ID with 1 offset.
                                let mut updated_trove_yang_balances: Array<YangBalance> =
                                    ArrayTrait::new();
                                let mut yang_id: u32 = START_YANG_IDX;
                                let tmp_loop_end: u32 = self.yangs_count.read() + START_YANG_IDX;
                                loop {
                                    if yang_id == tmp_loop_end {
                                        break;
                                    }

                                    if yang_id == *original_yang_balance.yang_id {
                                        updated_trove_yang_balances
                                            .append(
                                                YangBalance {
                                                    yang_id,
                                                    amount: *original_yang_balance.amount
                                                        + yang_increment
                                                }
                                            );
                                    } else {
                                        updated_trove_yang_balances
                                            .append(
                                                *trove_yang_balances
                                                    .at(yang_id - yang_id_to_array_idx_offset)
                                            );
                                    }

                                    yang_id += 1;
                                };

                                trove_yang_balances = updated_trove_yang_balances.span();
                            }
                        },
                        Option::None => { break; },
                    };
                };

                tmp_redistribution_id += 1;
            };

            if has_exceptional_redistributions {
                (Option::Some(trove_yang_balances), trove_debt)
            } else {
                (Option::None, trove_debt)
            }
        }
    }

    //
    // Internal functions for Shrine that do not access storage
    //

    #[inline(always)]
    fn now() -> u64 {
        starknet::get_block_timestamp() / TIME_INTERVAL
    }

    // Asserts that `current_new_rate` is in the range (0, MAX_YANG_RATE]
    fn assert_rate_is_valid(rate: Ray) {
        assert(0 < rate.val && rate.val <= MAX_YANG_RATE, 'SH: Rate out of bounds');
    }

    // Helper function to round up the debt to be redistributed for a yang if the remaining debt
    // falls below the defined threshold, so as to avoid rounding errors and ensure that the amount
    // of debt redistributed is equal to amount intended to be redistributed
    fn round_distributed_debt(
        total_debt_to_distribute: Wad, debt_to_distribute: Wad, cumulative_redistributed_debt: Wad
    ) -> (Wad, Wad) {
        let updated_cumulative_redistributed_debt = cumulative_redistributed_debt
            + debt_to_distribute;
        let remaining_debt: Wad = total_debt_to_distribute - updated_cumulative_redistributed_debt;

        if remaining_debt.val <= ROUNDING_THRESHOLD {
            return (
                debt_to_distribute + remaining_debt,
                updated_cumulative_redistributed_debt + remaining_debt
            );
        }

        (debt_to_distribute, updated_cumulative_redistributed_debt)
    }

    //
    // Public ERC20 functions
    //

    #[external(v0)]
    impl IERC20Impl of IERC20<ContractState> {
        // ERC20 getters
        fn name(self: @ContractState) -> felt252 {
            self.yin_name.read()
        }

        fn symbol(self: @ContractState) -> felt252 {
            self.yin_symbol.read()
        }

        fn decimals(self: @ContractState) -> u8 {
            self.yin_decimals.read()
        }

        fn total_supply(self: @ContractState) -> u256 {
            self.total_yin.read().into()
        }

        fn balance_of(self: @ContractState, account: ContractAddress) -> u256 {
            self.yin.read(account).into()
        }

        fn allowance(
            self: @ContractState, owner: ContractAddress, spender: ContractAddress
        ) -> u256 {
            self.yin_allowances.read((owner, spender))
        }

        // ERC20 public functions
        fn transfer(ref self: ContractState, recipient: ContractAddress, amount: u256) -> bool {
            self.transfer_helper(get_caller_address(), recipient, amount);
            true
        }

        fn transfer_from(
            ref self: ContractState,
            sender: ContractAddress,
            recipient: ContractAddress,
            amount: u256
        ) -> bool {
            self.spend_allowance_helper(sender, get_caller_address(), amount);
            self.transfer_helper(sender, recipient, amount);
            true
        }

        fn approve(ref self: ContractState, spender: ContractAddress, amount: u256) -> bool {
            self.approve_helper(get_caller_address(), spender, amount);
            true
        }
    }

    //
    // Internal ERC20 functions
    //

    #[generate_trait]
    impl ERC20Helpers of ERC20HelpersTrait {
        fn transfer_helper(
            ref self: ContractState,
            sender: ContractAddress,
            recipient: ContractAddress,
            amount: u256
        ) {
            assert(recipient.is_non_zero(), 'SH: No transfer to 0 address');

            let amount_wad: Wad = Wad { val: amount.try_into().unwrap() };

            // Transferring the Yin
            let sender_balance: Wad = self.yin.read(sender);
            assert(sender_balance >= amount_wad, 'SH: Insufficient yin balance');

            self.yin.write(sender, sender_balance - amount_wad);
            self.yin.write(recipient, self.yin.read(recipient) + amount_wad);

            self.emit(Transfer { from: sender, to: recipient, value: amount });
        }

        fn approve_helper(
            ref self: ContractState, owner: ContractAddress, spender: ContractAddress, amount: u256
        ) {
            assert(spender.is_non_zero(), 'SH: No approval of 0 address');
            assert(owner.is_non_zero(), 'SH: No approval for 0 address');

            self.yin_allowances.write((owner, spender), amount);

            self.emit(Approval { owner, spender, value: amount });
        }

        fn spend_allowance_helper(
            ref self: ContractState, owner: ContractAddress, spender: ContractAddress, amount: u256
        ) {
            let current_allowance: u256 = self.yin_allowances.read((owner, spender));

            // if current_allowance is not set to the maximum u256, then
            // subtract `amount` from spender's allowance.
            if current_allowance != BoundedU256::max() {
                assert(current_allowance >= amount, 'SH: Insufficient yin allowance');
                self.approve_helper(owner, spender, current_allowance - amount);
            }
        }
    }
}<|MERGE_RESOLUTION|>--- conflicted
+++ resolved
@@ -123,17 +123,11 @@
         total_debt: Wad,
         // Total amount of synthetic forged and injected
         total_yin: Wad,
-<<<<<<< HEAD
-        // Total amount of surplus debt (i.e. debt created without creation of yin)
-        // based on current on-chain conditions
-        surplus_debt: Wad,
-=======
         // Current budget
         // - If amount is negative, then there is a deficit i.e. yin supply > total debt
         // - If amount is positive, then there is a surplus i.e. total debt > yin supply
         // based on current on-chain conditions
         budget: SignedWad,
->>>>>>> 6f370ae2
         // Keeps track of the price history of each Yang
         // Stores both the actual price and the cumulative price of
         // the yang at each time interval, both as Wads.
@@ -456,13 +450,8 @@
             self.total_debt.read()
         }
 
-<<<<<<< HEAD
-        fn get_surplus_debt(self: @ContractState) -> Wad {
-            self.surplus_debt.read()
-=======
         fn get_budget(self: @ContractState) -> SignedWad {
             self.budget.read()
->>>>>>> 6f370ae2
         }
 
         fn get_yang_price(
@@ -782,14 +771,6 @@
             self.emit(DebtCeilingUpdated { ceiling });
         }
 
-<<<<<<< HEAD
-        fn reduce_surplus_debt(ref self: ContractState, amount: Wad) {
-            AccessControl::assert_has_role(ShrineRoles::REDUCE_SURPLUS_DEBT);
-
-            let current_surplus: Wad = self.surplus_debt.read();
-            assert(amount <= current_surplus, 'SH: Exceeds surplus debt');
-            self.surplus_debt.write(current_surplus - amount);
-=======
         fn adjust_budget(ref self: ContractState, amount: SignedWad) {
             self.access_control.assert_has_role(shrine_roles::ADJUST_BUDGET);
 
@@ -797,7 +778,6 @@
             self.budget.write(current_surplus + amount);
 
             self.emit(BudgetAdjusted { amount });
->>>>>>> 6f370ae2
         }
 
         // Updates spot price of yin
@@ -880,11 +860,7 @@
             self.total_debt.write(new_system_debt);
 
             // Add forge fee to surplus debt
-<<<<<<< HEAD
-            self.surplus_debt.write(self.surplus_debt.read() + forge_fee);
-=======
             self.budget.write(self.budget.read() + forge_fee.into());
->>>>>>> 6f370ae2
 
             // `Trove.charge_from` and `Trove.last_rate_era` were already updated in `charge`.
             let mut trove: Trove = self.troves.read(trove_id);
@@ -1480,11 +1456,7 @@
             self.total_debt.write(new_system_debt);
 
             // Add interest to surplus debt
-<<<<<<< HEAD
-            self.surplus_debt.write(self.surplus_debt.read() + charged);
-=======
             self.budget.write(self.budget.read() + charged.into());
->>>>>>> 6f370ae2
 
             // Emit only if there is a change in the trove's debt
             if compounded_trove_debt != trove.debt {
