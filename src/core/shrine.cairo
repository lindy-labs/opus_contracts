--- conflicted
+++ resolved
@@ -446,13 +446,10 @@
             self.deposits.read((yang_id, trove_id))
         }
 
-<<<<<<< HEAD
-=======
         fn get_budget(self: @ContractState) -> SignedWad {
             self.budget.read()
         }
 
->>>>>>> fbbb895c
         fn get_yang_price(
             self: @ContractState, yang: ContractAddress, interval: u64
         ) -> (Wad, Wad) {
@@ -498,11 +495,7 @@
         fn get_shrine_health(self: @ContractState) -> Health {
             let (threshold, value) = self
                 .get_threshold_and_value(self.get_shrine_deposits(), now());
-<<<<<<< HEAD
-            let debt: Wad = self.total_debt.read();
-=======
             let debt: Wad = self.total_troves_debt.read();
->>>>>>> fbbb895c
 
             // If no collateral has been deposited, then shrine's LTV is
             // returned as the maximum possible value.
@@ -1040,7 +1033,6 @@
             let max_debt: Wad = wadray::rmul_rw(health.threshold, health.value);
 
             if health.debt < max_debt {
-<<<<<<< HEAD
                 let max_forge_amt: Wad = (max_debt - health.debt)
                     / (WAD_ONE.into() + forge_fee_pct);
 
@@ -1063,9 +1055,6 @@
                 }
             } else {
                 WadZeroable::zero()
-=======
-                return (max_debt - health.debt) / (WAD_ONE.into() + forge_fee_pct);
->>>>>>> fbbb895c
             }
         }
 
