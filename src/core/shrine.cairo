--- conflicted
+++ resolved
@@ -137,12 +137,8 @@
         yang_prices: LegacyMap::<(u32, u64), (Wad, Wad)>,
         // Spot price of yin
         yin_spot_price: Wad,
-<<<<<<< HEAD
         // Minimum value for a trove before a user can forge any debt
         minimum_trove_value: Wad,
-        // Maximum amount of debt that can exist at any given time.
-        // The amount of debt is given by `total_yin + budget`.
-=======
         // Maximum amount of yin that can be generated. Once this ceiling is exceeded, the 
         // creation of new yin by users should be disallowed. 
         // - If the budget is positive, a user may create new yin only if the resulting total 
@@ -153,7 +149,6 @@
         // Note that this does not  prevent interest from accruing or the budget from accruing 
         // a surplus, and positive budgets can still be minted as yin. Therefore, it is possible 
         // for the total amount of yin to exceed the debt ceiling.
->>>>>>> e68e6194
         debt_ceiling: Wad,
         // Global interest rate multiplier
         // stores both the actual multiplier, and the cumulative multiplier of
