#[starknet::contract]
mod Shrine {
    use cmp::{max, min};
    use integer::{BoundedU256, U256Zeroable, u256_safe_div_rem};
    use starknet::{get_block_timestamp, get_caller_address};
    use starknet::contract_address::{ContractAddress, ContractAddressZeroable};

    use aura::core::roles::ShrineRoles;

    use aura::interfaces::IERC20::IERC20;
    use aura::interfaces::IShrine::IShrine;
    use aura::types::{
        ExceptionalYangRedistribution, Trove, YangBalance, YangRedistribution, YangSuspensionStatus
    };
    use aura::utils::access_control::{AccessControl, IAccessControl};
    use aura::utils::exp::{exp, neg_exp};
    use aura::utils::wadray;
    use aura::utils::wadray::{
        BoundedRay, Ray, RayZeroable, RAY_ONE, Wad, WadZeroable, WAD_DECIMALS, WAD_ONE, WAD_SCALE
    };

    //
    // Constants
    //

    // Initial multiplier value to ensure `get_recent_multiplier_from` terminates - (ray): RAY_ONE
    const INITIAL_MULTIPLIER: u128 = 1000000000000000000000000000;
    const MAX_MULTIPLIER: u128 = 3000000000000000000000000000; // Max of 3x (ray): 3 * RAY_ONE

    const MAX_THRESHOLD: u128 = 1000000000000000000000000000; // (ray): RAY_ONE

    // If a yang is deemed risky, it can be marked as suspended. During the
    // SUSPENSION_GRACE_PERIOD, this decision can be reverted and the yang's status
    // can be changed back to normal. If this does not happen, the yang is
    // suspended permanently, i.e. can't be used in the system ever again.
    // The start of a Yang's suspension period is tracked in `yang_suspension`
    const SUSPENSION_GRACE_PERIOD: u64 =
        consteval_int!((182 * 24 + 12) * 60 * 60); // 182.5 days, half a year, in seconds

    // Length of a time interval in seconds
    const TIME_INTERVAL: u64 = consteval_int!(30 * 60); // 30 minutes * 60 seconds per minute
    const TIME_INTERVAL_DIV_YEAR: u128 =
        57077625570776; // 1 / (48 30-minute intervals per day) / (365 days per year) = 0.000057077625 (wad)

    // Threshold for rounding remaining debt during redistribution (wad): 10**9
    const ROUNDING_THRESHOLD: u128 = 1000000000;

    // Minimum amount of yang that must be in recipient troves for ordinary
    // redistribution of yang to occur without overflow (wad): WAD_ONE
    const MIN_RECIPIENT_POOL_YANG: u128 = 1000000000000000000;

    // Maximum interest rate a yang can have (ray): RAY_ONE
    const MAX_YANG_RATE: u128 = 100000000000000000000000000;

    // Flag for setting the yang's new base rate to its previous base rate in `update_rates`
    // (ray): MAX_YANG_RATE + 1
    const USE_PREV_BASE_RATE: u128 = 1000000000000000000000000001;

    // Forge fee function parameters
    const FORGE_FEE_A: u128 = 92103403719761827360719658187; // 92.103403719761827360719658187 (ray)
    const FORGE_FEE_B: u128 = 55000000000000000; // 0.055 (wad)
    // The lowest yin spot price where the forge fee will still be zero
    const MIN_ZERO_FEE_YIN_PRICE: u128 = 995000000000000000; // 0.995 (wad)
    // The maximum forge fee as a percentage of forge amount
    const FORGE_FEE_CAP_PCT: u128 = 4000000000000000000; // 400% or 4 (wad)
    // The maximum deviation before `FORGE_FEE_CAP_PCT` is reached
    const FORGE_FEE_CAP_PRICE: u128 = 929900000000000000; // 0.9299 (wad)

    // Convenience constant for upward iteration of yangs
    const START_YANG_IDX: u32 = 1;

    const RECOVERY_MODE_THRESHOLD_MULTIPLIER: u128 = 700000000000000000000000000; // 0.7 (ray)

    // Factor that scales how much thresholds decline during recovery mode
    const THRESHOLD_DECREASE_FACTOR: u128 = 1000000000000000000000000000; // 1 (ray)

    #[storage]
    struct Storage {
        // A trove can forge debt up to its threshold depending on the yangs deposited.
        // (trove_id) -> (Trove)
        troves: LegacyMap::<u64, Trove>,
        // Stores the amount of the "yin" (synthetic) each user owns.
        // (user_address) -> (Yin)
        yin: LegacyMap::<ContractAddress, Wad>,
        // Stores information about the total supply for each yang
        // (yang_id) -> (Total Supply)
        yang_total: LegacyMap::<u32, Wad>,
        // Stores information about the initial yang amount minted to the system
        initial_yang_amts: LegacyMap::<u32, Wad>,
        // Number of collateral types accepted by the system.
        // The return value is also the ID of the last added collateral.
        yangs_count: u32,
        // Mapping from yang ContractAddress to yang ID.
        // Yang ID starts at 1.
        // (yang_address) -> (yang_id)
        yang_ids: LegacyMap::<ContractAddress, u32>,
        // Keeps track of how much of each yang has been deposited into each Trove - Wad
        // (yang_id, trove_id) -> (Amount Deposited)
        deposits: LegacyMap::<(u32, u64), Wad>,
        // Total amount of debt accrued
        total_debt: Wad,
        // Total amount of synthetic forged
        total_yin: Wad,
        // Keeps track of the price history of each Yang
        // Stores both the actual price and the cumulative price of
        // the yang at each time interval, both as Wads.
        // - interval: timestamp divided by TIME_INTERVAL.
        // (yang_id, interval) -> (price, cumulative_price)
        yang_prices: LegacyMap::<(u32, u64), (Wad, Wad)>,
        // Spot price of yin
        yin_spot_price: Wad,
        // Maximum amount of debt that can exist at any given time
        debt_ceiling: Wad,
        // Global interest rate multiplier
        // stores both the actual multiplier, and the cumulative multiplier of
        // the yang at each time interval, both as Rays
        // (interval) -> (multiplier, cumulative_multiplier)
        multiplier: LegacyMap::<u64, (Ray, Ray)>,
        // Keeps track of the most recent rates index.
        // Rate era starts at 1.
        // Each index is associated with an update to the interest rates of all yangs.
        rates_latest_era: u64,
        // Keeps track of the interval at which the rate update at `era` was made.
        // (era) -> (interval)
        rates_intervals: LegacyMap::<u64, u64>,
        // Keeps track of the interest rate of each yang at each era
        // (yang_id, era) -> (Interest Rate)
        yang_rates: LegacyMap::<(u32, u64), Ray>,
        // Keeps track of when a yang was suspended
        // 0 means it is not suspended
        // (yang_id) -> (suspension timestamp)
        yang_suspension: LegacyMap::<u32, u64>,
        // Liquidation threshold per yang (as LTV) - Ray
        // NOTE: don't read the value directly, instead use `get_yang_threshold_helper`
        //       because a yang might be suspended; the function will return the correct
        //       threshold value under all circumstances
        // (yang_id) -> (Liquidation Threshold)
        thresholds: LegacyMap::<u32, Ray>,
        // Keeps track of how many redistributions have occurred
        redistributions_count: u32,
        // Last redistribution accounted for a trove
        // (trove_id) -> (Last Redistribution ID)
        trove_redistribution_id: LegacyMap::<u64, u32>,
        // Keeps track of whether the redistribution involves at least one yang that
        // no other troves has deposited.
        // (redistribution_id) -> (Is exceptional redistribution)
        is_exceptional_redistribution: LegacyMap::<u32, bool>,
        // Mapping of yang ID and redistribution ID to
        // 1. amount of debt in Wad to be redistributed to each Wad unit of yang
        // 2. amount of debt to be added to the next redistribution to calculate (1)
        // (yang_id, redistribution_id) -> YangRedistribution{debt_per_wad, debt_to_add_to_next}
        yang_redistributions: LegacyMap::<(u32, u32), YangRedistribution>,
        // Mapping of recipient yang ID, redistribution ID and redistributed yang ID to
        // 1. amount of redistributed yang per Wad unit of recipient yang
        // 2. amount of debt per Wad unit of recipient yang
        yang_to_yang_redistribution: LegacyMap::<(u32, u32, u32), ExceptionalYangRedistribution>,
        // Keeps track of whether shrine is live or killed
        is_live: bool,
        // Yin storage
        yin_name: felt252,
        yin_symbol: felt252,
        yin_decimals: u8,
        // Mapping of user's yin allowance for another user
        // (user_address, spender_address) -> (Allowance)
        yin_allowances: LegacyMap::<(ContractAddress, ContractAddress), u256>,
    }

    //
    // Events
    //

    #[event]
    #[derive(Copy, Drop, starknet::Event, PartialEq)]
    enum Event {
        YangAdded: YangAdded,
        YangTotalUpdated: YangTotalUpdated,
        DebtTotalUpdated: DebtTotalUpdated,
        MultiplierUpdated: MultiplierUpdated,
        YangRatesUpdated: YangRatesUpdated,
        ThresholdUpdated: ThresholdUpdated,
        ForgeFeePaid: ForgeFeePaid,
        TroveUpdated: TroveUpdated,
        TroveRedistributed: TroveRedistributed,
        DepositUpdated: DepositUpdated,
        YangPriceUpdated: YangPriceUpdated,
        YinPriceUpdated: YinPriceUpdated,
        DebtCeilingUpdated: DebtCeilingUpdated,
        YangSuspensionUpdated: YangSuspensionUpdated,
        Killed: Killed,
        Transfer: Transfer,
        Approval: Approval,
    }

    #[derive(Copy, Drop, starknet::Event, PartialEq)]
    struct YangAdded {
        #[key]
        yang: ContractAddress,
        yang_id: u32,
        start_price: Wad,
        initial_rate: Ray
    }

    #[derive(Copy, Drop, starknet::Event, PartialEq)]
    struct YangTotalUpdated {
        #[key]
        yang: ContractAddress,
        total: Wad
    }

    #[derive(Copy, Drop, starknet::Event, PartialEq)]
    struct DebtTotalUpdated {
        total: Wad
    }

    #[derive(Copy, Drop, starknet::Event, PartialEq)]
    struct MultiplierUpdated {
        multiplier: Ray,
        cumulative_multiplier: Ray,
        #[key]
        interval: u64
    }

    #[derive(Copy, Drop, starknet::Event, PartialEq)]
    struct YangRatesUpdated {
        #[key]
        rate_era: u64,
        current_interval: u64,
        yangs: Span<ContractAddress>,
        new_rates: Span<Ray>
    }

    #[derive(Copy, Drop, starknet::Event, PartialEq)]
    struct ThresholdUpdated {
        #[key]
        yang: ContractAddress,
        threshold: Ray
    }

    #[derive(Copy, Drop, starknet::Event, PartialEq)]
    struct ForgeFeePaid {
        #[key]
        trove_id: u64,
        fee: Wad,
        fee_pct: Wad
    }

    #[derive(Copy, Drop, starknet::Event, PartialEq)]
    struct TroveUpdated {
        #[key]
        trove_id: u64,
        trove: Trove
    }

    #[derive(Copy, Drop, starknet::Event, PartialEq)]
    struct TroveRedistributed {
        #[key]
        redistribution_id: u32,
        #[key]
        trove_id: u64,
        debt: Wad
    }

    #[derive(Copy, Drop, starknet::Event, PartialEq)]
    struct DepositUpdated {
        #[key]
        yang: ContractAddress,
        #[key]
        trove_id: u64,
        amount: Wad
    }

    #[derive(Copy, Drop, starknet::Event, PartialEq)]
    struct YangPriceUpdated {
        #[key]
        yang: ContractAddress,
        price: Wad,
        cumulative_price: Wad,
        #[key]
        interval: u64
    }

    #[derive(Copy, Drop, starknet::Event, PartialEq)]
    struct YinPriceUpdated {
        old_price: Wad,
        new_price: Wad
    }

    #[derive(Copy, Drop, starknet::Event, PartialEq)]
    struct DebtCeilingUpdated {
        ceiling: Wad
    }

    #[derive(Copy, Drop, starknet::Event, PartialEq)]
    struct YangSuspensionUpdated {
        #[key]
        yang: ContractAddress,
        suspension_ts: u64
    }

    #[derive(Copy, Drop, starknet::Event, PartialEq)]
    struct Killed {}

    // ERC20 events

    #[derive(Copy, Drop, starknet::Event, PartialEq)]
    struct Transfer {
        #[key]
        from: ContractAddress,
        #[key]
        to: ContractAddress,
        value: u256
    }

    #[derive(Copy, Drop, starknet::Event, PartialEq)]
    struct Approval {
        #[key]
        owner: ContractAddress,
        #[key]
        spender: ContractAddress,
        value: u256
    }

    //
    // Constructor
    //

    #[constructor]
    fn constructor(
        ref self: ContractState, admin: ContractAddress, name: felt252, symbol: felt252
    ) {
        AccessControl::initializer(admin);

        // Grant admin permission
        AccessControl::grant_role_helper(ShrineRoles::default_admin_role(), admin);

        self.is_live.write(true);

        // Seeding initial multiplier to the previous interval to ensure `get_recent_multiplier_from` terminates
        // otherwise, the next multiplier update will run into an endless loop of `get_recent_multiplier_from`
        // since it wouldn't find the initial multiplier
        let prev_interval: u64 = now() - 1;
        let init_multiplier: Ray = INITIAL_MULTIPLIER.into();
        self.multiplier.write(prev_interval, (init_multiplier, init_multiplier));

        // Setting initial rate era to 1
        self.rates_latest_era.write(1);

        // Setting initial yin spot price to 1
        self.yin_spot_price.write(WAD_ONE.into());

        // Emit event
        self
            .emit(
                MultiplierUpdated {
                    multiplier: init_multiplier,
                    cumulative_multiplier: init_multiplier,
                    interval: prev_interval
                }
            );

        // ERC20
        self.yin_name.write(name);
        self.yin_symbol.write(symbol);
        self.yin_decimals.write(WAD_DECIMALS);
    }

    //
    // External Shrine functions
    //

    #[external(v0)]
    impl IShrineImpl of IShrine<ContractState> {
        //
        // Getters
        //

        fn get_yin(self: @ContractState, user: ContractAddress) -> Wad {
            self.yin.read(user)
        }

        fn get_total_yin(self: @ContractState) -> Wad {
            self.total_yin.read()
        }

        // Get yin spot price
        fn get_yin_spot_price(self: @ContractState) -> Wad {
            self.yin_spot_price.read()
        }

        fn get_yang_total(self: @ContractState, yang: ContractAddress) -> Wad {
            let yang_id: u32 = self.get_valid_yang_id(yang);
            self.yang_total.read(yang_id)
        }

        fn get_initial_yang_amt(self: @ContractState, yang: ContractAddress) -> Wad {
            let yang_id: u32 = self.get_valid_yang_id(yang);
            self.initial_yang_amts.read(yang_id)
        }

        fn get_yangs_count(self: @ContractState) -> u32 {
            self.yangs_count.read()
        }

        fn get_deposit(self: @ContractState, yang: ContractAddress, trove_id: u64) -> Wad {
            let yang_id: u32 = self.get_valid_yang_id(yang);
            self.deposits.read((yang_id, trove_id))
        }

        fn get_total_debt(self: @ContractState) -> Wad {
            self.total_debt.read()
        }

        fn get_yang_price(
            self: @ContractState, yang: ContractAddress, interval: u64
        ) -> (Wad, Wad) {
            let yang_id: u32 = self.get_valid_yang_id(yang);
            self.yang_prices.read((yang_id, interval))
        }

        fn get_yang_rate(self: @ContractState, yang: ContractAddress, idx: u64) -> Ray {
            let yang_id: u32 = self.get_valid_yang_id(yang);
            self.yang_rates.read((yang_id, idx))
        }

        fn get_current_rate_era(self: @ContractState) -> u64 {
            self.rates_latest_era.read()
        }

        fn get_debt_ceiling(self: @ContractState) -> Wad {
            self.debt_ceiling.read()
        }

        fn get_multiplier(self: @ContractState, interval: u64) -> (Ray, Ray) {
            self.multiplier.read(interval)
        }

        fn get_yang_suspension_status(
            self: @ContractState, yang: ContractAddress
        ) -> YangSuspensionStatus {
            let yang_id: u32 = self.get_valid_yang_id(yang);
            self.get_yang_suspension_status_helper(yang_id)
        }

        // Returns a tuple of
        // 1. The "raw yang threshold"
        // 2. The "scaled yang threshold" for recovery mode
        // 1 and 2 will be the same if recovery mode is not in effect
        fn get_yang_threshold(self: @ContractState, yang: ContractAddress) -> (Ray, Ray) {
            let yang_id: u32 = self.get_valid_yang_id(yang);
            let threshold = self.get_yang_threshold_helper(yang_id);
            (threshold, self.scale_threshold_for_recovery_mode(threshold))
        }

        // Returns a tuple of
        // 1. The recovery mode threshold
        // 2. Shrine's LTV
        fn get_recovery_mode_threshold(self: @ContractState) -> (Ray, Ray) {
            let (liq_threshold, value) = self
                .get_threshold_and_value(self.get_shrine_deposits(), now());
            let debt: Wad = self.total_debt.read();
            let rm_threshold = liq_threshold * RECOVERY_MODE_THRESHOLD_MULTIPLIER.into();

            // If no collateral has been deposited, then shrine's LTV is
            // returned as the maximum possible value.
            if value.is_zero() {
                return (rm_threshold, BoundedRay::max());
            }

            (rm_threshold, wadray::rdiv_ww(debt, value))
        }

        fn get_redistributions_count(self: @ContractState) -> u32 {
            self.redistributions_count.read()
        }

        fn get_trove_redistribution_id(self: @ContractState, trove_id: u64) -> u32 {
            self.trove_redistribution_id.read(trove_id)
        }

        fn get_redistribution_for_yang(
            self: @ContractState, yang: ContractAddress, redistribution_id: u32
        ) -> YangRedistribution {
            let yang_id: u32 = self.get_valid_yang_id(yang);
            self.yang_redistributions.read((yang_id, redistribution_id))
        }

        fn get_exceptional_redistribution_for_yang_to_yang(
            self: @ContractState,
            recipient_yang: ContractAddress,
            redistribution_id: u32,
            redistributed_yang: ContractAddress
        ) -> ExceptionalYangRedistribution {
            let recipient_yang_id: u32 = self.get_valid_yang_id(recipient_yang);
            let redistributed_yang_id: u32 = self.get_valid_yang_id(redistributed_yang);
            self
                .yang_to_yang_redistribution
                .read((recipient_yang_id, redistribution_id, redistributed_yang_id))
        }

        fn get_live(self: @ContractState) -> bool {
            self.is_live.read()
        }

        //
        // Setters - External
        //

        // `initial_yang_amt` is passed as an argument from upstream to address the issue of
        // first depositor front-running by requiring an initial deposit when adding the yang
        // to the Shrine
        fn add_yang(
            ref self: ContractState,
            yang: ContractAddress,
            threshold: Ray,
            start_price: Wad,
            initial_rate: Ray,
            initial_yang_amt: Wad
        ) {
            AccessControl::assert_has_role(ShrineRoles::ADD_YANG);

            assert(self.yang_ids.read(yang) == 0, 'SH: Yang already exists');

            assert_rate_is_valid(initial_rate);

            // Assign new ID to yang and add yang struct
            let yang_id: u32 = self.yangs_count.read() + 1;
            self.yang_ids.write(yang, yang_id);

            // Update yangs count
            self.yangs_count.write(yang_id);

            // Set threshold
            self.set_threshold_helper(yang, threshold);

            // Update initial yang supply
            // Used upstream to prevent first depositor front running
            self.yang_total.write(yang_id, initial_yang_amt);
            self.initial_yang_amts.write(yang_id, initial_yang_amt);

            // Since `start_price` is the first price in the price history, the cumulative price is also set to `start_price`

            let prev_interval: u64 = now() - 1;
            // seeding initial price to the previous interval to ensure `get_recent_price_from` terminates
            // new prices are pushed to Shrine from an oracle via `advance` and are always set on the current
            // interval (`now()`); if we wouldn't set this initial price to `now() - 1` and oracle could
            // update a price still in the current interval (as oracle update times are independent of
            // Shrine's intervals, a price can be updated multiple times in a single interval) which would
            // result in an endless loop of `get_recent_price_from` since it wouldn't find the initial price
            self.yang_prices.write((yang_id, prev_interval), (start_price, start_price));

            // Setting the base rate for the new yang

            // NOTE: Eras are not incremented when a new yang is added, and the era that is being set
            // for this base rate will have an interval that is <= now(). This would be a problem
            // if there could be a trove containing the newly-added with `trove.last_rate_era < latest_era`.
            // Luckily, this isn't possible because `charge` is called in `deposit`, so a trove's `last_rate_era`
            // will always be updated to `latest_era` immediately before the newly-added yang is deposited.
            let latest_era: u64 = self.rates_latest_era.read();
            self.yang_rates.write((yang_id, latest_era), initial_rate);

            // Event emissions
            self.emit(YangAdded { yang, yang_id, start_price, initial_rate });
            self.emit(YangTotalUpdated { yang, total: initial_yang_amt });
        }

        fn set_threshold(ref self: ContractState, yang: ContractAddress, new_threshold: Ray) {
            AccessControl::assert_has_role(ShrineRoles::SET_THRESHOLD);

            self.set_threshold_helper(yang, new_threshold);
        }

        // Set the timestamp when a Yang's suspension period started
        // Setting to 0 means the Yang is not suspended (i.e. it's deemed safe)
        fn update_yang_suspension(ref self: ContractState, yang: ContractAddress, ts: u64) {
            AccessControl::assert_has_role(ShrineRoles::UPDATE_YANG_SUSPENSION);
            assert(ts <= get_block_timestamp(), 'SH: Invalid timestamp');
            assert(
                self.get_yang_suspension_status(yang) != YangSuspensionStatus::Permanent,
                'SH: Permanent suspension'
            );
            let yang_id: u32 = self.get_valid_yang_id(yang);
            self.yang_suspension.write(yang_id, ts);
            self.emit(YangSuspensionUpdated { yang, suspension_ts: ts });
        }

        // Update the base rates of all yangs
        // A base rate of USE_PREV_BASE_RATE means the base rate for the yang stays the same
        // Takes an array of yangs and their updated rates.
        // yangs[i]'s base rate will be set to new_rates[i]
        // yangs's length must equal the number of yangs available.
        fn update_rates(
            ref self: ContractState, yangs: Span<ContractAddress>, new_rates: Span<Ray>
        ) {
            AccessControl::assert_has_role(ShrineRoles::UPDATE_RATES);

            let yangs_len = yangs.len();
            let num_yangs: u32 = self.yangs_count.read();

            assert(
                yangs_len == new_rates.len() && yangs_len == num_yangs,
                'SH: yangs.len != new_rates.len'
            );

            let latest_rate_era: u64 = self.rates_latest_era.read();
            let latest_rate_era_interval: u64 = self.rates_intervals.read(latest_rate_era);
            let current_interval: u64 = now();

            // If the interest rates were already updated in the current interval, don't increment the era
            // Otherwise, increment the era
            // This way, there is at most one set of base rate updates in every interval
            let mut rate_era = latest_rate_era;

            if latest_rate_era_interval != current_interval {
                rate_era += 1;
                self.rates_latest_era.write(rate_era);
                self.rates_intervals.write(rate_era, current_interval);
            }

            // ALL yangs must have a new rate value. A new rate value of `USE_PREV_BASE_RATE` means the
            // yang's rate isn't being updated, and so we get the previous value.
            let mut yangs_copy = yangs;
            let mut new_rates_copy = new_rates;
            // TODO: temporary workaround for issue with borrowing snapshots in loops
            let self_snap = @self;
            loop {
                match new_rates_copy.pop_front() {
                    Option::Some(rate) => {
                        let current_yang_id: u32 = self_snap
                            .get_valid_yang_id(*yangs_copy.pop_front().unwrap());
                        if *rate.val == USE_PREV_BASE_RATE {
                            // Setting new era rate to the previous era's rate
                            self
                                .yang_rates
                                .write(
                                    (current_yang_id, rate_era),
                                    self_snap.yang_rates.read((current_yang_id, rate_era - 1))
                                );
                        } else {
                            assert_rate_is_valid(*rate);
                            self.yang_rates.write((current_yang_id, rate_era), *rate);
                        }
                    },
                    Option::None => { break; }
                };
            };

            // Verify that all rates were updated correctly
            // This is necessary because we don't enforce that the `yangs` array really contains
            // every single yang, only that its length is the same as the number of yangs.
            // For all we know, `yangs` could contain one yang address 10 times.
            // Even though this is an admin/governance function, such a mistake could break
            // interest rate calculations, which is why it's important that we verify that all yangs'
            // rates were correctly updated.
            let mut idx: u32 = num_yangs;
            loop {
                if idx == 0 {
                    break ();
                }
                assert(
                    self.yang_rates.read((idx, rate_era)).is_non_zero(), 'SH: Incorrect rate update'
                );
                idx -= 1;
            };

            self.emit(YangRatesUpdated { rate_era, current_interval, yangs, new_rates });
        }

        // Set the price of the specified Yang for the current interval interval
        fn advance(ref self: ContractState, yang: ContractAddress, price: Wad) {
            AccessControl::assert_has_role(ShrineRoles::ADVANCE);

            assert(price.is_non_zero(), 'SH: Price cannot be 0');

            let interval: u64 = now();
            let yang_id: u32 = self.get_valid_yang_id(yang);

            // Calculating the new cumulative price
            // To do this, we get the interval of the last price update, find the number of
            // intervals BETWEEN the current interval and the last_interval (non-inclusive), multiply that by
            // the last price, and add it to the last cumulative price. Then we add the new price, `price`,
            // for the current interval.
            let (last_price, last_cumulative_price, last_interval) = self
                .get_recent_price_from(yang_id, interval - 1);

            let cumulative_price: Wad = last_cumulative_price
                + (last_price.val * (interval - last_interval - 1).into()).into()
                + price;

            self.yang_prices.write((yang_id, interval), (price, cumulative_price));

            self.emit(YangPriceUpdated { yang, price, cumulative_price, interval });
        }

        // Sets the multiplier for the current interval
        fn set_multiplier(ref self: ContractState, multiplier: Ray) {
            AccessControl::assert_has_role(ShrineRoles::SET_MULTIPLIER);

            assert(multiplier.is_non_zero(), 'SH: Multiplier cannot be 0');
            assert(multiplier.val <= MAX_MULTIPLIER, 'SH: Multiplier exceeds maximum');

            let interval: u64 = now();
            let (last_multiplier, last_cumulative_multiplier, last_interval) = self
                .get_recent_multiplier_from(interval - 1);

            let cumulative_multiplier = last_cumulative_multiplier
                + ((interval - last_interval - 1).into() * last_multiplier.val).into()
                + multiplier;
            self.multiplier.write(interval, (multiplier, cumulative_multiplier));

            self.emit(MultiplierUpdated { multiplier, cumulative_multiplier, interval });
        }

        fn set_debt_ceiling(ref self: ContractState, ceiling: Wad) {
            AccessControl::assert_has_role(ShrineRoles::SET_DEBT_CEILING);
            self.debt_ceiling.write(ceiling);

            //Event emission
            self.emit(DebtCeilingUpdated { ceiling });
        }

        // Updates spot price of yin
        //
        // Shrine denominates all prices (including that of yin) in yin, meaning yin's peg/target price is 1 (wad).
        // Therefore, it's expected that the spot price is denominated in yin, in order to
        // get the true deviation of the spot price from the peg/target price.
        fn update_yin_spot_price(ref self: ContractState, new_price: Wad) {
            AccessControl::assert_has_role(ShrineRoles::UPDATE_YIN_SPOT_PRICE);
            self.emit(YinPriceUpdated { old_price: self.yin_spot_price.read(), new_price });
            self.yin_spot_price.write(new_price);
        }

        fn kill(ref self: ContractState) {
            AccessControl::assert_has_role(ShrineRoles::KILL);
            self.is_live.write(false);

            // Event emission
            self.emit(Killed {});
        }

        //
        // Core Functions - External
        //

        // Deposit a specified amount of a Yang into a Trove
        fn deposit(ref self: ContractState, yang: ContractAddress, trove_id: u64, amount: Wad) {
            AccessControl::assert_has_role(ShrineRoles::DEPOSIT);

            self.assert_live();

            self.charge(trove_id);

            let yang_id: u32 = self.get_valid_yang_id(yang);

            // Update yang balance of system
            let new_total: Wad = self.yang_total.read(yang_id) + amount;
            self.yang_total.write(yang_id, new_total);

            // Update trove balance
            let new_trove_balance: Wad = self.deposits.read((yang_id, trove_id)) + amount;
            self.deposits.write((yang_id, trove_id), new_trove_balance);

            // Events
            self.emit(YangTotalUpdated { yang, total: new_total });
            self.emit(DepositUpdated { yang, trove_id, amount: new_trove_balance });
        }

        // Withdraw a specified amount of a Yang from a Trove with trove safety check
        fn withdraw(ref self: ContractState, yang: ContractAddress, trove_id: u64, amount: Wad) {
            AccessControl::assert_has_role(ShrineRoles::WITHDRAW);
            // In the event the Shrine is killed, trove users can no longer withdraw yang
            // via the Abbot. Withdrawal of excess yang will be via the Caretaker instead.
            self.assert_live();
            self.withdraw_helper(yang, trove_id, amount);
            self.assert_healthy(trove_id);
        }

        // Mint a specified amount of synthetic and attribute the debt to a Trove
        fn forge(
            ref self: ContractState,
            user: ContractAddress,
            trove_id: u64,
            amount: Wad,
            max_forge_fee_pct: Wad
        ) {
            AccessControl::assert_has_role(ShrineRoles::FORGE);
            self.assert_live();

            self.charge(trove_id);

            let forge_fee_pct: Wad = self.get_forge_fee_pct();
            assert(forge_fee_pct <= max_forge_fee_pct, 'SH: forge_fee% > max_forge_fee%');

            let forge_fee = amount * forge_fee_pct;
            let debt_amount = amount + forge_fee;

            let mut new_system_debt = self.total_debt.read() + debt_amount;
            assert(new_system_debt <= self.debt_ceiling.read(), 'SH: Debt ceiling reached');
            self.total_debt.write(new_system_debt);

            // `Trove.charge_from` and `Trove.last_rate_era` were already updated in `charge`.
            let mut trove: Trove = self.troves.read(trove_id);
            trove.debt += debt_amount;
            self.troves.write(trove_id, trove);
            self.assert_healthy(trove_id);

            self.forge_helper(user, amount);

            // Events
            if forge_fee.is_non_zero() {
                self.emit(ForgeFeePaid { trove_id, fee: forge_fee, fee_pct: forge_fee_pct });
            }
            self.emit(DebtTotalUpdated { total: new_system_debt });
            self.emit(TroveUpdated { trove_id, trove });
        }

        // Repay a specified amount of synthetic and deattribute the debt from a Trove
        fn melt(ref self: ContractState, user: ContractAddress, trove_id: u64, amount: Wad) {
            AccessControl::assert_has_role(ShrineRoles::MELT);
            // In the event the Shrine is killed, trove users can no longer repay their debt.
            // This also blocks liquidations by Purger.
            self.assert_live();

            // Charge interest
            self.charge(trove_id);

            let mut trove: Trove = self.troves.read(trove_id);

            // If `amount` exceeds `trove.debt`, then melt all the debt.
            // This is nice for UX so that maximum debt can be melted without knowing the exact
            // of debt in the trove down to the 10**-18.
            let melt_amt: Wad = min(trove.debt, amount);
            let new_system_debt: Wad = self.total_debt.read() - melt_amt;
            self.total_debt.write(new_system_debt);

            // `Trove.charge_from` and `Trove.last_rate_era` were already updated in `charge`.
            trove.debt -= melt_amt;
            self.troves.write(trove_id, trove);

            // Update user balance
            self.melt_helper(user, melt_amt);

            // Events
            self.emit(DebtTotalUpdated { total: new_system_debt });
            self.emit(TroveUpdated { trove_id, trove });
        }

        // Withdraw a specified amount of a Yang from a Trove without trove safety check.
        // This is intended for liquidations where collateral needs to be withdrawn and transferred to the liquidator
        // even if the trove is still unsafe.
        fn seize(ref self: ContractState, yang: ContractAddress, trove_id: u64, amount: Wad) {
            AccessControl::assert_has_role(ShrineRoles::SEIZE);
            self.withdraw_helper(yang, trove_id, amount);
        }

        fn redistribute(
            ref self: ContractState,
            trove_id: u64,
            debt_to_redistribute: Wad,
            pct_value_to_redistribute: Ray
        ) {
            AccessControl::assert_has_role(ShrineRoles::REDISTRIBUTE);

            let current_interval: u64 = now();

            // Trove's debt should have been updated to the current interval via `melt` in `Purger.purge`.
            // The trove's debt is used instead of estimated debt from `get_trove_info` to ensure that
            // system has accounted for the accrued interest.
            let mut trove: Trove = self.troves.read(trove_id);

            // Increment redistribution ID
            let redistribution_id: u32 = self.redistributions_count.read() + 1;
            self.redistributions_count.write(redistribution_id);

            // Perform redistribution
            self
                .redistribute_helper(
                    redistribution_id,
                    trove_id,
                    debt_to_redistribute,
                    pct_value_to_redistribute,
                    current_interval
                );

            trove.charge_from = current_interval;
            // Note that this will revert if `debt_to_redistribute` exceeds the trove's debt.
            trove.debt -= debt_to_redistribute;
            self.troves.write(trove_id, trove);

            // Update the redistribution ID so that it is not possible for the redistributed
            // trove to receive any of its own exceptional redistribution in the event of a
            // redistribution of an amount less than the trove's debt.
            // Note that the trove's last redistribution ID needs to be updated to
            // `redistribution_id - 1` prior to calling `redistribute`.
            self.trove_redistribution_id.write(trove_id, redistribution_id);

            // Event
            self
                .emit(
                    TroveRedistributed { redistribution_id, trove_id, debt: debt_to_redistribute }
                );
        }

        // Mint a specified amount of synthetic without attributing the debt to a Trove
        fn inject(ref self: ContractState, receiver: ContractAddress, amount: Wad) {
            AccessControl::assert_has_role(ShrineRoles::INJECT);
            // Prevent any debt creation, including via flash mints, once the Shrine is killed
            self.assert_live();
            self.forge_helper(receiver, amount);
        }

        // Repay a specified amount of synthetic without deattributing the debt from a Trove
        fn eject(ref self: ContractState, burner: ContractAddress, amount: Wad) {
            AccessControl::assert_has_role(ShrineRoles::EJECT);
            self.melt_helper(burner, amount);
        }

        //
        // Core Functions - View
        //

        fn get_shrine_threshold_and_value(self: @ContractState) -> (Ray, Wad) {
            let yang_totals: Span<YangBalance> = self.get_shrine_deposits();
            self.get_threshold_and_value(yang_totals, now())
        }

        // Get the last updated price for a yang
        fn get_current_yang_price(self: @ContractState, yang: ContractAddress) -> (Wad, Wad, u64) {
            self.get_recent_price_from(self.get_valid_yang_id(yang), now())
        }

        // Gets last updated multiplier value
        fn get_current_multiplier(self: @ContractState) -> (Ray, Ray, u64) {
            self.get_recent_multiplier_from(now())
        }

        // Returns the current forge fee
        // `forge_fee_pct` is a Wad and not Ray because the `exp` function
        // only returns Wads.
        #[inline(always)]
        fn get_forge_fee_pct(self: @ContractState) -> Wad {
            let yin_price: Wad = self.yin_spot_price.read();

            if yin_price >= MIN_ZERO_FEE_YIN_PRICE.into() {
                return WadZeroable::zero();
            } else if yin_price < FORGE_FEE_CAP_PRICE.into() {
                return FORGE_FEE_CAP_PCT.into();
            }

            // Won't underflow since yin_price < WAD_ONE
            let deviation: Wad = WAD_ONE.into() - yin_price;

            // This is a workaround since we don't yet have negative numbers
            if deviation >= FORGE_FEE_B.into() {
                exp(wadray::rmul_rw(FORGE_FEE_A.into(), deviation - FORGE_FEE_B.into()))
            } else {
                // `neg_exp` calculates e^(-x) given x.
                neg_exp(wadray::rmul_rw(FORGE_FEE_A.into(), FORGE_FEE_B.into() - deviation))
            }
        }

        // Returns a bool indicating whether the given trove is healthy or not
        fn is_healthy(self: @ContractState, trove_id: u64) -> bool {
            let (threshold, ltv, _, _) = self.get_trove_info(trove_id);
            ltv <= threshold
        }

        fn get_max_forge(self: @ContractState, trove_id: u64) -> Wad {
            let (threshold, _, value, debt) = self.get_trove_info(trove_id);

            let forge_fee_pct: Wad = self.get_forge_fee_pct();
            let max_debt: Wad = wadray::rmul_rw(threshold, value);

            if debt < max_debt {
                return (max_debt - debt) / (WAD_ONE.into() + forge_fee_pct);
            }

            WadZeroable::zero()
        }

        // Returns a tuple of a trove's threshold, LTV based on compounded debt, trove value and compounded debt
        fn get_trove_info(self: @ContractState, trove_id: u64) -> (Ray, Ray, Wad, Wad) {
            let interval: u64 = now();

            // Get threshold and trove value
            let trove_yang_balances: Span<YangBalance> = self.get_trove_deposits(trove_id);
            let (mut threshold, mut value) = self
                .get_threshold_and_value(trove_yang_balances, interval);
            threshold = self.scale_threshold_for_recovery_mode(threshold);

            let trove: Trove = self.troves.read(trove_id);

            // Catch troves with no value
            if value.is_zero() {
                // This `if` branch handles a corner case where a trove without any yangs deposited (i.e. zero value)
                // attempts to forge a non-zero debt. It ensures that the `assert_healthy` check in `forge` would
                // fail and revert.
                // - Without the check for `value.is_zero()` and `trove.debt.is_non_zero()`, the LTV calculation of
                //   of debt / value will run into a zero division error.
                // - With the check for `value.is_zero()` but without `trove.debt.is_non_zero()`, the LTV will be
                //   incorrectly set to 0 and the `assert_healthy` check will fail to catch this illegal operation.
                if trove.debt.is_non_zero() {
                    return (threshold, BoundedRay::max(), value, trove.debt);
                } else {
                    return (threshold, BoundedRay::min(), value, trove.debt);
                }
            }

            // Calculate debt
            let compounded_debt: Wad = self.compound(trove_id, trove, interval);
            let (updated_trove_yang_balances, compounded_debt_with_redistributed_debt) = self
                .pull_redistributed_debt_and_yangs(trove_id, trove_yang_balances, compounded_debt);

            if updated_trove_yang_balances.is_some() {
                let (new_threshold, new_value) = self
                    .get_threshold_and_value(updated_trove_yang_balances.unwrap(), interval);
                threshold = self.scale_threshold_for_recovery_mode(new_threshold);
                value = new_value;
            }

            let ltv: Ray = wadray::rdiv_ww(compounded_debt_with_redistributed_debt, value);

            (threshold, ltv, value, compounded_debt_with_redistributed_debt)
        }

        fn get_redistributions_attributed_to_trove(
            self: @ContractState, trove_id: u64
        ) -> (Span<YangBalance>, Wad) {
            let trove_yang_balances: Span<YangBalance> = self.get_trove_deposits(trove_id);
            let (updated_trove_yang_balances, pulled_debt) = self
                .pull_redistributed_debt_and_yangs(
                    trove_id, trove_yang_balances, WadZeroable::zero()
                );

<<<<<<< HEAD
            // Offset to be applied to the yang ID when indexing into the `trove_yang_balances` array
            let yang_id_to_array_idx_offset: u32 = 1;

            let mut added_yangs: Array<YangBalance> = Default::default();
=======
            let mut added_yangs: Array<YangBalance> = ArrayTrait::new();
>>>>>>> f4f0b35c
            if updated_trove_yang_balances.is_some() {
                let mut updated_trove_yang_balances = updated_trove_yang_balances.unwrap();
                loop {
                    match updated_trove_yang_balances.pop_front() {
                        Option::Some(updated_yang_balance) => {
                            let trove_yang_balance: Wad = *trove_yang_balances
                                .at(*updated_yang_balance.yang_id - yang_id_to_array_idx_offset)
                                .amount;
                            let increment: Wad = *updated_yang_balance.amount - trove_yang_balance;
                            if increment.is_non_zero() {
                                added_yangs
                                    .append(
                                        YangBalance {
                                            yang_id: *updated_yang_balance.yang_id,
                                            amount: increment
                                        }
                                    );
                            }
                        },
                        Option::None => { break; },
                    };
                };
            }

            (added_yangs.span(), pulled_debt)
        }
    }

    //
    // Internal Shrine functions
    //

    #[generate_trait]
    impl ShrineHelpers of ShrineHelpersTrait {
        //
        // Helpers for assertions
        //

        // Check that system is live
        fn assert_live(self: @ContractState) {
            assert(self.is_live.read(), 'SH: System is not live');
        }

        fn assert_healthy(self: @ContractState, trove_id: u64) {
            assert(self.is_healthy(trove_id), 'SH: Trove LTV is too high');
        }

        //
        // Helpers for getters and view functions
        //

        // Helper function to get the yang ID given a yang address, and throw an error if
        // yang address has not been added (i.e. yang ID = 0)
        fn get_valid_yang_id(self: @ContractState, yang: ContractAddress) -> u32 {
            let yang_id: u32 = self.yang_ids.read(yang);
            assert(yang_id != 0, 'SH: Yang does not exist');
            yang_id
        }

        // Returns the price for `yang_id` at `interval` if it is non-zero.
        // Otherwise, check `interval` - 1 recursively for the last available price.
        fn get_recent_price_from(
            self: @ContractState, yang_id: u32, interval: u64
        ) -> (Wad, Wad, u64) {
            let (price, cumulative_price) = self.yang_prices.read((yang_id, interval));

            if price.is_non_zero() {
                return (price, cumulative_price, interval);
            }
            self.get_recent_price_from(yang_id, interval - 1)
        }

        // Returns the multiplier at `interval` if it is non-zero.
        // Otherwise, check `interval` - 1 recursively for the last available value.
        fn get_recent_multiplier_from(self: @ContractState, interval: u64) -> (Ray, Ray, u64) {
            let (multiplier, cumulative_multiplier) = self.multiplier.read(interval);
            if multiplier.is_non_zero() {
                return (multiplier, cumulative_multiplier, interval);
            }
            self.get_recent_multiplier_from(interval - 1)
        }

        // Helper function for applying the recovery mode threshold decrease to a threshold,
        // if recovery mode is active
        // The maximum threshold decrease is capped to 50% of the "base threshold"
        fn scale_threshold_for_recovery_mode(self: @ContractState, mut threshold: Ray) -> Ray {
            let (recovery_mode_threshold, shrine_ltv) = self.get_recovery_mode_threshold();
            if shrine_ltv >= recovery_mode_threshold {
                return max(
                    threshold
                        * THRESHOLD_DECREASE_FACTOR.into()
                        * (recovery_mode_threshold / shrine_ltv),
                    (threshold.val / 2_u128).into()
                );
            }

            threshold
        }

        // Returns the last error for `yang_id` at a given `redistribution_id` if the error is non-zero.
        // Otherwise, check `redistribution_id` - 1 recursively for the last error.
        fn get_recent_redistribution_error_for_yang(
            self: @ContractState, yang_id: u32, redistribution_id: u32
        ) -> Wad {
            if redistribution_id == 0 {
                return WadZeroable::zero();
            }

            let redistribution: YangRedistribution = self
                .yang_redistributions
                .read((yang_id, redistribution_id));

            // If redistribution unit-debt is non-zero or the error is non-zero, return the error
            // This catches both the case where the unit debt is non-zero and the error is zero, and the case
            // where the unit debt is zero (due to very large amounts of yang) and the error is non-zero.
            if redistribution.unit_debt.is_non_zero() || redistribution.error.is_non_zero() {
                return redistribution.error;
            }

            self.get_recent_redistribution_error_for_yang(yang_id, redistribution_id - 1)
        }

        fn get_yang_suspension_status_helper(
            self: @ContractState, yang_id: u32
        ) -> YangSuspensionStatus {
            let suspension_ts: u64 = self.yang_suspension.read(yang_id);
            if suspension_ts.is_zero() {
                return YangSuspensionStatus::None;
            }

            if get_block_timestamp() - suspension_ts < SUSPENSION_GRACE_PERIOD {
                return YangSuspensionStatus::Temporary;
            }

            YangSuspensionStatus::Permanent
        }

        fn get_yang_threshold_helper(self: @ContractState, yang_id: u32) -> Ray {
            let base_threshold: Ray = self.thresholds.read(yang_id);

            match self.get_yang_suspension_status_helper(yang_id) {
                YangSuspensionStatus::None => { base_threshold },
<<<<<<< HEAD
                YangSuspensionStatus::Temporary(_) => {
=======
                YangSuspensionStatus::Temporary => {
>>>>>>> f4f0b35c
                    // linearly decrease the threshold from base_threshold to 0
                    // based on the time passed since suspension started
                    let ts_diff: u64 = get_block_timestamp() - self.yang_suspension.read(yang_id);
                    base_threshold
                        * ((SUSPENSION_GRACE_PERIOD - ts_diff).into()
                            / SUSPENSION_GRACE_PERIOD.into())
                },
<<<<<<< HEAD
                YangSuspensionStatus::Permanent(_) => { RayZeroable::zero() },
=======
                YangSuspensionStatus::Permanent => { RayZeroable::zero() },
>>>>>>> f4f0b35c
            }
        }

        // Returns an ordered array of the `YangBalance` struct for a trove's deposits.
        // Starts from yang ID 1.
        // Note that zero values are added to the return array because downstream
        // computation assumes the full array of yangs.
        fn get_trove_deposits(self: @ContractState, trove_id: u64) -> Span<YangBalance> {
            let mut yang_balances: Array<YangBalance> = ArrayTrait::new();

            let mut current_yang_id: u32 = START_YANG_IDX;
            let loop_end: u32 = self.yangs_count.read() + START_YANG_IDX;
            loop {
                if current_yang_id == loop_end {
                    break yang_balances.span();
                }

                let deposited: Wad = self.deposits.read((current_yang_id, trove_id));
                yang_balances.append(YangBalance { yang_id: current_yang_id, amount: deposited });

                current_yang_id += 1;
            }
        }

        // Returns an ordered array of the `YangBalance` struct for the total deposited yangs in the Shrine.
        // Starts from yang ID 1.
        fn get_shrine_deposits(self: @ContractState) -> Span<YangBalance> {
            let mut yang_balances: Array<YangBalance> = ArrayTrait::new();

            let mut current_yang_id: u32 = START_YANG_IDX;
            let loop_end: u32 = self.yangs_count.read() + START_YANG_IDX;
            loop {
                if current_yang_id == loop_end {
                    break yang_balances.span();
                }

                let yang_total: Wad = self.yang_total.read(current_yang_id);
                yang_balances.append(YangBalance { yang_id: current_yang_id, amount: yang_total });

                current_yang_id += 1;
            }
        }

        // Returns a tuple of:
        // 1. the custom threshold (maximum LTV before liquidation)
        // 2. the total value of the yangs, at a given interval
        // based on historical prices and the given yang balances.
        fn get_threshold_and_value(
            self: @ContractState, mut yang_balances: Span<YangBalance>, interval: u64
        ) -> (Ray, Wad) {
            let mut weighted_threshold_sum: Ray = RayZeroable::zero();
            let mut total_value: Wad = WadZeroable::zero();

            loop {
                match yang_balances.pop_front() {
                    Option::Some(yang_balance) => {
                        // Update cumulative values only if the yang balance is greater than 0
                        if (*yang_balance.amount).is_non_zero() {
                            let yang_threshold: Ray = self
                                .get_yang_threshold_helper(*yang_balance.yang_id);

                            let (price, _, _) = self
                                .get_recent_price_from(*yang_balance.yang_id, interval);

                            let yang_deposited_value = *yang_balance.amount * price;
                            total_value += yang_deposited_value;
                            weighted_threshold_sum +=
                                wadray::wmul_rw(yang_threshold, yang_deposited_value);
                        }
                    },
                    Option::None => { break; },
                };
            };

            // Catch division by zero
            let threshold: Ray = if total_value.is_non_zero() {
                wadray::wdiv_rw(weighted_threshold_sum, total_value)
            } else {
                RayZeroable::zero()
            };

            (threshold, total_value)
        }

        //
        // Helpers for setters
        //

        fn set_threshold_helper(ref self: ContractState, yang: ContractAddress, threshold: Ray) {
            assert(threshold.val <= MAX_THRESHOLD, 'SH: Threshold > max');
            self.thresholds.write(self.get_valid_yang_id(yang), threshold);

            // Event emission
            self.emit(ThresholdUpdated { yang, threshold });
        }

        //
        // Helpers for core functions
        //

        fn forge_helper(ref self: ContractState, user: ContractAddress, amount: Wad) {
            self.yin.write(user, self.yin.read(user) + amount);
            self.total_yin.write(self.total_yin.read() + amount);

            self
                .emit(
                    Transfer {
                        from: ContractAddressZeroable::zero(), to: user, value: amount.into()
                    }
                );
        }

        fn melt_helper(ref self: ContractState, user: ContractAddress, amount: Wad) {
            self.yin.write(user, self.yin.read(user) - amount);
            self.total_yin.write(self.total_yin.read() - amount);

            self
                .emit(
                    Transfer {
                        from: user, to: ContractAddressZeroable::zero(), value: amount.into()
                    }
                );
        }

        // Withdraw a specified amount of a Yang from a Trove
        fn withdraw_helper(
            ref self: ContractState, yang: ContractAddress, trove_id: u64, amount: Wad
        ) {
            let yang_id: u32 = self.get_valid_yang_id(yang);

            // Fails if amount > amount of yang deposited in the given trove
            let new_trove_balance: Wad = self.deposits.read((yang_id, trove_id)) - amount;
            let new_total: Wad = self.yang_total.read(yang_id) - amount;

            self.charge(trove_id);

            self.yang_total.write(yang_id, new_total);
            self.deposits.write((yang_id, trove_id), new_trove_balance);

            // Emit events
            self.emit(YangTotalUpdated { yang, total: new_total });
            self.emit(DepositUpdated { yang, trove_id, amount: new_trove_balance });
        }

        // Adds the accumulated interest as debt to the trove
        fn charge(ref self: ContractState, trove_id: u64) {
            // Do not charge accrued interest once Shrine is killed because total system debt
            // and individual trove's debt are fixed at the time of shutdown.
            if !self.is_live.read() {
                return;
            }

            let trove: Trove = self.troves.read(trove_id);

            // Get current interval and yang count
            let current_interval: u64 = now();

            // Get new debt amount
            let compounded_trove_debt: Wad = self.compound(trove_id, trove, current_interval);

            // Pull undistributed debt and update state
            let trove_yang_balances: Span<YangBalance> = self.get_trove_deposits(trove_id);
            let (updated_trove_yang_balances, compounded_trove_debt_with_redistributed_debt) = self
                .pull_redistributed_debt_and_yangs(
                    trove_id, trove_yang_balances, compounded_trove_debt
                );

            // If there was any exceptional redistribution, write updated yang amounts to trove
            if updated_trove_yang_balances.is_some() {
                let mut updated_trove_yang_balances = updated_trove_yang_balances.unwrap();
                loop {
                    match updated_trove_yang_balances.pop_front() {
                        Option::Some(yang_balance) => {
                            self
                                .deposits
                                .write((*yang_balance.yang_id, trove_id), *yang_balance.amount);
                        },
                        Option::None => { break; },
                    };
                };
            }

            // Update trove
            let updated_trove: Trove = Trove {
                charge_from: current_interval,
                debt: compounded_trove_debt_with_redistributed_debt,
                last_rate_era: self.rates_latest_era.read()
            };
            self.troves.write(trove_id, updated_trove);
            self.trove_redistribution_id.write(trove_id, self.redistributions_count.read());

            // Get new system debt
            // This adds the interest charged on the trove's debt to the total debt.
            // This should not include redistributed debt, as that is already included in the total.
            let new_system_debt: Wad = self.total_debt.read()
                + (compounded_trove_debt - trove.debt);
            self.total_debt.write(new_system_debt);

            // Emit only if there is a change in the trove's debt
            if compounded_trove_debt != trove.debt {
                self.emit(DebtTotalUpdated { total: new_system_debt });
            }

            // Emit only if there is a change in the `Trove` struct
            if updated_trove != trove {
                self.emit(TroveUpdated { trove_id, trove: updated_trove });
            }
        }

        // Returns the amount of debt owed by trove after having interest charged over a given time period
        // Assumes the trove hasn't minted or paid back any additional debt during the given time period
        // Assumes the trove hasn't deposited or withdrawn any additional collateral during the given time period
        // Time period includes `end_interval` and does NOT include `start_interval`.

        // Compound interest formula: P(t) = P_0 * e^(rt)
        // P_0 = principal
        // r = nominal interest rate (what the interest rate would be if there was no compounding)
        // t = time elapsed, in years
        fn compound(self: @ContractState, trove_id: u64, trove: Trove, end_interval: u64) -> Wad {
            // Saves gas and prevents bugs for troves with no yangs deposited
            // Implicit assumption is that a trove with non-zero debt must have non-zero yangs
            if trove.debt.is_zero() {
                return WadZeroable::zero();
            }

            let latest_rate_era: u64 = self.rates_latest_era.read();

            let mut compounded_debt: Wad = trove.debt;
            let mut start_interval: u64 = trove.charge_from;
            let mut trove_last_rate_era: u64 = trove.last_rate_era;

            loop {
                // `trove_last_rate_era` should always be less than or equal to `latest_rate_era`
                if trove_last_rate_era == latest_rate_era {
                    let avg_base_rate: Ray = self
                        .get_avg_rate_over_era(
                            trove_id, start_interval, end_interval, latest_rate_era
                        );

                    let avg_rate: Ray = avg_base_rate
                        * self.get_avg_multiplier(start_interval, end_interval);

                    // represents `t` in the compound interest formula
                    let t: Wad = Wad {
                        val: (end_interval - start_interval).into() * TIME_INTERVAL_DIV_YEAR
                    };
                    compounded_debt *= exp(wadray::rmul_rw(avg_rate, t));
                    break compounded_debt;
                }

                let next_rate_update_era = trove_last_rate_era + 1;
                let next_rate_update_era_interval = self.rates_intervals.read(next_rate_update_era);

                let avg_base_rate: Ray = self
                    .get_avg_rate_over_era(
                        trove_id, start_interval, next_rate_update_era_interval, trove_last_rate_era
                    );
                let avg_rate: Ray = avg_base_rate
                    * self.get_avg_multiplier(start_interval, next_rate_update_era_interval);

                let t: Wad = Wad {
                    val: (next_rate_update_era_interval - start_interval).into()
                        * TIME_INTERVAL_DIV_YEAR
                };
                compounded_debt *= exp(wadray::rmul_rw(avg_rate, t));

                start_interval = next_rate_update_era_interval;
                trove_last_rate_era = next_rate_update_era;
            }
        }

        // Returns the average interest rate charged to a trove from `start_interval` to `end_interval`,
        // Assumes that the time from `start_interval` to `end_interval` spans only a single "era".
        // An era is the time between two interest rate updates, during which all yang interest rates are constant.
        //
        // Also assumes that the trove's debt, and the trove's yang deposits
        // remain constant over the entire time period.
        fn get_avg_rate_over_era(
            self: @ContractState,
            trove_id: u64,
            start_interval: u64,
            end_interval: u64,
            rate_era: u64
        ) -> Ray {
            let mut cumulative_weighted_sum: Ray = RayZeroable::zero();
            let mut cumulative_yang_value: Wad = WadZeroable::zero();

            let mut current_yang_id: u32 = self.yangs_count.read();

            let mut avg_rate: Ray = RayZeroable::zero();

            loop {
                // If all yangs have been iterated over, return the average rate
                if current_yang_id == 0 {
                    // This operation would be a problem if the total trove value was ever zero.
                    // However, `cumulative_yang_value` cannot be zero because a trove with no yangs deposited
                    // cannot have any debt, meaning this code would never run (see `compound`)
                    break wadray::wdiv_rw(cumulative_weighted_sum, cumulative_yang_value);
                }

                let yang_deposited: Wad = self.deposits.read((current_yang_id, trove_id));
                // Update cumulative values only if this yang has been deposited in the trove
                if yang_deposited.is_non_zero() {
                    let yang_rate: Ray = self.yang_rates.read((current_yang_id, rate_era));
                    let avg_price: Wad = self
                        .get_avg_price(current_yang_id, start_interval, end_interval);
                    let yang_value: Wad = yang_deposited * avg_price;
                    let weighted_rate: Ray = wadray::wmul_wr(yang_value, yang_rate);

                    cumulative_weighted_sum += weighted_rate;
                    cumulative_yang_value += yang_value;
                }
                current_yang_id -= 1;
            }
        }

        // Returns the average price for a yang between two intervals, including `end_interval` but NOT including `start_interval`
        // - If `start_interval` is the same as `end_interval`, return the price at that interval.
        // - If `start_interval` is different from `end_interval`, return the average price.
        fn get_avg_price(
            self: @ContractState, yang_id: u32, start_interval: u64, end_interval: u64
        ) -> Wad {
            let (start_yang_price, start_cumulative_yang_price, available_start_interval) = self
                .get_recent_price_from(yang_id, start_interval);
            let (end_yang_price, end_cumulative_yang_price, available_end_interval) = self
                .get_recent_price_from(yang_id, end_interval);

            // If the last available price for both start and end intervals are the same,
            // return that last available price
            // This also catches `start_interval == end_interval`
            if available_start_interval == available_end_interval {
                return start_yang_price;
            }

            let mut cumulative_diff: Wad = end_cumulative_yang_price - start_cumulative_yang_price;

            // Early termination if `start_interval` and `end_interval` are updated
            if start_interval == available_start_interval
                && end_interval == available_end_interval {
                return (cumulative_diff.val / (end_interval - start_interval).into()).into();
            }

            // If the start interval is not updated, adjust the cumulative difference (see `advance`) by deducting
            // (number of intervals missed from `available_start_interval` to `start_interval` * start price).
            if start_interval != available_start_interval {
                let cumulative_offset = Wad {
                    val: (start_interval - available_start_interval).into() * start_yang_price.val
                };
                cumulative_diff -= cumulative_offset;
            }

            // If the end interval is not updated, adjust the cumulative difference by adding
            // (number of intervals missed from `available_end_interval` to `end_interval` * end price).
            if end_interval != available_end_interval {
                let cumulative_offset = Wad {
                    val: (end_interval - available_end_interval).into() * end_yang_price.val
                };
                cumulative_diff += cumulative_offset;
            }

            (cumulative_diff.val / (end_interval - start_interval).into()).into()
        }

        // Returns the average multiplier over the specified time period, including `end_interval` but NOT including `start_interval`
        // - If `start_interval` is the same as `end_interval`, return the multiplier value at that interval.
        // - If `start_interval` is different from `end_interval`, return the average.
        // Return value is a tuple so that function can be modified as an external view for testing
        fn get_avg_multiplier(self: @ContractState, start_interval: u64, end_interval: u64) -> Ray {
            let (start_multiplier, start_cumulative_multiplier, available_start_interval) = self
                .get_recent_multiplier_from(start_interval);
            let (end_multiplier, end_cumulative_multiplier, available_end_interval) = self
                .get_recent_multiplier_from(end_interval);

            // If the last available multiplier for both start and end intervals are the same,
            // return that last available multiplier
            // This also catches `start_interval == end_interval`
            if available_start_interval == available_end_interval {
                return start_multiplier;
            }

            let mut cumulative_diff: Ray = end_cumulative_multiplier - start_cumulative_multiplier;

            // Early termination if `start_interval` and `end_interval` are updated
            if start_interval == available_start_interval
                && end_interval == available_end_interval {
                return (cumulative_diff.val / (end_interval - start_interval).into()).into();
            }

            // If the start interval is not updated, adjust the cumulative difference (see `advance`) by deducting
            // (number of intervals missed from `available_start_interval` to `start_interval` * start price).
            if start_interval != available_start_interval {
                let cumulative_offset = Ray {
                    val: (start_interval - available_start_interval).into() * start_multiplier.val
                };
                cumulative_diff -= cumulative_offset;
            }

            // If the end interval is not updated, adjust the cumulative difference by adding
            // (number of intervals missed from `available_end_interval` to `end_interval` * end price).
            if (end_interval != available_end_interval) {
                let cumulative_offset = Ray {
                    val: (end_interval - available_end_interval).into() * end_multiplier.val
                };
                cumulative_diff += cumulative_offset;
            }

            (cumulative_diff.val / (end_interval - start_interval).into()).into()
        }

        // Loop through yangs for the trove:
        // 1. redistribute a yang according to the percentage value to be redistributed by either:
        //    a. if at least one other trove has deposited that yang, decrementing the trove's yang
        //       balance and total yang supply by the amount redistributed; or
        //    b. otherwise, redistribute this yang to all other yangs that at least one other trove
        //       has deposited, by decrementing the trove's yang balance only;
        // 2. redistribute the proportional debt for that yang:
        //    a. if at least one other trove has deposited that yang, divide the debt by the
        //       remaining amount of yang excluding the initial yang amount and the redistributed trove's
        //       balance; or
        //    b. otherwise, divide the debt across all other yangs that at least one other trove has
        //       deposited excluding the initial yang amount;
        //    and in both cases, store the fixed point division error, and write to storage.
        //
        // Note that this internal function will revert if `pct_value_to_redistribute` exceeds
        // one Ray (100%), due to an overflow when deducting the redistributed amount of yang from
        // the trove.
        fn redistribute_helper(
            ref self: ContractState,
            redistribution_id: u32,
            trove_id: u64,
            debt_to_redistribute: Wad,
            pct_value_to_redistribute: Ray,
            current_interval: u64
        ) {
            // TODO: temporary workaround for issue with borrowing snapshots in loops
            let self_snap = @self;

            // For exceptional redistribution of yangs (i.e. not deposited by any other troves, and
            // which may be the first yang or the last yang), we need the total yang supply for all
            // yangs (regardless how they are to be redistributed) to remain constant throughout the
            // iteration over the yangs deposited in the trove. Therefore, we keep track of the
            // updated total supply and the redistributed trove's remainder amount for each yang,
            // and only update them after the loop. Note that for ordinary redistribution of yangs,
            // the remainder yang balance after redistribution will also need to be adjusted if the
            // trove's value is not redistributed in full.
            //
            // For yangs that cannot be redistributed via rebasing because no other troves
            // have deposited that yang, keep track of their yang IDs so that the redistributed
            // trove's yang amount can be updated after the main loop. The troves' yang amount
            // cannot be modified while in the main loop for such yangs because it would result
            // in the amount of yangs for other troves to be calculated wrongly.
            //
            // For example, assuming the redistributed trove has yang1, yang2 and yang3, but the
            // only other recipient trove has yang2:
            // 1) First, redistribute yang3 to yang1 (0%) and yang2 (100%). Here, assuming, we set
            //    yang3 amount for redistributed trove to 0. Total yang3 amount remains unchanged
            //    because they have been reallocated to remaining yang2 in other troves.
            // 2) Next, redistribute yang2 as per the normal flow.
            // 3) Finally, redistribute yang1. Here, we expect the yang2 to receive 100%. However,
            //    since we set yang3 amount for redistributed trove to 0, but total yang3 amount
            //    remains unchanged, the total amount of yang3 in other troves is now wrongly
            //    calculated to be the total amount of yang3 in the system.
            //
            // In addition, we need to keep track of the updated total supply for the redistributed yang:
            // (1) for ordinary redistributions, if the trove's value is not entirely redistributed,
            //     we need to account for the appreciation of the remainder yang amounts of the
            //     redistributed trove by decrementing both the trove's yang balance and the total supply;
            // (2) for exceptional redistributions, we need to deduct the error from loss of precision
            //     arising from any exceptional redistribution so that we can update it at the end to ensure subsequent redistributions of collateral
            //     and debt can all be attributed to troves.
            // This has the side effect of rebasing the asset amount per yang.

            // For yangs that can be redistributed via rebasing, the total supply needs to be
            // unchanged to ensure that the shrine's total value remains unchanged when looping over
            // the yangs.
            //
            // For example, assuming the redistributed trove has yang1, yang2 and yang3, and the
            // only other recipient trove has yang2 and yang3.
            // 1) First, redistribute yang3 via rebasing. The yang3 amount for redistributed trove is
            //    set to 0, and the total yang3 amount is decremented by the redistributed trove's
            //    deposited amount.
            // 2) Next, redistribute yang2 via rebasing. The yang2 amount for redistributed trove is
            //    set to 0, and the total yang2 amount is decremented by the redistributed trove's
            //    deposited amount.
            // 3) Finally, redistribute yang1. Now, we want to calculate the shrine's value to
            //    determine how much of yang1 and its proportional debt should be redistributed between
            //    yang2 and yang3. However, the total shrine value is now incorrect because yang2 and
            //    yang3 total yang amounts have decremented, but the yang prices have not been updated.
            //
            // Note that these two arrays should be equal in length at the end of the main loop.
            let mut new_yang_totals: Array<YangBalance> = ArrayTrait::new();
            let mut updated_trove_yang_balances: Array<YangBalance> = ArrayTrait::new();

            let trove_yang_balances: Span<YangBalance> = self.get_trove_deposits(trove_id);
            let (_, trove_value) = self
                .get_threshold_and_value(trove_yang_balances, current_interval);
            let trove_value_to_redistribute: Wad = wadray::rmul_wr(
                trove_value, pct_value_to_redistribute
            );

            let yang_totals: Span<YangBalance> = self.get_shrine_deposits();
            let (_, shrine_value) = self.get_threshold_and_value(yang_totals, current_interval);
            // Note the initial yang amount is not excluded from the value of all other troves
            // here (it will also be more expensive if we want to do so). Therefore, when
            // calculating a yang's total value as a percentage of the total value of all
            // other troves, the value of the initial yang amount should be included too.
            // This value is used only for exceptional redistributions.
            let other_troves_total_value: Wad = shrine_value - trove_value;

            // Offset to be applied to the yang ID when indexing into the `trove_yang_balances` array
            let yang_id_to_array_idx_offset: u32 = 1;

            // Keep track of the total debt redistributed for the return value
            let mut redistributed_debt: Wad = WadZeroable::zero();
            let mut trove_yang_balances_copy = trove_yang_balances;
            // Iterate over the yangs deposited in the trove to be redistributed
            loop {
                match trove_yang_balances_copy.pop_front() {
                    Option::Some(yang_balance) => {
                        let trove_yang_amt: Wad = (*yang_balance).amount;
                        let yang_id_to_redistribute = (*yang_balance).yang_id;
                        // Skip over this yang if it has not been deposited in the trove
                        if trove_yang_amt.is_zero() {
                            updated_trove_yang_balances.append(*yang_balance);
                            continue;
                        }

                        let yang_amt_to_redistribute: Wad = wadray::rmul_wr(
                            trove_yang_amt, pct_value_to_redistribute
                        );
                        let mut updated_trove_yang_balance: Wad = trove_yang_amt
                            - yang_amt_to_redistribute;

                        let redistributed_yang_total_supply: Wad = (*yang_totals
                            .at(yang_id_to_redistribute - yang_id_to_array_idx_offset))
                            .amount;
                        let redistributed_yang_initial_amt: Wad = self
                            .initial_yang_amts
                            .read(yang_id_to_redistribute);

                        // Get the remainder amount of yangs in all other troves that can be redistributed
                        // This excludes any remaining yang in the redistributed trove if the percentage to
                        // be redistributed is less than 100%.
                        let redistributed_yang_recipient_pool: Wad = redistributed_yang_total_supply
                            - trove_yang_amt
                            - redistributed_yang_initial_amt;

                        // Calculate the actual amount of debt that should be redistributed, including any
                        // rounding of dust amounts of debt.
                        let (redistributed_yang_price, _, _) = self_snap
                            .get_recent_price_from(yang_id_to_redistribute, current_interval);

                        let mut raw_debt_to_distribute_for_yang: Wad = WadZeroable::zero();
                        let mut debt_to_distribute_for_yang: Wad = WadZeroable::zero();

                        if trove_value_to_redistribute.is_non_zero() {
                            let yang_debt_pct: Ray = wadray::rdiv_ww(
                                yang_amt_to_redistribute * redistributed_yang_price,
                                trove_value_to_redistribute
                            );
                            raw_debt_to_distribute_for_yang =
                                wadray::rmul_rw(yang_debt_pct, debt_to_redistribute);
                            let (tmp_debt_to_distribute_for_yang, updated_redistributed_debt) =
                                round_distributed_debt(
                                debt_to_redistribute,
                                raw_debt_to_distribute_for_yang,
                                redistributed_debt
                            );

                            redistributed_debt = updated_redistributed_debt;
                            debt_to_distribute_for_yang = tmp_debt_to_distribute_for_yang;
                        } else {
                            // If `trove_value_to_redistribute` is zero due to loss of precision,
                            // redistribute all of `debt_to_redistribute` to the first yang that the trove
                            // has deposited. Note that `redistributed_debt` does not need to be updated because
                            // setting `debt_to_distribute_for_yang` to a non-zero value would terminate the loop
                            // after this iteration at
                            // `debt_to_distribute_for_yang != raw_debt_to_distribute_for_yang` (i.e. `1 != 0`).
                            //
                            // At worst, `debt_to_redistribute` will accrue to the error and
                            // no yang is decremented from the redistributed trove, but redistribution should
                            // not revert.
                            debt_to_distribute_for_yang = debt_to_redistribute;
                        };

                        // Adjust debt to distribute by adding the error from the last redistribution
                        let last_error: Wad = self_snap
                            .get_recent_redistribution_error_for_yang(
                                yang_id_to_redistribute, redistribution_id - 1
                            );
                        let adjusted_debt_to_distribute_for_yang: Wad = debt_to_distribute_for_yang
                            + last_error;

                        // Placeholders for `YangRedistribution` struct members
                        let mut redistributed_yang_unit_debt: Wad = WadZeroable::zero();
                        let mut debt_error: Wad = WadZeroable::zero();
                        let mut is_exception: bool = false;

                        // If there is at least `MIN_RECIPIENT_POOL_YANG` amount of yang in other troves,
                        // handle it as an ordinary redistribution by rebasing the redistributed yang, and
                        // reallocating debt to other troves with the same yang. The minimum remainder amount
                        // is required to prevent overflow when calculating `unit_yang_per_recipient_yang` below,
                        // and to prevent `updated_trove_yang_balance` from being incorrectly zeroed when
                        // `unit_yang_per_recipient_yang` is a very large value.
                        //
                        // This is expected to be the common case.
                        // Otherwise, redistribute by reallocating the yangs and debt to all other yangs.

                        let is_ordinary_redistribution: bool =
                            redistributed_yang_recipient_pool >= MIN_RECIPIENT_POOL_YANG
                            .into();
                        if is_ordinary_redistribution {
                            // Since the amount of assets in the Gate remains constant, decrementing the system's yang
                            // balance by the amount deposited in the trove has the effect of rebasing (i.e. appreciating)
                            // the ratio of asset to yang for the remaining amount of that yang.
                            //
                            // Example:
                            // - At T0, there is a total of 100 units of YANG_1, and 100 units of YANG_1_ASSET in the Gate.
                            //   1 unit of YANG_1 corresponds to 1 unit of YANG_1_ASSET.
                            // - At T1, a trove with 10 units of YANG_1 is redistributed. The trove's deposit of YANG_1 is
                            //   zeroed, and the total units of YANG_1 drops to 90 (100 - 10 = 90). The amount of YANG_1_ASSET
                            //   in the Gate remains at 100 units.
                            //   1 unit of YANG_1 now corresponds to 1.1111... unit of YANG_1_ASSET.
                            //
                            // Therefore, we need to adjust the remainder yang amount of the redistributed trove according to
                            // this formula below to offset the appreciation from rebasing for the redistributed trove:
                            //
                            //                                        remaining_trove_yang
                            // adjusted_remaining_trove_yang = ----------------------------------
                            //                                 (1 + unit_yang_per_recipient_yang)
                            //
                            // where `unit_yang_per_recipient_yang` is the amount of redistributed yang to be redistributed
                            // to each Wad unit in `redistributed_yang_recipient_pool + redistributed_yang_initial_amt` - note
                            // that the initial yang amount needs to be included because it also benefits from the rebasing:
                            //
                            //                                                      yang_amt_to_redistribute
                            // unit_yang_per_recipient_yang = ------------------------------------------------------------------
                            //                                redistributed_yang_recipient_pool + redistributed_yang_initial_amt

                            let unit_yang_per_recipient_yang: Ray = wadray::rdiv_ww(
                                yang_amt_to_redistribute,
                                (redistributed_yang_recipient_pool + redistributed_yang_initial_amt)
                            );
                            let remaining_trove_yang: Wad = trove_yang_amt
                                - yang_amt_to_redistribute;
                            updated_trove_yang_balance =
                                wadray::rdiv_wr(
                                    remaining_trove_yang,
                                    (RAY_ONE.into() + unit_yang_per_recipient_yang)
                                );

                            // Note that the trove's deposit and total supply are updated after this loop.
                            // See comment at this array's declaration on why.
                            let yang_offset: Wad = remaining_trove_yang
                                - updated_trove_yang_balance;
                            new_yang_totals
                                .append(
                                    YangBalance {
                                        yang_id: yang_id_to_redistribute,
                                        amount: redistributed_yang_total_supply
                                            - yang_amt_to_redistribute
                                            - yang_offset
                                    }
                                );

                            // There is a slight discrepancy here because yang is redistributed by rebasing,
                            // which means the initial yang amount is included, but the distribution of debt excludes
                            // the initial yang amount. However, it is unlikely to have any material impact because
                            // all redistributed debt will be attributed to user troves, with a negligible loss in
                            // yang assets for these troves as a result of some amount going towards the initial yang
                            // amount.
                            redistributed_yang_unit_debt = adjusted_debt_to_distribute_for_yang
                                / redistributed_yang_recipient_pool;

                            // Due to loss of precision from fixed point division, the actual debt distributed will be less than
                            // or equal to the amount of debt to distribute.
                            let actual_debt_distributed: Wad = redistributed_yang_unit_debt
                                * redistributed_yang_recipient_pool;
                            debt_error = adjusted_debt_to_distribute_for_yang
                                - actual_debt_distributed;
                        } else {
                            // Keep track of the actual debt and yang distributed to calculate error at the end
                            // This is necessary for yang so that subsequent redistributions do not accrue to the
                            // earlier redistributed yang amount that cannot be attributed to any troves due to
                            // loss of precision.
                            let mut actual_debt_distributed: Wad = WadZeroable::zero();
                            let mut actual_yang_distributed: Wad = WadZeroable::zero();

                            let mut trove_recipient_yang_balances = trove_yang_balances;
                            // Inner loop over all yangs
                            loop {
                                match trove_recipient_yang_balances.pop_front() {
                                    Option::Some(recipient_yang) => {
                                        // Skip yang currently being redistributed
                                        if *recipient_yang.yang_id == yang_id_to_redistribute {
                                            continue;
                                        }

                                        let recipient_yang_initial_amt: Wad = self
                                            .initial_yang_amts
                                            .read(*recipient_yang.yang_id);
                                        // Get the total amount of recipient yang that will receive the
                                        // redistribution, which excludes
                                        // (1) the redistributed trove's deposit; and
                                        // (2) initial yang amount.
                                        let recipient_yang_recipient_pool: Wad = *yang_totals
                                            .at(
                                                *recipient_yang.yang_id
                                                    - yang_id_to_array_idx_offset
                                            )
                                            .amount
                                            - *recipient_yang.amount
                                            - recipient_yang_initial_amt;

                                        // Skip to the next yang if no other troves have this yang
                                        if recipient_yang_recipient_pool.is_zero() {
                                            continue;
                                        }

                                        let (recipient_yang_price, _, _) = self_snap
                                            .get_recent_price_from(
                                                *recipient_yang.yang_id, current_interval
                                            );

                                        // Note that we include the initial yang amount here to calculate the percentage
                                        // because the total Shrine value will include the initial yang amounts too
                                        let recipient_yang_recipient_pool_value: Wad =
                                            (recipient_yang_recipient_pool
                                            + recipient_yang_initial_amt)
                                            * recipient_yang_price;
                                        let pct_to_redistribute_to_recipient_yang: Ray =
                                            wadray::rdiv_ww(
                                            recipient_yang_recipient_pool_value,
                                            other_troves_total_value
                                        );

                                        // Allocate the redistributed yang to the recipient yang
                                        let partial_yang_amt_to_redistribute: Wad = wadray::rmul_wr(
                                            yang_amt_to_redistribute,
                                            pct_to_redistribute_to_recipient_yang
                                        );
                                        let unit_yang: Wad = partial_yang_amt_to_redistribute
                                            / recipient_yang_recipient_pool;

                                        actual_yang_distributed += unit_yang
                                            * recipient_yang_recipient_pool;

                                        // Distribute debt to the recipient yang
                                        let partial_adjusted_debt_to_distribute_for_yang: Wad =
                                            wadray::rmul_wr(
                                            adjusted_debt_to_distribute_for_yang,
                                            pct_to_redistribute_to_recipient_yang
                                        );
                                        let unit_debt: Wad =
                                            partial_adjusted_debt_to_distribute_for_yang
                                            / recipient_yang_recipient_pool;

                                        // Keep track of debt distributed to calculate error at the end
                                        actual_debt_distributed += unit_debt
                                            * recipient_yang_recipient_pool;

                                        // Update the distribution of the redistributed yang for the
                                        // current recipient yang
                                        let exc_yang_redistribution =
                                            ExceptionalYangRedistribution {
                                            unit_debt, unit_yang,
                                        };

                                        self
                                            .yang_to_yang_redistribution
                                            .write(
                                                (
                                                    *recipient_yang.yang_id,
                                                    redistribution_id,
                                                    yang_id_to_redistribute
                                                ),
                                                exc_yang_redistribution
                                            );
                                    },
                                    Option::None => { break; },
                                };
                            };

                            self.is_exceptional_redistribution.write(redistribution_id, true);
                            is_exception = true;

                            // Unit debt is zero because it has been redistributed to other yangs, but error
                            // can still be derived from the redistribution across other recipient yangs and
                            // propagated.
                            debt_error = adjusted_debt_to_distribute_for_yang
                                - actual_debt_distributed;

                            // The redistributed yang which was not distributed to recipient yangs due to precision loss,
                            // is subtracted here from the total supply, thereby causing a rebase which increases the
                            // asset : yang ratio. The result is that the error is distributed equally across all yang holders,
                            // including any new holders who were credited this yang by the exceptional redistribution.
                            let yang_error: Wad = yang_amt_to_redistribute
                                - actual_yang_distributed;
                            new_yang_totals
                                .append(
                                    YangBalance {
                                        yang_id: yang_id_to_redistribute,
                                        amount: redistributed_yang_total_supply - yang_error
                                    }
                                );
                        }

                        let redistributed_yang_info = YangRedistribution {
                            unit_debt: redistributed_yang_unit_debt,
                            error: debt_error,
                            exception: is_exception
                        };
                        self
                            .yang_redistributions
                            .write(
                                (yang_id_to_redistribute, redistribution_id),
                                redistributed_yang_info
                            );

                        updated_trove_yang_balances
                            .append(
                                YangBalance {
                                    yang_id: yang_id_to_redistribute,
                                    amount: updated_trove_yang_balance
                                }
                            );

                        // If debt was rounded up, meaning it is now fully redistributed, skip the remaining yangs
                        // Otherwise, continue the iteration
                        if debt_to_distribute_for_yang != raw_debt_to_distribute_for_yang {
                            break;
                        }
                    },
                    Option::None => { break; },
                };
            };

            // See comment at both arrays' declarations on why this is necessary
            let mut new_yang_totals: Span<YangBalance> = new_yang_totals.span();
            let mut updated_trove_yang_balances: Span<YangBalance> = updated_trove_yang_balances
                .span();
            loop {
                match new_yang_totals.pop_front() {
                    Option::Some(total_yang_balance) => {
                        let updated_trove_yang_balance: YangBalance = *updated_trove_yang_balances
                            .pop_front()
                            .unwrap();
                        self
                            .deposits
                            .write(
                                (updated_trove_yang_balance.yang_id, trove_id),
                                updated_trove_yang_balance.amount
                            );

                        self
                            .yang_total
                            .write(*total_yang_balance.yang_id, *total_yang_balance.amount);
                    },
                    Option::None => { break; },
                };
            };
        }

        // Takes in a value for the trove's debt, and returns the following:
        // 1. `Option::None` if there were no exceptional redistributions.
        //    Otherwise, an ordered array of yang amounts including any exceptional redistributions,
        //    starting from yang ID 1
        // 2. updated redistributed debt, if any, otherwise it would be equivalent to the trove debt.
        fn pull_redistributed_debt_and_yangs(
            self: @ContractState,
            trove_id: u64,
            mut trove_yang_balances: Span<YangBalance>,
            mut trove_debt: Wad
        ) -> (Option<Span<YangBalance>>, Wad) {
            let trove_last_redistribution_id: u32 = self.trove_redistribution_id.read(trove_id);
            let current_redistribution_id: u32 = self.redistributions_count.read();

            // Early termination if no redistributions since trove was last updated
            if current_redistribution_id == trove_last_redistribution_id {
                return (Option::None, trove_debt);
            }

            let mut has_exceptional_redistributions: bool = false;

            // Outer loop over redistribution IDs.
            // We need to iterate over redistribution IDs, because redistributed collateral from exceptional
            // redistributions may in turn receive subsequent redistributions
            let mut tmp_redistribution_id: u32 = trove_last_redistribution_id + 1;

            // Offset to be applied to the yang ID when indexing into the `trove_yang_balances` array
            let yang_id_to_array_idx_offset: u32 = 1;
            let loop_end: u32 = current_redistribution_id + 1;
            loop {
                if tmp_redistribution_id == loop_end {
                    break;
                }

                let is_exceptional: bool = self
                    .is_exceptional_redistribution
                    .read(tmp_redistribution_id);
                if is_exceptional {
                    has_exceptional_redistributions = true;
                }

                let mut original_yang_balances_copy = trove_yang_balances;
                // Inner loop over all yangs
                loop {
                    match original_yang_balances_copy.pop_front() {
                        Option::Some(original_yang_balance) => {
                            let redistribution: YangRedistribution = self
                                .yang_redistributions
                                .read((*original_yang_balance.yang_id, tmp_redistribution_id));
                            // If the trove has deposited a yang, check for ordinary redistribution first.
                            // Note that we cannot skip to the next yang at the end of this `if` block because
                            // we still need to check for exceptional redistribution in case the recipient pool
                            // amount was below `MIN_RECIPIENT_POOL_YANG`.
                            if (*original_yang_balance.amount).is_non_zero() {
                                // Get the amount of debt per yang for the current redistribution
                                if redistribution.unit_debt.is_non_zero() {
                                    trove_debt += redistribution.unit_debt
                                        * *original_yang_balance.amount;
                                }
                            }

                            // If it is not an exceptional redistribution, and trove does not have this yang
                            // deposited, then skip to the next yang.
                            if !is_exceptional {
                                continue;
                            }

                            // Otherwise, it is an exceptional redistribution and the yang was distributed
                            // between all other yangs.
                            if redistribution.exception {
                                // Compute threshold for rounding up outside of inner loop
                                let wad_scale: u256 = WAD_SCALE.into();
                                let wad_scale_divisor: NonZero<u256> = wad_scale
                                    .try_into()
                                    .unwrap();

                                // Keep track of the amount of redistributed yang that the trove will receive
                                let mut yang_increment: Wad = WadZeroable::zero();
                                let mut cumulative_r: u256 = U256Zeroable::zero();

                                // Inner loop iterating over all yangs to calculate the total amount
                                // of the redistributed yang this trove should receive
                                let mut trove_recipient_yang_balances = trove_yang_balances;
                                loop {
                                    match trove_recipient_yang_balances.pop_front() {
                                        Option::Some(recipient_yang_balance) => {
                                            let exc_yang_redistribution: ExceptionalYangRedistribution =
                                                self
                                                .yang_to_yang_redistribution
                                                .read(
                                                    (
                                                        *recipient_yang_balance.yang_id,
                                                        tmp_redistribution_id,
                                                        *original_yang_balance.yang_id
                                                    )
                                                );

                                            // Skip if trove does not have any of this yang
                                            if (*recipient_yang_balance.amount).is_zero() {
                                                continue;
                                            }

                                            yang_increment += *recipient_yang_balance.amount
                                                * exc_yang_redistribution.unit_yang;

                                            let (debt_increment, r) = u256_safe_div_rem(
                                                (*recipient_yang_balance.amount).into()
                                                    * exc_yang_redistribution.unit_debt.into(),
                                                wad_scale_divisor
                                            );
                                            // Accumulate remainder from fixed point division for subsequent addition
                                            // to minimize precision loss
                                            cumulative_r += r;

                                            trove_debt += debt_increment.try_into().unwrap();
                                        },
                                        Option::None => { break; },
                                    };
                                };

                                // Handle loss of precision from fixed point operations as much as possible
                                // by adding the cumulative remainder. Note that we do not round up here
                                // because it could be too aggressive and may lead to `sum(trove_debt) > total_debt`,
                                // which would result in an overflow if all troves repaid their debt.
                                let cumulative_r: u128 = cumulative_r.try_into().unwrap();
                                trove_debt += (cumulative_r / WAD_SCALE).into();

                                // Create a new `trove_yang_balances` to include the redistributed yang
                                // pulled to the trove.
                                // Note that this should be ordered with yang IDs starting from 1,
                                // similar to `get_trove_deposits`, so that the downward iteration
                                // in the previous loop can also be used to index into the array
                                // for the correct yang ID with 1 offset.
                                let mut updated_trove_yang_balances: Array<YangBalance> =
                                    ArrayTrait::new();
                                let mut yang_id: u32 = START_YANG_IDX;
                                let tmp_loop_end: u32 = self.yangs_count.read() + START_YANG_IDX;
                                loop {
                                    if yang_id == tmp_loop_end {
                                        break;
                                    }

                                    if yang_id == *original_yang_balance.yang_id {
                                        updated_trove_yang_balances
                                            .append(
                                                YangBalance {
                                                    yang_id,
                                                    amount: *original_yang_balance.amount
                                                        + yang_increment
                                                }
                                            );
                                    } else {
                                        updated_trove_yang_balances
                                            .append(
                                                *trove_yang_balances
                                                    .at(yang_id - yang_id_to_array_idx_offset)
                                            );
                                    }

                                    yang_id += 1;
                                };

                                trove_yang_balances = updated_trove_yang_balances.span();
                            }
                        },
                        Option::None => { break; },
                    };
                };

                tmp_redistribution_id += 1;
            };

            if has_exceptional_redistributions {
                (Option::Some(trove_yang_balances), trove_debt)
            } else {
                (Option::None, trove_debt)
            }
        }
    }

    //
    // Internal functions for Shrine that do not access storage
    //

    #[inline(always)]
    fn now() -> u64 {
        starknet::get_block_timestamp() / TIME_INTERVAL
    }

    // Asserts that `current_new_rate` is in the range (0, MAX_YANG_RATE]
    fn assert_rate_is_valid(rate: Ray) {
        assert(0 < rate.val && rate.val <= MAX_YANG_RATE, 'SH: Rate out of bounds');
    }

    // Helper function to round up the debt to be redistributed for a yang if the remaining debt
    // falls below the defined threshold, so as to avoid rounding errors and ensure that the amount
    // of debt redistributed is equal to amount intended to be redistributed
    fn round_distributed_debt(
        total_debt_to_distribute: Wad, debt_to_distribute: Wad, cumulative_redistributed_debt: Wad
    ) -> (Wad, Wad) {
        let updated_cumulative_redistributed_debt = cumulative_redistributed_debt
            + debt_to_distribute;
        let remaining_debt: Wad = total_debt_to_distribute - updated_cumulative_redistributed_debt;

        if remaining_debt.val <= ROUNDING_THRESHOLD {
            return (
                debt_to_distribute + remaining_debt,
                updated_cumulative_redistributed_debt + remaining_debt
            );
        }

        (debt_to_distribute, updated_cumulative_redistributed_debt)
    }

    //
    // Public ERC20 functions
    //

    #[external(v0)]
    impl IERC20Impl of IERC20<ContractState> {
        // ERC20 getters
        fn name(self: @ContractState) -> felt252 {
            self.yin_name.read()
        }

        fn symbol(self: @ContractState) -> felt252 {
            self.yin_symbol.read()
        }

        fn decimals(self: @ContractState) -> u8 {
            self.yin_decimals.read()
        }

        fn total_supply(self: @ContractState) -> u256 {
            self.total_yin.read().val.into()
        }

        fn balance_of(self: @ContractState, account: ContractAddress) -> u256 {
            self.yin.read(account).val.into()
        }

        fn allowance(
            self: @ContractState, owner: ContractAddress, spender: ContractAddress
        ) -> u256 {
            self.yin_allowances.read((owner, spender))
        }

        // ERC20 public functions
        fn transfer(ref self: ContractState, recipient: ContractAddress, amount: u256) -> bool {
            self.transfer_helper(get_caller_address(), recipient, amount);
            true
        }

        fn transfer_from(
            ref self: ContractState,
            sender: ContractAddress,
            recipient: ContractAddress,
            amount: u256
        ) -> bool {
            self.spend_allowance_helper(sender, get_caller_address(), amount);
            self.transfer_helper(sender, recipient, amount);
            true
        }

        fn approve(ref self: ContractState, spender: ContractAddress, amount: u256) -> bool {
            self.approve_helper(get_caller_address(), spender, amount);
            true
        }
    }

    //
    // Internal ERC20 functions
    //

    #[generate_trait]
    impl ERC20Helpers of ERC20HelpersTrait {
        fn transfer_helper(
            ref self: ContractState,
            sender: ContractAddress,
            recipient: ContractAddress,
            amount: u256
        ) {
            assert(recipient.is_non_zero(), 'SH: No transfer to 0 address');

            let amount_wad: Wad = Wad { val: amount.try_into().unwrap() };

            // Transferring the Yin
            self.yin.write(sender, self.yin.read(sender) - amount_wad);
            self.yin.write(recipient, self.yin.read(recipient) + amount_wad);

            self.emit(Transfer { from: sender, to: recipient, value: amount });
        }

        fn approve_helper(
            ref self: ContractState, owner: ContractAddress, spender: ContractAddress, amount: u256
        ) {
            assert(spender.is_non_zero(), 'SH: No approval of 0 address');
            assert(owner.is_non_zero(), 'SH: No approval for 0 address');

            self.yin_allowances.write((owner, spender), amount);

            self.emit(Approval { owner, spender, value: amount });
        }

        fn spend_allowance_helper(
            ref self: ContractState, owner: ContractAddress, spender: ContractAddress, amount: u256
        ) {
            let current_allowance: u256 = self.yin_allowances.read((owner, spender));

            // if current_allowance is not set to the maximum u256, then
            // subtract `amount` from spender's allowance.
            if current_allowance != BoundedU256::max() {
                self.approve_helper(owner, spender, current_allowance - amount);
            }
        }
    }

    //
    // Public AccessControl functions
    //

    #[external(v0)]
    impl IAccessControlImpl of IAccessControl<ContractState> {
        fn get_roles(self: @ContractState, account: ContractAddress) -> u128 {
            AccessControl::get_roles(account)
        }

        fn has_role(self: @ContractState, role: u128, account: ContractAddress) -> bool {
            AccessControl::has_role(role, account)
        }

        fn get_admin(self: @ContractState) -> ContractAddress {
            AccessControl::get_admin()
        }

        fn get_pending_admin(self: @ContractState) -> ContractAddress {
            AccessControl::get_pending_admin()
        }

        fn grant_role(ref self: ContractState, role: u128, account: ContractAddress) {
            AccessControl::grant_role(role, account);
        }

        fn revoke_role(ref self: ContractState, role: u128, account: ContractAddress) {
            AccessControl::revoke_role(role, account);
        }

        fn renounce_role(ref self: ContractState, role: u128) {
            AccessControl::renounce_role(role);
        }

        fn set_pending_admin(ref self: ContractState, new_admin: ContractAddress) {
            AccessControl::set_pending_admin(new_admin);
        }

        fn accept_admin(ref self: ContractState) {
            AccessControl::accept_admin();
        }
    }
}<|MERGE_RESOLUTION|>--- conflicted
+++ resolved
@@ -1031,14 +1031,10 @@
                     trove_id, trove_yang_balances, WadZeroable::zero()
                 );
 
-<<<<<<< HEAD
             // Offset to be applied to the yang ID when indexing into the `trove_yang_balances` array
             let yang_id_to_array_idx_offset: u32 = 1;
 
-            let mut added_yangs: Array<YangBalance> = Default::default();
-=======
             let mut added_yangs: Array<YangBalance> = ArrayTrait::new();
->>>>>>> f4f0b35c
             if updated_trove_yang_balances.is_some() {
                 let mut updated_trove_yang_balances = updated_trove_yang_balances.unwrap();
                 loop {
@@ -1181,11 +1177,7 @@
 
             match self.get_yang_suspension_status_helper(yang_id) {
                 YangSuspensionStatus::None => { base_threshold },
-<<<<<<< HEAD
-                YangSuspensionStatus::Temporary(_) => {
-=======
                 YangSuspensionStatus::Temporary => {
->>>>>>> f4f0b35c
                     // linearly decrease the threshold from base_threshold to 0
                     // based on the time passed since suspension started
                     let ts_diff: u64 = get_block_timestamp() - self.yang_suspension.read(yang_id);
@@ -1193,11 +1185,7 @@
                         * ((SUSPENSION_GRACE_PERIOD - ts_diff).into()
                             / SUSPENSION_GRACE_PERIOD.into())
                 },
-<<<<<<< HEAD
-                YangSuspensionStatus::Permanent(_) => { RayZeroable::zero() },
-=======
                 YangSuspensionStatus::Permanent => { RayZeroable::zero() },
->>>>>>> f4f0b35c
             }
         }
 
