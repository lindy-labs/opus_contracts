--- conflicted
+++ resolved
@@ -1068,47 +1068,11 @@
         // Returns a Health struct comprising the trove's applicable threshold based on current on-chain conditins, 
         // recovery mode threshold, LTV based on compounded debt, trove value and compounded debt.
         fn get_trove_health(self: @ContractState, trove_id: u64) -> Health {
-<<<<<<< HEAD
             let trove_health_with_base_threshold: Health = self.get_trove_health_with_base_threshold(trove_id);
             let mut trove_health = trove_health_with_base_threshold;
             trove_health.threshold = self.scale_trove_threshold_for_recovery_mode(trove_health_with_base_threshold);
             trove_health
         }
-=======
-            let interval: u64 = now();
-
-            // Get threshold and trove value
-            let trove_yang_balances: Span<YangBalance> = self.get_trove_deposits(trove_id);
-            let (mut threshold, mut value) = self.get_threshold_and_value(trove_yang_balances, interval);
-            threshold = self.scale_threshold_for_recovery_mode(threshold);
-
-            let trove: Trove = self.troves.read(trove_id);
-
-            // Catch troves with no value
-            if value.is_zero() {
-                // This `if` branch handles a corner case where a trove without any yangs deposited (i.e. zero value)
-                // attempts to forge a non-zero debt. It ensures that the `assert_healthy` check in `forge` would
-                // fail and revert.
-                // - Without the check for `value.is_zero()` and `trove.debt.is_non_zero()`, the LTV calculation of
-                //   of debt / value will run into a zero division error.
-                // - With the check for `value.is_zero()` but without `trove.debt.is_non_zero()`, the LTV will be
-                //   incorrectly set to 0 and the `assert_healthy` check will fail to catch this illegal operation.
-                let ltv: Ray = if trove.debt.is_non_zero() {
-                    BoundedRay::max()
-                } else {
-                    BoundedRay::min()
-                };
-
-                return Health { threshold, ltv, value, debt: trove.debt };
-            }
-
-            // Calculate debt
-            let compounded_debt: Wad = self.compound(trove_id, trove, interval);
-            let compounded_debt_with_redistributed_debt: Wad = compounded_debt
-                + self.fetch_redistributed_debt(trove_id);
-
-            let ltv: Ray = wadray::rdiv_ww(compounded_debt_with_redistributed_debt, value);
->>>>>>> 1b17af20
 
         fn get_trove_base_threshold(self: @ContractState, trove_id: u64) -> Ray {
             let trove_health_with_base_threshold: Health = self.get_trove_health_with_base_threshold(trove_id);
@@ -1263,7 +1227,7 @@
 
             // Get threshold and trove value
             let trove_yang_balances: Span<YangBalance> = self.get_trove_deposits(trove_id);
-            let (mut base_threshold, mut value) = self.get_threshold_and_value(trove_yang_balances, interval);
+            let (threshold, value) = self.get_threshold_and_value(trove_yang_balances, interval);
 
             let trove: Trove = self.troves.read(trove_id);
 
@@ -1282,24 +1246,17 @@
                     BoundedRay::min()
                 };
 
-                return Health { threshold: base_threshold, ltv, value, debt: trove.debt };
+                return Health { threshold, ltv, value, debt: trove.debt };
             }
 
             // Calculate debt
             let compounded_debt: Wad = self.compound(trove_id, trove, interval);
-            let (updated_trove_yang_balances, compounded_debt_with_redistributed_debt) = self
-                .pull_redistributed_debt_and_yangs(trove_id, trove_yang_balances, compounded_debt);
-
-            if updated_trove_yang_balances.is_some() {
-                let (new_base_threshold, new_value) = self
-                    .get_threshold_and_value(updated_trove_yang_balances.unwrap(), interval);
-
-                base_threshold = new_base_threshold;
-                value = new_value;
-            }
+            let compounded_debt_with_redistributed_debt: Wad = compounded_debt
+                + self.fetch_redistributed_debt(trove_id);
 
             let ltv: Ray = wadray::rdiv_ww(compounded_debt_with_redistributed_debt, value);
-            Health { threshold: base_threshold, ltv, value, debt: compounded_debt_with_redistributed_debt }
+
+            Health { threshold, ltv, value, debt: compounded_debt_with_redistributed_debt }
         }
 
         // Helper function for applying the recovery mode threshold decrease to a threshold.
