#[contract]
mod Shrine {
    use array::{ArrayTrait, SpanTrait};
    use cmp::min;
    use integer::{BoundedU128, BoundedU256, U256Zeroable, u256_safe_divmod};
    use option::OptionTrait;
    use starknet::get_caller_address;
    use starknet::contract_address::{ContractAddress, ContractAddressZeroable};
    use traits::{Into, TryInto};
    use zeroable::{NonZeroIntoImpl, Zeroable};

    use aura::core::roles::ShrineRoles;

    use aura::utils::access_control::AccessControl;
    use aura::utils::exp::{exp, neg_exp};
    use aura::utils::serde::SpanSerde;
    use aura::utils::storage_access;
    use aura::utils::types::{ExceptionalYangRedistribution, Trove, YangBalance, YangRedistribution};
    use aura::utils::u256_conversions::U128IntoU256;
    use aura::utils::wadray;
    use aura::utils::wadray::{Ray, RayZeroable, Wad, WadZeroable, WAD_DECIMALS, WAD_ONE, WAD_SCALE};

    //
    // Constants
    //

    // Initial multiplier value to ensure `get_recent_multiplier_from` terminates - (ray): RAY_ONE
    const INITIAL_MULTIPLIER: u128 = 1000000000000000000000000000;
    const MAX_MULTIPLIER: u128 = 3000000000000000000000000000; // Max of 3x (ray): 3 * RAY_ONE

    const MAX_THRESHOLD: u128 = 1000000000000000000000000000; // (ray): RAY_ONE

    // Length of a time interval in seconds
    const TIME_INTERVAL: u64 = 1800; // 30 minutes * 60 seconds per minute
    const TIME_INTERVAL_DIV_YEAR: u128 =
        57077625570776; // 1 / (48 30-minute intervals per day) / (365 days per year) = 0.000057077625 (wad)

    // Threshold for rounding remaining debt during redistribution (wad): 10**9
    const ROUNDING_THRESHOLD: u128 = 1000000000;

    // Maximum interest rate a yang can have (ray): RAY_ONE
    const MAX_YANG_RATE: u128 = 100000000000000000000000000;

    // Flag for setting the yang's new base rate to its previous base rate in `update_rates`
    // (ray): MAX_YANG_RATE + 1
    const USE_PREV_BASE_RATE: u128 = 1000000000000000000000000001;

    // Forge fee function parameters 
    const FORGE_FEE_A: u128 = 92103403719761827360719658187; // 92.103403719761827360719658187 (ray)
    const FORGE_FEE_B: u128 = 55000000000000000; // 0.055 (wad)
    // The lowest yin spot price where the forge fee will still be zero
    const MIN_ZERO_FEE_YIN_PRICE: u128 = 995000000000000000; // 0.995 (wad)
    // The maximum forge fee as a percentage of forge amount 
    const FORGE_FEE_CAP_PCT: u128 = 4000000000000000000; // 400% or 4 (wad)
    // The maximum deviation before `FORGE_FEE_CAP_PCT` is reached
    const FORGE_FEE_CAP_PRICE: u128 = 929900000000000000; // 0.9299 (wad)

    // Convenience constant for upward iteration of yangs
    const START_YANG_IDX: u32 = 1;

    struct Storage {
        // A trove can forge debt up to its threshold depending on the yangs deposited.
        // (trove_id) -> (Trove)
        troves: LegacyMap::<u64, Trove>,
        // Stores the amount of the "yin" (synthetic) each user owns.
        // (user_address) -> (Yin)
        yin: LegacyMap::<ContractAddress, Wad>,
        // Stores information about the total supply for each yang
        // (yang_id) -> (Total Supply)
        yang_total: LegacyMap::<u32, Wad>,
        // Stores information about the initial yang amount minted to the system
        initial_yang_amts: LegacyMap::<u32, Wad>,
        // Number of collateral types accepted by the system.
        // The return value is also the ID of the last added collateral.
        yangs_count: u32,
        // Mapping from yang ContractAddress to yang ID.
        // Yang ID starts at 1.
        // (yang_address) -> (yang_id)
        yang_ids: LegacyMap::<ContractAddress, u32>,
        // Keeps track of how much of each yang has been deposited into each Trove - Wad
        // (yang_id, trove_id) -> (Amount Deposited)
        deposits: LegacyMap::<(u32, u64), Wad>,
        // Total amount of debt accrued
        total_debt: Wad,
        // Total amount of synthetic forged
        total_yin: Wad,
        // Keeps track of the price history of each Yang 
        // Stores both the actual price and the cumulative price of
        // the yang at each time interval, both as Wads.
        // - interval: timestamp divided by TIME_INTERVAL.
        // (yang_id, interval) -> (price, cumulative_price)
        yang_prices: LegacyMap::<(u32, u64), (Wad, Wad)>,
        // Spot price of yin
        yin_spot_price: Wad,
        // Maximum amount of debt that can exist at any given time
        debt_ceiling: Wad,
        // Global interest rate multiplier
        // stores both the actual multiplier, and the cumulative multiplier of
        // the yang at each time interval, both as Rays
        // (interval) -> (multiplier, cumulative_multiplier)
        multiplier: LegacyMap::<u64, (Ray, Ray)>,
        // Keeps track of the most recent rates index
        // Each index is associated with an update to the interest rates of all yangs.
        rates_latest_era: u64,
        // Keeps track of the interval at which the rate update at `era` was made.
        // (era) -> (interval)
        rates_intervals: LegacyMap::<u64, u64>,
        // Keeps track of the interest rate of each yang at each era
        // (yang_id, era) -> (Interest Rate)
        yang_rates: LegacyMap::<(u32, u64), Ray>,
        // Liquidation threshold per yang (as LTV) - Ray
        // (yang_id) -> (Liquidation Threshold)
        thresholds: LegacyMap::<u32, Ray>,
        // Keeps track of how many redistributions have occurred
        redistributions_count: u32,
        // Last redistribution accounted for a trove
        // (trove_id) -> (Last Redistribution ID)
        trove_redistribution_id: LegacyMap::<u64, u32>,
        // Keeps track of whether the redistribution involves at least one yang that 
        // no other troves has deposited.
        // (redistribution_id) -> (Is exceptional redistribution)
        is_exceptional_redistribution: LegacyMap::<u32, bool>,
        // Mapping of yang ID and redistribution ID to
        // 1. amount of debt in Wad to be redistributed to each Wad unit of yang
        // 2. amount of debt to be added to the next redistribution to calculate (1)
        // (yang_id, redistribution_id) -> YangRedistribution{debt_per_wad, debt_to_add_to_next}
        yang_redistributions: LegacyMap::<(u32, u32), YangRedistribution>,
        // Mapping of recipient yang ID, redistribution ID and redistributed yang ID to
        // 1. amount of redistributed yang per Wad unit of recipient yang
        // 2. amount of debt per Wad unit of recipient yang
        yang_to_yang_redistribution: LegacyMap::<(u32, u32, u32), ExceptionalYangRedistribution>,
        // Keeps track of whether shrine is live or killed
        is_live: bool,
        // Yin storage
        yin_name: felt252,
        yin_symbol: felt252,
        yin_decimals: u8,
        // Mapping of user's yin allowance for another user
        // (user_address, spender_address) -> (Allowance)
        yin_allowances: LegacyMap::<(ContractAddress, ContractAddress), u256>,
    }


    //
    // Events
    //

    #[event]
    fn YangAdded(yang: ContractAddress, yang_id: u32, start_price: Wad, initial_rate: Ray) {}

    #[event]
    fn YangTotalUpdated(yang: ContractAddress, total: Wad) {}

    #[event]
    fn DebtTotalUpdated(total: Wad) {}

    #[event]
    fn YangsCountUpdated(count: u32) {}

    #[event]
    fn MultiplierUpdated(multiplier: Ray, cumulative_multiplier: Ray, interval: u64) {}

    #[event]
    fn YangRatesUpdated(
        new_rate_idx: u64,
        current_interval: u64,
        yangs: Span<ContractAddress>,
        new_rates: Span<Ray>,
    ) {}

    #[event]
    fn ThresholdUpdated(yang: ContractAddress, threshold: Ray) {}

    #[external]
    fn ForgeFeePaid(trove_id: u64, fee: Wad, fee_pct: Wad) {}

    #[event]
    fn TroveUpdated(trove_id: u64, trove: Trove) {}

    #[event]
    fn TroveRedistributed(redistribution_id: u32, trove_id: u64, debt: Wad) {}

    #[event]
    fn DepositUpdated(yang: ContractAddress, trove_id: u64, amount: Wad) {}

    #[event]
    fn YangPriceUpdated(yang: ContractAddress, price: Wad, cumulative_price: Wad, interval: u64) {}

    #[event]
    fn YinPriceUpdated(old_price: Wad, new_price: Wad) {}

    #[event]
    fn DebtCeilingUpdated(ceiling: Wad) {}

    #[event]
    fn Killed() {}

    // ERC20 events
    #[event]
    fn Transfer(from: ContractAddress, to: ContractAddress, value: u256) {}

    #[event]
    fn Approval(owner: ContractAddress, spender: ContractAddress, value: u256) {}


    //
    // Constructor
    //

    #[constructor]
    fn constructor(admin: ContractAddress, name: felt252, symbol: felt252) {
        AccessControl::initializer(admin);

        // Grant admin permission
        AccessControl::grant_role_internal(ShrineRoles::default_admin_role(), admin);

        is_live::write(true);

        // Seeding initial multiplier to the previous interval to ensure `get_recent_multiplier_from` terminates
        // otherwise, the next multiplier update will run into an endless loop of `get_recent_multiplier_from`
        // since it wouldn't find the initial multiplier
        let prev_interval: u64 = now() - 1;
        let init_multiplier: Ray = INITIAL_MULTIPLIER.into();
        multiplier::write(prev_interval, (init_multiplier, init_multiplier));

        // Setting initial yin spot price to 1
        yin_spot_price::write(WAD_ONE.into());

        // Emit event
        MultiplierUpdated(init_multiplier, init_multiplier, prev_interval);

        // ERC20
        yin_name::write(name);
        yin_symbol::write(symbol);
        yin_decimals::write(WAD_DECIMALS);
    }

    //
    // Getters
    //

    // Returns a tuple of a trove's threshold, LTV based on compounded debt, trove value and compounded debt
    #[view]
    fn get_trove_info(trove_id: u64) -> (Ray, Ray, Wad, Wad) {
        let interval: u64 = now();

        // Get threshold and trove value
        let (mut threshold, mut value) = get_trove_threshold_and_value_internal(trove_id, interval);

        let trove: Trove = troves::read(trove_id);

        // Catch troves with no value
        if value.is_zero() {
            // This `if` branch handles a corner case where a trove without any yangs deposited (i.e. zero value)
            // attempts to forge a non-zero debt. It ensures that the `assert_healthy` check in `forge` would
            // fail and revert. 
            // - Without the check for `value.is_zero()` and `trove.debt.is_non_zero()`, the LTV calculation of 
            //   of debt / value will run into a zero division error.
            // - With the check for `value.is_zero()` but without `trove.debt.is_non_zero()`, the LTV will be 
            //   incorrectly set to 0 and the `assert_healthy` check will fail to catch this illegal operation.
            if trove.debt.is_non_zero() {
                return (threshold, BoundedU128::max().into(), value, trove.debt);
            } else {
                return (threshold, 0_u128.into(), value, trove.debt);
            }
        }

        // Calculate debt
        let compounded_debt: Wad = compound(trove_id, trove, interval);
<<<<<<< HEAD
        let (updated_trove_yang_balances, compounded_debt_with_redistributed_debt, ) =
=======
        let (updated_trove_yang_balances, compounded_debt_with_redistributed_debt) =
>>>>>>> 1772afec
            pull_redistributed_debt_and_yangs(
            trove_id,
            compounded_debt,
            trove_redistribution_id::read(trove_id),
            redistributions_count::read()
        );

        if updated_trove_yang_balances.is_some() {
            let (new_threshold, new_value) = get_simulated_trove_threshold_and_value(
                updated_trove_yang_balances.unwrap(), interval
            );
            threshold = new_threshold;
            value = new_value;
        }

        let ltv: Ray = wadray::rdiv_ww(compounded_debt_with_redistributed_debt, value);

        (threshold, ltv, value, compounded_debt_with_redistributed_debt)
    }

    // Returns a tuple of:
    // 1. an array of `YangBalance` struct representing yang amounts attributed to the trove 
    //    from exceptional redistributions but not yet pulled to the trove.
    //    If there were no exceptional redistributions, then an empty array is returned.
    // 2. the amount of debt attributed to the trove from ordinary and exceptional redistributions
    //    but not yet pulled to the trove
    #[view]
    fn get_redistributions_attributed_to_trove(trove_id: u64) -> (Span<YangBalance>, Wad) {
<<<<<<< HEAD
        let (updated_trove_yang_balances, pulled_debt, ) = pull_redistributed_debt_and_yangs(
=======
        let (updated_trove_yang_balances, pulled_debt) = pull_redistributed_debt_and_yangs(
>>>>>>> 1772afec
            trove_id,
            WadZeroable::zero(),
            trove_redistribution_id::read(trove_id),
            redistributions_count::read()
        );

        let mut added_yangs: Array<YangBalance> = Default::default();
        if updated_trove_yang_balances.is_some() {
            let mut updated_trove_yang_balances = updated_trove_yang_balances.unwrap();
<<<<<<< HEAD
            let mut trove_yang_balances: Span<YangBalance> = get_trove_deposits(trove_id);
            loop {
                match updated_trove_yang_balances.pop_front() {
                    Option::Some(updated_yang_balance) => {
                        let increment: Wad = *updated_yang_balance.amount
                            - (*trove_yang_balances.pop_front().unwrap()).amount;
=======
            loop {
                match updated_trove_yang_balances.pop_front() {
                    Option::Some(updated_yang_balance) => {
                        let trove_yang_balance: Wad = deposits::read(
                            (*updated_yang_balance.yang_id, trove_id)
                        );
                        let increment: Wad = *updated_yang_balance.amount - trove_yang_balance;
>>>>>>> 1772afec
                        if increment.is_non_zero() {
                            added_yangs
                                .append(
                                    YangBalance {
                                        yang_id: *updated_yang_balance.yang_id, amount: increment
                                    }
                                );
                        }
                    },
                    Option::None(_) => {
                        break;
                    },
                };
            };
        }

        (added_yangs.span(), pulled_debt)
    }

    #[view]
    fn get_yin(user: ContractAddress) -> Wad {
        yin::read(user)
    }

    #[view]
    fn get_total_yin() -> Wad {
        total_yin::read()
    }

    #[view]
    fn get_yang_total(yang: ContractAddress) -> Wad {
        let yang_id: u32 = get_valid_yang_id(yang);
        yang_total::read(yang_id)
    }

    #[view]
    fn get_initial_yang_amt(yang: ContractAddress) -> Wad {
        let yang_id: u32 = get_valid_yang_id(yang);
        initial_yang_amts::read(yang_id)
    }

    #[view]
    fn get_yangs_count() -> u32 {
        yangs_count::read()
    }

    #[view]
    fn get_deposit(yang: ContractAddress, trove_id: u64) -> Wad {
        let yang_id: u32 = get_valid_yang_id(yang);
        deposits::read((yang_id, trove_id))
    }

    #[view]
    fn get_total_debt() -> Wad {
        total_debt::read()
    }

    #[view]
    fn get_yang_price(yang: ContractAddress, interval: u64) -> (Wad, Wad) {
        let yang_id: u32 = get_valid_yang_id(yang);
        yang_prices::read((yang_id, interval))
    }

    #[view]
    fn get_yang_rate(yang: ContractAddress, idx: u64) -> Ray {
        let yang_id: u32 = get_valid_yang_id(yang);
        yang_rates::read((yang_id, idx))
    }

    #[view]
    fn get_debt_ceiling() -> Wad {
        debt_ceiling::read()
    }

    #[view]
    fn get_multiplier(interval: u64) -> (Ray, Ray) {
        multiplier::read(interval)
    }

    #[view]
    fn get_yang_threshold(yang: ContractAddress) -> Ray {
        let yang_id: u32 = get_valid_yang_id(yang);
        thresholds::read(yang_id)
    }

    #[view]
    fn get_shrine_threshold_and_value() -> (Ray, Wad) {
        get_shrine_threshold_and_value_internal(now())
    }

    #[view]
    fn get_redistributions_count() -> u32 {
        redistributions_count::read()
    }

    #[view]
    fn get_trove_redistribution_id(trove_id: u64) -> u32 {
        trove_redistribution_id::read(trove_id)
    }

    #[view]
    fn get_redistribution_for_yang(
        yang: ContractAddress, redistribution_id: u32
    ) -> YangRedistribution {
        let yang_id: u32 = get_valid_yang_id(yang);
        yang_redistributions::read((yang_id, redistribution_id))
    }

    #[view]
    fn get_exceptional_redistribution_for_yang_to_yang(
        recipient_yang: ContractAddress, redistribution_id: u32, redistributed_yang: ContractAddress
    ) -> ExceptionalYangRedistribution {
        let recipient_yang_id: u32 = get_valid_yang_id(recipient_yang);
        let redistributed_yang_id: u32 = get_valid_yang_id(redistributed_yang);
        yang_to_yang_redistribution::read(
            (recipient_yang_id, redistribution_id, redistributed_yang_id)
        )
    }

    #[view]
    fn get_live() -> bool {
        is_live::read()
    }


    // ERC20 getters
    #[view]
    fn name() -> felt252 {
        yin_name::read()
    }

    #[view]
    fn symbol() -> felt252 {
        yin_symbol::read()
    }

    #[view]
    fn decimals() -> u8 {
        yin_decimals::read()
    }

    #[view]
    fn total_supply() -> u256 {
        total_yin::read().val.into()
    }

    #[view]
    fn balance_of(account: ContractAddress) -> u256 {
        yin::read(account).val.into()
    }

    #[view]
    fn allowance(owner: ContractAddress, spender: ContractAddress) -> u256 {
        yin_allowances::read((owner, spender))
    }

    //
    // Setters
    // 

    // `initial_yang_amt` is passed as an argument from upstream to address the issue of
    // first depositor front-running by requiring an initial deposit when adding the yang
    // to the Shrine
    #[external]
    fn add_yang(
        yang: ContractAddress,
        threshold: Ray,
        initial_price: Wad,
        initial_rate: Ray,
        initial_yang_amt: Wad
    ) {
        AccessControl::assert_has_role(ShrineRoles::ADD_YANG);

        assert(yang_ids::read(yang) == 0, 'SH: Yang already exists');

        assert_rate_is_valid(initial_rate);

        // Assign new ID to yang and add yang struct
        let yang_id: u32 = yangs_count::read() + 1;
        yang_ids::write(yang, yang_id);

        // Update yangs count
        yangs_count::write(yang_id);

        // Set threshold
        set_threshold(yang, threshold);

        // Update initial yang supply
        // Used upstream to prevent first depositor front running
        yang_total::write(yang_id, initial_yang_amt);
        initial_yang_amts::write(yang_id, initial_yang_amt);

        // Since `initial_price` is the first price in the price history, the cumulative price is also set to `initial_price`

        let prev_interval: u64 = now() - 1;
        // seeding initial price to the previous interval to ensure `get_recent_price_from` terminates
        // new prices are pushed to Shrine from an oracle via `advance` and are always set on the current
        // interval (`now()`); if we wouldn't set this initial price to `now() - 1` and oracle could
        // update a price still in the current interval (as oracle update times are independent of
        // Shrine's intervals, a price can be updated multiple times in a single interval) which would
        // result in an endless loop of `get_recent_price_from` since it wouldn't find the initial price
        yang_prices::write((yang_id, prev_interval), (initial_price, initial_price));

        // Setting the base rate for the new yang

        // NOTE: Eras are not incremented when a new yang is added, and the era that is being set
        // for this base rate will have an interval that is <= now(). This would be a problem
        // if there could be a trove containing the newly-added with `trove.last_rate_era < latest_era`.
        // Luckily, this isn't possible because `charge` is called in `deposit`, so a trove's `last_rate_era`
        // will always be updated to `latest_era` immediately before the newly-added yang is deposited.
        let latest_era: u64 = rates_latest_era::read();
        yang_rates::write((yang_id, latest_era), initial_rate);

        // Event emissions
        YangAdded(yang, yang_id, initial_price, initial_rate);
        YangsCountUpdated(yang_id);
        YangTotalUpdated(yang, initial_yang_amt);
    }

    #[external]
    fn set_debt_ceiling(new_ceiling: Wad) {
        AccessControl::assert_has_role(ShrineRoles::SET_DEBT_CEILING);
        debt_ceiling::write(new_ceiling);

        //Event emission
        DebtCeilingUpdated(new_ceiling);
    }

    #[external]
    fn set_threshold(yang: ContractAddress, new_threshold: Ray) {
        AccessControl::assert_has_role(ShrineRoles::SET_THRESHOLD);

        assert(new_threshold.val <= MAX_THRESHOLD, 'SH: Threshold > max');
        thresholds::write(get_valid_yang_id(yang), new_threshold);

        // Event emission
        ThresholdUpdated(yang, new_threshold);
    }

    #[external]
    fn kill() {
        AccessControl::assert_has_role(ShrineRoles::KILL);
        is_live::write(false);

        // Event emission
        Killed();
    }

    //
    // Core Functions - External
    //

    // Set the price of the specified Yang for the current interval interval
    #[external]
    fn advance(yang: ContractAddress, price: Wad) {
        AccessControl::assert_has_role(ShrineRoles::ADVANCE);

        assert(price.is_non_zero(), 'SH: Price cannot be 0');

        let interval: u64 = now();
        let yang_id: u32 = get_valid_yang_id(yang);

        // Calculating the new cumulative price
        // To do this, we get the interval of the last price update, find the number of
        // intervals BETWEEN the current interval and the last_interval (non-inclusive), multiply that by
        // the last price, and add it to the last cumulative price. Then we add the new price, `price`, 
        // for the current interval.
        let (last_price, last_cumulative_price, last_interval) = get_recent_price_from(
            yang_id, interval - 1
        );

        let new_cumulative: Wad = last_cumulative_price
            + (last_price.val * (interval - last_interval - 1).into()).into()
            + price;

        yang_prices::write((yang_id, interval), (price, new_cumulative));

        YangPriceUpdated(yang, price, new_cumulative, interval);
    }

    // Sets the multiplier for the current interval
    #[external]
    fn set_multiplier(new_multiplier: Ray) {
        AccessControl::assert_has_role(ShrineRoles::SET_MULTIPLIER);

        // TODO: Should this be here? Maybe multiplier should be able to go to zero
        assert(new_multiplier.is_non_zero(), 'SH: Multiplier cannot be 0');
        assert(new_multiplier.val <= MAX_MULTIPLIER, 'SH: Multiplier exceeds maximum');

        let interval: u64 = now();
        let (last_multiplier, last_cumulative_multiplier, last_interval) =
            get_recent_multiplier_from(
            interval - 1
        );

        let new_cumulative_multiplier = last_cumulative_multiplier
            + ((interval - last_interval - 1).into() * last_multiplier.val).into()
            + new_multiplier;
        multiplier::write(interval, (new_multiplier, new_cumulative_multiplier));

        MultiplierUpdated(new_multiplier, new_cumulative_multiplier, interval);
    }

    // Updates spot price of yin 
    //
    // Shrine denominates all prices (including that of yin) in yin, meaning yin's peg/target price is 1 (wad).
    // Therefore, it's expected that the spot price is denominated in yin, in order to
    // get the true deviation of the spot price from the peg/target price.
    #[external]
    fn update_yin_spot_price(new_price: Wad) {
        AccessControl::assert_has_role(ShrineRoles::UPDATE_YIN_SPOT_PRICE);
        YinPriceUpdated(yin_spot_price::read(), new_price);
        yin_spot_price::write(new_price);
    }

    // Update the base rates of all yangs
    // A base rate of USE_PREV_BASE_RATE means the base rate for the yang stays the same
    // Takes an array of yangs and their updated rates.
    // yangs[i]'s base rate will be set to new_rates[i]
    // yangs's length must equal the number of yangs available.
    #[external]
    fn update_rates(yangs: Span<ContractAddress>, new_rates: Span<Ray>) {
        AccessControl::assert_has_role(ShrineRoles::UPDATE_RATES);

        let yangs_len = yangs.len();
        let num_yangs: u32 = yangs_count::read();

        assert(
            yangs_len == new_rates.len() & yangs_len == num_yangs, 'SH: yangs.len != new_rates.len'
        );

        let latest_era: u64 = rates_latest_era::read();
        let latest_era_interval: u64 = rates_intervals::read(latest_era);
        let current_interval: u64 = now();

        // If the interest rates were already updated in the current interval, don't increment the era
        // Otherwise, increment the era
        // This way, there is at most one set of base rate updates in every interval
        let mut new_era = latest_era;

        if (latest_era_interval != current_interval) {
            new_era += 1;
            rates_latest_era::write(new_era);
            rates_intervals::write(new_era, current_interval);
        }

        // ALL yangs must have a new rate value. A new rate value of `USE_PREV_BASE_RATE` means the
        // yang's rate isn't being updated, and so we get the previous value.
        let mut yangs_copy = yangs;
        let mut new_rates_copy = new_rates;
        loop {
            match new_rates_copy.pop_front() {
                Option::Some(rate) => {
                    let current_yang_id: u32 = get_valid_yang_id(*yangs_copy.pop_front().unwrap());
                    if *rate.val == USE_PREV_BASE_RATE {
                        // Setting new era rate to the previous era's rate
                        yang_rates::write(
                            (current_yang_id, new_era),
                            yang_rates::read((current_yang_id, new_era - 1))
                        );
                    } else {
                        assert_rate_is_valid(*rate);
                        yang_rates::write((current_yang_id, new_era), *rate);
                    }
                },
                Option::None(_) => {
                    break;
                }
            };
        };

        // Verify that all rates were updated correctly
        // This is necessary because we don't enforce that the `yangs` array really contains 
        // every single yang, only that its length is the same as the number of yangs.
        // For all we know, `yangs` could contain one yang address 10 times.
        // Even though this is an admin/governance function, such a mistake could break 
        // interest rate calculations, which is why it's important that we verify that all yangs' 
        // rates were correctly updated.
        let mut idx: u32 = num_yangs;
        loop {
            if idx == 0 {
                break ();
            }
            assert(yang_rates::read((idx, new_era)).is_non_zero(), 'SH: Incorrect rate update');
            idx -= 1;
        };

        YangRatesUpdated(new_era, current_interval, yangs, new_rates);
    }

    // Deposit a specified amount of a Yang into a Trove
    #[external]
    fn deposit(yang: ContractAddress, trove_id: u64, amount: Wad) {
        AccessControl::assert_has_role(ShrineRoles::DEPOSIT);

        assert_live();

        charge(trove_id);

        let yang_id: u32 = get_valid_yang_id(yang);

        // Update yang balance of system
        let new_total: Wad = yang_total::read(yang_id) + amount;
        yang_total::write(yang_id, new_total);

        // Update trove balance
        let new_trove_balance: Wad = deposits::read((yang_id, trove_id)) + amount;
        deposits::write((yang_id, trove_id), new_trove_balance);

        // Events
        YangTotalUpdated(yang, new_total);
        DepositUpdated(yang, trove_id, new_trove_balance);
    }


    // Withdraw a specified amount of a Yang from a Trove with trove safety check
    #[external]
    fn withdraw(yang: ContractAddress, trove_id: u64, amount: Wad) {
        AccessControl::assert_has_role(ShrineRoles::WITHDRAW);
        // In the event the Shrine is killed, trove users can no longer withdraw yang 
        // via the Abbot. Withdrawal of excess yang will be via the Caretaker instead.
        assert_live();
        withdraw_internal(yang, trove_id, amount);
        assert_healthy(trove_id);
    }

    // Mint a specified amount of synthetic and attribute the debt to a Trove
    #[external]
    fn forge(user: ContractAddress, trove_id: u64, amount: Wad, max_forge_fee_pct: Wad) {
        AccessControl::assert_has_role(ShrineRoles::FORGE);
        assert_live();

        charge(trove_id);

        let forge_fee_pct: Wad = get_forge_fee_pct();
        assert(forge_fee_pct <= max_forge_fee_pct, 'SH: forge_fee% > max_forge_fee%');

        let forge_fee = amount * forge_fee_pct;
        let debt_amount = amount + forge_fee;

        let mut new_system_debt = total_debt::read() + debt_amount;
        assert(new_system_debt <= debt_ceiling::read(), 'SH: Debt ceiling reached');
        total_debt::write(new_system_debt);

        // `Trove.charge_from` and `Trove.last_rate_era` were already updated in `charge`. 
        let mut trove_info: Trove = troves::read(trove_id);
        trove_info.debt += debt_amount;
        troves::write(trove_id, trove_info);
        assert_healthy(trove_id);

        forge_internal(user, amount);

        // Events
        ForgeFeePaid(trove_id, forge_fee, forge_fee_pct);
        DebtTotalUpdated(new_system_debt);
        TroveUpdated(trove_id, trove_info);
    }

    // Repay a specified amount of synthetic and deattribute the debt from a Trove
    #[external]
    fn melt(user: ContractAddress, trove_id: u64, amount: Wad) {
        AccessControl::assert_has_role(ShrineRoles::MELT);
        // In the event the Shrine is killed, trove users can no longer repay their debt.
        // This also blocks liquidations by Purger.
        assert_live();

        // Charge interest
        charge(trove_id);

        let mut trove_info: Trove = troves::read(trove_id);

        // If `amount` exceeds `trove_info.debt`, then melt all the debt. 
        // This is nice for UX so that maximum debt can be melted without knowing the exact 
        // of debt in the trove down to the 10**-18. 
        let melt_amt: Wad = min(trove_info.debt, amount);
        let new_system_debt: Wad = total_debt::read() - melt_amt;
        total_debt::write(new_system_debt);

        // `Trove.charge_from` and `Trove.last_rate_era` were already updated in `charge`.
        trove_info.debt -= melt_amt;
        troves::write(trove_id, trove_info);

        // Update user balance
        melt_internal(user, melt_amt);

        // Events
        DebtTotalUpdated(new_system_debt);
        TroveUpdated(trove_id, trove_info);
    }

    // Withdraw a specified amount of a Yang from a Trove without trove safety check.
    // This is intended for liquidations where collateral needs to be withdrawn and transferred to the liquidator
    // even if the trove is still unsafe.
    #[external]
    fn seize(yang: ContractAddress, trove_id: u64, amount: Wad) {
        AccessControl::assert_has_role(ShrineRoles::SEIZE);
        withdraw_internal(yang, trove_id, amount);
    }

    #[external]
    fn redistribute(trove_id: u64, debt_to_redistribute: Wad, pct_value_to_redistribute: Ray) {
        AccessControl::assert_has_role(ShrineRoles::REDISTRIBUTE);

        let current_interval: u64 = now();
        let (_, trove_value) = get_trove_threshold_and_value_internal(trove_id, current_interval);

        // Trove's debt should have been updated to the current interval via `melt` in `Purger.purge`.
        // The trove's debt is used instead of estimated debt from `get_trove_info` to ensure that
        // system has accounted for the accrued interest.
        let mut trove: Trove = troves::read(trove_id);

        // Increment redistribution ID
        let redistribution_id: u32 = redistributions_count::read() + 1;
        redistributions_count::write(redistribution_id);

        // Perform redistribution
        let debt_to_redistribute: Wad = min(debt_to_redistribute, trove.debt);
        let redistributed_debt = redistribute_internal(
            redistribution_id,
            pct_value_to_redistribute,
            trove_id,
            trove_value,
            debt_to_redistribute,
            current_interval
        );

        // `round_distributed_debt` should guarantee that the redistributed debt
        // is equal to the trove's debt. Therefore, we do not assert equality here
        // to ensure that `redistribute` does not fail.

        trove.charge_from = current_interval;
        trove.debt -= debt_to_redistribute;
        troves::write(trove_id, trove);

        // Update the redistribution ID so that the redistributed trove does not 
        // receive its own redistributions
        trove_redistribution_id::write(trove_id, redistribution_id);

        // Event 
        TroveRedistributed(redistribution_id, trove_id, redistributed_debt);
    }

    // Mint a specified amount of synthetic without attributing the debt to a Trove
    #[external]
    fn inject(receiver: ContractAddress, amount: Wad) {
        AccessControl::assert_has_role(ShrineRoles::INJECT);
        // Prevent any debt creation, including via flash mints, once the Shrine is killed
        assert_live();
        forge_internal(receiver, amount);
    }

    // Repay a specified amount of synthetic without deattributing the debt from a Trove
    #[external]
    fn eject(burner: ContractAddress, amount: Wad) {
        AccessControl::assert_has_role(ShrineRoles::EJECT);
        melt_internal(burner, amount);
    }


    //
    // Core Functions - public ERC20
    //

    #[external]
    fn transfer(recipient: ContractAddress, amount: u256) -> bool {
        transfer_internal(get_caller_address(), recipient, amount);
        true
    }

    #[external]
    fn transfer_from(sender: ContractAddress, recipient: ContractAddress, amount: u256) -> bool {
        spend_allowance_internal(sender, get_caller_address(), amount);
        transfer_internal(sender, recipient, amount);
        true
    }

    #[external]
    fn approve(spender: ContractAddress, amount: u256) -> bool {
        approve_internal(get_caller_address(), spender, amount);
        true
    }


    //
    // Core Functions - View
    //

    // Get the last updated price for a yang
    #[view]
    fn get_current_yang_price(yang: ContractAddress) -> (Wad, Wad, u64) {
        get_recent_price_from(get_valid_yang_id(yang), now())
    }


    // Gets last updated multiplier value
    #[view]
    fn get_current_multiplier() -> (Ray, Ray, u64) {
        get_recent_multiplier_from(now())
    }

    // Get yin spot price 
    #[view]
    fn get_yin_spot_price() -> Wad {
        yin_spot_price::read()
    }

    // Returns the current forge fee
    // `forge_fee_pct` is a Wad and not Ray because the `exp` function
    // only returns Wads. 
    #[view]
    #[inline(always)]
    fn get_forge_fee_pct() -> Wad {
        let yin_price: Wad = yin_spot_price::read();

        if yin_price >= MIN_ZERO_FEE_YIN_PRICE.into() {
            return 0_u128.into();
        } else if yin_price < FORGE_FEE_CAP_PRICE.into() {
            return FORGE_FEE_CAP_PCT.into();
        }

        // Won't underflow since yin_price < WAD_ONE
        let deviation: Wad = WAD_ONE.into() - yin_price;

        // This is a workaround since we don't yet have negative numbers
        if deviation >= FORGE_FEE_B.into() {
            exp(wadray::rmul_rw(FORGE_FEE_A.into(), deviation - FORGE_FEE_B.into()))
        } else {
            // `neg_exp` calculates e^(-x) given x. 
            neg_exp(wadray::rmul_rw(FORGE_FEE_A.into(), FORGE_FEE_B.into() - deviation))
        }
    }

    // Returns a bool indicating whether the given trove is healthy or not
    #[view]
    fn is_healthy(trove_id: u64) -> bool {
        let (threshold, ltv, _, _) = get_trove_info(trove_id);
        ltv <= threshold
    }

    #[view]
    fn get_max_forge(trove_id: u64) -> Wad {
        let (threshold, _, value, debt) = get_trove_info(trove_id);

        let forge_fee_pct: Wad = get_forge_fee_pct();
        let max_debt: Wad = wadray::rmul_rw(threshold, value);

        if debt < max_debt {
            return (max_debt - debt) / (WAD_ONE.into() + forge_fee_pct);
        }

        0_u128.into()
    }

    //
    // Internal
    //

    // Check that system is live
    fn assert_live() {
        assert(is_live::read(), 'SH: System is not live');
    }

    // Helper function to get the yang ID given a yang address, and throw an error if
    // yang address has not been added (i.e. yang ID = 0)
    fn get_valid_yang_id(yang: ContractAddress) -> u32 {
        let yang_id: u32 = yang_ids::read(yang);
        assert(yang_id != 0, 'SH: Yang does not exist');
        yang_id
    }

    #[inline(always)]
    fn now() -> u64 {
        starknet::get_block_timestamp() / TIME_INTERVAL
    }

    fn forge_internal(user: ContractAddress, amount: Wad) {
        yin::write(user, yin::read(user) + amount);
        total_yin::write(total_yin::read() + amount);

        Transfer(ContractAddressZeroable::zero(), user, amount.val.into());
    }

    fn melt_internal(user: ContractAddress, amount: Wad) {
        yin::write(user, yin::read(user) - amount);
        total_yin::write(total_yin::read() - amount);

        Transfer(user, ContractAddressZeroable::zero(), amount.val.into());
    }

    // Withdraw a specified amount of a Yang from a Trove
    fn withdraw_internal(yang: ContractAddress, trove_id: u64, amount: Wad) {
        let yang_id: u32 = get_valid_yang_id(yang);

        // Fails if amount > amount of yang deposited in the given trove
        let trove_yang_balance: Wad = deposits::read((yang_id, trove_id)) - amount;
        let total_yang: Wad = yang_total::read(yang_id) - amount;

        charge(trove_id);

        yang_total::write(yang_id, total_yang);
        deposits::write((yang_id, trove_id), trove_yang_balance);

        // Emit events
        YangTotalUpdated(yang, total_yang);
        DepositUpdated(yang, trove_id, trove_yang_balance);
    }

    // Asserts that `current_new_rate` is in the range (0, MAX_YANG_RATE]
    fn assert_rate_is_valid(rate: Ray) {
        assert(0 < rate.val & rate.val <= MAX_YANG_RATE, 'SH: Rate out of bounds');
    }

    // Adds the accumulated interest as debt to the trove
    fn charge(trove_id: u64) {
        // Do not charge accrued interest once Shrine is killed because total system debt
        // and individual trove's debt are fixed at the time of shutdown.
        if !is_live::read() {
            return;
        }

        let trove: Trove = troves::read(trove_id);

        // Get current interval and yang count
        let current_interval: u64 = now();

        // Get new debt amount
        let compounded_trove_debt: Wad = compound(trove_id, trove, current_interval);

        // Pull undistributed debt and update state
        let trove_last_redistribution_id: u32 = trove_redistribution_id::read(trove_id);
        let current_redistribution_id: u32 = redistributions_count::read();
        let (updated_trove_yang_balances, compounded_trove_debt_with_redistributed_debt, ) =
            pull_redistributed_debt_and_yangs(
            trove_id, compounded_trove_debt, trove_last_redistribution_id, current_redistribution_id
        );

        // If there was any exceptional redistribution, write updated yang_amts to trove
        if updated_trove_yang_balances.is_some() {
            let mut updated_trove_yang_balances = updated_trove_yang_balances.unwrap();
            loop {
                match updated_trove_yang_balances.pop_front() {
                    Option::Some(yang_balance) => {
                        deposits::write((*yang_balance.yang_id, trove_id), *yang_balance.amount);
                    },
                    Option::None(_) => {
                        break;
                    },
                };
            };
        }

        // Update trove
        let updated_trove: Trove = Trove {
            charge_from: current_interval,
            debt: compounded_trove_debt_with_redistributed_debt,
            last_rate_era: rates_latest_era::read()
        };
        troves::write(trove_id, updated_trove);
        trove_redistribution_id::write(trove_id, current_redistribution_id);

        // Get new system debt
        // This adds the interest charged on the trove's debt to the total debt.
        // This should not include redistributed debt, as that is already included in the total.
        let new_system_debt: Wad = total_debt::read() + (compounded_trove_debt - trove.debt);
        total_debt::write(new_system_debt);

<<<<<<< HEAD
        // Emit only if interest accrued
        let interest_has_accrued: bool = compounded_trove_debt != trove.debt;
        if interest_has_accrued {
=======
        // Emit only if there is a change in the trove's debt
        if compounded_trove_debt != trove.debt {
>>>>>>> 1772afec
            DebtTotalUpdated(new_system_debt);
        }

        // Emit only if there is a change in the `Trove` struct
        if updated_trove != trove {
            TroveUpdated(trove_id, updated_trove);
        }
    }


    // Returns the amount of debt owed by trove after having interest charged over a given time period
    // Assumes the trove hasn't minted or paid back any additional debt during the given time period
    // Assumes the trove hasn't deposited or withdrawn any additional collateral during the given time period
    // Time period includes `end_interval` and does NOT include `start_interval`.

    // Compound interest formula: P(t) = P_0 * e^(rt)
    // P_0 = principal
    // r = nominal interest rate (what the interest rate would be if there was no compounding)
    // t = time elapsed, in years
    fn compound(trove_id: u64, trove: Trove, end_interval: u64) -> Wad {
        // Saves gas and prevents bugs for troves with no yangs deposited
        // Implicit assumption is that a trove with non-zero debt must have non-zero yangs
        if trove.debt.is_zero() {
            return 0_u128.into();
        }

        let latest_rate_era: u64 = rates_latest_era::read();

        let mut compounded_debt: Wad = trove.debt;
        let mut start_interval: u64 = trove.charge_from;
        let mut trove_last_rate_era: u64 = trove.last_rate_era;

        loop {
            // `trove_last_rate_era` should always be less than or equal to `latest_rate_era`
            if trove_last_rate_era == latest_rate_era {
                let avg_base_rate: Ray = get_avg_rate_over_era(
                    trove_id, start_interval, end_interval, latest_rate_era
                );

                let avg_rate: Ray = avg_base_rate
                    * get_avg_multiplier(start_interval, end_interval);

                // represents `t` in the compound interest formula
                let t: Wad = Wad {
                    val: (end_interval - start_interval).into() * TIME_INTERVAL_DIV_YEAR
                };
                compounded_debt *= exp(wadray::rmul_rw(avg_rate, t));
                break compounded_debt;
            }

            let next_rate_update_era = trove_last_rate_era + 1;
            let next_rate_update_era_interval = rates_intervals::read(next_rate_update_era);

            let avg_base_rate: Ray = get_avg_rate_over_era(
                trove_id, start_interval, next_rate_update_era_interval, trove_last_rate_era
            );
            let avg_rate: Ray = avg_base_rate
                * get_avg_multiplier(start_interval, next_rate_update_era_interval);

            let t: Wad = Wad {
                val: (next_rate_update_era_interval - start_interval).into()
                    * TIME_INTERVAL_DIV_YEAR
            };
            compounded_debt *= exp(wadray::rmul_rw(avg_rate, t));

            start_interval = next_rate_update_era_interval;
            trove_last_rate_era = next_rate_update_era;
        }
    }

    // Returns the average interest rate charged to a trove from `start_interval` to `end_interval`,
    // Assumes that the time from `start_interval` to `end_interval` spans only a single "era".
    // An era is the time between two interest rate updates, during which all yang interest rates are constant.
    //
    // Also assumes that the trove's debt, and the trove's yang deposits
    // remain constant over the entire time period.
    fn get_avg_rate_over_era(
        trove_id: u64, start_interval: u64, end_interval: u64, rate_era: u64
    ) -> Ray {
        let mut cumulative_weighted_sum: Ray = 0_u128.into();
        let mut cumulative_yang_value: Wad = 0_u128.into();

        let mut current_yang_id: u32 = yangs_count::read();

        let mut avg_rate: Ray = 0_u128.into();

        loop {
            // If all yangs have been iterated over, return the average rate
            if current_yang_id == 0 {
                // This operation would be a problem if the total trove value was ever zero.
                // However, `cumulative_yang_value` cannot be zero because a trove with no yangs deposited
                // cannot have any debt, meaning this code would never run (see `compound`)
                break wadray::wdiv_rw(cumulative_weighted_sum, cumulative_yang_value);
            }

            let yang_deposited: Wad = deposits::read((current_yang_id, trove_id));
            // Update cumulative values only if this yang has been deposited in the trove
            if yang_deposited.is_non_zero() {
                let yang_rate: Ray = yang_rates::read((current_yang_id, rate_era));
                let avg_price: Wad = get_avg_price(current_yang_id, start_interval, end_interval);
                let yang_value: Wad = yang_deposited * avg_price;
                let weighted_rate: Ray = wadray::wmul_wr(yang_value, yang_rate);

                cumulative_weighted_sum += weighted_rate;
                cumulative_yang_value += yang_value;
            }
            current_yang_id -= 1;
        }
    }

    // Loop through yangs for the trove:
    // 1. redistribute a yang by either:
    //    a. if at least one other trove has deposited that yang, setting the deposit to 0; or
    //    b. otherwise, redistribute this yang to all other yangs that at least one other trove 
    //       has deposited;
    // 2. redistribute the proportional debt for that yang:
    //    a. if at least one other trove has deposited that yang, divide the debt by the
    //       remaining amount of yang excluding the initial yang amount; or
    //    b. otherwise, divide the debt across all other yangs that at least one other trove has 
    //       deposited excluding the initial yang amount;
    //    and in both cases, store the fixed point division error, and write to storage.
    //
    // Returns the total amount of debt redistributed.
    fn redistribute_internal(
        redistribution_id: u32,
        pct_value_to_redistribute: Ray,
        trove_id: u64,
        trove_value: Wad,
        trove_debt_to_redistribute: Wad,
        current_interval: u64
    ) -> Wad {
        let yangs_count: u32 = yangs_count::read();

<<<<<<< HEAD
        let trove_value_to_redistribute: Wad = min(
            wadray::rmul_wr(trove_value, pct_value_to_redistribute), trove_value
        );

=======
>>>>>>> 1772afec
        // Placeholders to be used for exceptional redistributions so that 
        // `get_shrine_threshold_and_value` only needs to be called once
        let mut shrine_value: Wad = WadZeroable::zero();
        let mut other_troves_total_value: Wad = WadZeroable::zero();
        // Boolean flag to keep track of whether the main loop has encountered the first yang 
        // that requires an exceptional redistribution so that we do not make multiple calls 
        // to `get_shrine_threshold_and_value_internal` which is expensive.
        let mut has_exceptional_redistribution: bool = false;

        // In order to redistribute yangs that are not used by any other troves (which can
        // be the first yang or the last yang), we need the total yang supply for all yangs 
        // (regardless how they are to be redistributed) to remain constant throughout the 
        // iteration over the yangs deposited in the trove. Therefore, we keep track of the
        // updated total supply for each yang, and only update them after the loop.
        // 
        //
        // For yangs that cannot be redistributed via rebasing because no other troves
        // has deposited that yang, keep track of their yang IDs so that the redistributed 
        // trove's yang amount can be set to 0 after the main loop. The troves' yang amount
        // cannot be modified while in the main loop for such yangs because it would result 
        // in the amount of yangs for other troves to be calculated wrongly.
        //
        // For example, assuming the redistributed trove has yang1, yang2 and yang3, but the
        // only other recipient trove has yang2:
        // 1) First, redistribute yang3 to yang1 (0%) and yang2 (100%). Here, assuming, we set
        //    yang3 amount for redistributed trove to 0. Total yang3 amount remains unchanged 
        //    because they have been reallocated to remaining yang2 in other troves.
        // 2) Next, redistribute yang2 as per the normal flow.
        // 3) Finally, redistribute yang1. Here, we expect the yang2 to receive 100%. However,
        //    since we set yang3 amount for redistributed trove to 0, but total yang3 amount 
        //    remains unchanged, the total amount of yang3 in other troves is now wrongly 
        //    calculated to be the total amount of yang3 in the system.
        //
        // In addition, we need to keep track of the updated total supply for the redistributed 
        // yang after deducting the error from loss of precision arising from the redistribution
        // so that we can update it at the end to ensure subsequent redistributions of collateral 
        // and debt can all be attributed to troves.
        // This has the side effect of rebasing the asset amount per yang.

        // For yangs that can be redistributed via rebasing, the total supply needs to be 
        // unchanged to ensure that the shrine's total value remains unchanged when looping over
        // the yangs. This allows the gas-intensive `get_shrine_threshold_and_value`
        // in the exceptional flow to be called only when needed and still return the correct
        // value regardless of the order of the yang that is to be redistributed exceptionally.
        // 
        // For example, assuming the redistributed trove has yang1, yang2 and yang3, and the 
        // only other recipient trove has yang2 and yang3. 
        // 1) First, redistribute yang3 via rebasing. The yang3 amount for redistributed trove is 
        //    set to 0, and the total yang3 amount is decremented by the redistributed trove's 
        //    deposited amount.
        // 2) Next, redistribute yang2 via rebasing. The yang2 amount for redistributed trove is 
        //    set to 0, and the total yang2 amount is decremented by the redistributed trove's 
        //    deposited amount.
        // 3) Finally, redistribute yang1. Now, we want to calculate the shrine's value to 
        //    determine how much of yang1 and its proportional debt should be redistributed between
        //    yang2 and yang3. However, the total shrine value is now incorrect because yang2 and
        //    yang3 total yang amounts have decremented, but the yang prices have not been updated.
        let mut new_yang_totals: Array<YangBalance> = Default::default();
<<<<<<< HEAD
        let mut updated_trove_yang_balances: Array<YangBalance> = Default::default();
=======
>>>>>>> 1772afec

        let trove_yang_balances: Span<YangBalance> = get_trove_deposits(trove_id);

        // Keep track of the total debt redistributed for the return value
        let mut redistributed_debt: Wad = 0_u128.into();
        let mut trove_yang_balances_copy = trove_yang_balances;
<<<<<<< HEAD
        // Iterate over the yangs deposited in the trove to be redistributed
        loop {
            match trove_yang_balances_copy.pop_front() {
                Option::Some(yang_balance) => {
                    let trove_yang_amt: Wad = (*yang_balance).amount;
                    let yang_id_to_redistribute = (*yang_balance).yang_id;
                    // Skip over this yang if it has not been deposited in the trove
                    if trove_yang_amt.is_zero() {
                        continue;
                    }

                    let yang_amt_to_redistribute: Wad = wadray::rmul_wr(
                        trove_yang_amt, pct_value_to_redistribute
                    );

                    let redistributed_yang_total_supply: Wad = yang_total::read(
                        yang_id_to_redistribute
                    );
                    let redistributed_yang_initial_amt: Wad = initial_yang_amts::read(
                        yang_id_to_redistribute
                    );

                    // Get the remainder amount of yangs in all other troves that can be redistributed
                    // This excludes any remaining yang in the redistributed trove if the percentage to
                    // be redistributed is less than 100%.
                    let redistributed_yang_remaining_pool: Wad = redistributed_yang_total_supply
                        - trove_yang_amt
                        - redistributed_yang_initial_amt;

                    // Calculate the actual amount of debt that should be redistributed, including any rounding
                    // of dust amounts of debt.
                    let (redistributed_yang_price, _, _) = get_recent_price_from(
                        yang_id_to_redistribute, current_interval
                    );
                    let raw_debt_to_distribute = wadray::rmul_rw(
                        wadray::rdiv_ww(
                            yang_amt_to_redistribute * redistributed_yang_price,
                            trove_value_to_redistribute
                        ),
                        trove_debt_to_redistribute
                    );
                    let (debt_to_distribute, updated_redistributed_debt) = round_distributed_debt(
                        trove_debt_to_redistribute, raw_debt_to_distribute, redistributed_debt
                    );

                    redistributed_debt = updated_redistributed_debt;

                    // Adjust debt to distribute by adding the error from the last redistribution
                    let last_error: Wad = get_recent_redistribution_error_for_yang(
                        yang_id_to_redistribute, redistribution_id - 1
                    );
                    let adjusted_debt_to_distribute: Wad = debt_to_distribute + last_error;

                    // Placeholders for `YangRedistribution` struct members
                    let mut redistributed_yang_unit_debt: Wad = WadZeroable::zero();
                    let mut debt_error: Wad = WadZeroable::zero();
                    let mut is_exception: bool = false;

                    // If there is some remainder amount of yangs in other troves for redistribution, 
                    // redistribute yangs by rebasing, and reallocate debt to other troves with the same yang.
                    // This is expected to be the common case.
                    // Otherwise, redistribute by reallocating the yangs and debt to all other yangs.
                    if redistributed_yang_remaining_pool.is_non_zero() {
                        // Since the amount of assets in the Gate remains constant, decrementing the system's yang 
                        // balance by the amount deposited in the trove has the effect of rebasing (i.e. appreciating) 
                        // the ratio of asset to yang for the remaining amount of that yang.
                        // 
                        // Example:
                        // - At T0, there is a total of 100 units of YANG_1, and 100 units of YANG_1_ASSET in the Gate.
                        //   1 unit of YANG_1 corresponds to 1 unit of YANG_1_ASSET.
                        // - At T1, a trove with 10 units of YANG_1 is redistributed. The trove's deposit of YANG_1 is
                        //   zeroed, and the total units of YANG_1 drops to 90 (100 - 10 = 90). The amount of YANG_1_ASSET
                        //   in the Gate remains at 100 units.
                        //   1 unit of YANG_1 now corresponds to 1.1111... unit of YANG_1_ASSET.
                        //
                        // Set trove's deposit to zero as it will be distributed amongst all other troves 
                        // containing this yang, either via rebasing (if there are other troves with the same yang)
                        // or by reallocating (if there are no other troves with the same yang)
                        //
                        // Note that the trove's deposit and total supply are updated after this loop.
                        // See comment at this array's declaration on why.
                        new_yang_totals
                            .append(
                                YangBalance {
                                    yang_id: yang_id_to_redistribute,
                                    amount: redistributed_yang_total_supply
                                        - yang_amt_to_redistribute
                                }
                            );

                        // There is a slight discrepancy here because yang is redistributed by rebasing,
                        // which means the initial yang amount is included, but the distribution of debt excludes
                        // the initial yang amount. However, it is unlikely to have any material impact because
                        // all redistributed debt will be attributed to user troves, with a negligible loss in 
                        // yang assets for these troves as a result of some amount going towards the initial yang 
                        // amount.
                        redistributed_yang_unit_debt = adjusted_debt_to_distribute
                            / redistributed_yang_remaining_pool;

                        // Due to loss of precision from fixed point division, the actual debt distributed will be less than
                        // or equal to the amount of debt to distribute.
                        let actual_debt_distributed: Wad = redistributed_yang_unit_debt
                            * redistributed_yang_remaining_pool;
                        debt_error = adjusted_debt_to_distribute - actual_debt_distributed;
                    } else {
                        if !has_exceptional_redistribution {
                            // This operation is gas-intensive so we only run it when we encounter the first 
                            // yang that cannot be distributed via rebasing, and store the value in the 
                            // placeholders declared at the beginning of this function.
                            let (_, tmp_shrine_value) = get_shrine_threshold_and_value_internal(
                                current_interval
                            );
                            shrine_value = tmp_shrine_value;
                            // Note the initial yang amount is not excluded from the value of all other troves 
                            // here (it will also be more expensive if we want to do so). Therefore, when 
                            // calculating a yang's total value as a percentage of the total value of all 
                            // other troves, the value of the initial yang amount should be included too.
                            other_troves_total_value = shrine_value - trove_value;

                            // Update boolean flag so that we do not call `get_shrine_threshold_and_value`
                            // again for any subsequent yangs that require exceptional redistributions.
                            has_exceptional_redistribution = true;
                        }

                        // Keep track of the actual debt and yang distributed to calculate error at the end
                        // This is necessary for yang so that subsequent redistributions do not accrue to the
                        // earlier redistributed yang amount that cannot be attributed to any troves due to 
                        // loss of precision.
                        let mut actual_debt_distributed: Wad = WadZeroable::zero();
                        let mut actual_yang_distributed: Wad = WadZeroable::zero();

                        let mut trove_recipient_yang_balances = trove_yang_balances;
                        // Inner loop over all yangs
                        loop {
                            match trove_recipient_yang_balances.pop_front() {
                                Option::Some(recipient_yang) => {
                                    // Skip yang currently being redistributed
                                    if *recipient_yang.yang_id == yang_id_to_redistribute {
                                        continue;
                                    }

                                    let recipient_yang_initial_amt: Wad = initial_yang_amts::read(
                                        *recipient_yang.yang_id
                                    );
                                    // Get the total amount of recipient yang that will receive the 
                                    // redistribution, which excludes 
                                    // (1) the redistributed trove's deposit; and 
                                    // (2) initial yang amount.
                                    let recipient_yang_remaining_pool: Wad = yang_total::read(
                                        *recipient_yang.yang_id
                                    )
                                        - *recipient_yang.amount
                                        - recipient_yang_initial_amt;

                                    // Skip to the next yang if no other troves have this yang
                                    if recipient_yang_remaining_pool.is_zero() {
                                        continue;
                                    }

                                    let (recipient_yang_price, _, _) = get_recent_price_from(
                                        *recipient_yang.yang_id, current_interval
                                    );

                                    // Note that we include the initial yang amount here to calculate the percentage
                                    // because the total Shrine value will include the initial yang amounts too
                                    let recipient_yang_remaining_pool_value: Wad =
                                        (recipient_yang_remaining_pool
                                        + recipient_yang_initial_amt)
                                        * recipient_yang_price;
                                    let pct_to_redistribute_to_recipient_yang: Ray =
                                        wadray::rdiv_ww(
                                        recipient_yang_remaining_pool_value,
                                        other_troves_total_value
                                    );

                                    // Allocate the redistributed yang to the recipient yang                  
                                    let partial_yang_amt_to_redistribute: Wad = wadray::rmul_wr(
                                        yang_amt_to_redistribute,
                                        pct_to_redistribute_to_recipient_yang
                                    );
                                    let unit_yang: Wad = partial_yang_amt_to_redistribute
                                        / recipient_yang_remaining_pool;

                                    actual_yang_distributed += unit_yang
                                        * recipient_yang_remaining_pool;

                                    // Distribute debt to the recipient yang
                                    let partial_adjusted_debt_to_distribute: Wad = wadray::rmul_wr(
                                        adjusted_debt_to_distribute,
                                        pct_to_redistribute_to_recipient_yang
                                    );
                                    let unit_debt: Wad = partial_adjusted_debt_to_distribute
                                        / recipient_yang_remaining_pool;

                                    // Keep track of debt distributed to calculate error at the end
                                    actual_debt_distributed += unit_debt
                                        * recipient_yang_remaining_pool;

                                    // Update the distribution of the redistributed yang for the 
                                    // current recipient yang
                                    let exc_yang_redistribution = ExceptionalYangRedistribution {
                                        unit_debt, unit_yang, 
                                    };

                                    yang_to_yang_redistribution::write(
                                        (
                                            *recipient_yang.yang_id,
                                            redistribution_id,
                                            yang_id_to_redistribute
                                        ),
                                        exc_yang_redistribution
                                    );
                                },
                                Option::None(_) => {
                                    break;
                                },
                            };
                        };

                        is_exceptional_redistribution::write(redistribution_id, true);
                        is_exception = true;

                        // Unit debt is zero because it has been redistributed to other yangs, but error 
                        // can still be derived from the redistribution across other recipient yangs and 
                        // propagated.
                        debt_error = adjusted_debt_to_distribute - actual_debt_distributed;

                        // The redistributed yang which was not distributed to recipient yangs due to precision loss, 
                        // is subtracted here from the total supply, thereby causing a rebase which increases the 
                        // asset : yang ratio. The result is that the error is distributed equally across all yang holders, 
                        // including any new holders who were credited this yang by the exceptional redistribution. 
                        let yang_error: Wad = yang_amt_to_redistribute - actual_yang_distributed;
                        new_yang_totals
                            .append(
                                YangBalance {
                                    yang_id: yang_id_to_redistribute,
                                    amount: redistributed_yang_total_supply - yang_error
                                }
                            );
                    }

                    let redistributed_yang_info = YangRedistribution {
                        unit_debt: redistributed_yang_unit_debt,
                        error: debt_error,
                        exception: is_exception
                    };
                    yang_redistributions::write(
                        (yang_id_to_redistribute, redistribution_id), redistributed_yang_info
                    );

                    updated_trove_yang_balances
                        .append(
                            YangBalance {
                                yang_id: yang_id_to_redistribute,
                                amount: trove_yang_amt - yang_amt_to_redistribute
                            }
                        );

=======
        // Iterate over the yangs deposited in the trove, which are to be redistributed
        loop {
            match trove_yang_balances_copy.pop_front() {
                Option::Some(yang_balance) => {
                    let yang_amt_to_redistribute = (*yang_balance).amount;
                    let yang_id_to_redistribute = (*yang_balance).yang_id;
                    // Skip over this yang if it has not been deposited in the trove
                    if yang_amt_to_redistribute.is_zero() {
                        continue;
                    }

                    let redistributed_yang_total_supply: Wad = yang_total::read(
                        yang_id_to_redistribute
                    );
                    let redistributed_yang_initial_amt: Wad = initial_yang_amts::read(
                        yang_id_to_redistribute
                    );

                    // Get the remainder amount of yangs in all other troves that can be redistributed
                    let redistributed_yang_remaining_pool: Wad = redistributed_yang_total_supply
                        - yang_amt_to_redistribute
                        - redistributed_yang_initial_amt;

                    // Calculate the actual amount of debt that should be redistributed, including any rounding
                    // of dust amounts of debt.
                    let (redistributed_yang_price, _, _) = get_recent_price_from(
                        yang_id_to_redistribute, current_interval
                    );
                    let raw_debt_to_distribute = wadray::rmul_rw(
                        wadray::rdiv_ww(
                            yang_amt_to_redistribute * redistributed_yang_price, trove_value
                        ),
                        trove_debt
                    );
                    let (debt_to_distribute, updated_redistributed_debt) = round_distributed_debt(
                        trove_debt, raw_debt_to_distribute, redistributed_debt
                    );

                    redistributed_debt = updated_redistributed_debt;

                    // Adjust debt to distribute by adding the error from the last redistribution
                    let last_error: Wad = get_recent_redistribution_error_for_yang(
                        yang_id_to_redistribute, redistribution_id - 1
                    );
                    let adjusted_debt_to_distribute: Wad = debt_to_distribute + last_error;

                    // Placeholders for `YangRedistribution` struct members
                    let mut redistributed_yang_unit_debt: Wad = WadZeroable::zero();
                    let mut debt_error: Wad = WadZeroable::zero();
                    let mut is_exception: bool = false;

                    // If there is some remainder amount of yangs in other troves for redistribution, 
                    // redistribute yangs by rebasing, and reallocate debt to other troves with the same yang.
                    // This is expected to be the common case.
                    // Otherwise, redistribute by reallocating the yangs and debt to all other yangs.
                    if redistributed_yang_remaining_pool.is_non_zero() {
                        // Since the amount of assets in the Gate remains constant, decrementing the system's yang 
                        // balance by the amount deposited in the trove has the effect of rebasing (i.e. appreciating) 
                        // the ratio of asset to yang for the remaining amount of that yang.
                        // 
                        // Example:
                        // - At T0, there is a total of 100 units of YANG_1, and 100 units of YANG_1_ASSET in the Gate.
                        //   1 unit of YANG_1 corresponds to 1 unit of YANG_1_ASSET.
                        // - At T1, a trove with 10 units of YANG_1 is redistributed. The trove's deposit of YANG_1 is
                        //   zeroed, and the total units of YANG_1 drops to 90 (100 - 10 = 90). The amount of YANG_1_ASSET
                        //   in the Gate remains at 100 units.
                        //   1 unit of YANG_1 now corresponds to 1.1111... unit of YANG_1_ASSET.
                        //
                        // Set trove's deposit to zero as it will be distributed amongst all other troves 
                        // containing this yang, either via rebasing (if there are other troves with the same yang)
                        // or by reallocating (if there are no other troves with the same yang)
                        //
                        // Note that the trove's deposit and total supply are updated after this loop.
                        // See comment at this array's declaration on why.
                        new_yang_totals
                            .append(
                                YangBalance {
                                    yang_id: yang_id_to_redistribute,
                                    amount: redistributed_yang_total_supply
                                        - yang_amt_to_redistribute
                                }
                            );

                        // There is a slight discrepancy here because yang is redistributed by rebasing,
                        // which means the initial yang amount is included, but the distribution of debt excludes
                        // the initial yang amount. However, it is unlikely to have any material impact because
                        // all redistributed debt will be attributed to user troves, with a negligible loss in 
                        // yang assets for these troves as a result of some amount going towards the initial yang 
                        // amount.
                        redistributed_yang_unit_debt = adjusted_debt_to_distribute
                            / redistributed_yang_remaining_pool;

                        // Due to loss of precision from fixed point division, the actual debt distributed will be less than
                        // or equal to the amount of debt to distribute.
                        let actual_debt_distributed: Wad = redistributed_yang_unit_debt
                            * redistributed_yang_remaining_pool;
                        debt_error = adjusted_debt_to_distribute - actual_debt_distributed;
                    } else {
                        if !has_exceptional_redistribution {
                            // This operation is gas-intensive so we only run it when we encounter the first 
                            // yang that cannot be distributed via rebasing, and store the value in the 
                            // placeholders declared at the beginning of this function.
                            let (_, tmp_shrine_value) = get_shrine_threshold_and_value_internal(
                                current_interval
                            );
                            shrine_value = tmp_shrine_value;
                            // Note the initial yang amount is not excluded from the value of all other troves 
                            // here (it will also be more expensive if we want to do so). Therefore, when 
                            // calculating a yang's total value as a percentage of the total value of all 
                            // other troves, the value of the initial yang amount should be included too.
                            other_troves_total_value = shrine_value - trove_value;

                            // Update boolean flag so that we do not call `get_shrine_threshold_and_value`
                            // again for any subsequent yangs that require exceptional redistributions.
                            has_exceptional_redistribution = true;
                        }

                        // Keep track of the actual debt and yang distributed to calculate error at the end
                        // This is necessary for yang so that subsequent redistributions do not accrue to the
                        // earlier redistributed yang amount that cannot be attributed to any troves due to 
                        // loss of precision.
                        let mut actual_debt_distributed: Wad = WadZeroable::zero();
                        let mut actual_yang_distributed: Wad = WadZeroable::zero();

                        let mut trove_recipient_yang_balances = trove_yang_balances;
                        // Inner loop over all yangs
                        loop {
                            match trove_recipient_yang_balances.pop_front() {
                                Option::Some(recipient_yang) => {
                                    // Skip yang currently being redistributed
                                    if *recipient_yang.yang_id == yang_id_to_redistribute {
                                        continue;
                                    }

                                    let recipient_yang_initial_amt: Wad = initial_yang_amts::read(
                                        *recipient_yang.yang_id
                                    );
                                    // Get the total amount of recipient yang that will receive the 
                                    // redistribution, which excludes 
                                    // (1) the redistributed trove's deposit; and 
                                    // (2) initial yang amount.
                                    let recipient_yang_remaining_pool: Wad = yang_total::read(
                                        *recipient_yang.yang_id
                                    )
                                        - *recipient_yang.amount
                                        - recipient_yang_initial_amt;

                                    // Skip to the next yang if no other troves have this yang
                                    if recipient_yang_remaining_pool.is_zero() {
                                        continue;
                                    }

                                    let (recipient_yang_price, _, _) = get_recent_price_from(
                                        *recipient_yang.yang_id, current_interval
                                    );

                                    // Note that we include the initial yang amount here to calculate the percentage
                                    // because the total Shrine value will include the initial yang amounts too
                                    let recipient_yang_remaining_pool_value: Wad =
                                        (recipient_yang_remaining_pool
                                        + recipient_yang_initial_amt)
                                        * recipient_yang_price;
                                    let pct_to_redistribute_to_recipient_yang: Ray =
                                        wadray::rdiv_ww(
                                        recipient_yang_remaining_pool_value,
                                        other_troves_total_value
                                    );

                                    // Allocate the redistributed yang to the recipient yang                  
                                    let partial_yang_amt_to_redistribute: Wad = wadray::rmul_wr(
                                        yang_amt_to_redistribute,
                                        pct_to_redistribute_to_recipient_yang
                                    );
                                    let unit_yang: Wad = partial_yang_amt_to_redistribute
                                        / recipient_yang_remaining_pool;

                                    actual_yang_distributed += unit_yang
                                        * recipient_yang_remaining_pool;

                                    // Distribute debt to the recipient yang
                                    let partial_adjusted_debt_to_distribute: Wad = wadray::rmul_wr(
                                        adjusted_debt_to_distribute,
                                        pct_to_redistribute_to_recipient_yang
                                    );
                                    let unit_debt: Wad = partial_adjusted_debt_to_distribute
                                        / recipient_yang_remaining_pool;

                                    // Keep track of debt distributed to calculate error at the end
                                    actual_debt_distributed += unit_debt
                                        * recipient_yang_remaining_pool;

                                    // Update the distribution of the redistributed yang for the 
                                    // current recipient yang
                                    let exc_yang_redistribution = ExceptionalYangRedistribution {
                                        unit_debt, unit_yang, 
                                    };

                                    yang_to_yang_redistribution::write(
                                        (
                                            *recipient_yang.yang_id,
                                            redistribution_id,
                                            yang_id_to_redistribute
                                        ),
                                        exc_yang_redistribution
                                    );
                                },
                                Option::None(_) => {
                                    break;
                                },
                            };
                        };

                        is_exceptional_redistribution::write(redistribution_id, true);
                        is_exception = true;

                        // Unit debt is zero because it has been redistributed to other yangs, but error 
                        // can still be derived from the redistribution across other recipient yangs and 
                        // propagated.
                        debt_error = adjusted_debt_to_distribute - actual_debt_distributed;

                        // The redistributed yang which was not distributed to recipient yangs due to precision loss, 
                        // is subtracted here from the total supply, thereby causing a rebase which increases the 
                        // asset : yang ratio. The result is that the error is distributed equally across all yang holders, 
                        // including any new holders who were credited this yang by the exceptional redistribution. 
                        let yang_error: Wad = yang_amt_to_redistribute - actual_yang_distributed;
                        new_yang_totals
                            .append(
                                YangBalance {
                                    yang_id: yang_id_to_redistribute,
                                    amount: redistributed_yang_total_supply - yang_error
                                }
                            );
                    }

                    let redistributed_yang_info = YangRedistribution {
                        unit_debt: redistributed_yang_unit_debt,
                        error: debt_error,
                        exception: is_exception
                    };
                    yang_redistributions::write(
                        (yang_id_to_redistribute, redistribution_id), redistributed_yang_info
                    );

>>>>>>> 1772afec
                    // If debt was rounded up, meaning it is now fully redistributed, skip the remaining yangs
                    // Otherwise, continue the iteration
                    if debt_to_distribute != raw_debt_to_distribute {
                        break;
                    }
                },
                Option::None(_) => {
                    break;
                },
            };
        };

<<<<<<< HEAD
        // See comment at this array's declaration on why.
        let mut new_yang_totals: Span<YangBalance> = new_yang_totals.span();
        let mut updated_trove_yang_balances: Span<YangBalance> = updated_trove_yang_balances.span();
        loop {
            match new_yang_totals.pop_front() {
                Option::Some(yang_balance) => {
                    let updated_trove_yang_balance: YangBalance = *updated_trove_yang_balances
                        .pop_front()
                        .unwrap();
                    deposits::write(
                        (updated_trove_yang_balance.yang_id, trove_id),
                        updated_trove_yang_balance.amount
                    );
=======
        // See comment at this array's declaration on why this is necessary
        let mut new_yang_totals: Span<YangBalance> = new_yang_totals.span();
        loop {
            match new_yang_totals.pop_front() {
                Option::Some(yang_balance) => {
                    deposits::write((*yang_balance.yang_id, trove_id), 0_u128.into());
>>>>>>> 1772afec
                    yang_total::write(*yang_balance.yang_id, *yang_balance.amount);
                },
                Option::None(_) => {
                    break;
                },
            };
        };

        redistributed_debt
    }

    // Returns the last error for `yang_id` at a given `redistribution_id` if the error is non-zero.
    // Otherwise, check `redistribution_id` - 1 recursively for the last error.
    fn get_recent_redistribution_error_for_yang(yang_id: u32, redistribution_id: u32) -> Wad {
        if redistribution_id == 0 {
            return 0_u128.into();
        }

        let redistribution: YangRedistribution = yang_redistributions::read(
            (yang_id, redistribution_id)
        );

        // If redistribution unit-debt is non-zero or the error is non-zero, return the error
        // This catches both the case where the unit debt is non-zero and the error is zero, and the case
        // where the unit debt is zero (due to very large amounts of yang) and the error is non-zero.
        if redistribution.unit_debt.is_non_zero() | redistribution.error.is_non_zero() {
            return redistribution.error;
        }

        get_recent_redistribution_error_for_yang(yang_id, redistribution_id - 1)
    }

    // Helper function to round up the debt to be redistributed for a yang if the remaining debt
    // falls below the defined threshold, so as to avoid rounding errors and ensure that the amount
    // of debt redistributed is equal to the trove's debt
    fn round_distributed_debt(
        total_debt_to_distribute: Wad, debt_to_distribute: Wad, cumulative_redistributed_debt: Wad
    ) -> (Wad, Wad) {
        let updated_cumulative_redistributed_debt = cumulative_redistributed_debt
            + debt_to_distribute;
        let remaining_debt: Wad = total_debt_to_distribute - updated_cumulative_redistributed_debt;

        if remaining_debt.val <= ROUNDING_THRESHOLD {
            return (
                debt_to_distribute + remaining_debt,
                updated_cumulative_redistributed_debt + remaining_debt
            );
        }

        (debt_to_distribute, updated_cumulative_redistributed_debt)
    }

    // Returns an ordered array of the `YangBalance` struct for a trove's deposits.
    // Starts from yang ID 1.
    fn get_trove_deposits(trove_id: u64) -> Span<YangBalance> {
        let mut yang_balances: Array<YangBalance> = Default::default();

        let yangs_count: u32 = yangs_count::read();
        let mut current_yang_id: u32 = START_YANG_IDX;
        loop {
            if current_yang_id == yangs_count + START_YANG_IDX {
                break yang_balances.span();
            }

            let deposited: Wad = deposits::read((current_yang_id, trove_id));
            yang_balances.append(YangBalance { yang_id: current_yang_id, amount: deposited });
<<<<<<< HEAD

            current_yang_id += 1;
        }
    }

    // Takes in a value for the trove's debt, and returns the following:
    // 1. `Option::None` if there were no exceptional redistributions.
    //    Otherwise, an ordered array of yang amounts including any exceptional redistributions, 
    //    starting from yang ID 1
    // 2. updated redistributed debt, if any, otherwise it would be equivalent to the trove debt.
    fn pull_redistributed_debt_and_yangs(
        trove_id: u64,
        mut trove_debt: Wad,
        trove_last_redistribution_id: u32,
        current_redistribution_id: u32
    ) -> (Option<Span<YangBalance>>, Wad) {
        let mut has_exceptional_redistributions: bool = false;

=======

            current_yang_id += 1;
        }
    }

    // Takes in a value for the trove's debt, and returns the following:
    // 1. `Option::None` if there were no exceptional redistributions.
    //    Otherwise, an ordered array of yang amounts including any exceptional redistributions, 
    //    starting from yang ID 1
    // 2. updated redistributed debt, if any, otherwise it would be equivalent to the trove debt.
    fn pull_redistributed_debt_and_yangs(
        trove_id: u64,
        mut trove_debt: Wad,
        trove_last_redistribution_id: u32,
        current_redistribution_id: u32
    ) -> (Option<Span<YangBalance>>, Wad) {
        let mut has_exceptional_redistributions: bool = false;

>>>>>>> 1772afec
        let mut trove_yang_balances: Span<YangBalance> = get_trove_deposits(trove_id);
        // Early termination if no redistributions since trove was last updated
        if current_redistribution_id == trove_last_redistribution_id {
            return (Option::None(()), trove_debt);
        }

        let yangs_count: u32 = yangs_count::read();

        // Outer loop over redistribution IDs.
        // We need to iterate over redistribution IDs, because redistributed collateral from exceptional 
        // redistributions may in turn receive subsequent redistributions
        let mut tmp_redistribution_id: u32 = trove_last_redistribution_id + 1;

        // Offset to be applied to the yang ID when indexing into the `trove_yang_balances` array
        let yang_id_to_array_idx_offset: u32 = 1;
        loop {
            if tmp_redistribution_id == current_redistribution_id + 1 {
                break;
            }

            let is_exceptional: bool = is_exceptional_redistribution::read(tmp_redistribution_id);
            if is_exceptional {
                has_exceptional_redistributions = true;
            }

            let mut original_yang_balances_copy = trove_yang_balances;
            // Inner loop over all yangs
            loop {
                match original_yang_balances_copy.pop_front() {
                    Option::Some(original_yang_balance) => {
                        let redistribution: YangRedistribution = yang_redistributions::read(
                            (*original_yang_balance.yang_id, tmp_redistribution_id)
                        );
                        // If the trove has deposited a yang, then it will be a normal redistribution.
                        if (*original_yang_balance.amount).is_non_zero() {
                            // Get the amount of debt per yang for the current redistribution
                            if redistribution.unit_debt.is_non_zero() {
                                trove_debt += redistribution.unit_debt
                                    * *original_yang_balance.amount;
                            }
                            continue;
                        }

                        // If it is not an exceptional redistribution, and trove does not have this yang
                        // deposited, then skip to the next yang.
                        if !is_exceptional {
                            continue;
                        }

                        // Otherwise, it is an exceptional redistribution and the yang was distributed
                        // between all other yangs.
                        if redistribution.exception {
                            // Compute threshold for rounding up outside of inner loop
                            let wad_scale: u256 = WAD_SCALE.into();
                            let wad_scale_divisor: NonZero<u256> = wad_scale.try_into().unwrap();
<<<<<<< HEAD
                            let debt_rounding_threshold: u128 = WAD_ONE / 2;
=======
>>>>>>> 1772afec

                            // Keep track of the amount of redistributed yang that the trove will receive
                            let mut yang_increment: Wad = WadZeroable::zero();
                            let mut cumulative_r: u256 = U256Zeroable::zero();

                            // Inner loop iterating over all yangs to calculate the total amount
                            // of the redistributed yang this trove should receive
                            let mut trove_recipient_yang_balances = trove_yang_balances;
                            loop {
                                match trove_recipient_yang_balances.pop_front() {
                                    Option::Some(recipient_yang_balance) => {
                                        let exc_yang_redistribution: ExceptionalYangRedistribution =
                                            yang_to_yang_redistribution::read(
                                            (
                                                *recipient_yang_balance.yang_id,
                                                tmp_redistribution_id,
                                                *original_yang_balance.yang_id
                                            )
                                        );

                                        // Skip if trove does not have any of this yang
                                        if (*recipient_yang_balance.amount).is_zero() {
                                            continue;
                                        }

                                        yang_increment += *recipient_yang_balance.amount
                                            * exc_yang_redistribution.unit_yang;

                                        let (debt_increment, r) = u256_safe_divmod(
                                            (*recipient_yang_balance.amount).into()
                                                * exc_yang_redistribution.unit_debt.into(),
                                            wad_scale_divisor
                                        );
                                        // Accumulate remainder from fixed point division for subsequent addition 
                                        // to minimize precision loss
                                        cumulative_r += r;

                                        trove_debt += debt_increment.try_into().unwrap();
                                    },
                                    Option::None(_) => {
                                        break;
                                    },
                                };
                            };

                            // Handle loss of precision from fixed point operations as much as possible
                            // by adding the cumulative remainder. Note that we do not round up here 
                            // because it could be too aggressive and may lead to `sum(trove_debt) > total_debt`,
                            // which would result in an overflow if all troves repaid their debt.
                            let cumulative_r: u128 = cumulative_r.try_into().unwrap();
                            trove_debt += (cumulative_r / WAD_SCALE).into();

                            // Create a new `trove_yang_balances` to include the redistributed yang
                            // pulled to the trove.
                            // Note that this should be ordered with yang IDs starting from 1,
                            // similar to `get_trove_deposits`, so that the downward iteration
                            // in the previous loop can also be used to index into the array
                            // for the correct yang ID with 1 offset.
                            let mut updated_trove_yang_balances: Array<YangBalance> =
                                Default::default();
                            let mut yang_id: u32 = START_YANG_IDX;
                            loop {
                                if yang_id == yangs_count + START_YANG_IDX {
                                    break;
                                }

                                if yang_id == *original_yang_balance.yang_id {
                                    updated_trove_yang_balances
                                        .append(
                                            YangBalance { yang_id: yang_id, amount: yang_increment }
                                        );
                                } else {
                                    updated_trove_yang_balances
                                        .append(
                                            *trove_yang_balances
                                                .at(yang_id - yang_id_to_array_idx_offset)
                                        );
                                }

                                yang_id += 1;
                            };

                            trove_yang_balances = updated_trove_yang_balances.span();
                        }
                    },
                    Option::None(_) => {
                        break;
                    },
                };
            };

            tmp_redistribution_id += 1;
        };

        if has_exceptional_redistributions {
            (Option::Some(trove_yang_balances), trove_debt)
        } else {
            (Option::None(()), trove_debt)
        }
    }

    // Returns the price for `yang_id` at `interval` if it is non-zero.
    // Otherwise, check `interval` - 1 recursively for the last available price.
    fn get_recent_price_from(yang_id: u32, interval: u64) -> (Wad, Wad, u64) {
        let (price, cumulative_price) = yang_prices::read((yang_id, interval));

        if price.is_non_zero() {
            return (price, cumulative_price, interval);
        }
        get_recent_price_from(yang_id, interval - 1)
    }

    // Returns the average price for a yang between two intervals, including `end_interval` but NOT including `start_interval`
    // - If `start_interval` is the same as `end_interval`, return the price at that interval.
    // - If `start_interval` is different from `end_interval`, return the average price.
    fn get_avg_price(yang_id: u32, start_interval: u64, end_interval: u64) -> Wad {
        let (start_yang_price, start_cumulative_yang_price, available_start_interval) =
            get_recent_price_from(
            yang_id, start_interval
        );
        let (end_yang_price, end_cumulative_yang_price, available_end_interval) =
            get_recent_price_from(
            yang_id, end_interval
        );

        // If the last available price for both start and end intervals are the same,
        // return that last available price
        // This also catches `start_interval == end_interval`
        if available_start_interval == available_end_interval {
            return start_yang_price;
        }

        let mut cumulative_diff: Wad = end_cumulative_yang_price - start_cumulative_yang_price;

        // Early termination if `start_interval` and `end_interval` are updated
        if start_interval == available_start_interval & end_interval == available_end_interval {
            return (cumulative_diff.val / (end_interval - start_interval).into()).into();
        }

        // If the start interval is not updated, adjust the cumulative difference (see `advance`) by deducting
        // (number of intervals missed from `available_start_interval` to `start_interval` * start price).
        if start_interval != available_start_interval {
            let cumulative_offset = Wad {
                val: (start_interval - available_start_interval).into() * start_yang_price.val
            };
            cumulative_diff -= cumulative_offset;
        }

        // If the end interval is not updated, adjust the cumulative difference by adding
        // (number of intervals missed from `available_end_interval` to `end_interval` * end price).
        if (end_interval != available_end_interval) {
            let cumulative_offset = Wad {
                val: (end_interval - available_end_interval).into() * end_yang_price.val
            };
            cumulative_diff += cumulative_offset;
        }

        (cumulative_diff.val / (end_interval - start_interval).into()).into()
    }

    // Returns the multiplier at `interval` if it is non-zero.
    // Otherwise, check `interval` - 1 recursively for the last available value.
    fn get_recent_multiplier_from(interval: u64) -> (Ray, Ray, u64) {
        let (multiplier, cumulative_multiplier) = multiplier::read(interval);
        if multiplier.is_non_zero() {
            return (multiplier, cumulative_multiplier, interval);
        }
        get_recent_multiplier_from(interval - 1)
    }

    // Returns the average multiplier over the specified time period, including `end_interval` but NOT including `start_interval`
    // - If `start_interval` is the same as `end_interval`, return the multiplier value at that interval.
    // - If `start_interval` is different from `end_interval`, return the average.
    // Return value is a tuple so that function can be modified as an external view for testing
    fn get_avg_multiplier(start_interval: u64, end_interval: u64) -> Ray {
        let (start_multiplier, start_cumulative_multiplier, available_start_interval) =
            get_recent_multiplier_from(
            start_interval
        );
        let (end_multiplier, end_cumulative_multiplier, available_end_interval) =
            get_recent_multiplier_from(
            end_interval
        );

        // If the last available multiplier for both start and end intervals are the same,
        // return that last available multiplier
        // This also catches `start_interval == end_interval`
        if available_start_interval == available_end_interval {
            return start_multiplier;
        }

        let mut cumulative_diff: Ray = end_cumulative_multiplier - start_cumulative_multiplier;

        // Early termination if `start_interval` and `end_interval` are updated
        if start_interval == available_start_interval & end_interval == available_end_interval {
            return (cumulative_diff.val / (end_interval - start_interval).into()).into();
        }

        // If the start interval is not updated, adjust the cumulative difference (see `advance`) by deducting
        // (number of intervals missed from `available_start_interval` to `start_interval` * start price).
        if start_interval != available_start_interval {
            let cumulative_offset = Ray {
                val: (start_interval - available_start_interval).into() * start_multiplier.val
            };
            cumulative_diff -= cumulative_offset;
        }

        // If the end interval is not updated, adjust the cumulative difference by adding
        // (number of intervals missed from `available_end_interval` to `end_interval` * end price).
        if (end_interval != available_end_interval) {
            let cumulative_offset = Ray {
                val: (end_interval - available_end_interval).into() * end_multiplier.val
            };
            cumulative_diff += cumulative_offset;
        }

        (cumulative_diff.val / (end_interval - start_interval).into()).into()
    }

    //
    // Trove health internal functions
    //

    fn assert_healthy(trove_id: u64) {
        assert(is_healthy(trove_id), 'SH: Trove LTV is too high');
    }

    // Returns a tuple of the custom threshold (maximum LTV before liquidation) of a trove and the total trove value, at a given interval.
    // This function uses historical prices but the currently deposited yang amounts to calculate value.
    // The underlying assumption is that the amount of each yang deposited at `interval` is the same as the amount currently deposited.
    fn get_trove_threshold_and_value_internal(trove_id: u64, interval: u64) -> (Ray, Wad) {
        let mut current_yang_id: u32 = yangs_count::read();
        let mut weighted_threshold_sum: Ray = 0_u128.into();
        let mut trove_value: Wad = 0_u128.into();

        loop {
            if current_yang_id == 0 {
                break;
            }

            let deposited: Wad = deposits::read((current_yang_id, trove_id));

            // Update cumulative values only if user has deposited the current yang
            if deposited.is_non_zero() {
                let yang_threshold: Ray = thresholds::read(current_yang_id);

                let (price, _, _) = get_recent_price_from(current_yang_id, interval);

                let yang_deposited_value = deposited * price;
                trove_value += yang_deposited_value;
                weighted_threshold_sum += wadray::wmul_rw(yang_threshold, yang_deposited_value);
            }

            current_yang_id -= 1;
        };

        if trove_value.is_non_zero() {
            return (wadray::wdiv_rw(weighted_threshold_sum, trove_value), trove_value);
        }

        (0_u128.into(), 0_u128.into())
    }

    // Helper to manually calculate what a trove's threshold and value at the given interval would be 
    // if its yang balances were equivalent to the `trove_yang_balances` argument.
    fn get_simulated_trove_threshold_and_value(
        mut trove_yang_balances: Span<YangBalance>, interval: u64
    ) -> (Ray, Wad) {
        let mut trove_value: Wad = WadZeroable::zero();
        let mut weighted_threshold_sum: Ray = RayZeroable::zero();
        loop {
            match trove_yang_balances.pop_front() {
                Option::Some(yang_balance) => {
                    // Update cumulative values only if user has deposited the current yang
                    if (*yang_balance.amount).is_non_zero() {
                        let yang_threshold: Ray = thresholds::read(*yang_balance.yang_id);

                        let (price, _, _) = get_recent_price_from(*yang_balance.yang_id, interval);

                        let yang_deposited_value = *yang_balance.amount * price;
                        trove_value += yang_deposited_value;
                        weighted_threshold_sum +=
                            wadray::wmul_rw(yang_threshold, yang_deposited_value);
                    }
                },
                Option::None(_) => {
                    break;
                },
            };
        };

        if trove_value.is_non_zero() {
            return (wadray::wdiv_rw(weighted_threshold_sum, trove_value), trove_value);
        }

        (RayZeroable::zero(), WadZeroable::zero())
    }

    // Returns a tuple of the threshold and value of all troves combined.
    // This function uses historical prices but the total amount of currently deposited yangs across
    // all troves to calculate the total value of all troves.
    fn get_shrine_threshold_and_value_internal(current_interval: u64) -> (Ray, Wad) {
        let mut current_yang_id: u32 = yangs_count::read();
        let mut weighted_threshold_sum: Ray = 0_u128.into();
        let mut value: Wad = 0_u128.into();

        loop {
            if current_yang_id == 0 {
                break;
            }

            let deposited: Wad = yang_total::read(current_yang_id);

            // Update cumulative values only if current yang has been deposited
            if deposited.is_non_zero() {
                let yang_threshold: Ray = thresholds::read(current_yang_id);

                let (price, _, _) = get_recent_price_from(current_yang_id, current_interval);

                let yang_deposited_value = deposited * price;
                value += yang_deposited_value;
                weighted_threshold_sum += wadray::wmul_rw(yang_threshold, yang_deposited_value);
            }

            current_yang_id -= 1;
        };

        if value.is_non_zero() {
            return (wadray::wdiv_rw(weighted_threshold_sum, value), value);
        }

        (0_u128.into(), 0_u128.into())
    }


    //
    // Internal ERC20 functions
    //

    fn transfer_internal(sender: ContractAddress, recipient: ContractAddress, amount: u256) {
        assert(recipient.is_non_zero(), 'SH: No transfer to 0 address');

        let amount_wad: Wad = Wad { val: amount.try_into().unwrap() };

        // Transferring the Yin
        yin::write(sender, yin::read(sender) - amount_wad);
        yin::write(recipient, yin::read(recipient) + amount_wad);

        Transfer(sender, recipient, amount);
    }

    fn approve_internal(owner: ContractAddress, spender: ContractAddress, amount: u256) {
        assert(spender.is_non_zero(), 'SH: No approval of 0 address');
        assert(owner.is_non_zero(), 'SH: No approval for 0 address');

        yin_allowances::write((owner, spender), amount);

        Approval(owner, spender, amount);
    }

    fn spend_allowance_internal(owner: ContractAddress, spender: ContractAddress, amount: u256) {
        let current_allowance: u256 = yin_allowances::read((owner, spender));

        // if current_allowance is not set to the maximum u256, then 
        // subtract `amount` from spender's allowance.
        if current_allowance != BoundedU256::max() {
            approve_internal(owner, spender, current_allowance - amount);
        }
    }

    //
    // Public AccessControl functions
    //

    #[view]
    fn get_roles(account: ContractAddress) -> u128 {
        AccessControl::get_roles(account)
    }

    #[view]
    fn has_role(role: u128, account: ContractAddress) -> bool {
        AccessControl::has_role(role, account)
    }

    #[view]
    fn get_admin() -> ContractAddress {
        AccessControl::get_admin()
    }

    #[view]
    fn get_pending_admin() -> ContractAddress {
        AccessControl::get_pending_admin()
    }

    #[external]
    fn grant_role(role: u128, account: ContractAddress) {
        AccessControl::grant_role(role, account);
    }

    #[external]
    fn revoke_role(role: u128, account: ContractAddress) {
        AccessControl::revoke_role(role, account);
    }

    #[external]
    fn renounce_role(role: u128) {
        AccessControl::renounce_role(role);
    }

    #[external]
    fn set_pending_admin(new_admin: ContractAddress) {
        AccessControl::set_pending_admin(new_admin);
    }

    #[external]
    fn accept_admin() {
        AccessControl::accept_admin();
    }
}<|MERGE_RESOLUTION|>--- conflicted
+++ resolved
@@ -267,11 +267,7 @@
 
         // Calculate debt
         let compounded_debt: Wad = compound(trove_id, trove, interval);
-<<<<<<< HEAD
-        let (updated_trove_yang_balances, compounded_debt_with_redistributed_debt, ) =
-=======
         let (updated_trove_yang_balances, compounded_debt_with_redistributed_debt) =
->>>>>>> 1772afec
             pull_redistributed_debt_and_yangs(
             trove_id,
             compounded_debt,
@@ -300,11 +296,7 @@
     //    but not yet pulled to the trove
     #[view]
     fn get_redistributions_attributed_to_trove(trove_id: u64) -> (Span<YangBalance>, Wad) {
-<<<<<<< HEAD
-        let (updated_trove_yang_balances, pulled_debt, ) = pull_redistributed_debt_and_yangs(
-=======
         let (updated_trove_yang_balances, pulled_debt) = pull_redistributed_debt_and_yangs(
->>>>>>> 1772afec
             trove_id,
             WadZeroable::zero(),
             trove_redistribution_id::read(trove_id),
@@ -314,14 +306,6 @@
         let mut added_yangs: Array<YangBalance> = Default::default();
         if updated_trove_yang_balances.is_some() {
             let mut updated_trove_yang_balances = updated_trove_yang_balances.unwrap();
-<<<<<<< HEAD
-            let mut trove_yang_balances: Span<YangBalance> = get_trove_deposits(trove_id);
-            loop {
-                match updated_trove_yang_balances.pop_front() {
-                    Option::Some(updated_yang_balance) => {
-                        let increment: Wad = *updated_yang_balance.amount
-                            - (*trove_yang_balances.pop_front().unwrap()).amount;
-=======
             loop {
                 match updated_trove_yang_balances.pop_front() {
                     Option::Some(updated_yang_balance) => {
@@ -329,7 +313,6 @@
                             (*updated_yang_balance.yang_id, trove_id)
                         );
                         let increment: Wad = *updated_yang_balance.amount - trove_yang_balance;
->>>>>>> 1772afec
                         if increment.is_non_zero() {
                             added_yangs
                                 .append(
@@ -1096,14 +1079,8 @@
         let new_system_debt: Wad = total_debt::read() + (compounded_trove_debt - trove.debt);
         total_debt::write(new_system_debt);
 
-<<<<<<< HEAD
-        // Emit only if interest accrued
-        let interest_has_accrued: bool = compounded_trove_debt != trove.debt;
-        if interest_has_accrued {
-=======
         // Emit only if there is a change in the trove's debt
         if compounded_trove_debt != trove.debt {
->>>>>>> 1772afec
             DebtTotalUpdated(new_system_debt);
         }
 
@@ -1237,13 +1214,10 @@
     ) -> Wad {
         let yangs_count: u32 = yangs_count::read();
 
-<<<<<<< HEAD
         let trove_value_to_redistribute: Wad = min(
             wadray::rmul_wr(trove_value, pct_value_to_redistribute), trove_value
         );
 
-=======
->>>>>>> 1772afec
         // Placeholders to be used for exceptional redistributions so that 
         // `get_shrine_threshold_and_value` only needs to be called once
         let mut shrine_value: Wad = WadZeroable::zero();
@@ -1302,17 +1276,13 @@
         //    yang2 and yang3. However, the total shrine value is now incorrect because yang2 and
         //    yang3 total yang amounts have decremented, but the yang prices have not been updated.
         let mut new_yang_totals: Array<YangBalance> = Default::default();
-<<<<<<< HEAD
         let mut updated_trove_yang_balances: Array<YangBalance> = Default::default();
-=======
->>>>>>> 1772afec
 
         let trove_yang_balances: Span<YangBalance> = get_trove_deposits(trove_id);
 
         // Keep track of the total debt redistributed for the return value
         let mut redistributed_debt: Wad = 0_u128.into();
         let mut trove_yang_balances_copy = trove_yang_balances;
-<<<<<<< HEAD
         // Iterate over the yangs deposited in the trove to be redistributed
         loop {
             match trove_yang_balances_copy.pop_front() {
@@ -1571,251 +1541,6 @@
                             }
                         );
 
-=======
-        // Iterate over the yangs deposited in the trove, which are to be redistributed
-        loop {
-            match trove_yang_balances_copy.pop_front() {
-                Option::Some(yang_balance) => {
-                    let yang_amt_to_redistribute = (*yang_balance).amount;
-                    let yang_id_to_redistribute = (*yang_balance).yang_id;
-                    // Skip over this yang if it has not been deposited in the trove
-                    if yang_amt_to_redistribute.is_zero() {
-                        continue;
-                    }
-
-                    let redistributed_yang_total_supply: Wad = yang_total::read(
-                        yang_id_to_redistribute
-                    );
-                    let redistributed_yang_initial_amt: Wad = initial_yang_amts::read(
-                        yang_id_to_redistribute
-                    );
-
-                    // Get the remainder amount of yangs in all other troves that can be redistributed
-                    let redistributed_yang_remaining_pool: Wad = redistributed_yang_total_supply
-                        - yang_amt_to_redistribute
-                        - redistributed_yang_initial_amt;
-
-                    // Calculate the actual amount of debt that should be redistributed, including any rounding
-                    // of dust amounts of debt.
-                    let (redistributed_yang_price, _, _) = get_recent_price_from(
-                        yang_id_to_redistribute, current_interval
-                    );
-                    let raw_debt_to_distribute = wadray::rmul_rw(
-                        wadray::rdiv_ww(
-                            yang_amt_to_redistribute * redistributed_yang_price, trove_value
-                        ),
-                        trove_debt
-                    );
-                    let (debt_to_distribute, updated_redistributed_debt) = round_distributed_debt(
-                        trove_debt, raw_debt_to_distribute, redistributed_debt
-                    );
-
-                    redistributed_debt = updated_redistributed_debt;
-
-                    // Adjust debt to distribute by adding the error from the last redistribution
-                    let last_error: Wad = get_recent_redistribution_error_for_yang(
-                        yang_id_to_redistribute, redistribution_id - 1
-                    );
-                    let adjusted_debt_to_distribute: Wad = debt_to_distribute + last_error;
-
-                    // Placeholders for `YangRedistribution` struct members
-                    let mut redistributed_yang_unit_debt: Wad = WadZeroable::zero();
-                    let mut debt_error: Wad = WadZeroable::zero();
-                    let mut is_exception: bool = false;
-
-                    // If there is some remainder amount of yangs in other troves for redistribution, 
-                    // redistribute yangs by rebasing, and reallocate debt to other troves with the same yang.
-                    // This is expected to be the common case.
-                    // Otherwise, redistribute by reallocating the yangs and debt to all other yangs.
-                    if redistributed_yang_remaining_pool.is_non_zero() {
-                        // Since the amount of assets in the Gate remains constant, decrementing the system's yang 
-                        // balance by the amount deposited in the trove has the effect of rebasing (i.e. appreciating) 
-                        // the ratio of asset to yang for the remaining amount of that yang.
-                        // 
-                        // Example:
-                        // - At T0, there is a total of 100 units of YANG_1, and 100 units of YANG_1_ASSET in the Gate.
-                        //   1 unit of YANG_1 corresponds to 1 unit of YANG_1_ASSET.
-                        // - At T1, a trove with 10 units of YANG_1 is redistributed. The trove's deposit of YANG_1 is
-                        //   zeroed, and the total units of YANG_1 drops to 90 (100 - 10 = 90). The amount of YANG_1_ASSET
-                        //   in the Gate remains at 100 units.
-                        //   1 unit of YANG_1 now corresponds to 1.1111... unit of YANG_1_ASSET.
-                        //
-                        // Set trove's deposit to zero as it will be distributed amongst all other troves 
-                        // containing this yang, either via rebasing (if there are other troves with the same yang)
-                        // or by reallocating (if there are no other troves with the same yang)
-                        //
-                        // Note that the trove's deposit and total supply are updated after this loop.
-                        // See comment at this array's declaration on why.
-                        new_yang_totals
-                            .append(
-                                YangBalance {
-                                    yang_id: yang_id_to_redistribute,
-                                    amount: redistributed_yang_total_supply
-                                        - yang_amt_to_redistribute
-                                }
-                            );
-
-                        // There is a slight discrepancy here because yang is redistributed by rebasing,
-                        // which means the initial yang amount is included, but the distribution of debt excludes
-                        // the initial yang amount. However, it is unlikely to have any material impact because
-                        // all redistributed debt will be attributed to user troves, with a negligible loss in 
-                        // yang assets for these troves as a result of some amount going towards the initial yang 
-                        // amount.
-                        redistributed_yang_unit_debt = adjusted_debt_to_distribute
-                            / redistributed_yang_remaining_pool;
-
-                        // Due to loss of precision from fixed point division, the actual debt distributed will be less than
-                        // or equal to the amount of debt to distribute.
-                        let actual_debt_distributed: Wad = redistributed_yang_unit_debt
-                            * redistributed_yang_remaining_pool;
-                        debt_error = adjusted_debt_to_distribute - actual_debt_distributed;
-                    } else {
-                        if !has_exceptional_redistribution {
-                            // This operation is gas-intensive so we only run it when we encounter the first 
-                            // yang that cannot be distributed via rebasing, and store the value in the 
-                            // placeholders declared at the beginning of this function.
-                            let (_, tmp_shrine_value) = get_shrine_threshold_and_value_internal(
-                                current_interval
-                            );
-                            shrine_value = tmp_shrine_value;
-                            // Note the initial yang amount is not excluded from the value of all other troves 
-                            // here (it will also be more expensive if we want to do so). Therefore, when 
-                            // calculating a yang's total value as a percentage of the total value of all 
-                            // other troves, the value of the initial yang amount should be included too.
-                            other_troves_total_value = shrine_value - trove_value;
-
-                            // Update boolean flag so that we do not call `get_shrine_threshold_and_value`
-                            // again for any subsequent yangs that require exceptional redistributions.
-                            has_exceptional_redistribution = true;
-                        }
-
-                        // Keep track of the actual debt and yang distributed to calculate error at the end
-                        // This is necessary for yang so that subsequent redistributions do not accrue to the
-                        // earlier redistributed yang amount that cannot be attributed to any troves due to 
-                        // loss of precision.
-                        let mut actual_debt_distributed: Wad = WadZeroable::zero();
-                        let mut actual_yang_distributed: Wad = WadZeroable::zero();
-
-                        let mut trove_recipient_yang_balances = trove_yang_balances;
-                        // Inner loop over all yangs
-                        loop {
-                            match trove_recipient_yang_balances.pop_front() {
-                                Option::Some(recipient_yang) => {
-                                    // Skip yang currently being redistributed
-                                    if *recipient_yang.yang_id == yang_id_to_redistribute {
-                                        continue;
-                                    }
-
-                                    let recipient_yang_initial_amt: Wad = initial_yang_amts::read(
-                                        *recipient_yang.yang_id
-                                    );
-                                    // Get the total amount of recipient yang that will receive the 
-                                    // redistribution, which excludes 
-                                    // (1) the redistributed trove's deposit; and 
-                                    // (2) initial yang amount.
-                                    let recipient_yang_remaining_pool: Wad = yang_total::read(
-                                        *recipient_yang.yang_id
-                                    )
-                                        - *recipient_yang.amount
-                                        - recipient_yang_initial_amt;
-
-                                    // Skip to the next yang if no other troves have this yang
-                                    if recipient_yang_remaining_pool.is_zero() {
-                                        continue;
-                                    }
-
-                                    let (recipient_yang_price, _, _) = get_recent_price_from(
-                                        *recipient_yang.yang_id, current_interval
-                                    );
-
-                                    // Note that we include the initial yang amount here to calculate the percentage
-                                    // because the total Shrine value will include the initial yang amounts too
-                                    let recipient_yang_remaining_pool_value: Wad =
-                                        (recipient_yang_remaining_pool
-                                        + recipient_yang_initial_amt)
-                                        * recipient_yang_price;
-                                    let pct_to_redistribute_to_recipient_yang: Ray =
-                                        wadray::rdiv_ww(
-                                        recipient_yang_remaining_pool_value,
-                                        other_troves_total_value
-                                    );
-
-                                    // Allocate the redistributed yang to the recipient yang                  
-                                    let partial_yang_amt_to_redistribute: Wad = wadray::rmul_wr(
-                                        yang_amt_to_redistribute,
-                                        pct_to_redistribute_to_recipient_yang
-                                    );
-                                    let unit_yang: Wad = partial_yang_amt_to_redistribute
-                                        / recipient_yang_remaining_pool;
-
-                                    actual_yang_distributed += unit_yang
-                                        * recipient_yang_remaining_pool;
-
-                                    // Distribute debt to the recipient yang
-                                    let partial_adjusted_debt_to_distribute: Wad = wadray::rmul_wr(
-                                        adjusted_debt_to_distribute,
-                                        pct_to_redistribute_to_recipient_yang
-                                    );
-                                    let unit_debt: Wad = partial_adjusted_debt_to_distribute
-                                        / recipient_yang_remaining_pool;
-
-                                    // Keep track of debt distributed to calculate error at the end
-                                    actual_debt_distributed += unit_debt
-                                        * recipient_yang_remaining_pool;
-
-                                    // Update the distribution of the redistributed yang for the 
-                                    // current recipient yang
-                                    let exc_yang_redistribution = ExceptionalYangRedistribution {
-                                        unit_debt, unit_yang, 
-                                    };
-
-                                    yang_to_yang_redistribution::write(
-                                        (
-                                            *recipient_yang.yang_id,
-                                            redistribution_id,
-                                            yang_id_to_redistribute
-                                        ),
-                                        exc_yang_redistribution
-                                    );
-                                },
-                                Option::None(_) => {
-                                    break;
-                                },
-                            };
-                        };
-
-                        is_exceptional_redistribution::write(redistribution_id, true);
-                        is_exception = true;
-
-                        // Unit debt is zero because it has been redistributed to other yangs, but error 
-                        // can still be derived from the redistribution across other recipient yangs and 
-                        // propagated.
-                        debt_error = adjusted_debt_to_distribute - actual_debt_distributed;
-
-                        // The redistributed yang which was not distributed to recipient yangs due to precision loss, 
-                        // is subtracted here from the total supply, thereby causing a rebase which increases the 
-                        // asset : yang ratio. The result is that the error is distributed equally across all yang holders, 
-                        // including any new holders who were credited this yang by the exceptional redistribution. 
-                        let yang_error: Wad = yang_amt_to_redistribute - actual_yang_distributed;
-                        new_yang_totals
-                            .append(
-                                YangBalance {
-                                    yang_id: yang_id_to_redistribute,
-                                    amount: redistributed_yang_total_supply - yang_error
-                                }
-                            );
-                    }
-
-                    let redistributed_yang_info = YangRedistribution {
-                        unit_debt: redistributed_yang_unit_debt,
-                        error: debt_error,
-                        exception: is_exception
-                    };
-                    yang_redistributions::write(
-                        (yang_id_to_redistribute, redistribution_id), redistributed_yang_info
-                    );
-
->>>>>>> 1772afec
                     // If debt was rounded up, meaning it is now fully redistributed, skip the remaining yangs
                     // Otherwise, continue the iteration
                     if debt_to_distribute != raw_debt_to_distribute {
@@ -1828,7 +1553,6 @@
             };
         };
 
-<<<<<<< HEAD
         // See comment at this array's declaration on why.
         let mut new_yang_totals: Span<YangBalance> = new_yang_totals.span();
         let mut updated_trove_yang_balances: Span<YangBalance> = updated_trove_yang_balances.span();
@@ -1842,14 +1566,6 @@
                         (updated_trove_yang_balance.yang_id, trove_id),
                         updated_trove_yang_balance.amount
                     );
-=======
-        // See comment at this array's declaration on why this is necessary
-        let mut new_yang_totals: Span<YangBalance> = new_yang_totals.span();
-        loop {
-            match new_yang_totals.pop_front() {
-                Option::Some(yang_balance) => {
-                    deposits::write((*yang_balance.yang_id, trove_id), 0_u128.into());
->>>>>>> 1772afec
                     yang_total::write(*yang_balance.yang_id, *yang_balance.amount);
                 },
                 Option::None(_) => {
@@ -1916,7 +1632,6 @@
 
             let deposited: Wad = deposits::read((current_yang_id, trove_id));
             yang_balances.append(YangBalance { yang_id: current_yang_id, amount: deposited });
-<<<<<<< HEAD
 
             current_yang_id += 1;
         }
@@ -1935,26 +1650,6 @@
     ) -> (Option<Span<YangBalance>>, Wad) {
         let mut has_exceptional_redistributions: bool = false;
 
-=======
-
-            current_yang_id += 1;
-        }
-    }
-
-    // Takes in a value for the trove's debt, and returns the following:
-    // 1. `Option::None` if there were no exceptional redistributions.
-    //    Otherwise, an ordered array of yang amounts including any exceptional redistributions, 
-    //    starting from yang ID 1
-    // 2. updated redistributed debt, if any, otherwise it would be equivalent to the trove debt.
-    fn pull_redistributed_debt_and_yangs(
-        trove_id: u64,
-        mut trove_debt: Wad,
-        trove_last_redistribution_id: u32,
-        current_redistribution_id: u32
-    ) -> (Option<Span<YangBalance>>, Wad) {
-        let mut has_exceptional_redistributions: bool = false;
-
->>>>>>> 1772afec
         let mut trove_yang_balances: Span<YangBalance> = get_trove_deposits(trove_id);
         // Early termination if no redistributions since trove was last updated
         if current_redistribution_id == trove_last_redistribution_id {
@@ -2010,10 +1705,6 @@
                             // Compute threshold for rounding up outside of inner loop
                             let wad_scale: u256 = WAD_SCALE.into();
                             let wad_scale_divisor: NonZero<u256> = wad_scale.try_into().unwrap();
-<<<<<<< HEAD
-                            let debt_rounding_threshold: u128 = WAD_ONE / 2;
-=======
->>>>>>> 1772afec
 
                             // Keep track of the amount of redistributed yang that the trove will receive
                             let mut yang_increment: Wad = WadZeroable::zero();
