--- conflicted
+++ resolved
@@ -2014,26 +2014,7 @@
             let deposited: Wad = deposits::read((current_yang_id, trove_id));
             yang_balances.append(YangBalance { yang_id: current_yang_id, amount: deposited });
 
-<<<<<<< HEAD
             current_yang_id += 1;
-=======
-            // Update cumulative values only if user has deposited the current yang
-            if deposited.is_non_zero() {
-                let yang_threshold: Ray = get_yang_threshold_internal(current_yang_id);
-
-                let (price, _, _) = get_recent_price_from(current_yang_id, interval);
-
-                let yang_deposited_value = deposited * price;
-                trove_value += yang_deposited_value;
-                weighted_threshold_sum += wadray::wmul_rw(yang_threshold, yang_deposited_value);
-            }
-
-            current_yang_id -= 1;
-        };
-
-        if trove_value.is_non_zero() {
-            return (wadray::wdiv_rw(weighted_threshold_sum, trove_value), trove_value);
->>>>>>> b37225f7
         }
     }
 
@@ -2086,26 +2067,8 @@
         let mut current_yang_id: u32 = START_YANG_IDX;
         let loop_end: u32 = yangs_count::read() + START_YANG_IDX;
         loop {
-<<<<<<< HEAD
             if current_yang_id == loop_end {
                 break yang_balances.span();
-=======
-            if current_yang_id == 0 {
-                break;
-            }
-
-            let deposited: Wad = yang_total::read(current_yang_id);
-
-            // Update cumulative values only if current yang has been deposited
-            if deposited.is_non_zero() {
-                let yang_threshold: Ray = get_yang_threshold_internal(current_yang_id);
-
-                let (price, _, _) = get_recent_price_from(current_yang_id, current_interval);
-
-                let yang_deposited_value = deposited * price;
-                value += yang_deposited_value;
-                weighted_threshold_sum += wadray::wmul_rw(yang_threshold, yang_deposited_value);
->>>>>>> b37225f7
             }
 
             let yang_total: Wad = yang_total::read(current_yang_id);
@@ -2114,9 +2077,7 @@
             current_yang_id += 1;
         }
     }
-
-<<<<<<< HEAD
-=======
+    
     fn get_yang_suspension_status_internal(yang_id: u32) -> YangSuspensionStatus {
         let suspension_ts: u64 = yang_suspension::read(yang_id);
         if suspension_ts.is_zero() {
@@ -2150,7 +2111,6 @@
         }
     }
 
->>>>>>> b37225f7
     //
     // Internal ERC20 functions
     //
