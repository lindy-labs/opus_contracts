#[contract]
mod Shrine {
    use array::{ArrayTrait, SpanTrait};
    use cmp::min;
    use integer::{BoundedU128, BoundedU256, U256Zeroable, u256_safe_divmod};
    use option::OptionTrait;
    use starknet::get_caller_address;
    use starknet::contract_address::{ContractAddress, ContractAddressZeroable};
    use traits::{Into, TryInto};
    use zeroable::Zeroable;

    use aura::core::roles::ShrineRoles;

    use aura::utils::access_control::AccessControl;
    use aura::utils::exp::{exp, neg_exp};
    use aura::utils::serde::SpanSerde;
    use aura::utils::storage_access;
    use aura::utils::types::{ExceptionalYangRedistribution, Trove, YangBalance, YangRedistribution};
    use aura::utils::u256_conversions::U128IntoU256;
    use aura::utils::wadray;
    use aura::utils::wadray::{Ray, RayZeroable, Wad, WadZeroable, WAD_DECIMALS, WAD_ONE, WAD_SCALE};

    //
    // Constants
    //

    // Initial multiplier value to ensure `get_recent_multiplier_from` terminates - (ray): RAY_ONE
    const INITIAL_MULTIPLIER: u128 = 1000000000000000000000000000;
    const MAX_MULTIPLIER: u128 = 3000000000000000000000000000; // Max of 3x (ray): 3 * RAY_ONE

    const MAX_THRESHOLD: u128 = 1000000000000000000000000000; // (ray): RAY_ONE

    // Length of a time interval in seconds
    const TIME_INTERVAL: u64 = 1800; // 30 minutes * 60 seconds per minute
    const TIME_INTERVAL_DIV_YEAR: u128 =
        57077625570776; // 1 / (48 30-minute intervals per day) / (365 days per year) = 0.000057077625 (wad)

    // Threshold for rounding remaining debt during redistribution (wad): 10**9
    const ROUNDING_THRESHOLD: u128 = 1000000000;

    // Maximum interest rate a yang can have (ray): RAY_ONE
    const MAX_YANG_RATE: u128 = 100000000000000000000000000;

    // Flag for setting the yang's new base rate to its previous base rate in `update_rates`
    // (ray): MAX_YANG_RATE + 1
    const USE_PREV_BASE_RATE: u128 = 1000000000000000000000000001;

    // Forge fee function parameters 
    const FORGE_FEE_A: u128 = 92103403719761827360719658187; // 92.103403719761827360719658187 (ray)
    const FORGE_FEE_B: u128 = 55000000000000000; // 0.055 (wad)
    // The lowest yin spot price where the forge fee will still be zero
    const MIN_ZERO_FEE_YIN_PRICE: u128 = 995000000000000000; // 0.995 (wad)
    // The maximum forge fee as a percentage of forge amount 
    const FORGE_FEE_CAP_PCT: u128 = 4000000000000000000; // 400% or 4 (wad)
    // The maximum deviation before `FORGE_FEE_CAP_PCT` is reached
    const FORGE_FEE_CAP_PRICE: u128 = 929900000000000000; // 0.9299 (wad)

    // Convenience constant for upward iteration of yangs
    const START_YANG_IDX: u32 = 1;

    struct Storage {
        // A trove can forge debt up to its threshold depending on the yangs deposited.
        // (trove_id) -> (Trove)
        troves: LegacyMap::<u64, Trove>,
        // Stores the amount of the "yin" (synthetic) each user owns.
        // (user_address) -> (Yin)
        yin: LegacyMap::<ContractAddress, Wad>,
        // Stores information about the total supply for each yang
        // (yang_id) -> (Total Supply)
        yang_total: LegacyMap::<u32, Wad>,
        // Stores information about the initial yang amount minted to the system
        initial_yang_amts: LegacyMap::<u32, Wad>,
        // Number of collateral types accepted by the system.
        // The return value is also the ID of the last added collateral.
        yangs_count: u32,
        // Mapping from yang ContractAddress to yang ID.
        // Yang ID starts at 1.
        // (yang_address) -> (yang_id)
        yang_ids: LegacyMap::<ContractAddress, u32>,
        // Keeps track of how much of each yang has been deposited into each Trove - Wad
        // (yang_id, trove_id) -> (Amount Deposited)
        deposits: LegacyMap::<(u32, u64), Wad>,
        // Total amount of debt accrued
        total_debt: Wad,
        // Total amount of synthetic forged
        total_yin: Wad,
        // Keeps track of the price history of each Yang 
        // Stores both the actual price and the cumulative price of
        // the yang at each time interval, both as Wads.
        // - interval: timestamp divided by TIME_INTERVAL.
        // (yang_id, interval) -> (price, cumulative_price)
        yang_prices: LegacyMap::<(u32, u64), (Wad, Wad)>,
        // Spot price of yin
        yin_spot_price: Wad,
        // Maximum amount of debt that can exist at any given time
        debt_ceiling: Wad,
        // Global interest rate multiplier
        // stores both the actual multiplier, and the cumulative multiplier of
        // the yang at each time interval, both as Rays
        // (interval) -> (multiplier, cumulative_multiplier)
        multiplier: LegacyMap::<u64, (Ray, Ray)>,
        // Keeps track of the most recent rates index
        // Each index is associated with an update to the interest rates of all yangs.
        rates_latest_era: u64,
        // Keeps track of the interval at which the rate update at `era` was made.
        // (era) -> (interval)
        rates_intervals: LegacyMap::<u64, u64>,
        // Keeps track of the interest rate of each yang at each era
        // (yang_id, era) -> (Interest Rate)
        yang_rates: LegacyMap::<(u32, u64), Ray>,
        // Liquidation threshold per yang (as LTV) - Ray
        // (yang_id) -> (Liquidation Threshold)
        thresholds: LegacyMap::<u32, Ray>,
        // Keeps track of how many redistributions have occurred
        redistributions_count: u32,
        // Last redistribution accounted for a trove
        // (trove_id) -> (Last Redistribution ID)
        trove_redistribution_id: LegacyMap::<u64, u32>,
        // Keeps track of whether the redistribution involves at least one yang that 
        // no other troves has deposited.
        // (redistribution_id) -> (Is exceptional redistribution)
        is_exceptional_redistribution: LegacyMap::<u32, bool>,
        // Mapping of yang ID and redistribution ID to
        // 1. amount of debt in Wad to be redistributed to each Wad unit of yang
        // 2. amount of debt to be added to the next redistribution to calculate (1)
        // (yang_id, redistribution_id) -> YangRedistribution{debt_per_wad, debt_to_add_to_next}
        yang_redistributions: LegacyMap::<(u32, u32), YangRedistribution>,
        // Mapping of recipient yang ID, redistribution ID and redistributed yang ID to
        // 1. amount of redistributed yang per Wad unit of recipient yang
        // 2. amount of debt per Wad unit of recipient yang
        yang_to_yang_redistribution: LegacyMap::<(u32, u32, u32), ExceptionalYangRedistribution>,
        // Keeps track of whether shrine is live or killed
        is_live: bool,
        // Yin storage
        yin_name: felt252,
        yin_symbol: felt252,
        yin_decimals: u8,
        // Mapping of user's yin allowance for another user
        // (user_address, spender_address) -> (Allowance)
        yin_allowances: LegacyMap::<(ContractAddress, ContractAddress), u256>,
    }


    //
    // Events
    //

    #[event]
    fn YangAdded(yang: ContractAddress, yang_id: u32, start_price: Wad, initial_rate: Ray) {}

    #[event]
    fn YangTotalUpdated(yang: ContractAddress, total: Wad) {}

    #[event]
    fn DebtTotalUpdated(total: Wad) {}

    #[event]
    fn YangsCountUpdated(count: u32) {}

    #[event]
    fn MultiplierUpdated(multiplier: Ray, cumulative_multiplier: Ray, interval: u64) {}

    #[event]
    fn YangRatesUpdated(
        new_rate_idx: u64,
        current_interval: u64,
        yangs: Span<ContractAddress>,
        new_rates: Span<Ray>,
    ) {}

    #[event]
    fn ThresholdUpdated(yang: ContractAddress, threshold: Ray) {}

    #[external]
    fn ForgeFeePaid(trove_id: u64, fee: Wad, fee_pct: Wad) {}

    #[event]
    fn TroveUpdated(trove_id: u64, trove: Trove) {}

    #[event]
    fn TroveRedistributed(redistribution_id: u32, trove_id: u64, debt: Wad) {}

    #[event]
    fn DepositUpdated(yang: ContractAddress, trove_id: u64, amount: Wad) {}

    #[event]
    fn YangPriceUpdated(yang: ContractAddress, price: Wad, cumulative_price: Wad, interval: u64) {}

    #[event]
    fn YinPriceUpdated(old_price: Wad, new_price: Wad) {}

    #[event]
    fn DebtCeilingUpdated(ceiling: Wad) {}

    #[event]
    fn Killed() {}

    // ERC20 events
    #[event]
    fn Transfer(from: ContractAddress, to: ContractAddress, value: u256) {}

    #[event]
    fn Approval(owner: ContractAddress, spender: ContractAddress, value: u256) {}


    //
    // Constructor
    //

    #[constructor]
    fn constructor(admin: ContractAddress, name: felt252, symbol: felt252) {
        AccessControl::initializer(admin);

        // Grant admin permission
        AccessControl::grant_role_internal(ShrineRoles::default_admin_role(), admin);

        is_live::write(true);

        // Seeding initial multiplier to the previous interval to ensure `get_recent_multiplier_from` terminates
        // otherwise, the next multiplier update will run into an endless loop of `get_recent_multiplier_from`
        // since it wouldn't find the initial multiplier
        let prev_interval: u64 = now() - 1;
        let init_multiplier: Ray = INITIAL_MULTIPLIER.into();
        multiplier::write(prev_interval, (init_multiplier, init_multiplier));

        // Setting initial yin spot price to 1
        yin_spot_price::write(WAD_ONE.into());

        // Emit event
        MultiplierUpdated(init_multiplier, init_multiplier, prev_interval);

        // ERC20
        yin_name::write(name);
        yin_symbol::write(symbol);
        yin_decimals::write(WAD_DECIMALS);
    }

    //
    // Getters
    //

    // Returns a tuple of a trove's threshold, LTV based on compounded debt, trove value and compounded debt
    #[view]
    fn get_trove_info(trove_id: u64) -> (Ray, Ray, Wad, Wad) {
        let interval: u64 = now();

        // Get threshold and trove value
        let (mut threshold, mut value) = get_trove_threshold_and_value_internal(trove_id, interval);

        let trove: Trove = troves::read(trove_id);

        // Catch troves with no value
        if value.is_zero() {
            // This `if` branch handles a corner case where a trove without any yangs deposited (i.e. zero value)
            // attempts to forge a non-zero debt. It ensures that the `assert_healthy` check in `forge` would
            // fail and revert. 
            // - Without the check for `value.is_zero()` and `trove.debt.is_non_zero()`, the LTV calculation of 
            //   of debt / value will run into a zero division error.
            // - With the check for `value.is_zero()` but without `trove.debt.is_non_zero()`, the LTV will be 
            //   incorrectly set to 0 and the `assert_healthy` check will fail to catch this illegal operation.
            if trove.debt.is_non_zero() {
                return (threshold, BoundedU128::max().into(), value, trove.debt);
            } else {
                return (threshold, 0_u128.into(), value, trove.debt);
            }
        }

        // Calculate debt
        let compounded_debt: Wad = compound(trove_id, trove, interval);
        let (updated_trove_yang_balances, compounded_debt_with_redistributed_debt) =
            pull_redistributed_debt_and_yangs(
            trove_id,
            compounded_debt,
            trove_redistribution_id::read(trove_id),
            redistributions_count::read()
        );

        if updated_trove_yang_balances.is_some() {
            let (new_threshold, new_value) = get_simulated_trove_threshold_and_value(
                updated_trove_yang_balances.unwrap(), interval
            );
            threshold = new_threshold;
            value = new_value;
        }

        let ltv: Ray = wadray::rdiv_ww(compounded_debt_with_redistributed_debt, value);

        (threshold, ltv, value, compounded_debt_with_redistributed_debt)
    }

    // Returns a tuple of:
    // 1. an array of `YangBalance` struct representing yang amounts attributed to the trove 
    //    from exceptional redistributions but not yet pulled to the trove.
    //    If there were no exceptional redistributions, then an empty array is returned.
    // 2. the amount of debt attributed to the trove from ordinary and exceptional redistributions
    //    but not yet pulled to the trove
    #[view]
    fn get_redistributions_attributed_to_trove(trove_id: u64) -> (Span<YangBalance>, Wad) {
        let (updated_trove_yang_balances, pulled_debt) = pull_redistributed_debt_and_yangs(
            trove_id,
            WadZeroable::zero(),
            trove_redistribution_id::read(trove_id),
            redistributions_count::read()
        );

        let mut added_yangs: Array<YangBalance> = Default::default();
        if updated_trove_yang_balances.is_some() {
            let mut updated_trove_yang_balances = updated_trove_yang_balances.unwrap();
            loop {
                match updated_trove_yang_balances.pop_front() {
                    Option::Some(updated_yang_balance) => {
                        let trove_yang_balance: Wad = deposits::read(
                            (*updated_yang_balance.yang_id, trove_id)
                        );
                        let increment: Wad = *updated_yang_balance.amount - trove_yang_balance;
                        if increment.is_non_zero() {
                            added_yangs
                                .append(
                                    YangBalance {
                                        yang_id: *updated_yang_balance.yang_id, amount: increment
                                    }
                                );
                        }
                    },
                    Option::None(_) => {
                        break;
                    },
                };
            };
        }

        (added_yangs.span(), pulled_debt)
    }

    #[view]
    fn get_yin(user: ContractAddress) -> Wad {
        yin::read(user)
    }

    #[view]
    fn get_total_yin() -> Wad {
        total_yin::read()
    }

    #[view]
    fn get_yang_total(yang: ContractAddress) -> Wad {
        let yang_id: u32 = get_valid_yang_id(yang);
        yang_total::read(yang_id)
    }

    #[view]
    fn get_initial_yang_amt(yang: ContractAddress) -> Wad {
        let yang_id: u32 = get_valid_yang_id(yang);
        initial_yang_amts::read(yang_id)
    }

    #[view]
    fn get_yangs_count() -> u32 {
        yangs_count::read()
    }

    #[view]
    fn get_deposit(yang: ContractAddress, trove_id: u64) -> Wad {
        let yang_id: u32 = get_valid_yang_id(yang);
        deposits::read((yang_id, trove_id))
    }

    #[view]
    fn get_total_debt() -> Wad {
        total_debt::read()
    }

    #[view]
    fn get_yang_price(yang: ContractAddress, interval: u64) -> (Wad, Wad) {
        let yang_id: u32 = get_valid_yang_id(yang);
        yang_prices::read((yang_id, interval))
    }

    #[view]
    fn get_yang_rate(yang: ContractAddress, idx: u64) -> Ray {
        let yang_id: u32 = get_valid_yang_id(yang);
        yang_rates::read((yang_id, idx))
    }

    #[view]
    fn get_debt_ceiling() -> Wad {
        debt_ceiling::read()
    }

    #[view]
    fn get_multiplier(interval: u64) -> (Ray, Ray) {
        multiplier::read(interval)
    }

    #[view]
    fn get_yang_threshold(yang: ContractAddress) -> Ray {
        let yang_id: u32 = get_valid_yang_id(yang);
        thresholds::read(yang_id)
    }

    #[view]
    fn get_shrine_threshold_and_value() -> (Ray, Wad) {
        get_shrine_threshold_and_value_internal(now())
    }

    #[view]
    fn get_redistributions_count() -> u32 {
        redistributions_count::read()
    }

    #[view]
    fn get_trove_redistribution_id(trove_id: u64) -> u32 {
        trove_redistribution_id::read(trove_id)
    }

    #[view]
    fn get_redistribution_for_yang(
        yang: ContractAddress, redistribution_id: u32
    ) -> YangRedistribution {
        let yang_id: u32 = get_valid_yang_id(yang);
        yang_redistributions::read((yang_id, redistribution_id))
<<<<<<< HEAD
=======
    }

    #[view]
    fn get_exceptional_redistribution_for_yang_to_yang(
        recipient_yang: ContractAddress, redistribution_id: u32, redistributed_yang: ContractAddress
    ) -> ExceptionalYangRedistribution {
        let recipient_yang_id: u32 = get_valid_yang_id(recipient_yang);
        let redistributed_yang_id: u32 = get_valid_yang_id(redistributed_yang);
        yang_to_yang_redistribution::read(
            (recipient_yang_id, redistribution_id, redistributed_yang_id)
        )
>>>>>>> 99a52191
    }

    #[view]
    fn get_live() -> bool {
        is_live::read()
    }


    // ERC20 getters
    #[view]
    fn name() -> felt252 {
        yin_name::read()
    }

    #[view]
    fn symbol() -> felt252 {
        yin_symbol::read()
    }

    #[view]
    fn decimals() -> u8 {
        yin_decimals::read()
    }

    #[view]
    fn total_supply() -> u256 {
        total_yin::read().val.into()
    }

    #[view]
    fn balance_of(account: ContractAddress) -> u256 {
        yin::read(account).val.into()
    }

    #[view]
    fn allowance(owner: ContractAddress, spender: ContractAddress) -> u256 {
        yin_allowances::read((owner, spender))
    }

    //
    // Setters
    // 

    // `initial_yang_amt` is passed as an argument from upstream to address the issue of
    // first depositor front-running by requiring an initial deposit when adding the yang
    // to the Shrine
    #[external]
    fn add_yang(
        yang: ContractAddress,
        threshold: Ray,
        initial_price: Wad,
        initial_rate: Ray,
        initial_yang_amt: Wad
    ) {
        AccessControl::assert_has_role(ShrineRoles::ADD_YANG);

        assert(yang_ids::read(yang) == 0, 'SH: Yang already exists');

        assert_rate_is_valid(initial_rate);

        // Assign new ID to yang and add yang struct
        let yang_id: u32 = yangs_count::read() + 1;
        yang_ids::write(yang, yang_id);

        // Update yangs count
        yangs_count::write(yang_id);

        // Set threshold
        set_threshold(yang, threshold);

        // Update initial yang supply
        // Used upstream to prevent first depositor front running
        yang_total::write(yang_id, initial_yang_amt);
        initial_yang_amts::write(yang_id, initial_yang_amt);

        // Since `initial_price` is the first price in the price history, the cumulative price is also set to `initial_price`

        let prev_interval: u64 = now() - 1;
        // seeding initial price to the previous interval to ensure `get_recent_price_from` terminates
        // new prices are pushed to Shrine from an oracle via `advance` and are always set on the current
        // interval (`now()`); if we wouldn't set this initial price to `now() - 1` and oracle could
        // update a price still in the current interval (as oracle update times are independent of
        // Shrine's intervals, a price can be updated multiple times in a single interval) which would
        // result in an endless loop of `get_recent_price_from` since it wouldn't find the initial price
        yang_prices::write((yang_id, prev_interval), (initial_price, initial_price));

        // Setting the base rate for the new yang

        // NOTE: Eras are not incremented when a new yang is added, and the era that is being set
        // for this base rate will have an interval that is <= now(). This would be a problem
        // if there could be a trove containing the newly-added with `trove.last_rate_era < latest_era`.
        // Luckily, this isn't possible because `charge` is called in `deposit`, so a trove's `last_rate_era`
        // will always be updated to `latest_era` immediately before the newly-added yang is deposited.
        let latest_era: u64 = rates_latest_era::read();
        yang_rates::write((yang_id, latest_era), initial_rate);

        // Event emissions
        YangAdded(yang, yang_id, initial_price, initial_rate);
        YangsCountUpdated(yang_id);
        YangTotalUpdated(yang, initial_yang_amt);
    }

    #[external]
    fn set_debt_ceiling(new_ceiling: Wad) {
        AccessControl::assert_has_role(ShrineRoles::SET_DEBT_CEILING);
        debt_ceiling::write(new_ceiling);

        //Event emission
        DebtCeilingUpdated(new_ceiling);
    }

    #[external]
    fn set_threshold(yang: ContractAddress, new_threshold: Ray) {
        AccessControl::assert_has_role(ShrineRoles::SET_THRESHOLD);

        assert(new_threshold.val <= MAX_THRESHOLD, 'SH: Threshold > max');
        thresholds::write(get_valid_yang_id(yang), new_threshold);

        // Event emission
        ThresholdUpdated(yang, new_threshold);
    }

    #[external]
    fn kill() {
        AccessControl::assert_has_role(ShrineRoles::KILL);
        is_live::write(false);

        // Event emission
        Killed();
    }

    //
    // Core Functions - External
    //

    // Set the price of the specified Yang for the current interval interval
    #[external]
    fn advance(yang: ContractAddress, price: Wad) {
        AccessControl::assert_has_role(ShrineRoles::ADVANCE);

        assert(price.is_non_zero(), 'SH: Price cannot be 0');

        let interval: u64 = now();
        let yang_id: u32 = get_valid_yang_id(yang);

        // Calculating the new cumulative price
        // To do this, we get the interval of the last price update, find the number of
        // intervals BETWEEN the current interval and the last_interval (non-inclusive), multiply that by
        // the last price, and add it to the last cumulative price. Then we add the new price, `price`, 
        // for the current interval.
        let (last_price, last_cumulative_price, last_interval) = get_recent_price_from(
            yang_id, interval - 1
        );

        let new_cumulative: Wad = last_cumulative_price
            + (last_price.val * (interval - last_interval - 1).into()).into()
            + price;

        yang_prices::write((yang_id, interval), (price, new_cumulative));

        YangPriceUpdated(yang, price, new_cumulative, interval);
    }

    // Sets the multiplier for the current interval
    #[external]
    fn set_multiplier(new_multiplier: Ray) {
        AccessControl::assert_has_role(ShrineRoles::SET_MULTIPLIER);

        // TODO: Should this be here? Maybe multiplier should be able to go to zero
        assert(new_multiplier.is_non_zero(), 'SH: Multiplier cannot be 0');
        assert(new_multiplier.val <= MAX_MULTIPLIER, 'SH: Multiplier exceeds maximum');

        let interval: u64 = now();
        let (last_multiplier, last_cumulative_multiplier, last_interval) =
            get_recent_multiplier_from(
            interval - 1
        );

        let new_cumulative_multiplier = last_cumulative_multiplier
            + ((interval - last_interval - 1).into() * last_multiplier.val).into()
            + new_multiplier;
        multiplier::write(interval, (new_multiplier, new_cumulative_multiplier));

        MultiplierUpdated(new_multiplier, new_cumulative_multiplier, interval);
    }

    // Updates spot price of yin 
    //
    // Shrine denominates all prices (including that of yin) in yin, meaning yin's peg/target price is 1 (wad).
    // Therefore, it's expected that the spot price is denominated in yin, in order to
    // get the true deviation of the spot price from the peg/target price.
    #[external]
    fn update_yin_spot_price(new_price: Wad) {
        AccessControl::assert_has_role(ShrineRoles::UPDATE_YIN_SPOT_PRICE);
        YinPriceUpdated(yin_spot_price::read(), new_price);
        yin_spot_price::write(new_price);
    }

    // Update the base rates of all yangs
    // A base rate of USE_PREV_BASE_RATE means the base rate for the yang stays the same
    // Takes an array of yangs and their updated rates.
    // yangs[i]'s base rate will be set to new_rates[i]
    // yangs's length must equal the number of yangs available.
    #[external]
    fn update_rates(yangs: Span<ContractAddress>, new_rates: Span<Ray>) {
        AccessControl::assert_has_role(ShrineRoles::UPDATE_RATES);

        let yangs_len = yangs.len();
        let num_yangs: u32 = yangs_count::read();

        assert(
            yangs_len == new_rates.len() & yangs_len == num_yangs, 'SH: yangs.len != new_rates.len'
        );

        let latest_era: u64 = rates_latest_era::read();
        let latest_era_interval: u64 = rates_intervals::read(latest_era);
        let current_interval: u64 = now();

        // If the interest rates were already updated in the current interval, don't increment the era
        // Otherwise, increment the era
        // This way, there is at most one set of base rate updates in every interval
        let mut new_era = latest_era;

        if (latest_era_interval != current_interval) {
            new_era += 1;
            rates_latest_era::write(new_era);
            rates_intervals::write(new_era, current_interval);
        }

        // ALL yangs must have a new rate value. A new rate value of `USE_PREV_BASE_RATE` means the
        // yang's rate isn't being updated, and so we get the previous value.
        let mut yangs_copy = yangs;
        let mut new_rates_copy = new_rates;
        loop {
            match new_rates_copy.pop_front() {
                Option::Some(rate) => {
                    let current_yang_id: u32 = get_valid_yang_id(*yangs_copy.pop_front().unwrap());
                    if *rate.val == USE_PREV_BASE_RATE {
                        // Setting new era rate to the previous era's rate
                        yang_rates::write(
                            (current_yang_id, new_era),
                            yang_rates::read((current_yang_id, new_era - 1))
                        );
                    } else {
                        assert_rate_is_valid(*rate);
                        yang_rates::write((current_yang_id, new_era), *rate);
                    }
                },
                Option::None(_) => {
                    break;
                }
            };
        };

        // Verify that all rates were updated correctly
        // This is necessary because we don't enforce that the `yangs` array really contains 
        // every single yang, only that its length is the same as the number of yangs.
        // For all we know, `yangs` could contain one yang address 10 times.
        // Even though this is an admin/governance function, such a mistake could break 
        // interest rate calculations, which is why it's important that we verify that all yangs' 
        // rates were correctly updated.
        let mut idx: u32 = num_yangs;
        loop {
            if idx == 0 {
                break ();
            }
            assert(yang_rates::read((idx, new_era)).is_non_zero(), 'SH: Incorrect rate update');
            idx -= 1;
        };

        YangRatesUpdated(new_era, current_interval, yangs, new_rates);
    }

    // Deposit a specified amount of a Yang into a Trove
    #[external]
    fn deposit(yang: ContractAddress, trove_id: u64, amount: Wad) {
        AccessControl::assert_has_role(ShrineRoles::DEPOSIT);

        assert_live();

        charge(trove_id);

        let yang_id: u32 = get_valid_yang_id(yang);

        // Update yang balance of system
        let new_total: Wad = yang_total::read(yang_id) + amount;
        yang_total::write(yang_id, new_total);

        // Update trove balance
        let new_trove_balance: Wad = deposits::read((yang_id, trove_id)) + amount;
        deposits::write((yang_id, trove_id), new_trove_balance);

        // Events
        YangTotalUpdated(yang, new_total);
        DepositUpdated(yang, trove_id, new_trove_balance);
    }


    // Withdraw a specified amount of a Yang from a Trove with trove safety check
    #[external]
    fn withdraw(yang: ContractAddress, trove_id: u64, amount: Wad) {
        AccessControl::assert_has_role(ShrineRoles::WITHDRAW);
        // In the event the Shrine is killed, trove users can no longer withdraw yang 
        // via the Abbot. Withdrawal of excess yang will be via the Caretaker instead.
        assert_live();
        withdraw_internal(yang, trove_id, amount);
        assert_healthy(trove_id);
    }

    // Mint a specified amount of synthetic and attribute the debt to a Trove
    #[external]
    fn forge(user: ContractAddress, trove_id: u64, amount: Wad, max_forge_fee_pct: Wad) {
        AccessControl::assert_has_role(ShrineRoles::FORGE);
        assert_live();

        charge(trove_id);

        let forge_fee_pct: Wad = get_forge_fee_pct();
        assert(forge_fee_pct <= max_forge_fee_pct, 'SH: forge_fee% > max_forge_fee%');

        let forge_fee = amount * forge_fee_pct;
        let debt_amount = amount + forge_fee;

        let mut new_system_debt = total_debt::read() + debt_amount;
        assert(new_system_debt <= debt_ceiling::read(), 'SH: Debt ceiling reached');
        total_debt::write(new_system_debt);

        // `Trove.charge_from` and `Trove.last_rate_era` were already updated in `charge`. 
        let mut trove_info: Trove = troves::read(trove_id);
        trove_info.debt += debt_amount;
        troves::write(trove_id, trove_info);
        assert_healthy(trove_id);

        forge_internal(user, amount);

        // Events
        ForgeFeePaid(trove_id, forge_fee, forge_fee_pct);
        DebtTotalUpdated(new_system_debt);
        TroveUpdated(trove_id, trove_info);
    }

    // Repay a specified amount of synthetic and deattribute the debt from a Trove
    #[external]
    fn melt(user: ContractAddress, trove_id: u64, amount: Wad) {
        AccessControl::assert_has_role(ShrineRoles::MELT);
        // In the event the Shrine is killed, trove users can no longer repay their debt.
        // This also blocks liquidations by Purger.
        assert_live();

        // Charge interest
        charge(trove_id);

        let mut trove_info: Trove = troves::read(trove_id);

        // If `amount` exceeds `trove_info.debt`, then melt all the debt. 
        // This is nice for UX so that maximum debt can be melted without knowing the exact 
        // of debt in the trove down to the 10**-18. 
        let melt_amt: Wad = min(trove_info.debt, amount);
        let new_system_debt: Wad = total_debt::read() - melt_amt;
        total_debt::write(new_system_debt);

        // `Trove.charge_from` and `Trove.last_rate_era` were already updated in `charge`.
        trove_info.debt -= melt_amt;
        troves::write(trove_id, trove_info);

        // Update user balance
        melt_internal(user, melt_amt);

        // Events
        DebtTotalUpdated(new_system_debt);
        TroveUpdated(trove_id, trove_info);
    }

    // Withdraw a specified amount of a Yang from a Trove without trove safety check.
    // This is intended for liquidations where collateral needs to be withdrawn and transferred to the liquidator
    // even if the trove is still unsafe.
    #[external]
    fn seize(yang: ContractAddress, trove_id: u64, amount: Wad) {
        AccessControl::assert_has_role(ShrineRoles::SEIZE);
        withdraw_internal(yang, trove_id, amount);
    }

    #[external]
    fn redistribute(trove_id: u64) {
        AccessControl::assert_has_role(ShrineRoles::REDISTRIBUTE);

        let current_interval: u64 = now();
        let (_, trove_value) = get_trove_threshold_and_value_internal(trove_id, current_interval);

        // Trove's debt should have been updated to the current interval via `melt` in `Purger.purge`.
        // The trove's debt is used instead of estimated debt from `get_trove_info` to ensure that
        // system has accounted for the accrued interest.
        let mut trove: Trove = troves::read(trove_id);

        // Increment redistribution ID
        let redistribution_id: u32 = redistributions_count::read() + 1;
        redistributions_count::write(redistribution_id);

        // Perform redistribution
        let redistributed_debt = redistribute_internal(
            redistribution_id, trove_id, trove_value, trove.debt, current_interval
        );

        // `round_distributed_debt` should guarantee that the redistributed debt
        // is equal to the trove's debt. Therefore, we do not assert equality here
        // to ensure that `redistribute` does not fail.

        trove.charge_from = current_interval;
        trove.debt = 0_u128.into();
        troves::write(trove_id, trove);

        // Event 
        TroveRedistributed(redistribution_id, trove_id, redistributed_debt);
    }

    // Mint a specified amount of synthetic without attributing the debt to a Trove
    #[external]
    fn inject(receiver: ContractAddress, amount: Wad) {
        AccessControl::assert_has_role(ShrineRoles::INJECT);
        // Prevent any debt creation, including via flash mints, once the Shrine is killed
        assert_live();
        forge_internal(receiver, amount);
    }

    // Repay a specified amount of synthetic without deattributing the debt from a Trove
    #[external]
    fn eject(burner: ContractAddress, amount: Wad) {
        AccessControl::assert_has_role(ShrineRoles::EJECT);
        melt_internal(burner, amount);
    }


    //
    // Core Functions - public ERC20
    //

    #[external]
    fn transfer(recipient: ContractAddress, amount: u256) -> bool {
        transfer_internal(get_caller_address(), recipient, amount);
        true
    }

    #[external]
    fn transfer_from(sender: ContractAddress, recipient: ContractAddress, amount: u256) -> bool {
        spend_allowance_internal(sender, get_caller_address(), amount);
        transfer_internal(sender, recipient, amount);
        true
    }

    #[external]
    fn approve(spender: ContractAddress, amount: u256) -> bool {
        approve_internal(get_caller_address(), spender, amount);
        true
    }


    //
    // Core Functions - View
    //

    // Get the last updated price for a yang
    #[view]
    fn get_current_yang_price(yang: ContractAddress) -> (Wad, Wad, u64) {
        get_recent_price_from(get_valid_yang_id(yang), now())
    }


    // Gets last updated multiplier value
    #[view]
    fn get_current_multiplier() -> (Ray, Ray, u64) {
        get_recent_multiplier_from(now())
    }

    // Get yin spot price 
    #[view]
    fn get_yin_spot_price() -> Wad {
        yin_spot_price::read()
    }

    // Returns the current forge fee
    // `forge_fee_pct` is a Wad and not Ray because the `exp` function
    // only returns Wads. 
    #[view]
    #[inline(always)]
    fn get_forge_fee_pct() -> Wad {
        let yin_price: Wad = yin_spot_price::read();

        if yin_price >= MIN_ZERO_FEE_YIN_PRICE.into() {
            return 0_u128.into();
        } else if yin_price < FORGE_FEE_CAP_PRICE.into() {
            return FORGE_FEE_CAP_PCT.into();
        }

        // Won't underflow since yin_price < WAD_ONE
        let deviation: Wad = WAD_ONE.into() - yin_price;

        // This is a workaround since we don't yet have negative numbers
        if deviation >= FORGE_FEE_B.into() {
            exp(wadray::rmul_rw(FORGE_FEE_A.into(), deviation - FORGE_FEE_B.into()))
        } else {
            // `neg_exp` calculates e^(-x) given x. 
            neg_exp(wadray::rmul_rw(FORGE_FEE_A.into(), FORGE_FEE_B.into() - deviation))
        }
    }

    // Returns a bool indicating whether the given trove is healthy or not
    #[view]
    fn is_healthy(trove_id: u64) -> bool {
        let (threshold, ltv, _, _) = get_trove_info(trove_id);
        ltv <= threshold
    }

    #[view]
    fn get_max_forge(trove_id: u64) -> Wad {
        let (threshold, _, value, debt) = get_trove_info(trove_id);

        let forge_fee_pct: Wad = get_forge_fee_pct();
        let max_debt: Wad = wadray::rmul_rw(threshold, value);

        if debt < max_debt {
            return (max_debt - debt) / (WAD_ONE.into() + forge_fee_pct);
        }

        0_u128.into()
    }

    //
    // Internal
    //

    // Check that system is live
    fn assert_live() {
        assert(is_live::read(), 'SH: System is not live');
    }

    // Helper function to get the yang ID given a yang address, and throw an error if
    // yang address has not been added (i.e. yang ID = 0)
    fn get_valid_yang_id(yang: ContractAddress) -> u32 {
        let yang_id: u32 = yang_ids::read(yang);
        assert(yang_id != 0, 'SH: Yang does not exist');
        yang_id
    }

    #[inline(always)]
    fn now() -> u64 {
        starknet::get_block_timestamp() / TIME_INTERVAL
    }

    fn forge_internal(user: ContractAddress, amount: Wad) {
        yin::write(user, yin::read(user) + amount);
        total_yin::write(total_yin::read() + amount);

        Transfer(ContractAddressZeroable::zero(), user, amount.val.into());
    }

    fn melt_internal(user: ContractAddress, amount: Wad) {
        yin::write(user, yin::read(user) - amount);
        total_yin::write(total_yin::read() - amount);

        Transfer(user, ContractAddressZeroable::zero(), amount.val.into());
    }

    // Withdraw a specified amount of a Yang from a Trove
    fn withdraw_internal(yang: ContractAddress, trove_id: u64, amount: Wad) {
        let yang_id: u32 = get_valid_yang_id(yang);

        // Fails if amount > amount of yang deposited in the given trove
        let trove_yang_balance: Wad = deposits::read((yang_id, trove_id)) - amount;
        let total_yang: Wad = yang_total::read(yang_id) - amount;

        charge(trove_id);

        yang_total::write(yang_id, total_yang);
        deposits::write((yang_id, trove_id), trove_yang_balance);

        // Emit events
        YangTotalUpdated(yang, total_yang);
        DepositUpdated(yang, trove_id, trove_yang_balance);
    }

    // Asserts that `current_new_rate` is in the range (0, MAX_YANG_RATE]
    fn assert_rate_is_valid(rate: Ray) {
        assert(0 < rate.val & rate.val <= MAX_YANG_RATE, 'SH: Rate out of bounds');
    }

    // Adds the accumulated interest as debt to the trove
    fn charge(trove_id: u64) {
        // Do not charge accrued interest once Shrine is killed because total system debt
        // and individual trove's debt are fixed at the time of shutdown.
        if !is_live::read() {
            return;
        }

        let trove: Trove = troves::read(trove_id);

        // Get current interval and yang count
        let current_interval: u64 = now();

        // Get new debt amount
        let compounded_trove_debt: Wad = compound(trove_id, trove, current_interval);

        // Pull undistributed debt and update state
        let trove_last_redistribution_id: u32 = trove_redistribution_id::read(trove_id);
        let current_redistribution_id: u32 = redistributions_count::read();
        let (updated_trove_yang_balances, compounded_trove_debt_with_redistributed_debt, ) =
            pull_redistributed_debt_and_yangs(
            trove_id, compounded_trove_debt, trove_last_redistribution_id, current_redistribution_id
        );

        // If there was any exceptional redistribution, write updated yang_amts to trove
        if updated_trove_yang_balances.is_some() {
            let mut updated_trove_yang_balances = updated_trove_yang_balances.unwrap();
            loop {
                match updated_trove_yang_balances.pop_front() {
                    Option::Some(yang_balance) => {
                        deposits::write((*yang_balance.yang_id, trove_id), *yang_balance.amount);
                    },
                    Option::None(_) => {
                        break;
                    },
                };
            };
        }

        // Update trove
        let updated_trove: Trove = Trove {
            charge_from: current_interval,
            debt: compounded_trove_debt_with_redistributed_debt,
            last_rate_era: rates_latest_era::read()
        };
        troves::write(trove_id, updated_trove);
        trove_redistribution_id::write(trove_id, current_redistribution_id);

        // Get new system debt
        // This adds the interest charged on the trove's debt to the total debt.
        // This should not include redistributed debt, as that is already included in the total.
        let new_system_debt: Wad = total_debt::read() + (compounded_trove_debt - trove.debt);
        total_debt::write(new_system_debt);

        // Emit only if there is a change in the trove's debt
        if compounded_trove_debt != trove.debt {
            DebtTotalUpdated(new_system_debt);
        }

        // Emit only if there is a change in the `Trove` struct
        if updated_trove != trove {
            TroveUpdated(trove_id, updated_trove);
        }
    }


    // Returns the amount of debt owed by trove after having interest charged over a given time period
    // Assumes the trove hasn't minted or paid back any additional debt during the given time period
    // Assumes the trove hasn't deposited or withdrawn any additional collateral during the given time period
    // Time period includes `end_interval` and does NOT include `start_interval`.

    // Compound interest formula: P(t) = P_0 * e^(rt)
    // P_0 = principal
    // r = nominal interest rate (what the interest rate would be if there was no compounding)
    // t = time elapsed, in years
    fn compound(trove_id: u64, trove: Trove, end_interval: u64) -> Wad {
        // Saves gas and prevents bugs for troves with no yangs deposited
        // Implicit assumption is that a trove with non-zero debt must have non-zero yangs
        if trove.debt.is_zero() {
            return 0_u128.into();
        }

        let latest_rate_era: u64 = rates_latest_era::read();

        let mut compounded_debt: Wad = trove.debt;
        let mut start_interval: u64 = trove.charge_from;
        let mut trove_last_rate_era: u64 = trove.last_rate_era;

        loop {
            // `trove_last_rate_era` should always be less than or equal to `latest_rate_era`
            if trove_last_rate_era == latest_rate_era {
                let avg_base_rate: Ray = get_avg_rate_over_era(
                    trove_id, start_interval, end_interval, latest_rate_era
                );

                let avg_rate: Ray = avg_base_rate
                    * get_avg_multiplier(start_interval, end_interval);

                // represents `t` in the compound interest formula
                let t: Wad = Wad {
                    val: (end_interval - start_interval).into() * TIME_INTERVAL_DIV_YEAR
                };
                compounded_debt *= exp(wadray::rmul_rw(avg_rate, t));
                break compounded_debt;
            }

            let next_rate_update_era = trove_last_rate_era + 1;
            let next_rate_update_era_interval = rates_intervals::read(next_rate_update_era);

            let avg_base_rate: Ray = get_avg_rate_over_era(
                trove_id, start_interval, next_rate_update_era_interval, trove_last_rate_era
            );
            let avg_rate: Ray = avg_base_rate
                * get_avg_multiplier(start_interval, next_rate_update_era_interval);

            let t: Wad = Wad {
                val: (next_rate_update_era_interval - start_interval).into()
                    * TIME_INTERVAL_DIV_YEAR
            };
            compounded_debt *= exp(wadray::rmul_rw(avg_rate, t));

            start_interval = next_rate_update_era_interval;
            trove_last_rate_era = next_rate_update_era;
        }
    }

    // Returns the average interest rate charged to a trove from `start_interval` to `end_interval`,
    // Assumes that the time from `start_interval` to `end_interval` spans only a single "era".
    // An era is the time between two interest rate updates, during which all yang interest rates are constant.
    //
    // Also assumes that the trove's debt, and the trove's yang deposits
    // remain constant over the entire time period.
    fn get_avg_rate_over_era(
        trove_id: u64, start_interval: u64, end_interval: u64, rate_era: u64
    ) -> Ray {
        let mut cumulative_weighted_sum: Ray = 0_u128.into();
        let mut cumulative_yang_value: Wad = 0_u128.into();

        let mut current_yang_id: u32 = yangs_count::read();

        let mut avg_rate: Ray = 0_u128.into();

        loop {
            // If all yangs have been iterated over, return the average rate
            if current_yang_id == 0 {
                // This operation would be a problem if the total trove value was ever zero.
                // However, `cumulative_yang_value` cannot be zero because a trove with no yangs deposited
                // cannot have any debt, meaning this code would never run (see `compound`)
                break wadray::wdiv_rw(cumulative_weighted_sum, cumulative_yang_value);
            }

            let yang_deposited: Wad = deposits::read((current_yang_id, trove_id));
            // Update cumulative values only if this yang has been deposited in the trove
            if yang_deposited.is_non_zero() {
                let yang_rate: Ray = yang_rates::read((current_yang_id, rate_era));
                let avg_price: Wad = get_avg_price(current_yang_id, start_interval, end_interval);
                let yang_value: Wad = yang_deposited * avg_price;
                let weighted_rate: Ray = wadray::wmul_wr(yang_value, yang_rate);

                cumulative_weighted_sum += weighted_rate;
                cumulative_yang_value += yang_value;
            }
            current_yang_id -= 1;
        }
    }

    // Loop through yangs for the trove:
    // 1. redistribute a yang by either:
    //    a. if at least one other trove has deposited that yang, setting the deposit to 0; or
    //    b. otherwise, redistribute this yang to all other yangs that at least one other trove 
    //       has deposited;
    // 2. redistribute the proportional debt for that yang:
    //    a. if at least one other trove has deposited that yang, divide the debt by the
    //       remaining amount of yang excluding the initial yang amount; or
    //    b. otherwise, divide the debt across all other yangs that at least one other trove has 
    //       deposited excluding the initial yang amount;
    //    and in both cases, store the fixed point division error, and write to storage.
    //
    // Returns the total amount of debt redistributed.
    fn redistribute_internal(
        redistribution_id: u32,
        trove_id: u64,
        trove_value: Wad,
        trove_debt: Wad,
        current_interval: u64
    ) -> Wad {
        let yangs_count: u32 = yangs_count::read();

        // Placeholders to be used for exceptional redistributions so that 
        // `get_shrine_threshold_and_value` only needs to be called once
        let mut shrine_value: Wad = WadZeroable::zero();
        let mut other_troves_total_value: Wad = WadZeroable::zero();
        // Boolean flag to keep track of whether the main loop has encountered the first yang 
        // that requires an exceptional redistribution so that we do not make multiple calls 
        // to `get_shrine_threshold_and_value_internal` which is expensive.
        let mut has_exceptional_redistribution: bool = false;

        // In order to redistribute yangs that are not used by any other troves (which can
        // be the first yang or the last yang), we need the total yang supply for all yangs 
        // (regardless how they are to be redistributed) to remain constant throughout the 
        // iteration over the yangs deposited in the trove. Therefore, we keep track of the
        // updated total supply for each yang, and only update them after the loop.
        // 
        //
        // For yangs that cannot be redistributed via rebasing because no other troves
        // has deposited that yang, keep track of their yang IDs so that the redistributed 
        // trove's yang amount can be set to 0 after the main loop. The troves' yang amount
        // cannot be modified while in the main loop for such yangs because it would result 
        // in the amount of yangs for other troves to be calculated wrongly.
        //
        // For example, assuming the redistributed trove has yang1, yang2 and yang3, but the
        // only other recipient trove has yang2:
        // 1) First, redistribute yang3 to yang1 (0%) and yang2 (100%). Here, assuming, we set
        //    yang3 amount for redistributed trove to 0. Total yang3 amount remains unchanged 
        //    because they have been reallocated to remaining yang2 in other troves.
        // 2) Next, redistribute yang2 as per the normal flow.
        // 3) Finally, redistribute yang1. Here, we expect the yang2 to receive 100%. However,
        //    since we set yang3 amount for redistributed trove to 0, but total yang3 amount 
        //    remains unchanged, the total amount of yang3 in other troves is now wrongly 
        //    calculated to be the total amount of yang3 in the system.
        //
        // In addition, we need to keep track of the updated total supply for the redistributed 
        // yang after deducting the error from loss of precision arising from the redistribution
        // so that we can update it at the end to ensure subsequent redistributions of collateral 
        // and debt can all be attributed to troves.
        // This has the side effect of rebasing the asset amount per yang.

        // For yangs that can be redistributed via rebasing, the total supply needs to be 
        // unchanged to ensure that the shrine's total value remains unchanged when looping over
        // the yangs. This allows the gas-intensive `get_shrine_threshold_and_value`
        // in the exceptional flow to be called only when needed and still return the correct
        // value regardless of the order of the yang that is to be redistributed exceptionally.
        // 
        // For example, assuming the redistributed trove has yang1, yang2 and yang3, and the 
        // only other recipient trove has yang2 and yang3. 
        // 1) First, redistribute yang3 via rebasing. The yang3 amount for redistributed trove is 
        //    set to 0, and the total yang3 amount is decremented by the redistributed trove's 
        //    deposited amount.
        // 2) Next, redistribute yang2 via rebasing. The yang2 amount for redistributed trove is 
        //    set to 0, and the total yang2 amount is decremented by the redistributed trove's 
        //    deposited amount.
        // 3) Finally, redistribute yang1. Now, we want to calculate the shrine's value to 
        //    determine how much of yang1 and its proportional debt should be redistributed between
        //    yang2 and yang3. However, the total shrine value is now incorrect because yang2 and
        //    yang3 total yang amounts have decremented, but the yang prices have not been updated.
        let mut new_yang_totals: Array<YangBalance> = Default::default();

        let trove_yang_balances: Span<YangBalance> = get_trove_deposits(trove_id);

        // Keep track of the total debt redistributed for the return value
        let mut redistributed_debt: Wad = 0_u128.into();
        let mut trove_yang_balances_copy = trove_yang_balances;
        // Iterate over the yangs deposited in the trove, which are to be redistributed
        loop {
            match trove_yang_balances_copy.pop_front() {
                Option::Some(yang_balance) => {
                    let yang_amt_to_redistribute = (*yang_balance).amount;
                    let yang_id_to_redistribute = (*yang_balance).yang_id;
                    // Skip over this yang if it has not been deposited in the trove
                    if yang_amt_to_redistribute.is_zero() {
                        continue;
                    }

                    let redistributed_yang_total_supply: Wad = yang_total::read(
                        yang_id_to_redistribute
                    );
                    let redistributed_yang_initial_amt: Wad = initial_yang_amts::read(
                        yang_id_to_redistribute
                    );

                    // Get the remainder amount of yangs in all other troves that can be redistributed
                    let redistributed_yang_remaining_pool: Wad = redistributed_yang_total_supply
                        - yang_amt_to_redistribute
                        - redistributed_yang_initial_amt;

                    // Calculate the actual amount of debt that should be redistributed, including any rounding
                    // of dust amounts of debt.
                    let (redistributed_yang_price, _, _) = get_recent_price_from(
                        yang_id_to_redistribute, current_interval
                    );
                    let raw_debt_to_distribute = wadray::rmul_rw(
                        wadray::rdiv_ww(
                            yang_amt_to_redistribute * redistributed_yang_price, trove_value
                        ),
                        trove_debt
                    );
                    let (debt_to_distribute, updated_redistributed_debt) = round_distributed_debt(
                        trove_debt, raw_debt_to_distribute, redistributed_debt
                    );

                    redistributed_debt = updated_redistributed_debt;

                    // Adjust debt to distribute by adding the error from the last redistribution
                    let last_error: Wad = get_recent_redistribution_error_for_yang(
                        yang_id_to_redistribute, redistribution_id - 1
                    );
                    let adjusted_debt_to_distribute: Wad = debt_to_distribute + last_error;

                    // Placeholders for `YangRedistribution` struct members
                    let mut redistributed_yang_unit_debt: Wad = WadZeroable::zero();
                    let mut debt_error: Wad = WadZeroable::zero();
                    let mut is_exception: bool = false;

                    // If there is some remainder amount of yangs in other troves for redistribution, 
                    // redistribute yangs by rebasing, and reallocate debt to other troves with the same yang.
                    // This is expected to be the common case.
                    // Otherwise, redistribute by reallocating the yangs and debt to all other yangs.
                    if redistributed_yang_remaining_pool.is_non_zero() {
                        // Since the amount of assets in the Gate remains constant, decrementing the system's yang 
                        // balance by the amount deposited in the trove has the effect of rebasing (i.e. appreciating) 
                        // the ratio of asset to yang for the remaining amount of that yang.
                        // 
                        // Example:
                        // - At T0, there is a total of 100 units of YANG_1, and 100 units of YANG_1_ASSET in the Gate.
                        //   1 unit of YANG_1 corresponds to 1 unit of YANG_1_ASSET.
                        // - At T1, a trove with 10 units of YANG_1 is redistributed. The trove's deposit of YANG_1 is
                        //   zeroed, and the total units of YANG_1 drops to 90 (100 - 10 = 90). The amount of YANG_1_ASSET
                        //   in the Gate remains at 100 units.
                        //   1 unit of YANG_1 now corresponds to 1.1111... unit of YANG_1_ASSET.
                        //
                        // Set trove's deposit to zero as it will be distributed amongst all other troves 
                        // containing this yang, either via rebasing (if there are other troves with the same yang)
                        // or by reallocating (if there are no other troves with the same yang)
                        //
                        // Note that the trove's deposit and total supply are updated after this loop.
                        // See comment at this array's declaration on why.
                        new_yang_totals
                            .append(
                                YangBalance {
                                    yang_id: yang_id_to_redistribute,
                                    amount: redistributed_yang_total_supply
                                        - yang_amt_to_redistribute
                                }
                            );

                        // There is a slight discrepancy here because yang is redistributed by rebasing,
                        // which means the initial yang amount is included, but the distribution of debt excludes
                        // the initial yang amount. However, it is unlikely to have any material impact because
                        // all redistributed debt will be attributed to user troves, with a negligible loss in 
                        // yang assets for these troves as a result of some amount going towards the initial yang 
                        // amount.
                        redistributed_yang_unit_debt = adjusted_debt_to_distribute
                            / redistributed_yang_remaining_pool;

                        // Due to loss of precision from fixed point division, the actual debt distributed will be less than
                        // or equal to the amount of debt to distribute.
                        let actual_debt_distributed: Wad = redistributed_yang_unit_debt
                            * redistributed_yang_remaining_pool;
                        debt_error = adjusted_debt_to_distribute - actual_debt_distributed;
                    } else {
                        if !has_exceptional_redistribution {
                            // This operation is gas-intensive so we only run it when we encounter the first 
                            // yang that cannot be distributed via rebasing, and store the value in the 
                            // placeholders declared at the beginning of this function.
                            let (_, tmp_shrine_value) = get_shrine_threshold_and_value_internal(
                                current_interval
                            );
                            shrine_value = tmp_shrine_value;
                            // Note the initial yang amount is not excluded from the value of all other troves 
                            // here (it will also be more expensive if we want to do so). Therefore, when 
                            // calculating a yang's total value as a percentage of the total value of all 
                            // other troves, the value of the initial yang amount should be included too.
                            other_troves_total_value = shrine_value - trove_value;

                            // Update boolean flag so that we do not call `get_shrine_threshold_and_value`
                            // again for any subsequent yangs that require exceptional redistributions.
                            has_exceptional_redistribution = true;
                        }

                        // Keep track of the actual debt and yang distributed to calculate error at the end
                        // This is necessary for yang so that subsequent redistributions do not accrue to the
                        // earlier redistributed yang amount that cannot be attributed to any troves due to 
                        // loss of precision.
                        let mut actual_debt_distributed: Wad = WadZeroable::zero();
                        let mut actual_yang_distributed: Wad = WadZeroable::zero();

                        let mut trove_recipient_yang_balances = trove_yang_balances;
                        // Inner loop over all yangs
                        loop {
                            match trove_recipient_yang_balances.pop_front() {
                                Option::Some(recipient_yang) => {
                                    // Skip yang currently being redistributed
                                    if *recipient_yang.yang_id == yang_id_to_redistribute {
                                        continue;
                                    }

                                    let recipient_yang_initial_amt: Wad = initial_yang_amts::read(
                                        *recipient_yang.yang_id
                                    );
                                    // Get the total amount of recipient yang that will receive the 
                                    // redistribution, which excludes 
                                    // (1) the redistributed trove's deposit; and 
                                    // (2) initial yang amount.
                                    let recipient_yang_remaining_pool: Wad = yang_total::read(
                                        *recipient_yang.yang_id
                                    )
                                        - *recipient_yang.amount
                                        - recipient_yang_initial_amt;

                                    // Skip to the next yang if no other troves have this yang
                                    if recipient_yang_remaining_pool.is_zero() {
                                        continue;
                                    }

                                    let (recipient_yang_price, _, _) = get_recent_price_from(
                                        *recipient_yang.yang_id, current_interval
                                    );

                                    // Note that we include the initial yang amount here to calculate the percentage
                                    // because the total Shrine value will include the initial yang amounts too
                                    let recipient_yang_remaining_pool_value: Wad =
                                        (recipient_yang_remaining_pool
                                        + recipient_yang_initial_amt)
                                        * recipient_yang_price;
                                    let pct_to_redistribute_to_recipient_yang: Ray =
                                        wadray::rdiv_ww(
                                        recipient_yang_remaining_pool_value,
                                        other_troves_total_value
                                    );

                                    // Allocate the redistributed yang to the recipient yang                  
                                    let partial_yang_amt_to_redistribute: Wad = wadray::rmul_wr(
                                        yang_amt_to_redistribute,
                                        pct_to_redistribute_to_recipient_yang
                                    );
                                    let unit_yang: Wad = partial_yang_amt_to_redistribute
                                        / recipient_yang_remaining_pool;

                                    actual_yang_distributed += unit_yang
                                        * recipient_yang_remaining_pool;

                                    // Distribute debt to the recipient yang
                                    let partial_adjusted_debt_to_distribute: Wad = wadray::rmul_wr(
                                        adjusted_debt_to_distribute,
                                        pct_to_redistribute_to_recipient_yang
                                    );
                                    let unit_debt: Wad = partial_adjusted_debt_to_distribute
                                        / recipient_yang_remaining_pool;

                                    // Keep track of debt distributed to calculate error at the end
                                    actual_debt_distributed += unit_debt
                                        * recipient_yang_remaining_pool;

                                    // Update the distribution of the redistributed yang for the 
                                    // current recipient yang
                                    let exc_yang_redistribution = ExceptionalYangRedistribution {
                                        unit_debt, unit_yang, 
                                    };

                                    yang_to_yang_redistribution::write(
                                        (
                                            *recipient_yang.yang_id,
                                            redistribution_id,
                                            yang_id_to_redistribute
                                        ),
                                        exc_yang_redistribution
                                    );
                                },
                                Option::None(_) => {
                                    break;
                                },
                            };
                        };

                        is_exceptional_redistribution::write(redistribution_id, true);
                        is_exception = true;

                        // Unit debt is zero because it has been redistributed to other yangs, but error 
                        // can still be derived from the redistribution across other recipient yangs and 
                        // propagated.
                        debt_error = adjusted_debt_to_distribute - actual_debt_distributed;

                        // The redistributed yang which was not distributed to recipient yangs due to precision loss, 
                        // is subtracted here from the total supply, thereby causing a rebase which increases the 
                        // asset : yang ratio. The result is that the error is distributed equally across all yang holders, 
                        // including any new holders who were credited this yang by the exceptional redistribution. 
                        let yang_error: Wad = yang_amt_to_redistribute - actual_yang_distributed;
                        new_yang_totals
                            .append(
                                YangBalance {
                                    yang_id: yang_id_to_redistribute,
                                    amount: redistributed_yang_total_supply - yang_error
                                }
                            );
                    }

                    let redistributed_yang_info = YangRedistribution {
                        unit_debt: redistributed_yang_unit_debt,
                        error: debt_error,
                        exception: is_exception
                    };
                    yang_redistributions::write(
                        (yang_id_to_redistribute, redistribution_id), redistributed_yang_info
                    );

                    // If debt was rounded up, meaning it is now fully redistributed, skip the remaining yangs
                    // Otherwise, continue the iteration
                    if debt_to_distribute != raw_debt_to_distribute {
                        break;
                    }
                },
                Option::None(_) => {
                    break;
                },
            };
        };

        // See comment at this array's declaration on why this is necessary
        let mut new_yang_totals: Span<YangBalance> = new_yang_totals.span();
        loop {
            match new_yang_totals.pop_front() {
                Option::Some(yang_balance) => {
                    deposits::write((*yang_balance.yang_id, trove_id), 0_u128.into());
                    yang_total::write(*yang_balance.yang_id, *yang_balance.amount);
                },
                Option::None(_) => {
                    break;
                },
            };
        };

        redistributed_debt
    }

    // Returns the last error for `yang_id` at a given `redistribution_id` if the error is non-zero.
    // Otherwise, check `redistribution_id` - 1 recursively for the last error.
    fn get_recent_redistribution_error_for_yang(yang_id: u32, redistribution_id: u32) -> Wad {
        if redistribution_id == 0 {
            return 0_u128.into();
        }

        let redistribution: YangRedistribution = yang_redistributions::read(
            (yang_id, redistribution_id)
        );

        // If redistribution unit-debt is non-zero or the error is non-zero, return the error
        // This catches both the case where the unit debt is non-zero and the error is zero, and the case
        // where the unit debt is zero (due to very large amounts of yang) and the error is non-zero.
        if redistribution.unit_debt.is_non_zero() | redistribution.error.is_non_zero() {
            return redistribution.error;
        }

        get_recent_redistribution_error_for_yang(yang_id, redistribution_id - 1)
    }

    // Helper function to round up the debt to be redistributed for a yang if the remaining debt
    // falls below the defined threshold, so as to avoid rounding errors and ensure that the amount
    // of debt redistributed is equal to the trove's debt
    fn round_distributed_debt(
        total_debt_to_distribute: Wad, debt_to_distribute: Wad, cumulative_redistributed_debt: Wad
    ) -> (Wad, Wad) {
        let updated_cumulative_redistributed_debt = cumulative_redistributed_debt
            + debt_to_distribute;
        let remaining_debt: Wad = total_debt_to_distribute - updated_cumulative_redistributed_debt;

        if remaining_debt.val <= ROUNDING_THRESHOLD {
            return (
                debt_to_distribute + remaining_debt,
                updated_cumulative_redistributed_debt + remaining_debt
            );
        }

        (debt_to_distribute, updated_cumulative_redistributed_debt)
    }

    // Returns an ordered array of the `YangBalance` struct for a trove's deposits.
    // Starts from yang ID 1.
    fn get_trove_deposits(trove_id: u64) -> Span<YangBalance> {
        let mut yang_balances: Array<YangBalance> = Default::default();

        let yangs_count: u32 = yangs_count::read();
        let mut current_yang_id: u32 = START_YANG_IDX;
        loop {
            if current_yang_id == yangs_count + START_YANG_IDX {
                break yang_balances.span();
            }

            let deposited: Wad = deposits::read((current_yang_id, trove_id));
            yang_balances.append(YangBalance { yang_id: current_yang_id, amount: deposited });

            current_yang_id += 1;
        }
    }

    // Takes in a value for the trove's debt, and returns the following:
    // 1. `Option::None` if there were no exceptional redistributions.
    //    Otherwise, an ordered array of yang amounts including any exceptional redistributions, 
    //    starting from yang ID 1
    // 2. updated redistributed debt, if any, otherwise it would be equivalent to the trove debt.
    fn pull_redistributed_debt_and_yangs(
        trove_id: u64,
        mut trove_debt: Wad,
        trove_last_redistribution_id: u32,
        current_redistribution_id: u32
    ) -> (Option<Span<YangBalance>>, Wad) {
        let mut has_exceptional_redistributions: bool = false;

        let mut trove_yang_balances: Span<YangBalance> = get_trove_deposits(trove_id);
        // Early termination if no redistributions since trove was last updated
        if current_redistribution_id == trove_last_redistribution_id {
            return (Option::None(()), trove_debt);
        }

        let yangs_count: u32 = yangs_count::read();

        // Outer loop over redistribution IDs.
        // We need to iterate over redistribution IDs, because redistributed collateral from exceptional 
        // redistributions may in turn receive subsequent redistributions
        let mut tmp_redistribution_id: u32 = trove_last_redistribution_id + 1;

        // Offset to be applied to the yang ID when indexing into the `trove_yang_balances` array
        let yang_id_to_array_idx_offset: u32 = 1;
        loop {
            if tmp_redistribution_id == current_redistribution_id + 1 {
                break;
            }

            let is_exceptional: bool = is_exceptional_redistribution::read(tmp_redistribution_id);
            if is_exceptional {
                has_exceptional_redistributions = true;
            }

            let mut original_yang_balances_copy = trove_yang_balances;
            // Inner loop over all yangs
            loop {
                match original_yang_balances_copy.pop_front() {
                    Option::Some(original_yang_balance) => {
                        let redistribution: YangRedistribution = yang_redistributions::read(
                            (*original_yang_balance.yang_id, tmp_redistribution_id)
                        );
                        // If the trove has deposited a yang, then it will be a normal redistribution.
                        if (*original_yang_balance.amount).is_non_zero() {
                            // Get the amount of debt per yang for the current redistribution
                            if redistribution.unit_debt.is_non_zero() {
                                trove_debt += redistribution.unit_debt
                                    * *original_yang_balance.amount;
                            }
                            continue;
                        }

                        // If it is not an exceptional redistribution, and trove does not have this yang
                        // deposited, then skip to the next yang.
                        if !is_exceptional {
                            continue;
                        }

                        // Otherwise, it is an exceptional redistribution and the yang was distributed
                        // between all other yangs.
                        if redistribution.exception {
                            // Compute threshold for rounding up outside of inner loop
                            let wad_scale: u256 = WAD_SCALE.into();
                            let wad_scale_divisor: NonZero<u256> = wad_scale.try_into().unwrap();

                            // Keep track of the amount of redistributed yang that the trove will receive
                            let mut yang_increment: Wad = WadZeroable::zero();
                            let mut cumulative_r: u256 = U256Zeroable::zero();

                            // Inner loop iterating over all yangs to calculate the total amount
                            // of the redistributed yang this trove should receive
                            let mut trove_recipient_yang_balances = trove_yang_balances;
                            loop {
                                match trove_recipient_yang_balances.pop_front() {
                                    Option::Some(recipient_yang_balance) => {
                                        let exc_yang_redistribution: ExceptionalYangRedistribution =
                                            yang_to_yang_redistribution::read(
                                            (
                                                *recipient_yang_balance.yang_id,
                                                tmp_redistribution_id,
                                                *original_yang_balance.yang_id
                                            )
                                        );

                                        // Skip if trove does not have any of this yang
                                        if (*recipient_yang_balance.amount).is_zero() {
                                            continue;
                                        }

                                        yang_increment += *recipient_yang_balance.amount
                                            * exc_yang_redistribution.unit_yang;

                                        let (debt_increment, r) = u256_safe_divmod(
                                            (*recipient_yang_balance.amount).into()
                                                * exc_yang_redistribution.unit_debt.into(),
                                            wad_scale_divisor
                                        );
                                        // Accumulate remainder from fixed point division for subsequent addition 
                                        // to minimize precision loss
                                        cumulative_r += r;

                                        trove_debt += debt_increment.try_into().unwrap();
                                    },
                                    Option::None(_) => {
                                        break;
                                    },
                                };
                            };

                            // Handle loss of precision from fixed point operations as much as possible
                            // by adding the cumulative remainder. Note that we do not round up here 
                            // because it could be too aggressive and may lead to `sum(trove_debt) > total_debt`,
                            // which would result in an overflow if all troves repaid their debt.
                            let cumulative_r: u128 = cumulative_r.try_into().unwrap();
                            trove_debt += (cumulative_r / WAD_SCALE).into();

                            // Create a new `trove_yang_balances` to include the redistributed yang
                            // pulled to the trove.
                            // Note that this should be ordered with yang IDs starting from 1,
                            // similar to `get_trove_deposits`, so that the downward iteration
                            // in the previous loop can also be used to index into the array
                            // for the correct yang ID with 1 offset.
                            let mut updated_trove_yang_balances: Array<YangBalance> =
                                Default::default();
                            let mut yang_id: u32 = START_YANG_IDX;
                            loop {
                                if yang_id == yangs_count + START_YANG_IDX {
                                    break;
                                }

                                if yang_id == *original_yang_balance.yang_id {
                                    updated_trove_yang_balances
                                        .append(
                                            YangBalance { yang_id: yang_id, amount: yang_increment }
                                        );
                                } else {
                                    updated_trove_yang_balances
                                        .append(
                                            *trove_yang_balances
                                                .at(yang_id - yang_id_to_array_idx_offset)
                                        );
                                }

                                yang_id += 1;
                            };

                            trove_yang_balances = updated_trove_yang_balances.span();
                        }
                    },
                    Option::None(_) => {
                        break;
                    },
                };
            };

            tmp_redistribution_id += 1;
        };

        if has_exceptional_redistributions {
            (Option::Some(trove_yang_balances), trove_debt)
        } else {
            (Option::None(()), trove_debt)
        }
    }

    // Returns the price for `yang_id` at `interval` if it is non-zero.
    // Otherwise, check `interval` - 1 recursively for the last available price.
    fn get_recent_price_from(yang_id: u32, interval: u64) -> (Wad, Wad, u64) {
        let (price, cumulative_price) = yang_prices::read((yang_id, interval));

        if price.is_non_zero() {
            return (price, cumulative_price, interval);
        }
        get_recent_price_from(yang_id, interval - 1)
    }

    // Returns the average price for a yang between two intervals, including `end_interval` but NOT including `start_interval`
    // - If `start_interval` is the same as `end_interval`, return the price at that interval.
    // - If `start_interval` is different from `end_interval`, return the average price.
    fn get_avg_price(yang_id: u32, start_interval: u64, end_interval: u64) -> Wad {
        let (start_yang_price, start_cumulative_yang_price, available_start_interval) =
            get_recent_price_from(
            yang_id, start_interval
        );
        let (end_yang_price, end_cumulative_yang_price, available_end_interval) =
            get_recent_price_from(
            yang_id, end_interval
        );

        // If the last available price for both start and end intervals are the same,
        // return that last available price
        // This also catches `start_interval == end_interval`
        if available_start_interval == available_end_interval {
            return start_yang_price;
        }

        let mut cumulative_diff: Wad = end_cumulative_yang_price - start_cumulative_yang_price;

        // Early termination if `start_interval` and `end_interval` are updated
        if start_interval == available_start_interval & end_interval == available_end_interval {
            return (cumulative_diff.val / (end_interval - start_interval).into()).into();
        }

        // If the start interval is not updated, adjust the cumulative difference (see `advance`) by deducting
        // (number of intervals missed from `available_start_interval` to `start_interval` * start price).
        if start_interval != available_start_interval {
            let cumulative_offset = Wad {
                val: (start_interval - available_start_interval).into() * start_yang_price.val
            };
            cumulative_diff -= cumulative_offset;
        }

        // If the end interval is not updated, adjust the cumulative difference by adding
        // (number of intervals missed from `available_end_interval` to `end_interval` * end price).
        if (end_interval != available_end_interval) {
            let cumulative_offset = Wad {
                val: (end_interval - available_end_interval).into() * end_yang_price.val
            };
            cumulative_diff += cumulative_offset;
        }

        (cumulative_diff.val / (end_interval - start_interval).into()).into()
    }

    // Returns the multiplier at `interval` if it is non-zero.
    // Otherwise, check `interval` - 1 recursively for the last available value.
    fn get_recent_multiplier_from(interval: u64) -> (Ray, Ray, u64) {
        let (multiplier, cumulative_multiplier) = multiplier::read(interval);
        if multiplier.is_non_zero() {
            return (multiplier, cumulative_multiplier, interval);
        }
        get_recent_multiplier_from(interval - 1)
    }

    // Returns the average multiplier over the specified time period, including `end_interval` but NOT including `start_interval`
    // - If `start_interval` is the same as `end_interval`, return the multiplier value at that interval.
    // - If `start_interval` is different from `end_interval`, return the average.
    // Return value is a tuple so that function can be modified as an external view for testing
    fn get_avg_multiplier(start_interval: u64, end_interval: u64) -> Ray {
        let (start_multiplier, start_cumulative_multiplier, available_start_interval) =
            get_recent_multiplier_from(
            start_interval
        );
        let (end_multiplier, end_cumulative_multiplier, available_end_interval) =
            get_recent_multiplier_from(
            end_interval
        );

        // If the last available multiplier for both start and end intervals are the same,
        // return that last available multiplier
        // This also catches `start_interval == end_interval`
        if available_start_interval == available_end_interval {
            return start_multiplier;
        }

        let mut cumulative_diff: Ray = end_cumulative_multiplier - start_cumulative_multiplier;

        // Early termination if `start_interval` and `end_interval` are updated
        if start_interval == available_start_interval & end_interval == available_end_interval {
            return (cumulative_diff.val / (end_interval - start_interval).into()).into();
        }

        // If the start interval is not updated, adjust the cumulative difference (see `advance`) by deducting
        // (number of intervals missed from `available_start_interval` to `start_interval` * start price).
        if start_interval != available_start_interval {
            let cumulative_offset = Ray {
                val: (start_interval - available_start_interval).into() * start_multiplier.val
            };
            cumulative_diff -= cumulative_offset;
        }

        // If the end interval is not updated, adjust the cumulative difference by adding
        // (number of intervals missed from `available_end_interval` to `end_interval` * end price).
        if (end_interval != available_end_interval) {
            let cumulative_offset = Ray {
                val: (end_interval - available_end_interval).into() * end_multiplier.val
            };
            cumulative_diff += cumulative_offset;
        }

        (cumulative_diff.val / (end_interval - start_interval).into()).into()
    }

    //
    // Trove health internal functions
    //

    fn assert_healthy(trove_id: u64) {
        assert(is_healthy(trove_id), 'SH: Trove LTV is too high');
    }

    // Returns a tuple of the custom threshold (maximum LTV before liquidation) of a trove and the total trove value, at a given interval.
    // This function uses historical prices but the currently deposited yang amounts to calculate value.
    // The underlying assumption is that the amount of each yang deposited at `interval` is the same as the amount currently deposited.
    fn get_trove_threshold_and_value_internal(trove_id: u64, interval: u64) -> (Ray, Wad) {
        let mut current_yang_id: u32 = yangs_count::read();
        let mut weighted_threshold_sum: Ray = 0_u128.into();
        let mut trove_value: Wad = 0_u128.into();

        loop {
            if current_yang_id == 0 {
                break;
            }

            let deposited: Wad = deposits::read((current_yang_id, trove_id));

            // Update cumulative values only if user has deposited the current yang
            if deposited.is_non_zero() {
                let yang_threshold: Ray = thresholds::read(current_yang_id);

                let (price, _, _) = get_recent_price_from(current_yang_id, interval);

                let yang_deposited_value = deposited * price;
                trove_value += yang_deposited_value;
                weighted_threshold_sum += wadray::wmul_rw(yang_threshold, yang_deposited_value);
            }

            current_yang_id -= 1;
        };

        if trove_value.is_non_zero() {
            return (wadray::wdiv_rw(weighted_threshold_sum, trove_value), trove_value);
        }

        (0_u128.into(), 0_u128.into())
    }

    // Helper to manually calculate what a trove's threshold and value at the given interval would be 
    // if its yang balances were equivalent to the `trove_yang_balances` argument.
    fn get_simulated_trove_threshold_and_value(
        mut trove_yang_balances: Span<YangBalance>, interval: u64
    ) -> (Ray, Wad) {
        let mut trove_value: Wad = WadZeroable::zero();
        let mut weighted_threshold_sum: Ray = RayZeroable::zero();
        loop {
            match trove_yang_balances.pop_front() {
                Option::Some(yang_balance) => {
                    // Update cumulative values only if user has deposited the current yang
                    if (*yang_balance.amount).is_non_zero() {
                        let yang_threshold: Ray = thresholds::read(*yang_balance.yang_id);

                        let (price, _, _) = get_recent_price_from(*yang_balance.yang_id, interval);

                        let yang_deposited_value = *yang_balance.amount * price;
                        trove_value += yang_deposited_value;
                        weighted_threshold_sum +=
                            wadray::wmul_rw(yang_threshold, yang_deposited_value);
                    }
                },
                Option::None(_) => {
                    break;
                },
            };
        };

        if trove_value.is_non_zero() {
            return (wadray::wdiv_rw(weighted_threshold_sum, trove_value), trove_value);
        }

        (RayZeroable::zero(), WadZeroable::zero())
    }

    // Returns a tuple of the threshold and value of all troves combined.
    // This function uses historical prices but the total amount of currently deposited yangs across
    // all troves to calculate the total value of all troves.
    fn get_shrine_threshold_and_value_internal(current_interval: u64) -> (Ray, Wad) {
        let mut current_yang_id: u32 = yangs_count::read();
        let mut weighted_threshold_sum: Ray = 0_u128.into();
        let mut value: Wad = 0_u128.into();

        loop {
            if current_yang_id == 0 {
                break;
            }

            let deposited: Wad = yang_total::read(current_yang_id);

            // Update cumulative values only if current yang has been deposited
            if deposited.is_non_zero() {
                let yang_threshold: Ray = thresholds::read(current_yang_id);

                let (price, _, _) = get_recent_price_from(current_yang_id, current_interval);

                let yang_deposited_value = deposited * price;
                value += yang_deposited_value;
                weighted_threshold_sum += wadray::wmul_rw(yang_threshold, yang_deposited_value);
            }

            current_yang_id -= 1;
        };

        if value.is_non_zero() {
            return (wadray::wdiv_rw(weighted_threshold_sum, value), value);
        }

        (0_u128.into(), 0_u128.into())
    }


    //
    // Internal ERC20 functions
    //

    fn transfer_internal(sender: ContractAddress, recipient: ContractAddress, amount: u256) {
        assert(recipient.is_non_zero(), 'SH: No transfer to 0 address');

        let amount_wad: Wad = Wad { val: amount.try_into().unwrap() };

        // Transferring the Yin
        yin::write(sender, yin::read(sender) - amount_wad);
        yin::write(recipient, yin::read(recipient) + amount_wad);

        Transfer(sender, recipient, amount);
    }

    fn approve_internal(owner: ContractAddress, spender: ContractAddress, amount: u256) {
        assert(spender.is_non_zero(), 'SH: No approval of 0 address');
        assert(owner.is_non_zero(), 'SH: No approval for 0 address');

        yin_allowances::write((owner, spender), amount);

        Approval(owner, spender, amount);
    }

    fn spend_allowance_internal(owner: ContractAddress, spender: ContractAddress, amount: u256) {
        let current_allowance: u256 = yin_allowances::read((owner, spender));

        // if current_allowance is not set to the maximum u256, then 
        // subtract `amount` from spender's allowance.
        if current_allowance != BoundedU256::max() {
            approve_internal(owner, spender, current_allowance - amount);
        }
    }

    //
    // Public AccessControl functions
    //

    #[view]
    fn get_roles(account: ContractAddress) -> u128 {
        AccessControl::get_roles(account)
    }

    #[view]
    fn has_role(role: u128, account: ContractAddress) -> bool {
        AccessControl::has_role(role, account)
    }

    #[view]
    fn get_admin() -> ContractAddress {
        AccessControl::get_admin()
    }

    #[view]
    fn get_pending_admin() -> ContractAddress {
        AccessControl::get_pending_admin()
    }

    #[external]
    fn grant_role(role: u128, account: ContractAddress) {
        AccessControl::grant_role(role, account);
    }

    #[external]
    fn revoke_role(role: u128, account: ContractAddress) {
        AccessControl::revoke_role(role, account);
    }

    #[external]
    fn renounce_role(role: u128) {
        AccessControl::renounce_role(role);
    }

    #[external]
    fn set_pending_admin(new_admin: ContractAddress) {
        AccessControl::set_pending_admin(new_admin);
    }

    #[external]
    fn accept_admin() {
        AccessControl::accept_admin();
    }
}<|MERGE_RESOLUTION|>--- conflicted
+++ resolved
@@ -419,8 +419,6 @@
     ) -> YangRedistribution {
         let yang_id: u32 = get_valid_yang_id(yang);
         yang_redistributions::read((yang_id, redistribution_id))
-<<<<<<< HEAD
-=======
     }
 
     #[view]
@@ -432,7 +430,6 @@
         yang_to_yang_redistribution::read(
             (recipient_yang_id, redistribution_id, redistributed_yang_id)
         )
->>>>>>> 99a52191
     }
 
     #[view]
