#[contract]
mod Shrine {
    use array::{ArrayTrait, SpanTrait};
    use cmp::min;
    use integer::{BoundedU256, U256Zeroable, u256_safe_divmod};
    use option::OptionTrait;
    use starknet::get_caller_address;
    use starknet::contract_address::{ContractAddress, ContractAddressZeroable};
    use traits::{Into, TryInto};
    use zeroable::Zeroable;

    use aura::core::roles::ShrineRoles;

    use aura::utils::access_control::AccessControl;
    use aura::utils::exp::{exp, neg_exp};
    use aura::utils::serde::SpanSerde;
    use aura::utils::storage_access;
    use aura::utils::types::{ExceptionalYangRedistribution, Trove, YangBalance, YangRedistribution};
    use aura::utils::u256_conversions::U128IntoU256;
    use aura::utils::wadray;
    use aura::utils::wadray::{
        BoundedRay, Ray, RayZeroable, Wad, WadZeroable, WAD_DECIMALS, WAD_ONE, WAD_SCALE
    };

    //
    // Constants
    //

    // Initial multiplier value to ensure `get_recent_multiplier_from` terminates - (ray): RAY_ONE
    const INITIAL_MULTIPLIER: u128 = 1000000000000000000000000000;
    const MAX_MULTIPLIER: u128 = 3000000000000000000000000000; // Max of 3x (ray): 3 * RAY_ONE

    const MAX_THRESHOLD: u128 = 1000000000000000000000000000; // (ray): RAY_ONE

    // Length of a time interval in seconds
    const TIME_INTERVAL: u64 = 1800; // 30 minutes * 60 seconds per minute
    const TIME_INTERVAL_DIV_YEAR: u128 =
        57077625570776; // 1 / (48 30-minute intervals per day) / (365 days per year) = 0.000057077625 (wad)

    // Threshold for rounding remaining debt during redistribution (wad): 10**9
    const ROUNDING_THRESHOLD: u128 = 1000000000;

    // Maximum interest rate a yang can have (ray): RAY_ONE
    const MAX_YANG_RATE: u128 = 100000000000000000000000000;

    // Flag for setting the yang's new base rate to its previous base rate in `update_rates`
    // (ray): MAX_YANG_RATE + 1
    const USE_PREV_BASE_RATE: u128 = 1000000000000000000000000001;

    // Forge fee function parameters
    const FORGE_FEE_A: u128 = 92103403719761827360719658187; // 92.103403719761827360719658187 (ray)
    const FORGE_FEE_B: u128 = 55000000000000000; // 0.055 (wad)
    // The lowest yin spot price where the forge fee will still be zero
    const MIN_ZERO_FEE_YIN_PRICE: u128 = 995000000000000000; // 0.995 (wad)
    // The maximum forge fee as a percentage of forge amount
    const FORGE_FEE_CAP_PCT: u128 = 4000000000000000000; // 400% or 4 (wad)
    // The maximum deviation before `FORGE_FEE_CAP_PCT` is reached
    const FORGE_FEE_CAP_PRICE: u128 = 929900000000000000; // 0.9299 (wad)

    // Convenience constant for upward iteration of yangs
    const START_YANG_IDX: u32 = 1;

    struct Storage {
        // A trove can forge debt up to its threshold depending on the yangs deposited.
        // (trove_id) -> (Trove)
        troves: LegacyMap::<u64, Trove>,
        // Stores the amount of the "yin" (synthetic) each user owns.
        // (user_address) -> (Yin)
        yin: LegacyMap::<ContractAddress, Wad>,
        // Stores information about the total supply for each yang
        // (yang_id) -> (Total Supply)
        yang_total: LegacyMap::<u32, Wad>,
        // Stores information about the initial yang amount minted to the system
        initial_yang_amts: LegacyMap::<u32, Wad>,
        // Number of collateral types accepted by the system.
        // The return value is also the ID of the last added collateral.
        yangs_count: u32,
        // Mapping from yang ContractAddress to yang ID.
        // Yang ID starts at 1.
        // (yang_address) -> (yang_id)
        yang_ids: LegacyMap::<ContractAddress, u32>,
        // Keeps track of how much of each yang has been deposited into each Trove - Wad
        // (yang_id, trove_id) -> (Amount Deposited)
        deposits: LegacyMap::<(u32, u64), Wad>,
        // Total amount of debt accrued
        total_debt: Wad,
        // Total amount of synthetic forged
        total_yin: Wad,
        // Keeps track of the price history of each Yang
        // Stores both the actual price and the cumulative price of
        // the yang at each time interval, both as Wads.
        // - interval: timestamp divided by TIME_INTERVAL.
        // (yang_id, interval) -> (price, cumulative_price)
        yang_prices: LegacyMap::<(u32, u64), (Wad, Wad)>,
        // Spot price of yin
        yin_spot_price: Wad,
        // Maximum amount of debt that can exist at any given time
        debt_ceiling: Wad,
        // Global interest rate multiplier
        // stores both the actual multiplier, and the cumulative multiplier of
        // the yang at each time interval, both as Rays
        // (interval) -> (multiplier, cumulative_multiplier)
        multiplier: LegacyMap::<u64, (Ray, Ray)>,
        // Keeps track of the most recent rates index.
        // Rate era starts at 1.
        // Each index is associated with an update to the interest rates of all yangs.
        rates_latest_era: u64,
        // Keeps track of the interval at which the rate update at `era` was made.
        // (era) -> (interval)
        rates_intervals: LegacyMap::<u64, u64>,
        // Keeps track of the interest rate of each yang at each era
        // (yang_id, era) -> (Interest Rate)
        yang_rates: LegacyMap::<(u32, u64), Ray>,
        // Liquidation threshold per yang (as LTV) - Ray
        // (yang_id) -> (Liquidation Threshold)
        thresholds: LegacyMap::<u32, Ray>,
        // Keeps track of how many redistributions have occurred
        redistributions_count: u32,
        // Last redistribution accounted for a trove
        // (trove_id) -> (Last Redistribution ID)
        trove_redistribution_id: LegacyMap::<u64, u32>,
        // Keeps track of whether the redistribution involves at least one yang that
        // no other troves has deposited.
        // (redistribution_id) -> (Is exceptional redistribution)
        is_exceptional_redistribution: LegacyMap::<u32, bool>,
        // Mapping of yang ID and redistribution ID to
        // 1. amount of debt in Wad to be redistributed to each Wad unit of yang
        // 2. amount of debt to be added to the next redistribution to calculate (1)
        // (yang_id, redistribution_id) -> YangRedistribution{debt_per_wad, debt_to_add_to_next}
        yang_redistributions: LegacyMap::<(u32, u32), YangRedistribution>,
        // Mapping of recipient yang ID, redistribution ID and redistributed yang ID to
        // 1. amount of redistributed yang per Wad unit of recipient yang
        // 2. amount of debt per Wad unit of recipient yang
        yang_to_yang_redistribution: LegacyMap::<(u32, u32, u32), ExceptionalYangRedistribution>,
        // Keeps track of whether shrine is live or killed
        is_live: bool,
        // Yin storage
        yin_name: felt252,
        yin_symbol: felt252,
        yin_decimals: u8,
        // Mapping of user's yin allowance for another user
        // (user_address, spender_address) -> (Allowance)
        yin_allowances: LegacyMap::<(ContractAddress, ContractAddress), u256>,
    }


    //
    // Events
    //

    #[event]
    fn YangAdded(yang: ContractAddress, yang_id: u32, start_price: Wad, initial_rate: Ray) {}

    #[event]
    fn YangTotalUpdated(yang: ContractAddress, total: Wad) {}

    #[event]
    fn DebtTotalUpdated(total: Wad) {}

    #[event]
    fn YangsCountUpdated(count: u32) {}

    #[event]
    fn MultiplierUpdated(multiplier: Ray, cumulative_multiplier: Ray, interval: u64) {}

    #[event]
    fn YangRatesUpdated(
        new_rate_idx: u64,
        current_interval: u64,
        yangs: Span<ContractAddress>,
        new_rates: Span<Ray>,
    ) {}

    #[event]
    fn ThresholdUpdated(yang: ContractAddress, threshold: Ray) {}

    #[event]
    fn ForgeFeePaid(trove_id: u64, fee: Wad, fee_pct: Wad) {}

    #[event]
    fn TroveUpdated(trove_id: u64, trove: Trove) {}

    #[event]
    fn TroveRedistributed(redistribution_id: u32, trove_id: u64, debt: Wad) {}

    #[event]
    fn DepositUpdated(yang: ContractAddress, trove_id: u64, amount: Wad) {}

    #[event]
    fn YangPriceUpdated(yang: ContractAddress, price: Wad, cumulative_price: Wad, interval: u64) {}

    #[event]
    fn YinPriceUpdated(old_price: Wad, new_price: Wad) {}

    #[event]
    fn DebtCeilingUpdated(ceiling: Wad) {}

    #[event]
    fn Killed() {}

    // ERC20 events
    #[event]
    fn Transfer(from: ContractAddress, to: ContractAddress, value: u256) {}

    #[event]
    fn Approval(owner: ContractAddress, spender: ContractAddress, value: u256) {}


    //
    // Constructor
    //

    #[constructor]
    fn constructor(admin: ContractAddress, name: felt252, symbol: felt252) {
        AccessControl::initializer(admin);

        // Grant admin permission
        AccessControl::grant_role_internal(ShrineRoles::default_admin_role(), admin);

        is_live::write(true);

        // Seeding initial multiplier to the previous interval to ensure `get_recent_multiplier_from` terminates
        // otherwise, the next multiplier update will run into an endless loop of `get_recent_multiplier_from`
        // since it wouldn't find the initial multiplier
        let prev_interval: u64 = now() - 1;
        let init_multiplier: Ray = INITIAL_MULTIPLIER.into();
        multiplier::write(prev_interval, (init_multiplier, init_multiplier));

        // Setting initial rate era to 1
        rates_latest_era::write(1);

        // Setting initial yin spot price to 1
        yin_spot_price::write(WAD_ONE.into());

        // Emit event
        MultiplierUpdated(init_multiplier, init_multiplier, prev_interval);

        // ERC20
        yin_name::write(name);
        yin_symbol::write(symbol);
        yin_decimals::write(WAD_DECIMALS);
    }

    //
    // Getters
    //

    // Returns a tuple of a trove's threshold, LTV based on compounded debt, trove value and compounded debt
    #[view]
    fn get_trove_info(trove_id: u64) -> (Ray, Ray, Wad, Wad) {
        let interval: u64 = now();

        // Get threshold and trove value
        let (mut threshold, mut value) = get_trove_threshold_and_value_internal(trove_id, interval);

        let trove: Trove = troves::read(trove_id);

        // Catch troves with no value
        if value.is_zero() {
            // This `if` branch handles a corner case where a trove without any yangs deposited (i.e. zero value)
            // attempts to forge a non-zero debt. It ensures that the `assert_healthy` check in `forge` would
            // fail and revert.
            // - Without the check for `value.is_zero()` and `trove.debt.is_non_zero()`, the LTV calculation of
            //   of debt / value will run into a zero division error.
            // - With the check for `value.is_zero()` but without `trove.debt.is_non_zero()`, the LTV will be
            //   incorrectly set to 0 and the `assert_healthy` check will fail to catch this illegal operation.
            if trove.debt.is_non_zero() {
                return (threshold, BoundedRay::max(), value, trove.debt);
            } else {
                return (threshold, BoundedRay::min(), value, trove.debt);
            }
        }

        // Calculate debt
        let compounded_debt: Wad = compound(trove_id, trove, interval);
        let (updated_trove_yang_balances, compounded_debt_with_redistributed_debt) =
            pull_redistributed_debt_and_yangs(
            trove_id,
            compounded_debt,
            trove_redistribution_id::read(trove_id),
            redistributions_count::read()
        );

        if updated_trove_yang_balances.is_some() {
            let (new_threshold, new_value) = get_simulated_trove_threshold_and_value(
                updated_trove_yang_balances.unwrap(), interval
            );
            threshold = new_threshold;
            value = new_value;
        }

        let ltv: Ray = wadray::rdiv_ww(compounded_debt_with_redistributed_debt, value);

        (threshold, ltv, value, compounded_debt_with_redistributed_debt)
    }

    // Returns a tuple of:
    // 1. an array of `YangBalance` struct representing yang amounts attributed to the trove
    //    from exceptional redistributions but not yet pulled to the trove.
    //    If there were no exceptional redistributions, then an empty array is returned.
    // 2. the amount of debt attributed to the trove from ordinary and exceptional redistributions
    //    but not yet pulled to the trove
    #[view]
    fn get_redistributions_attributed_to_trove(trove_id: u64) -> (Span<YangBalance>, Wad) {
        let (updated_trove_yang_balances, pulled_debt) = pull_redistributed_debt_and_yangs(
            trove_id,
            WadZeroable::zero(),
            trove_redistribution_id::read(trove_id),
            redistributions_count::read()
        );

        let mut added_yangs: Array<YangBalance> = Default::default();
        if updated_trove_yang_balances.is_some() {
            let mut updated_trove_yang_balances = updated_trove_yang_balances.unwrap();
            loop {
                match updated_trove_yang_balances.pop_front() {
                    Option::Some(updated_yang_balance) => {
                        let trove_yang_balance: Wad = deposits::read(
                            (*updated_yang_balance.yang_id, trove_id)
                        );
                        let increment: Wad = *updated_yang_balance.amount - trove_yang_balance;
                        if increment.is_non_zero() {
                            added_yangs
                                .append(
                                    YangBalance {
                                        yang_id: *updated_yang_balance.yang_id, amount: increment
                                    }
                                );
                        }
                    },
                    Option::None(_) => {
                        break;
                    },
                };
            };
        }

        (added_yangs.span(), pulled_debt)
    }

    #[view]
    fn get_yin(user: ContractAddress) -> Wad {
        yin::read(user)
    }

    #[view]
    fn get_total_yin() -> Wad {
        total_yin::read()
    }

    #[view]
    fn get_yang_total(yang: ContractAddress) -> Wad {
        let yang_id: u32 = get_valid_yang_id(yang);
        yang_total::read(yang_id)
    }

    #[view]
    fn get_initial_yang_amt(yang: ContractAddress) -> Wad {
        let yang_id: u32 = get_valid_yang_id(yang);
        initial_yang_amts::read(yang_id)
    }

    #[view]
    fn get_yangs_count() -> u32 {
        yangs_count::read()
    }

    #[view]
    fn get_deposit(yang: ContractAddress, trove_id: u64) -> Wad {
        let yang_id: u32 = get_valid_yang_id(yang);
        deposits::read((yang_id, trove_id))
    }

    #[view]
    fn get_total_debt() -> Wad {
        total_debt::read()
    }

    #[view]
    fn get_yang_price(yang: ContractAddress, interval: u64) -> (Wad, Wad) {
        let yang_id: u32 = get_valid_yang_id(yang);
        yang_prices::read((yang_id, interval))
    }

    #[view]
    fn get_yang_rate(yang: ContractAddress, idx: u64) -> Ray {
        let yang_id: u32 = get_valid_yang_id(yang);
        yang_rates::read((yang_id, idx))
    }

    #[view]
    fn get_current_rate_era() -> u64 {
        rates_latest_era::read()
    }

    #[view]
    fn get_debt_ceiling() -> Wad {
        debt_ceiling::read()
    }

    #[view]
    fn get_multiplier(interval: u64) -> (Ray, Ray) {
        multiplier::read(interval)
    }

    #[view]
    fn get_yang_threshold(yang: ContractAddress) -> Ray {
        let yang_id: u32 = get_valid_yang_id(yang);
        thresholds::read(yang_id)
    }

    #[view]
    fn get_shrine_threshold_and_value() -> (Ray, Wad) {
        get_shrine_threshold_and_value_internal(now())
    }

    #[view]
    fn get_redistributions_count() -> u32 {
        redistributions_count::read()
    }

    #[view]
    fn get_trove_redistribution_id(trove_id: u64) -> u32 {
        trove_redistribution_id::read(trove_id)
    }

    #[view]
    fn get_redistribution_for_yang(
        yang: ContractAddress, redistribution_id: u32
    ) -> YangRedistribution {
        let yang_id: u32 = get_valid_yang_id(yang);
        yang_redistributions::read((yang_id, redistribution_id))
    }

    #[view]
    fn get_exceptional_redistribution_for_yang_to_yang(
        recipient_yang: ContractAddress, redistribution_id: u32, redistributed_yang: ContractAddress
    ) -> ExceptionalYangRedistribution {
        let recipient_yang_id: u32 = get_valid_yang_id(recipient_yang);
        let redistributed_yang_id: u32 = get_valid_yang_id(redistributed_yang);
        yang_to_yang_redistribution::read(
            (recipient_yang_id, redistribution_id, redistributed_yang_id)
        )
    }

    #[view]
    fn get_live() -> bool {
        is_live::read()
    }


    // ERC20 getters
    #[view]
    fn name() -> felt252 {
        yin_name::read()
    }

    #[view]
    fn symbol() -> felt252 {
        yin_symbol::read()
    }

    #[view]
    fn decimals() -> u8 {
        yin_decimals::read()
    }

    #[view]
    fn total_supply() -> u256 {
        total_yin::read().val.into()
    }

    #[view]
    fn balance_of(account: ContractAddress) -> u256 {
        yin::read(account).val.into()
    }

    #[view]
    fn allowance(owner: ContractAddress, spender: ContractAddress) -> u256 {
        yin_allowances::read((owner, spender))
    }

    //
    // Setters
    //

    // `initial_yang_amt` is passed as an argument from upstream to address the issue of
    // first depositor front-running by requiring an initial deposit when adding the yang
    // to the Shrine
    #[external]
    fn add_yang(
        yang: ContractAddress,
        threshold: Ray,
        initial_price: Wad,
        initial_rate: Ray,
        initial_yang_amt: Wad
    ) {
        AccessControl::assert_has_role(ShrineRoles::ADD_YANG);

        assert(yang_ids::read(yang) == 0, 'SH: Yang already exists');

        assert_rate_is_valid(initial_rate);

        // Assign new ID to yang and add yang struct
        let yang_id: u32 = yangs_count::read() + 1;
        yang_ids::write(yang, yang_id);

        // Update yangs count
        yangs_count::write(yang_id);

        // Set threshold
        set_threshold_internal(yang, threshold);

        // Update initial yang supply
        // Used upstream to prevent first depositor front running
        yang_total::write(yang_id, initial_yang_amt);
        initial_yang_amts::write(yang_id, initial_yang_amt);

        // Since `initial_price` is the first price in the price history, the cumulative price is also set to `initial_price`

        let prev_interval: u64 = now() - 1;
        // seeding initial price to the previous interval to ensure `get_recent_price_from` terminates
        // new prices are pushed to Shrine from an oracle via `advance` and are always set on the current
        // interval (`now()`); if we wouldn't set this initial price to `now() - 1` and oracle could
        // update a price still in the current interval (as oracle update times are independent of
        // Shrine's intervals, a price can be updated multiple times in a single interval) which would
        // result in an endless loop of `get_recent_price_from` since it wouldn't find the initial price
        yang_prices::write((yang_id, prev_interval), (initial_price, initial_price));

        // Setting the base rate for the new yang

        // NOTE: Eras are not incremented when a new yang is added, and the era that is being set
        // for this base rate will have an interval that is <= now(). This would be a problem
        // if there could be a trove containing the newly-added with `trove.last_rate_era < latest_era`.
        // Luckily, this isn't possible because `charge` is called in `deposit`, so a trove's `last_rate_era`
        // will always be updated to `latest_era` immediately before the newly-added yang is deposited.
        let latest_era: u64 = rates_latest_era::read();
        yang_rates::write((yang_id, latest_era), initial_rate);

        // Event emissions
        YangAdded(yang, yang_id, initial_price, initial_rate);
        YangsCountUpdated(yang_id);
        YangTotalUpdated(yang, initial_yang_amt);
    }

    #[external]
    fn set_debt_ceiling(new_ceiling: Wad) {
        AccessControl::assert_has_role(ShrineRoles::SET_DEBT_CEILING);
        debt_ceiling::write(new_ceiling);

        //Event emission
        DebtCeilingUpdated(new_ceiling);
    }

    #[external]
    fn set_threshold(yang: ContractAddress, new_threshold: Ray) {
        AccessControl::assert_has_role(ShrineRoles::SET_THRESHOLD);

        set_threshold_internal(yang, new_threshold);
    }

    #[external]
    fn kill() {
        AccessControl::assert_has_role(ShrineRoles::KILL);
        is_live::write(false);

        // Event emission
        Killed();
    }

    //
    // Core Functions - External
    //

    // Set the price of the specified Yang for the current interval interval
    #[external]
    fn advance(yang: ContractAddress, price: Wad) {
        AccessControl::assert_has_role(ShrineRoles::ADVANCE);

        assert(price.is_non_zero(), 'SH: Price cannot be 0');

        let interval: u64 = now();
        let yang_id: u32 = get_valid_yang_id(yang);

        // Calculating the new cumulative price
        // To do this, we get the interval of the last price update, find the number of
        // intervals BETWEEN the current interval and the last_interval (non-inclusive), multiply that by
        // the last price, and add it to the last cumulative price. Then we add the new price, `price`,
        // for the current interval.
        let (last_price, last_cumulative_price, last_interval) = get_recent_price_from(
            yang_id, interval - 1
        );

        let new_cumulative: Wad = last_cumulative_price
            + (last_price.val * (interval - last_interval - 1).into()).into()
            + price;

        yang_prices::write((yang_id, interval), (price, new_cumulative));

        YangPriceUpdated(yang, price, new_cumulative, interval);
    }

    // Sets the multiplier for the current interval
    #[external]
    fn set_multiplier(new_multiplier: Ray) {
        AccessControl::assert_has_role(ShrineRoles::SET_MULTIPLIER);

        // TODO: Should this be here? Maybe multiplier should be able to go to zero
        assert(new_multiplier.is_non_zero(), 'SH: Multiplier cannot be 0');
        assert(new_multiplier.val <= MAX_MULTIPLIER, 'SH: Multiplier exceeds maximum');

        let interval: u64 = now();
        let (last_multiplier, last_cumulative_multiplier, last_interval) =
            get_recent_multiplier_from(
            interval - 1
        );

        let new_cumulative_multiplier = last_cumulative_multiplier
            + ((interval - last_interval - 1).into() * last_multiplier.val).into()
            + new_multiplier;
        multiplier::write(interval, (new_multiplier, new_cumulative_multiplier));

        MultiplierUpdated(new_multiplier, new_cumulative_multiplier, interval);
    }

    // Updates spot price of yin
    //
    // Shrine denominates all prices (including that of yin) in yin, meaning yin's peg/target price is 1 (wad).
    // Therefore, it's expected that the spot price is denominated in yin, in order to
    // get the true deviation of the spot price from the peg/target price.
    #[external]
    fn update_yin_spot_price(new_price: Wad) {
        AccessControl::assert_has_role(ShrineRoles::UPDATE_YIN_SPOT_PRICE);
        YinPriceUpdated(yin_spot_price::read(), new_price);
        yin_spot_price::write(new_price);
    }

    // Update the base rates of all yangs
    // A base rate of USE_PREV_BASE_RATE means the base rate for the yang stays the same
    // Takes an array of yangs and their updated rates.
    // yangs[i]'s base rate will be set to new_rates[i]
    // yangs's length must equal the number of yangs available.
    #[external]
    fn update_rates(yangs: Span<ContractAddress>, new_rates: Span<Ray>) {
        AccessControl::assert_has_role(ShrineRoles::UPDATE_RATES);

        let yangs_len = yangs.len();
        let num_yangs: u32 = yangs_count::read();

        assert(
            yangs_len == new_rates.len() & yangs_len == num_yangs, 'SH: yangs.len != new_rates.len'
        );

        let latest_era: u64 = rates_latest_era::read();
        let latest_era_interval: u64 = rates_intervals::read(latest_era);
        let current_interval: u64 = now();

        // If the interest rates were already updated in the current interval, don't increment the era
        // Otherwise, increment the era
        // This way, there is at most one set of base rate updates in every interval
        let mut new_era = latest_era;

        if (latest_era_interval != current_interval) {
            new_era += 1;
            rates_latest_era::write(new_era);
            rates_intervals::write(new_era, current_interval);
        }

        // ALL yangs must have a new rate value. A new rate value of `USE_PREV_BASE_RATE` means the
        // yang's rate isn't being updated, and so we get the previous value.
        let mut yangs_copy = yangs;
        let mut new_rates_copy = new_rates;
        loop {
            match new_rates_copy.pop_front() {
                Option::Some(rate) => {
                    let current_yang_id: u32 = get_valid_yang_id(*yangs_copy.pop_front().unwrap());
                    if *rate.val == USE_PREV_BASE_RATE {
                        // Setting new era rate to the previous era's rate
                        yang_rates::write(
                            (current_yang_id, new_era),
                            yang_rates::read((current_yang_id, new_era - 1))
                        );
                    } else {
                        assert_rate_is_valid(*rate);
                        yang_rates::write((current_yang_id, new_era), *rate);
                    }
                },
                Option::None(_) => {
                    break;
                }
            };
        };

        // Verify that all rates were updated correctly
        // This is necessary because we don't enforce that the `yangs` array really contains
        // every single yang, only that its length is the same as the number of yangs.
        // For all we know, `yangs` could contain one yang address 10 times.
        // Even though this is an admin/governance function, such a mistake could break
        // interest rate calculations, which is why it's important that we verify that all yangs'
        // rates were correctly updated.
        let mut idx: u32 = num_yangs;
        loop {
            if idx == 0 {
                break ();
            }
            assert(yang_rates::read((idx, new_era)).is_non_zero(), 'SH: Incorrect rate update');
            idx -= 1;
        };

        YangRatesUpdated(new_era, current_interval, yangs, new_rates);
    }

    // Deposit a specified amount of a Yang into a Trove
    #[external]
    fn deposit(yang: ContractAddress, trove_id: u64, amount: Wad) {
        AccessControl::assert_has_role(ShrineRoles::DEPOSIT);

        assert_live();

        charge(trove_id);

        let yang_id: u32 = get_valid_yang_id(yang);

        // Update yang balance of system
        let new_total: Wad = yang_total::read(yang_id) + amount;
        yang_total::write(yang_id, new_total);

        // Update trove balance
        let new_trove_balance: Wad = deposits::read((yang_id, trove_id)) + amount;
        deposits::write((yang_id, trove_id), new_trove_balance);

        // Events
        YangTotalUpdated(yang, new_total);
        DepositUpdated(yang, trove_id, new_trove_balance);
    }


    // Withdraw a specified amount of a Yang from a Trove with trove safety check
    #[external]
    fn withdraw(yang: ContractAddress, trove_id: u64, amount: Wad) {
        AccessControl::assert_has_role(ShrineRoles::WITHDRAW);
        // In the event the Shrine is killed, trove users can no longer withdraw yang
        // via the Abbot. Withdrawal of excess yang will be via the Caretaker instead.
        assert_live();
        withdraw_internal(yang, trove_id, amount);
        assert_healthy(trove_id);
    }

    // Mint a specified amount of synthetic and attribute the debt to a Trove
    #[external]
    fn forge(user: ContractAddress, trove_id: u64, amount: Wad, max_forge_fee_pct: Wad) {
        AccessControl::assert_has_role(ShrineRoles::FORGE);
        assert_live();

        charge(trove_id);

        let forge_fee_pct: Wad = get_forge_fee_pct();
        assert(forge_fee_pct <= max_forge_fee_pct, 'SH: forge_fee% > max_forge_fee%');

        let forge_fee = amount * forge_fee_pct;
        let debt_amount = amount + forge_fee;

        let mut new_system_debt = total_debt::read() + debt_amount;
        assert(new_system_debt <= debt_ceiling::read(), 'SH: Debt ceiling reached');
        total_debt::write(new_system_debt);

        // `Trove.charge_from` and `Trove.last_rate_era` were already updated in `charge`.
        let mut trove_info: Trove = troves::read(trove_id);
        trove_info.debt += debt_amount;
        troves::write(trove_id, trove_info);
        assert_healthy(trove_id);

        forge_internal(user, amount);

        // Events
        ForgeFeePaid(trove_id, forge_fee, forge_fee_pct);
        DebtTotalUpdated(new_system_debt);
        TroveUpdated(trove_id, trove_info);
    }

    // Repay a specified amount of synthetic and deattribute the debt from a Trove
    #[external]
    fn melt(user: ContractAddress, trove_id: u64, amount: Wad) {
        AccessControl::assert_has_role(ShrineRoles::MELT);
        // In the event the Shrine is killed, trove users can no longer repay their debt.
        // This also blocks liquidations by Purger.
        assert_live();

        // Charge interest
        charge(trove_id);

        let mut trove_info: Trove = troves::read(trove_id);

        // If `amount` exceeds `trove_info.debt`, then melt all the debt.
        // This is nice for UX so that maximum debt can be melted without knowing the exact
        // of debt in the trove down to the 10**-18.
        let melt_amt: Wad = min(trove_info.debt, amount);
        let new_system_debt: Wad = total_debt::read() - melt_amt;
        total_debt::write(new_system_debt);

        // `Trove.charge_from` and `Trove.last_rate_era` were already updated in `charge`.
        trove_info.debt -= melt_amt;
        troves::write(trove_id, trove_info);

        // Update user balance
        melt_internal(user, melt_amt);

        // Events
        DebtTotalUpdated(new_system_debt);
        TroveUpdated(trove_id, trove_info);
    }

    // Withdraw a specified amount of a Yang from a Trove without trove safety check.
    // This is intended for liquidations where collateral needs to be withdrawn and transferred to the liquidator
    // even if the trove is still unsafe.
    #[external]
    fn seize(yang: ContractAddress, trove_id: u64, amount: Wad) {
        AccessControl::assert_has_role(ShrineRoles::SEIZE);
        withdraw_internal(yang, trove_id, amount);
    }

    #[external]
    fn redistribute(trove_id: u64, debt_to_redistribute: Wad, pct_value_to_redistribute: Ray) {
        AccessControl::assert_has_role(ShrineRoles::REDISTRIBUTE);

        let current_interval: u64 = now();

        // Trove's debt should have been updated to the current interval via `melt` in `Purger.purge`.
        // The trove's debt is used instead of estimated debt from `get_trove_info` to ensure that
        // system has accounted for the accrued interest.
        let mut trove: Trove = troves::read(trove_id);

        // Increment redistribution ID
        let redistribution_id: u32 = redistributions_count::read() + 1;
        redistributions_count::write(redistribution_id);

        // Perform redistribution
        redistribute_internal(
            redistribution_id,
            trove_id,
            debt_to_redistribute,
            pct_value_to_redistribute,
            current_interval
        );

        trove.charge_from = current_interval;
        // Note that this will revert if `debt_to_redistribute` exceeds the trove's debt.
        trove.debt -= debt_to_redistribute;
        troves::write(trove_id, trove);

<<<<<<< HEAD
        // Update the redistribution ID so that it is not possible for the redistributed 
        // trove to receive any of its own exceptional redistribution in the event of a
        // redistribution of an amount less than the trove's debt. 
        // Note that the trove's last redistribution ID should have been updated to 
        // `redistribution_id - 1`.
        trove_redistribution_id::write(trove_id, redistribution_id);

        // Event 
        TroveRedistributed(redistribution_id, trove_id, debt_to_redistribute);
=======
        // Event
        TroveRedistributed(redistribution_id, trove_id, redistributed_debt);
>>>>>>> 9bd596a3
    }

    // Mint a specified amount of synthetic without attributing the debt to a Trove
    #[external]
    fn inject(receiver: ContractAddress, amount: Wad) {
        AccessControl::assert_has_role(ShrineRoles::INJECT);
        // Prevent any debt creation, including via flash mints, once the Shrine is killed
        assert_live();
        forge_internal(receiver, amount);
    }

    // Repay a specified amount of synthetic without deattributing the debt from a Trove
    #[external]
    fn eject(burner: ContractAddress, amount: Wad) {
        AccessControl::assert_has_role(ShrineRoles::EJECT);
        melt_internal(burner, amount);
    }


    //
    // Core Functions - public ERC20
    //

    #[external]
    fn transfer(recipient: ContractAddress, amount: u256) -> bool {
        transfer_internal(get_caller_address(), recipient, amount);
        true
    }

    #[external]
    fn transfer_from(sender: ContractAddress, recipient: ContractAddress, amount: u256) -> bool {
        spend_allowance_internal(sender, get_caller_address(), amount);
        transfer_internal(sender, recipient, amount);
        true
    }

    #[external]
    fn approve(spender: ContractAddress, amount: u256) -> bool {
        approve_internal(get_caller_address(), spender, amount);
        true
    }


    //
    // Core Functions - View
    //

    // Get the last updated price for a yang
    #[view]
    fn get_current_yang_price(yang: ContractAddress) -> (Wad, Wad, u64) {
        get_recent_price_from(get_valid_yang_id(yang), now())
    }


    // Gets last updated multiplier value
    #[view]
    fn get_current_multiplier() -> (Ray, Ray, u64) {
        get_recent_multiplier_from(now())
    }

    // Get yin spot price
    #[view]
    fn get_yin_spot_price() -> Wad {
        yin_spot_price::read()
    }

    // Returns the current forge fee
    // `forge_fee_pct` is a Wad and not Ray because the `exp` function
    // only returns Wads.
    #[view]
    #[inline(always)]
    fn get_forge_fee_pct() -> Wad {
        let yin_price: Wad = yin_spot_price::read();

        if yin_price >= MIN_ZERO_FEE_YIN_PRICE.into() {
            return 0_u128.into();
        } else if yin_price < FORGE_FEE_CAP_PRICE.into() {
            return FORGE_FEE_CAP_PCT.into();
        }

        // Won't underflow since yin_price < WAD_ONE
        let deviation: Wad = WAD_ONE.into() - yin_price;

        // This is a workaround since we don't yet have negative numbers
        if deviation >= FORGE_FEE_B.into() {
            exp(wadray::rmul_rw(FORGE_FEE_A.into(), deviation - FORGE_FEE_B.into()))
        } else {
            // `neg_exp` calculates e^(-x) given x.
            neg_exp(wadray::rmul_rw(FORGE_FEE_A.into(), FORGE_FEE_B.into() - deviation))
        }
    }

    // Returns a bool indicating whether the given trove is healthy or not
    #[view]
    fn is_healthy(trove_id: u64) -> bool {
        let (threshold, ltv, _, _) = get_trove_info(trove_id);
        ltv <= threshold
    }

    #[view]
    fn get_max_forge(trove_id: u64) -> Wad {
        let (threshold, _, value, debt) = get_trove_info(trove_id);

        let forge_fee_pct: Wad = get_forge_fee_pct();
        let max_debt: Wad = wadray::rmul_rw(threshold, value);

        if debt < max_debt {
            return (max_debt - debt) / (WAD_ONE.into() + forge_fee_pct);
        }

        0_u128.into()
    }

    //
    // Internal
    //

    // Check that system is live
    fn assert_live() {
        assert(is_live::read(), 'SH: System is not live');
    }

    // Helper function to get the yang ID given a yang address, and throw an error if
    // yang address has not been added (i.e. yang ID = 0)
    fn get_valid_yang_id(yang: ContractAddress) -> u32 {
        let yang_id: u32 = yang_ids::read(yang);
        assert(yang_id != 0, 'SH: Yang does not exist');
        yang_id
    }

    #[inline(always)]
    fn now() -> u64 {
        starknet::get_block_timestamp() / TIME_INTERVAL
    }

    fn set_threshold_internal(yang: ContractAddress, threshold: Ray) {
        assert(threshold.val <= MAX_THRESHOLD, 'SH: Threshold > max');
        thresholds::write(get_valid_yang_id(yang), threshold);

        // Event emission
        ThresholdUpdated(yang, threshold);
    }

    fn forge_internal(user: ContractAddress, amount: Wad) {
        yin::write(user, yin::read(user) + amount);
        total_yin::write(total_yin::read() + amount);

        Transfer(ContractAddressZeroable::zero(), user, amount.val.into());
    }

    fn melt_internal(user: ContractAddress, amount: Wad) {
        yin::write(user, yin::read(user) - amount);
        total_yin::write(total_yin::read() - amount);

        Transfer(user, ContractAddressZeroable::zero(), amount.val.into());
    }

    // Withdraw a specified amount of a Yang from a Trove
    fn withdraw_internal(yang: ContractAddress, trove_id: u64, amount: Wad) {
        let yang_id: u32 = get_valid_yang_id(yang);

        // Fails if amount > amount of yang deposited in the given trove
        let trove_yang_balance: Wad = deposits::read((yang_id, trove_id)) - amount;
        let total_yang: Wad = yang_total::read(yang_id) - amount;

        charge(trove_id);

        yang_total::write(yang_id, total_yang);
        deposits::write((yang_id, trove_id), trove_yang_balance);

        // Emit events
        YangTotalUpdated(yang, total_yang);
        DepositUpdated(yang, trove_id, trove_yang_balance);
    }

    // Asserts that `current_new_rate` is in the range (0, MAX_YANG_RATE]
    fn assert_rate_is_valid(rate: Ray) {
        assert(0 < rate.val & rate.val <= MAX_YANG_RATE, 'SH: Rate out of bounds');
    }

    // Adds the accumulated interest as debt to the trove
    fn charge(trove_id: u64) {
        // Do not charge accrued interest once Shrine is killed because total system debt
        // and individual trove's debt are fixed at the time of shutdown.
        if !is_live::read() {
            return;
        }

        let trove: Trove = troves::read(trove_id);

        // Get current interval and yang count
        let current_interval: u64 = now();

        // Get new debt amount
        let compounded_trove_debt: Wad = compound(trove_id, trove, current_interval);

        // Pull undistributed debt and update state
        let trove_last_redistribution_id: u32 = trove_redistribution_id::read(trove_id);
        let current_redistribution_id: u32 = redistributions_count::read();
        let (updated_trove_yang_balances, compounded_trove_debt_with_redistributed_debt, ) =
            pull_redistributed_debt_and_yangs(
            trove_id, compounded_trove_debt, trove_last_redistribution_id, current_redistribution_id
        );

        // If there was any exceptional redistribution, write updated yang_amts to trove
        if updated_trove_yang_balances.is_some() {
            let mut updated_trove_yang_balances = updated_trove_yang_balances.unwrap();
            loop {
                match updated_trove_yang_balances.pop_front() {
                    Option::Some(yang_balance) => {
                        deposits::write((*yang_balance.yang_id, trove_id), *yang_balance.amount);
                    },
                    Option::None(_) => {
                        break;
                    },
                };
            };
        }

        // Update trove
        let updated_trove: Trove = Trove {
            charge_from: current_interval,
            debt: compounded_trove_debt_with_redistributed_debt,
            last_rate_era: rates_latest_era::read()
        };
        troves::write(trove_id, updated_trove);
        trove_redistribution_id::write(trove_id, current_redistribution_id);

        // Get new system debt
        // This adds the interest charged on the trove's debt to the total debt.
        // This should not include redistributed debt, as that is already included in the total.
        let new_system_debt: Wad = total_debt::read() + (compounded_trove_debt - trove.debt);
        total_debt::write(new_system_debt);

        // Emit only if there is a change in the trove's debt
        if compounded_trove_debt != trove.debt {
            DebtTotalUpdated(new_system_debt);
        }

        // Emit only if there is a change in the `Trove` struct
        if updated_trove != trove {
            TroveUpdated(trove_id, updated_trove);
        }
    }


    // Returns the amount of debt owed by trove after having interest charged over a given time period
    // Assumes the trove hasn't minted or paid back any additional debt during the given time period
    // Assumes the trove hasn't deposited or withdrawn any additional collateral during the given time period
    // Time period includes `end_interval` and does NOT include `start_interval`.

    // Compound interest formula: P(t) = P_0 * e^(rt)
    // P_0 = principal
    // r = nominal interest rate (what the interest rate would be if there was no compounding)
    // t = time elapsed, in years
    fn compound(trove_id: u64, trove: Trove, end_interval: u64) -> Wad {
        // Saves gas and prevents bugs for troves with no yangs deposited
        // Implicit assumption is that a trove with non-zero debt must have non-zero yangs
        if trove.debt.is_zero() {
            return 0_u128.into();
        }

        let latest_rate_era: u64 = rates_latest_era::read();

        let mut compounded_debt: Wad = trove.debt;
        let mut start_interval: u64 = trove.charge_from;
        let mut trove_last_rate_era: u64 = trove.last_rate_era;

        loop {
            // `trove_last_rate_era` should always be less than or equal to `latest_rate_era`
            if trove_last_rate_era == latest_rate_era {
                let avg_base_rate: Ray = get_avg_rate_over_era(
                    trove_id, start_interval, end_interval, latest_rate_era
                );

                let avg_rate: Ray = avg_base_rate
                    * get_avg_multiplier(start_interval, end_interval);

                // represents `t` in the compound interest formula
                let t: Wad = Wad {
                    val: (end_interval - start_interval).into() * TIME_INTERVAL_DIV_YEAR
                };
                compounded_debt *= exp(wadray::rmul_rw(avg_rate, t));
                break compounded_debt;
            }

            let next_rate_update_era = trove_last_rate_era + 1;
            let next_rate_update_era_interval = rates_intervals::read(next_rate_update_era);

            let avg_base_rate: Ray = get_avg_rate_over_era(
                trove_id, start_interval, next_rate_update_era_interval, trove_last_rate_era
            );
            let avg_rate: Ray = avg_base_rate
                * get_avg_multiplier(start_interval, next_rate_update_era_interval);

            let t: Wad = Wad {
                val: (next_rate_update_era_interval - start_interval).into()
                    * TIME_INTERVAL_DIV_YEAR
            };
            compounded_debt *= exp(wadray::rmul_rw(avg_rate, t));

            start_interval = next_rate_update_era_interval;
            trove_last_rate_era = next_rate_update_era;
        }
    }

    // Returns the average interest rate charged to a trove from `start_interval` to `end_interval`,
    // Assumes that the time from `start_interval` to `end_interval` spans only a single "era".
    // An era is the time between two interest rate updates, during which all yang interest rates are constant.
    //
    // Also assumes that the trove's debt, and the trove's yang deposits
    // remain constant over the entire time period.
    fn get_avg_rate_over_era(
        trove_id: u64, start_interval: u64, end_interval: u64, rate_era: u64
    ) -> Ray {
        let mut cumulative_weighted_sum: Ray = 0_u128.into();
        let mut cumulative_yang_value: Wad = 0_u128.into();

        let mut current_yang_id: u32 = yangs_count::read();

        let mut avg_rate: Ray = 0_u128.into();

        loop {
            // If all yangs have been iterated over, return the average rate
            if current_yang_id == 0 {
                // This operation would be a problem if the total trove value was ever zero.
                // However, `cumulative_yang_value` cannot be zero because a trove with no yangs deposited
                // cannot have any debt, meaning this code would never run (see `compound`)
                break wadray::wdiv_rw(cumulative_weighted_sum, cumulative_yang_value);
            }

            let yang_deposited: Wad = deposits::read((current_yang_id, trove_id));
            // Update cumulative values only if this yang has been deposited in the trove
            if yang_deposited.is_non_zero() {
                let yang_rate: Ray = yang_rates::read((current_yang_id, rate_era));
                let avg_price: Wad = get_avg_price(current_yang_id, start_interval, end_interval);
                let yang_value: Wad = yang_deposited * avg_price;
                let weighted_rate: Ray = wadray::wmul_wr(yang_value, yang_rate);

                cumulative_weighted_sum += weighted_rate;
                cumulative_yang_value += yang_value;
            }
            current_yang_id -= 1;
        }
    }

    // Loop through yangs for the trove:
    // 1. redistribute a yang by either:
    //    a. if at least one other trove has deposited that yang, setting the deposit to 0; or
    //    b. otherwise, redistribute this yang to all other yangs that at least one other trove
    //       has deposited;
    // 2. redistribute the proportional debt for that yang:
    //    a. if at least one other trove has deposited that yang, divide the debt by the
    //       remaining amount of yang excluding the initial yang amount; or
    //    b. otherwise, divide the debt across all other yangs that at least one other trove has
    //       deposited excluding the initial yang amount;
    //    and in both cases, store the fixed point division error, and write to storage.
    //
    // Note that this internal function will revert if `pct_value_to_redistribute` is:
    // 1. zero, due to zero division error when calculating the amount of debt to be
    //    redistributed for each yang; or
    // 2. exceeds one Ray (100%), due to an overflow when deducting the redistributed 
    //    amount of yang from the trove.
    //
    // Returns the total amount of debt redistributed.
    fn redistribute_internal(
        redistribution_id: u32,
        trove_id: u64,
        debt_to_redistribute: Wad,
        pct_value_to_redistribute: Ray,
        current_interval: u64
    ) {
        let yangs_count: u32 = yangs_count::read();

        // Placeholders to be used for exceptional redistributions so that
        // `get_shrine_threshold_and_value` only needs to be called once
        let mut shrine_value: Wad = WadZeroable::zero();
        let mut other_troves_total_value: Wad = WadZeroable::zero();
        // Boolean flag to keep track of whether the main loop has encountered the first yang
        // that requires an exceptional redistribution so that we do not make multiple calls
        // to `get_shrine_threshold_and_value_internal` which is expensive.
        let mut has_exceptional_redistribution: bool = false;

        // In order to redistribute yangs that are not used by any other troves (which can
        // be the first yang or the last yang), we need the total yang supply for all yangs
        // (regardless how they are to be redistributed) to remain constant throughout the
        // iteration over the yangs deposited in the trove. Therefore, we keep track of the
<<<<<<< HEAD
        // updated total supply and the redistributed trove's remainder amount for each yang, 
        // and only update them after the loop.
        //
        // For yangs that cannot be redistributed via rebasing because no other troves
        // has deposited that yang, keep track of their yang IDs so that the redistributed 
        // trove's yang amount can be updated after the main loop. The troves' yang amount
        // cannot be modified while in the main loop for such yangs because it would result 
=======
        // updated total supply for each yang, and only update them after the loop.
        //
        //
        // For yangs that cannot be redistributed via rebasing because no other troves
        // has deposited that yang, keep track of their yang IDs so that the redistributed
        // trove's yang amount can be set to 0 after the main loop. The troves' yang amount
        // cannot be modified while in the main loop for such yangs because it would result
>>>>>>> 9bd596a3
        // in the amount of yangs for other troves to be calculated wrongly.
        //
        // For example, assuming the redistributed trove has yang1, yang2 and yang3, but the
        // only other recipient trove has yang2:
        // 1) First, redistribute yang3 to yang1 (0%) and yang2 (100%). Here, assuming, we set
        //    yang3 amount for redistributed trove to 0. Total yang3 amount remains unchanged
        //    because they have been reallocated to remaining yang2 in other troves.
        // 2) Next, redistribute yang2 as per the normal flow.
        // 3) Finally, redistribute yang1. Here, we expect the yang2 to receive 100%. However,
        //    since we set yang3 amount for redistributed trove to 0, but total yang3 amount
        //    remains unchanged, the total amount of yang3 in other troves is now wrongly
        //    calculated to be the total amount of yang3 in the system.
        //
        // In addition, we need to keep track of the updated total supply for the redistributed
        // yang after deducting the error from loss of precision arising from the redistribution
        // so that we can update it at the end to ensure subsequent redistributions of collateral
        // and debt can all be attributed to troves.
        // This has the side effect of rebasing the asset amount per yang.

        // For yangs that can be redistributed via rebasing, the total supply needs to be
        // unchanged to ensure that the shrine's total value remains unchanged when looping over
        // the yangs. This allows the gas-intensive `get_shrine_threshold_and_value`
        // in the exceptional flow to be called only when needed and still return the correct
        // value regardless of the order of the yang that is to be redistributed exceptionally.
        //
        // For example, assuming the redistributed trove has yang1, yang2 and yang3, and the
        // only other recipient trove has yang2 and yang3.
        // 1) First, redistribute yang3 via rebasing. The yang3 amount for redistributed trove is
        //    set to 0, and the total yang3 amount is decremented by the redistributed trove's
        //    deposited amount.
        // 2) Next, redistribute yang2 via rebasing. The yang2 amount for redistributed trove is
        //    set to 0, and the total yang2 amount is decremented by the redistributed trove's
        //    deposited amount.
        // 3) Finally, redistribute yang1. Now, we want to calculate the shrine's value to
        //    determine how much of yang1 and its proportional debt should be redistributed between
        //    yang2 and yang3. However, the total shrine value is now incorrect because yang2 and
        //    yang3 total yang amounts have decremented, but the yang prices have not been updated.
        //
        // Note that these two arrays should be equal in length at the end of the main loop.
        let mut new_yang_totals: Array<YangBalance> = Default::default();
        let mut updated_trove_yang_balances: Array<YangBalance> = Default::default();

        let trove_yang_balances: Span<YangBalance> = get_trove_deposits(trove_id);
        let (_, trove_value) = get_simulated_trove_threshold_and_value(
            trove_yang_balances, current_interval
        );
        let trove_value_to_redistribute: Wad = wadray::rmul_wr(
            trove_value, pct_value_to_redistribute
        );

        // Keep track of the total debt redistributed for the return value
        let mut redistributed_debt: Wad = WadZeroable::zero();
        let mut trove_yang_balances_copy = trove_yang_balances;
        // Iterate over the yangs deposited in the trove to be redistributed
        loop {
            match trove_yang_balances_copy.pop_front() {
                Option::Some(yang_balance) => {
                    let trove_yang_amt: Wad = (*yang_balance).amount;
                    let yang_id_to_redistribute = (*yang_balance).yang_id;
                    // Skip over this yang if it has not been deposited in the trove
                    if trove_yang_amt.is_zero() {
                        updated_trove_yang_balances.append(*yang_balance);
                        continue;
                    }

                    let yang_amt_to_redistribute: Wad = wadray::rmul_wr(
                        trove_yang_amt, pct_value_to_redistribute
                    );

                    let redistributed_yang_total_supply: Wad = yang_total::read(
                        yang_id_to_redistribute
                    );
                    let redistributed_yang_initial_amt: Wad = initial_yang_amts::read(
                        yang_id_to_redistribute
                    );

                    // Get the remainder amount of yangs in all other troves that can be redistributed
                    // This excludes any remaining yang in the redistributed trove if the percentage to
                    // be redistributed is less than 100%.
                    let redistributed_yang_remaining_pool: Wad = redistributed_yang_total_supply
                        - trove_yang_amt
                        - redistributed_yang_initial_amt;

                    // Calculate the actual amount of debt that should be redistributed, including any 
                    // rounding of dust amounts of debt.
                    let (redistributed_yang_price, _, _) = get_recent_price_from(
                        yang_id_to_redistribute, current_interval
                    );
                    let raw_debt_to_distribute = wadray::rmul_rw(
                        wadray::rdiv_ww(
                            yang_amt_to_redistribute * redistributed_yang_price,
                            trove_value_to_redistribute
                        ),
                        debt_to_redistribute
                    );
                    let (debt_to_distribute, updated_redistributed_debt) = round_distributed_debt(
                        debt_to_redistribute, raw_debt_to_distribute, redistributed_debt
                    );

                    redistributed_debt = updated_redistributed_debt;

                    // Adjust debt to distribute by adding the error from the last redistribution
                    let last_error: Wad = get_recent_redistribution_error_for_yang(
                        yang_id_to_redistribute, redistribution_id - 1
                    );
                    let adjusted_debt_to_distribute: Wad = debt_to_distribute + last_error;

                    // Placeholders for `YangRedistribution` struct members
                    let mut redistributed_yang_unit_debt: Wad = WadZeroable::zero();
                    let mut debt_error: Wad = WadZeroable::zero();
                    let mut is_exception: bool = false;

                    // If there is some remainder amount of yangs in other troves for redistribution,
                    // redistribute yangs by rebasing, and reallocate debt to other troves with the same yang.
                    // This is expected to be the common case.
                    // Otherwise, redistribute by reallocating the yangs and debt to all other yangs.
                    if redistributed_yang_remaining_pool.is_non_zero() {
                        // Since the amount of assets in the Gate remains constant, decrementing the system's yang
                        // balance by the amount deposited in the trove has the effect of rebasing (i.e. appreciating)
                        // the ratio of asset to yang for the remaining amount of that yang.
                        //
                        // Example:
                        // - At T0, there is a total of 100 units of YANG_1, and 100 units of YANG_1_ASSET in the Gate.
                        //   1 unit of YANG_1 corresponds to 1 unit of YANG_1_ASSET.
                        // - At T1, a trove with 10 units of YANG_1 is redistributed. The trove's deposit of YANG_1 is
                        //   zeroed, and the total units of YANG_1 drops to 90 (100 - 10 = 90). The amount of YANG_1_ASSET
                        //   in the Gate remains at 100 units.
                        //   1 unit of YANG_1 now corresponds to 1.1111... unit of YANG_1_ASSET.
                        //
                        // Set trove's deposit to zero as it will be distributed amongst all other troves
                        // containing this yang, either via rebasing (if there are other troves with the same yang)
                        // or by reallocating (if there are no other troves with the same yang)
                        //
                        // Note that the trove's deposit and total supply are updated after this loop.
                        // See comment at this array's declaration on why.
                        new_yang_totals
                            .append(
                                YangBalance {
                                    yang_id: yang_id_to_redistribute,
                                    amount: redistributed_yang_total_supply
                                        - yang_amt_to_redistribute
                                }
                            );

                        // There is a slight discrepancy here because yang is redistributed by rebasing,
                        // which means the initial yang amount is included, but the distribution of debt excludes
                        // the initial yang amount. However, it is unlikely to have any material impact because
                        // all redistributed debt will be attributed to user troves, with a negligible loss in
                        // yang assets for these troves as a result of some amount going towards the initial yang
                        // amount.
                        redistributed_yang_unit_debt = adjusted_debt_to_distribute
                            / redistributed_yang_remaining_pool;

                        // Due to loss of precision from fixed point division, the actual debt distributed will be less than
                        // or equal to the amount of debt to distribute.
                        let actual_debt_distributed: Wad = redistributed_yang_unit_debt
                            * redistributed_yang_remaining_pool;
                        debt_error = adjusted_debt_to_distribute - actual_debt_distributed;
                    } else {
                        if !has_exceptional_redistribution {
                            // This operation is gas-intensive so we only run it when we encounter the first
                            // yang that cannot be distributed via rebasing, and store the value in the
                            // placeholders declared at the beginning of this function.
                            let (_, tmp_shrine_value) = get_shrine_threshold_and_value_internal(
                                current_interval
                            );
                            shrine_value = tmp_shrine_value;
                            // Note the initial yang amount is not excluded from the value of all other troves
                            // here (it will also be more expensive if we want to do so). Therefore, when
                            // calculating a yang's total value as a percentage of the total value of all
                            // other troves, the value of the initial yang amount should be included too.
                            other_troves_total_value = shrine_value - trove_value;

                            // Update boolean flag so that we do not call `get_shrine_threshold_and_value`
                            // again for any subsequent yangs that require exceptional redistributions.
                            has_exceptional_redistribution = true;
                        }

                        // Keep track of the actual debt and yang distributed to calculate error at the end
                        // This is necessary for yang so that subsequent redistributions do not accrue to the
                        // earlier redistributed yang amount that cannot be attributed to any troves due to
                        // loss of precision.
                        let mut actual_debt_distributed: Wad = WadZeroable::zero();
                        let mut actual_yang_distributed: Wad = WadZeroable::zero();

                        let mut trove_recipient_yang_balances = trove_yang_balances;
                        // Inner loop over all yangs
                        loop {
                            match trove_recipient_yang_balances.pop_front() {
                                Option::Some(recipient_yang) => {
                                    // Skip yang currently being redistributed
                                    if *recipient_yang.yang_id == yang_id_to_redistribute {
                                        continue;
                                    }

                                    let recipient_yang_initial_amt: Wad = initial_yang_amts::read(
                                        *recipient_yang.yang_id
                                    );
                                    // Get the total amount of recipient yang that will receive the
                                    // redistribution, which excludes
                                    // (1) the redistributed trove's deposit; and
                                    // (2) initial yang amount.
                                    let recipient_yang_remaining_pool: Wad = yang_total::read(
                                        *recipient_yang.yang_id
                                    )
                                        - *recipient_yang.amount
                                        - recipient_yang_initial_amt;

                                    // Skip to the next yang if no other troves have this yang
                                    if recipient_yang_remaining_pool.is_zero() {
                                        continue;
                                    }

                                    let (recipient_yang_price, _, _) = get_recent_price_from(
                                        *recipient_yang.yang_id, current_interval
                                    );

                                    // Note that we include the initial yang amount here to calculate the percentage
                                    // because the total Shrine value will include the initial yang amounts too
                                    let recipient_yang_remaining_pool_value: Wad =
                                        (recipient_yang_remaining_pool
                                        + recipient_yang_initial_amt)
                                        * recipient_yang_price;
                                    let pct_to_redistribute_to_recipient_yang: Ray =
                                        wadray::rdiv_ww(
                                        recipient_yang_remaining_pool_value,
                                        other_troves_total_value
                                    );

                                    // Allocate the redistributed yang to the recipient yang
                                    let partial_yang_amt_to_redistribute: Wad = wadray::rmul_wr(
                                        yang_amt_to_redistribute,
                                        pct_to_redistribute_to_recipient_yang
                                    );
                                    let unit_yang: Wad = partial_yang_amt_to_redistribute
                                        / recipient_yang_remaining_pool;

                                    actual_yang_distributed += unit_yang
                                        * recipient_yang_remaining_pool;

                                    // Distribute debt to the recipient yang
                                    let partial_adjusted_debt_to_distribute: Wad = wadray::rmul_wr(
                                        adjusted_debt_to_distribute,
                                        pct_to_redistribute_to_recipient_yang
                                    );
                                    let unit_debt: Wad = partial_adjusted_debt_to_distribute
                                        / recipient_yang_remaining_pool;

                                    // Keep track of debt distributed to calculate error at the end
                                    actual_debt_distributed += unit_debt
                                        * recipient_yang_remaining_pool;

                                    // Update the distribution of the redistributed yang for the
                                    // current recipient yang
                                    let exc_yang_redistribution = ExceptionalYangRedistribution {
                                        unit_debt, unit_yang, 
                                    };

                                    yang_to_yang_redistribution::write(
                                        (
                                            *recipient_yang.yang_id,
                                            redistribution_id,
                                            yang_id_to_redistribute
                                        ),
                                        exc_yang_redistribution
                                    );
                                },
                                Option::None(_) => {
                                    break;
                                },
                            };
                        };

                        is_exceptional_redistribution::write(redistribution_id, true);
                        is_exception = true;

                        // Unit debt is zero because it has been redistributed to other yangs, but error
                        // can still be derived from the redistribution across other recipient yangs and
                        // propagated.
                        debt_error = adjusted_debt_to_distribute - actual_debt_distributed;

                        // The redistributed yang which was not distributed to recipient yangs due to precision loss,
                        // is subtracted here from the total supply, thereby causing a rebase which increases the
                        // asset : yang ratio. The result is that the error is distributed equally across all yang holders,
                        // including any new holders who were credited this yang by the exceptional redistribution.
                        let yang_error: Wad = yang_amt_to_redistribute - actual_yang_distributed;
                        new_yang_totals
                            .append(
                                YangBalance {
                                    yang_id: yang_id_to_redistribute,
                                    amount: redistributed_yang_total_supply - yang_error
                                }
                            );
                    }

                    let redistributed_yang_info = YangRedistribution {
                        unit_debt: redistributed_yang_unit_debt,
                        error: debt_error,
                        exception: is_exception
                    };
                    yang_redistributions::write(
                        (yang_id_to_redistribute, redistribution_id), redistributed_yang_info
                    );

                    updated_trove_yang_balances
                        .append(
                            YangBalance {
                                yang_id: yang_id_to_redistribute,
                                amount: trove_yang_amt - yang_amt_to_redistribute
                            }
                        );

                    // If debt was rounded up, meaning it is now fully redistributed, skip the remaining yangs
                    // Otherwise, continue the iteration
                    if debt_to_distribute != raw_debt_to_distribute {
                        break;
                    }
                },
                Option::None(_) => {
                    break;
                },
            };
        };

        // See comment at both arrays' declarations on why this is necessary
        let mut new_yang_totals: Span<YangBalance> = new_yang_totals.span();
        let mut updated_trove_yang_balances: Span<YangBalance> = updated_trove_yang_balances.span();
        loop {
            match new_yang_totals.pop_front() {
                Option::Some(total_yang_balance) => {
                    let updated_trove_yang_balance: YangBalance = *updated_trove_yang_balances
                        .pop_front()
                        .unwrap();
                    deposits::write(
                        (updated_trove_yang_balance.yang_id, trove_id),
                        updated_trove_yang_balance.amount
                    );

                    yang_total::write(*total_yang_balance.yang_id, *total_yang_balance.amount);
                },
                Option::None(_) => {
                    break;
                },
            };
        };
    }

    // Returns the last error for `yang_id` at a given `redistribution_id` if the error is non-zero.
    // Otherwise, check `redistribution_id` - 1 recursively for the last error.
    fn get_recent_redistribution_error_for_yang(yang_id: u32, redistribution_id: u32) -> Wad {
        if redistribution_id == 0 {
            return 0_u128.into();
        }

        let redistribution: YangRedistribution = yang_redistributions::read(
            (yang_id, redistribution_id)
        );

        // If redistribution unit-debt is non-zero or the error is non-zero, return the error
        // This catches both the case where the unit debt is non-zero and the error is zero, and the case
        // where the unit debt is zero (due to very large amounts of yang) and the error is non-zero.
        if redistribution.unit_debt.is_non_zero() | redistribution.error.is_non_zero() {
            return redistribution.error;
        }

        get_recent_redistribution_error_for_yang(yang_id, redistribution_id - 1)
    }

    // Helper function to round up the debt to be redistributed for a yang if the remaining debt
    // falls below the defined threshold, so as to avoid rounding errors and ensure that the amount
    // of debt redistributed is equal to amount intended to be redistributed
    fn round_distributed_debt(
        total_debt_to_distribute: Wad, debt_to_distribute: Wad, cumulative_redistributed_debt: Wad
    ) -> (Wad, Wad) {
        let updated_cumulative_redistributed_debt = cumulative_redistributed_debt
            + debt_to_distribute;
        let remaining_debt: Wad = total_debt_to_distribute - updated_cumulative_redistributed_debt;

        if remaining_debt.val <= ROUNDING_THRESHOLD {
            return (
                debt_to_distribute + remaining_debt,
                updated_cumulative_redistributed_debt + remaining_debt
            );
        }

        (debt_to_distribute, updated_cumulative_redistributed_debt)
    }

    // Returns an ordered array of the `YangBalance` struct for a trove's deposits.
    // Starts from yang ID 1.
    fn get_trove_deposits(trove_id: u64) -> Span<YangBalance> {
        let mut yang_balances: Array<YangBalance> = Default::default();

        let yangs_count: u32 = yangs_count::read();
        let mut current_yang_id: u32 = START_YANG_IDX;
        loop {
            if current_yang_id == yangs_count + START_YANG_IDX {
                break yang_balances.span();
            }

            let deposited: Wad = deposits::read((current_yang_id, trove_id));
            yang_balances.append(YangBalance { yang_id: current_yang_id, amount: deposited });

            current_yang_id += 1;
        }
    }

    // Takes in a value for the trove's debt, and returns the following:
    // 1. `Option::None` if there were no exceptional redistributions.
    //    Otherwise, an ordered array of yang amounts including any exceptional redistributions,
    //    starting from yang ID 1
    // 2. updated redistributed debt, if any, otherwise it would be equivalent to the trove debt.
    fn pull_redistributed_debt_and_yangs(
        trove_id: u64,
        mut trove_debt: Wad,
        trove_last_redistribution_id: u32,
        current_redistribution_id: u32
    ) -> (Option<Span<YangBalance>>, Wad) {
        let mut has_exceptional_redistributions: bool = false;

        let mut trove_yang_balances: Span<YangBalance> = get_trove_deposits(trove_id);
        // Early termination if no redistributions since trove was last updated
        if current_redistribution_id == trove_last_redistribution_id {
            return (Option::None(()), trove_debt);
        }

        let yangs_count: u32 = yangs_count::read();

        // Outer loop over redistribution IDs.
        // We need to iterate over redistribution IDs, because redistributed collateral from exceptional
        // redistributions may in turn receive subsequent redistributions
        let mut tmp_redistribution_id: u32 = trove_last_redistribution_id + 1;

        // Offset to be applied to the yang ID when indexing into the `trove_yang_balances` array
        let yang_id_to_array_idx_offset: u32 = 1;
        let loop_end: u32 = current_redistribution_id + 1;
        loop {
            if tmp_redistribution_id == loop_end {
                break;
            }

            let is_exceptional: bool = is_exceptional_redistribution::read(tmp_redistribution_id);
            if is_exceptional {
                has_exceptional_redistributions = true;
            }

            let mut original_yang_balances_copy = trove_yang_balances;
            // Inner loop over all yangs
            loop {
                match original_yang_balances_copy.pop_front() {
                    Option::Some(original_yang_balance) => {
                        let redistribution: YangRedistribution = yang_redistributions::read(
                            (*original_yang_balance.yang_id, tmp_redistribution_id)
                        );
                        // If the trove has deposited a yang, then it will be a normal redistribution.
                        if (*original_yang_balance.amount).is_non_zero() {
                            // Get the amount of debt per yang for the current redistribution
                            if redistribution.unit_debt.is_non_zero() {
                                trove_debt += redistribution.unit_debt
                                    * *original_yang_balance.amount;
                            }
                            continue;
                        }

                        // If it is not an exceptional redistribution, and trove does not have this yang
                        // deposited, then skip to the next yang.
                        if !is_exceptional {
                            continue;
                        }

                        // Otherwise, it is an exceptional redistribution and the yang was distributed
                        // between all other yangs.
                        if redistribution.exception {
                            // Compute threshold for rounding up outside of inner loop
                            let wad_scale: u256 = WAD_SCALE.into();
                            let wad_scale_divisor: NonZero<u256> = wad_scale.try_into().unwrap();

                            // Keep track of the amount of redistributed yang that the trove will receive
                            let mut yang_increment: Wad = WadZeroable::zero();
                            let mut cumulative_r: u256 = U256Zeroable::zero();

                            // Inner loop iterating over all yangs to calculate the total amount
                            // of the redistributed yang this trove should receive
                            let mut trove_recipient_yang_balances = trove_yang_balances;
                            loop {
                                match trove_recipient_yang_balances.pop_front() {
                                    Option::Some(recipient_yang_balance) => {
                                        let exc_yang_redistribution: ExceptionalYangRedistribution =
                                            yang_to_yang_redistribution::read(
                                            (
                                                *recipient_yang_balance.yang_id,
                                                tmp_redistribution_id,
                                                *original_yang_balance.yang_id
                                            )
                                        );

                                        // Skip if trove does not have any of this yang
                                        if (*recipient_yang_balance.amount).is_zero() {
                                            continue;
                                        }

                                        yang_increment += *recipient_yang_balance.amount
                                            * exc_yang_redistribution.unit_yang;

                                        let (debt_increment, r) = u256_safe_divmod(
                                            (*recipient_yang_balance.amount).into()
                                                * exc_yang_redistribution.unit_debt.into(),
                                            wad_scale_divisor
                                        );
                                        // Accumulate remainder from fixed point division for subsequent addition
                                        // to minimize precision loss
                                        cumulative_r += r;

                                        trove_debt += debt_increment.try_into().unwrap();
                                    },
                                    Option::None(_) => {
                                        break;
                                    },
                                };
                            };

                            // Handle loss of precision from fixed point operations as much as possible
                            // by adding the cumulative remainder. Note that we do not round up here
                            // because it could be too aggressive and may lead to `sum(trove_debt) > total_debt`,
                            // which would result in an overflow if all troves repaid their debt.
                            let cumulative_r: u128 = cumulative_r.try_into().unwrap();
                            trove_debt += (cumulative_r / WAD_SCALE).into();

                            // Create a new `trove_yang_balances` to include the redistributed yang
                            // pulled to the trove.
                            // Note that this should be ordered with yang IDs starting from 1,
                            // similar to `get_trove_deposits`, so that the downward iteration
                            // in the previous loop can also be used to index into the array
                            // for the correct yang ID with 1 offset.
                            let mut updated_trove_yang_balances: Array<YangBalance> =
                                Default::default();
                            let mut yang_id: u32 = START_YANG_IDX;
                            loop {
                                if yang_id == yangs_count + START_YANG_IDX {
                                    break;
                                }

                                if yang_id == *original_yang_balance.yang_id {
                                    updated_trove_yang_balances
                                        .append(
                                            YangBalance { yang_id: yang_id, amount: yang_increment }
                                        );
                                } else {
                                    updated_trove_yang_balances
                                        .append(
                                            *trove_yang_balances
                                                .at(yang_id - yang_id_to_array_idx_offset)
                                        );
                                }

                                yang_id += 1;
                            };

                            trove_yang_balances = updated_trove_yang_balances.span();
                        }
                    },
                    Option::None(_) => {
                        break;
                    },
                };
            };

            tmp_redistribution_id += 1;
        };

        if has_exceptional_redistributions {
            (Option::Some(trove_yang_balances), trove_debt)
        } else {
            (Option::None(()), trove_debt)
        }
    }

    // Returns the price for `yang_id` at `interval` if it is non-zero.
    // Otherwise, check `interval` - 1 recursively for the last available price.
    fn get_recent_price_from(yang_id: u32, interval: u64) -> (Wad, Wad, u64) {
        let (price, cumulative_price) = yang_prices::read((yang_id, interval));

        if price.is_non_zero() {
            return (price, cumulative_price, interval);
        }
        get_recent_price_from(yang_id, interval - 1)
    }

    // Returns the average price for a yang between two intervals, including `end_interval` but NOT including `start_interval`
    // - If `start_interval` is the same as `end_interval`, return the price at that interval.
    // - If `start_interval` is different from `end_interval`, return the average price.
    fn get_avg_price(yang_id: u32, start_interval: u64, end_interval: u64) -> Wad {
        let (start_yang_price, start_cumulative_yang_price, available_start_interval) =
            get_recent_price_from(
            yang_id, start_interval
        );
        let (end_yang_price, end_cumulative_yang_price, available_end_interval) =
            get_recent_price_from(
            yang_id, end_interval
        );

        // If the last available price for both start and end intervals are the same,
        // return that last available price
        // This also catches `start_interval == end_interval`
        if available_start_interval == available_end_interval {
            return start_yang_price;
        }

        let mut cumulative_diff: Wad = end_cumulative_yang_price - start_cumulative_yang_price;

        // Early termination if `start_interval` and `end_interval` are updated
        if start_interval == available_start_interval & end_interval == available_end_interval {
            return (cumulative_diff.val / (end_interval - start_interval).into()).into();
        }

        // If the start interval is not updated, adjust the cumulative difference (see `advance`) by deducting
        // (number of intervals missed from `available_start_interval` to `start_interval` * start price).
        if start_interval != available_start_interval {
            let cumulative_offset = Wad {
                val: (start_interval - available_start_interval).into() * start_yang_price.val
            };
            cumulative_diff -= cumulative_offset;
        }

        // If the end interval is not updated, adjust the cumulative difference by adding
        // (number of intervals missed from `available_end_interval` to `end_interval` * end price).
        if (end_interval != available_end_interval) {
            let cumulative_offset = Wad {
                val: (end_interval - available_end_interval).into() * end_yang_price.val
            };
            cumulative_diff += cumulative_offset;
        }

        (cumulative_diff.val / (end_interval - start_interval).into()).into()
    }

    // Returns the multiplier at `interval` if it is non-zero.
    // Otherwise, check `interval` - 1 recursively for the last available value.
    fn get_recent_multiplier_from(interval: u64) -> (Ray, Ray, u64) {
        let (multiplier, cumulative_multiplier) = multiplier::read(interval);
        if multiplier.is_non_zero() {
            return (multiplier, cumulative_multiplier, interval);
        }
        get_recent_multiplier_from(interval - 1)
    }

    // Returns the average multiplier over the specified time period, including `end_interval` but NOT including `start_interval`
    // - If `start_interval` is the same as `end_interval`, return the multiplier value at that interval.
    // - If `start_interval` is different from `end_interval`, return the average.
    // Return value is a tuple so that function can be modified as an external view for testing
    fn get_avg_multiplier(start_interval: u64, end_interval: u64) -> Ray {
        let (start_multiplier, start_cumulative_multiplier, available_start_interval) =
            get_recent_multiplier_from(
            start_interval
        );
        let (end_multiplier, end_cumulative_multiplier, available_end_interval) =
            get_recent_multiplier_from(
            end_interval
        );

        // If the last available multiplier for both start and end intervals are the same,
        // return that last available multiplier
        // This also catches `start_interval == end_interval`
        if available_start_interval == available_end_interval {
            return start_multiplier;
        }

        let mut cumulative_diff: Ray = end_cumulative_multiplier - start_cumulative_multiplier;

        // Early termination if `start_interval` and `end_interval` are updated
        if start_interval == available_start_interval & end_interval == available_end_interval {
            return (cumulative_diff.val / (end_interval - start_interval).into()).into();
        }

        // If the start interval is not updated, adjust the cumulative difference (see `advance`) by deducting
        // (number of intervals missed from `available_start_interval` to `start_interval` * start price).
        if start_interval != available_start_interval {
            let cumulative_offset = Ray {
                val: (start_interval - available_start_interval).into() * start_multiplier.val
            };
            cumulative_diff -= cumulative_offset;
        }

        // If the end interval is not updated, adjust the cumulative difference by adding
        // (number of intervals missed from `available_end_interval` to `end_interval` * end price).
        if (end_interval != available_end_interval) {
            let cumulative_offset = Ray {
                val: (end_interval - available_end_interval).into() * end_multiplier.val
            };
            cumulative_diff += cumulative_offset;
        }

        (cumulative_diff.val / (end_interval - start_interval).into()).into()
    }

    //
    // Trove health internal functions
    //

    fn assert_healthy(trove_id: u64) {
        assert(is_healthy(trove_id), 'SH: Trove LTV is too high');
    }

    // Returns a tuple of the custom threshold (maximum LTV before liquidation) of a trove and the total trove value, at a given interval.
    // This function uses historical prices but the currently deposited yang amounts to calculate value.
    // The underlying assumption is that the amount of each yang deposited at `interval` is the same as the amount currently deposited.
    fn get_trove_threshold_and_value_internal(trove_id: u64, interval: u64) -> (Ray, Wad) {
        let mut current_yang_id: u32 = yangs_count::read();
        let mut weighted_threshold_sum: Ray = 0_u128.into();
        let mut trove_value: Wad = 0_u128.into();

        loop {
            if current_yang_id == 0 {
                break;
            }

            let deposited: Wad = deposits::read((current_yang_id, trove_id));

            // Update cumulative values only if user has deposited the current yang
            if deposited.is_non_zero() {
                let yang_threshold: Ray = thresholds::read(current_yang_id);

                let (price, _, _) = get_recent_price_from(current_yang_id, interval);

                let yang_deposited_value = deposited * price;
                trove_value += yang_deposited_value;
                weighted_threshold_sum += wadray::wmul_rw(yang_threshold, yang_deposited_value);
            }

            current_yang_id -= 1;
        };

        if trove_value.is_non_zero() {
            return (wadray::wdiv_rw(weighted_threshold_sum, trove_value), trove_value);
        }

        (0_u128.into(), 0_u128.into())
    }

    // Helper to manually calculate what a trove's threshold and value at the given interval would be
    // if its yang balances were equivalent to the `trove_yang_balances` argument.
    fn get_simulated_trove_threshold_and_value(
        mut trove_yang_balances: Span<YangBalance>, interval: u64
    ) -> (Ray, Wad) {
        let mut trove_value: Wad = WadZeroable::zero();
        let mut weighted_threshold_sum: Ray = RayZeroable::zero();
        loop {
            match trove_yang_balances.pop_front() {
                Option::Some(yang_balance) => {
                    // Update cumulative values only if user has deposited the current yang
                    if (*yang_balance.amount).is_non_zero() {
                        let yang_threshold: Ray = thresholds::read(*yang_balance.yang_id);

                        let (price, _, _) = get_recent_price_from(*yang_balance.yang_id, interval);

                        let yang_deposited_value = *yang_balance.amount * price;
                        trove_value += yang_deposited_value;
                        weighted_threshold_sum +=
                            wadray::wmul_rw(yang_threshold, yang_deposited_value);
                    }
                },
                Option::None(_) => {
                    break;
                },
            };
        };

        if trove_value.is_non_zero() {
            return (wadray::wdiv_rw(weighted_threshold_sum, trove_value), trove_value);
        }

        (RayZeroable::zero(), WadZeroable::zero())
    }

    // Returns a tuple of the threshold and value of all troves combined.
    // This function uses historical prices but the total amount of currently deposited yangs across
    // all troves to calculate the total value of all troves.
    fn get_shrine_threshold_and_value_internal(current_interval: u64) -> (Ray, Wad) {
        let mut current_yang_id: u32 = yangs_count::read();
        let mut weighted_threshold_sum: Ray = 0_u128.into();
        let mut value: Wad = 0_u128.into();

        loop {
            if current_yang_id == 0 {
                break;
            }

            let deposited: Wad = yang_total::read(current_yang_id);

            // Update cumulative values only if current yang has been deposited
            if deposited.is_non_zero() {
                let yang_threshold: Ray = thresholds::read(current_yang_id);

                let (price, _, _) = get_recent_price_from(current_yang_id, current_interval);

                let yang_deposited_value = deposited * price;
                value += yang_deposited_value;
                weighted_threshold_sum += wadray::wmul_rw(yang_threshold, yang_deposited_value);
            }

            current_yang_id -= 1;
        };

        if value.is_non_zero() {
            return (wadray::wdiv_rw(weighted_threshold_sum, value), value);
        }

        (0_u128.into(), 0_u128.into())
    }


    //
    // Internal ERC20 functions
    //

    fn transfer_internal(sender: ContractAddress, recipient: ContractAddress, amount: u256) {
        assert(recipient.is_non_zero(), 'SH: No transfer to 0 address');

        let amount_wad: Wad = Wad { val: amount.try_into().unwrap() };

        // Transferring the Yin
        yin::write(sender, yin::read(sender) - amount_wad);
        yin::write(recipient, yin::read(recipient) + amount_wad);

        Transfer(sender, recipient, amount);
    }

    fn approve_internal(owner: ContractAddress, spender: ContractAddress, amount: u256) {
        assert(spender.is_non_zero(), 'SH: No approval of 0 address');
        assert(owner.is_non_zero(), 'SH: No approval for 0 address');

        yin_allowances::write((owner, spender), amount);

        Approval(owner, spender, amount);
    }

    fn spend_allowance_internal(owner: ContractAddress, spender: ContractAddress, amount: u256) {
        let current_allowance: u256 = yin_allowances::read((owner, spender));

        // if current_allowance is not set to the maximum u256, then
        // subtract `amount` from spender's allowance.
        if current_allowance != BoundedU256::max() {
            approve_internal(owner, spender, current_allowance - amount);
        }
    }

    //
    // Public AccessControl functions
    //

    #[view]
    fn get_roles(account: ContractAddress) -> u128 {
        AccessControl::get_roles(account)
    }

    #[view]
    fn has_role(role: u128, account: ContractAddress) -> bool {
        AccessControl::has_role(role, account)
    }

    #[view]
    fn get_admin() -> ContractAddress {
        AccessControl::get_admin()
    }

    #[view]
    fn get_pending_admin() -> ContractAddress {
        AccessControl::get_pending_admin()
    }

    #[external]
    fn grant_role(role: u128, account: ContractAddress) {
        AccessControl::grant_role(role, account);
    }

    #[external]
    fn revoke_role(role: u128, account: ContractAddress) {
        AccessControl::revoke_role(role, account);
    }

    #[external]
    fn renounce_role(role: u128) {
        AccessControl::renounce_role(role);
    }

    #[external]
    fn set_pending_admin(new_admin: ContractAddress) {
        AccessControl::set_pending_admin(new_admin);
    }

    #[external]
    fn accept_admin() {
        AccessControl::accept_admin();
    }
}<|MERGE_RESOLUTION|>--- conflicted
+++ resolved
@@ -848,7 +848,6 @@
         trove.debt -= debt_to_redistribute;
         troves::write(trove_id, trove);
 
-<<<<<<< HEAD
         // Update the redistribution ID so that it is not possible for the redistributed 
         // trove to receive any of its own exceptional redistribution in the event of a
         // redistribution of an amount less than the trove's debt. 
@@ -858,10 +857,6 @@
 
         // Event 
         TroveRedistributed(redistribution_id, trove_id, debt_to_redistribute);
-=======
-        // Event
-        TroveRedistributed(redistribution_id, trove_id, redistributed_debt);
->>>>>>> 9bd596a3
     }
 
     // Mint a specified amount of synthetic without attributing the debt to a Trove
@@ -1249,7 +1244,6 @@
         // be the first yang or the last yang), we need the total yang supply for all yangs
         // (regardless how they are to be redistributed) to remain constant throughout the
         // iteration over the yangs deposited in the trove. Therefore, we keep track of the
-<<<<<<< HEAD
         // updated total supply and the redistributed trove's remainder amount for each yang, 
         // and only update them after the loop.
         //
@@ -1257,15 +1251,6 @@
         // has deposited that yang, keep track of their yang IDs so that the redistributed 
         // trove's yang amount can be updated after the main loop. The troves' yang amount
         // cannot be modified while in the main loop for such yangs because it would result 
-=======
-        // updated total supply for each yang, and only update them after the loop.
-        //
-        //
-        // For yangs that cannot be redistributed via rebasing because no other troves
-        // has deposited that yang, keep track of their yang IDs so that the redistributed
-        // trove's yang amount can be set to 0 after the main loop. The troves' yang amount
-        // cannot be modified while in the main loop for such yangs because it would result
->>>>>>> 9bd596a3
         // in the amount of yangs for other troves to be calculated wrongly.
         //
         // For example, assuming the redistributed trove has yang1, yang2 and yang3, but the
