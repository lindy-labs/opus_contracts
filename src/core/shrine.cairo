#[contract]
mod Shrine {
    use array::{ArrayTrait, SpanTrait};
    use cmp::{max, min};
    use integer::{BoundedU256, U256Zeroable, u256_safe_divmod};
    use option::OptionTrait;
    use starknet::{get_block_timestamp, get_caller_address};
    use starknet::contract_address::{ContractAddress, ContractAddressZeroable};
    use traits::{Into, TryInto};
    use zeroable::Zeroable;

    use aura::core::roles::ShrineRoles;

    use aura::utils::access_control::AccessControl;
    use aura::utils::exp::{exp, neg_exp};
    use aura::utils::serde::SpanSerde;
    use aura::utils::storage_access;
    use aura::utils::types::{
        ExceptionalYangRedistribution, Trove, YangBalance, YangRedistribution, YangSuspensionStatus
    };
    use aura::utils::u256_conversions::U128IntoU256;
    use aura::utils::wadray;
    use aura::utils::wadray::{
        BoundedRay, Ray, RayZeroable, RAY_ONE, RAY_PERCENT, Wad, WadZeroable, WAD_DECIMALS, WAD_ONE,
        WAD_SCALE
    };

    //
    // Constants
    //

    // Initial multiplier value to ensure `get_recent_multiplier_from` terminates - (ray): RAY_ONE
    const INITIAL_MULTIPLIER: u128 = 1000000000000000000000000000;
    const MAX_MULTIPLIER: u128 = 3000000000000000000000000000; // Max of 3x (ray): 3 * RAY_ONE

    const MAX_THRESHOLD: u128 = 1000000000000000000000000000; // (ray): RAY_ONE

    // If a yang is deemed risky, it can be marked as suspended. During the
    // SUSPENSION_GRACE_PERIOD, this decision can be reverted and the yang's status
    // can be changed back to normal. If this does not happen, the yang is
    // suspended permanently, i.e. can't be used in the system ever again.
    // The start of a Yang's suspension period is tracked in `yang_suspension`
    const SUSPENSION_GRACE_PERIOD: u64 = 15768000; // 182.5 days, half a year, in seconds

    // Length of a time interval in seconds
    const TIME_INTERVAL: u64 = 1800; // 30 minutes * 60 seconds per minute
    const TIME_INTERVAL_DIV_YEAR: u128 =
        57077625570776; // 1 / (48 30-minute intervals per day) / (365 days per year) = 0.000057077625 (wad)

    // Threshold for rounding remaining debt during redistribution (wad): 10**9
    const ROUNDING_THRESHOLD: u128 = 1000000000;

<<<<<<< HEAD
    // Minimum amount of yang that must be in recipient troves when for ordinary
    // redistribution of yang to occur to prevent overflow (wad): WAD_ONE
=======
    // Minimum amount of yang that must be in recipient troves for ordinary
    // redistribution of yang to occur without overflow (wad): WAD_ONE
>>>>>>> ccbbcf79
    const MIN_RECIPIENT_POOL_YANG: u128 = 1000000000000000000;

    // Maximum interest rate a yang can have (ray): RAY_ONE
    const MAX_YANG_RATE: u128 = 100000000000000000000000000;

    // Flag for setting the yang's new base rate to its previous base rate in `update_rates`
    // (ray): MAX_YANG_RATE + 1
    const USE_PREV_BASE_RATE: u128 = 1000000000000000000000000001;

    // Forge fee function parameters
    const FORGE_FEE_A: u128 = 92103403719761827360719658187; // 92.103403719761827360719658187 (ray)
    const FORGE_FEE_B: u128 = 55000000000000000; // 0.055 (wad)
    // The lowest yin spot price where the forge fee will still be zero
    const MIN_ZERO_FEE_YIN_PRICE: u128 = 995000000000000000; // 0.995 (wad)
    // The maximum forge fee as a percentage of forge amount
    const FORGE_FEE_CAP_PCT: u128 = 4000000000000000000; // 400% or 4 (wad)
    // The maximum deviation before `FORGE_FEE_CAP_PCT` is reached
    const FORGE_FEE_CAP_PRICE: u128 = 929900000000000000; // 0.9299 (wad)

    // Convenience constant for upward iteration of yangs
    const START_YANG_IDX: u32 = 1;

    const RECOVERY_MODE_THRESHOLD_MULTIPLIER: u128 = 700000000000000000000000000; // 0.7 (ray)

    // Factor that scales how much thresholds decline during recovery mode
    const THRESHOLD_DECREASE_FACTOR: u128 = 1000000000000000000000000000; // 1 (ray)

    struct Storage {
        // A trove can forge debt up to its threshold depending on the yangs deposited.
        // (trove_id) -> (Trove)
        troves: LegacyMap::<u64, Trove>,
        // Stores the amount of the "yin" (synthetic) each user owns.
        // (user_address) -> (Yin)
        yin: LegacyMap::<ContractAddress, Wad>,
        // Stores information about the total supply for each yang
        // (yang_id) -> (Total Supply)
        yang_total: LegacyMap::<u32, Wad>,
        // Stores information about the initial yang amount minted to the system
        initial_yang_amts: LegacyMap::<u32, Wad>,
        // Number of collateral types accepted by the system.
        // The return value is also the ID of the last added collateral.
        yangs_count: u32,
        // Mapping from yang ContractAddress to yang ID.
        // Yang ID starts at 1.
        // (yang_address) -> (yang_id)
        yang_ids: LegacyMap::<ContractAddress, u32>,
        // Keeps track of how much of each yang has been deposited into each Trove - Wad
        // (yang_id, trove_id) -> (Amount Deposited)
        deposits: LegacyMap::<(u32, u64), Wad>,
        // Total amount of debt accrued
        total_debt: Wad,
        // Total amount of synthetic forged
        total_yin: Wad,
        // Keeps track of the price history of each Yang
        // Stores both the actual price and the cumulative price of
        // the yang at each time interval, both as Wads.
        // - interval: timestamp divided by TIME_INTERVAL.
        // (yang_id, interval) -> (price, cumulative_price)
        yang_prices: LegacyMap::<(u32, u64), (Wad, Wad)>,
        // Spot price of yin
        yin_spot_price: Wad,
        // Maximum amount of debt that can exist at any given time
        debt_ceiling: Wad,
        // Global interest rate multiplier
        // stores both the actual multiplier, and the cumulative multiplier of
        // the yang at each time interval, both as Rays
        // (interval) -> (multiplier, cumulative_multiplier)
        multiplier: LegacyMap::<u64, (Ray, Ray)>,
        // Keeps track of the most recent rates index.
        // Rate era starts at 1.
        // Each index is associated with an update to the interest rates of all yangs.
        rates_latest_era: u64,
        // Keeps track of the interval at which the rate update at `era` was made.
        // (era) -> (interval)
        rates_intervals: LegacyMap::<u64, u64>,
        // Keeps track of the interest rate of each yang at each era
        // (yang_id, era) -> (Interest Rate)
        yang_rates: LegacyMap::<(u32, u64), Ray>,
        // Keeps track of when a yang was suspended
        // 0 means it is not suspended
        // (yang_id) -> (suspension timestamp)
        yang_suspension: LegacyMap::<u32, u64>,
        // Liquidation threshold per yang (as LTV) - Ray
        // NOTE: don't read the value directly, instead use `get_yang_threshold_internal`
        //       because a yang might be suspended; the function will return the correct
        //       threshold value under all circumstances
        // (yang_id) -> (Liquidation Threshold)
        thresholds: LegacyMap::<u32, Ray>,
        // Keeps track of how many redistributions have occurred
        redistributions_count: u32,
        // Last redistribution accounted for a trove
        // (trove_id) -> (Last Redistribution ID)
        trove_redistribution_id: LegacyMap::<u64, u32>,
        // Keeps track of whether the redistribution involves at least one yang that
        // no other troves has deposited.
        // (redistribution_id) -> (Is exceptional redistribution)
        is_exceptional_redistribution: LegacyMap::<u32, bool>,
        // Mapping of yang ID and redistribution ID to
        // 1. amount of debt in Wad to be redistributed to each Wad unit of yang
        // 2. amount of debt to be added to the next redistribution to calculate (1)
        // (yang_id, redistribution_id) -> YangRedistribution{debt_per_wad, debt_to_add_to_next}
        yang_redistributions: LegacyMap::<(u32, u32), YangRedistribution>,
        // Mapping of recipient yang ID, redistribution ID and redistributed yang ID to
        // 1. amount of redistributed yang per Wad unit of recipient yang
        // 2. amount of debt per Wad unit of recipient yang
        yang_to_yang_redistribution: LegacyMap::<(u32, u32, u32), ExceptionalYangRedistribution>,
        // Keeps track of whether shrine is live or killed
        is_live: bool,
        // Yin storage
        yin_name: felt252,
        yin_symbol: felt252,
        yin_decimals: u8,
        // Mapping of user's yin allowance for another user
        // (user_address, spender_address) -> (Allowance)
        yin_allowances: LegacyMap::<(ContractAddress, ContractAddress), u256>,
    }


    //
    // Events
    //

    #[event]
    fn YangAdded(yang: ContractAddress, yang_id: u32, start_price: Wad, initial_rate: Ray) {}

    #[event]
    fn YangTotalUpdated(yang: ContractAddress, total: Wad) {}

    #[event]
    fn DebtTotalUpdated(total: Wad) {}

    #[event]
    fn YangsCountUpdated(count: u32) {}

    #[event]
    fn MultiplierUpdated(multiplier: Ray, cumulative_multiplier: Ray, interval: u64) {}

    #[event]
    fn YangRatesUpdated(
        new_rate_idx: u64,
        current_interval: u64,
        yangs: Span<ContractAddress>,
        new_rates: Span<Ray>,
    ) {}

    #[event]
    fn ThresholdUpdated(yang: ContractAddress, threshold: Ray) {}

    #[event]
    fn ForgeFeePaid(trove_id: u64, fee: Wad, fee_pct: Wad) {}

    #[event]
    fn TroveUpdated(trove_id: u64, trove: Trove) {}

    #[event]
    fn TroveRedistributed(redistribution_id: u32, trove_id: u64, debt: Wad) {}

    #[event]
    fn DepositUpdated(yang: ContractAddress, trove_id: u64, amount: Wad) {}

    #[event]
    fn YangPriceUpdated(yang: ContractAddress, price: Wad, cumulative_price: Wad, interval: u64) {}

    #[event]
    fn YinPriceUpdated(old_price: Wad, new_price: Wad) {}

    #[event]
    fn DebtCeilingUpdated(ceiling: Wad) {}

    #[event]
    fn Killed() {}

    // ERC20 events
    #[event]
    fn Transfer(from: ContractAddress, to: ContractAddress, value: u256) {}

    #[event]
    fn Approval(owner: ContractAddress, spender: ContractAddress, value: u256) {}


    //
    // Constructor
    //

    #[constructor]
    fn constructor(admin: ContractAddress, name: felt252, symbol: felt252) {
        AccessControl::initializer(admin);

        // Grant admin permission
        AccessControl::grant_role_internal(ShrineRoles::default_admin_role(), admin);

        is_live::write(true);

        // Seeding initial multiplier to the previous interval to ensure `get_recent_multiplier_from` terminates
        // otherwise, the next multiplier update will run into an endless loop of `get_recent_multiplier_from`
        // since it wouldn't find the initial multiplier
        let prev_interval: u64 = now() - 1;
        let init_multiplier: Ray = INITIAL_MULTIPLIER.into();
        multiplier::write(prev_interval, (init_multiplier, init_multiplier));

        // Setting initial rate era to 1
        rates_latest_era::write(1);

        // Setting initial yin spot price to 1
        yin_spot_price::write(WAD_ONE.into());

        // Emit event
        MultiplierUpdated(init_multiplier, init_multiplier, prev_interval);

        // ERC20
        yin_name::write(name);
        yin_symbol::write(symbol);
        yin_decimals::write(WAD_DECIMALS);
    }

    //
    // Getters
    //

    // Returns a tuple of a trove's threshold, LTV based on compounded debt, trove value and compounded debt
    #[view]
    fn get_trove_info(trove_id: u64) -> (Ray, Ray, Wad, Wad) {
        let interval: u64 = now();

        // Get threshold and trove value
<<<<<<< HEAD
        let (mut threshold, mut value) = get_trove_threshold_and_value_internal(trove_id, interval);
=======
        let trove_yang_balances: Span<YangBalance> = get_trove_deposits(trove_id);
        let (mut threshold, mut value) = get_threshold_and_value(trove_yang_balances, interval);

>>>>>>> ccbbcf79
        let trove: Trove = troves::read(trove_id);

        // Catch troves with no value
        if value.is_zero() {
            // This `if` branch handles a corner case where a trove without any yangs deposited (i.e. zero value)
            // attempts to forge a non-zero debt. It ensures that the `assert_healthy` check in `forge` would
            // fail and revert.
            // - Without the check for `value.is_zero()` and `trove.debt.is_non_zero()`, the LTV calculation of
            //   of debt / value will run into a zero division error.
            // - With the check for `value.is_zero()` but without `trove.debt.is_non_zero()`, the LTV will be
            //   incorrectly set to 0 and the `assert_healthy` check will fail to catch this illegal operation.
            if trove.debt.is_non_zero() {
                return (threshold, BoundedRay::max(), value, trove.debt);
            } else {
                return (threshold, BoundedRay::min(), value, trove.debt);
            }
        }

        // Calculate debt
        let compounded_debt: Wad = compound(trove_id, trove, interval);
        let (updated_trove_yang_balances, compounded_debt_with_redistributed_debt) =
            pull_redistributed_debt_and_yangs(
            trove_id, trove_yang_balances, compounded_debt
        );

        if updated_trove_yang_balances.is_some() {
            let (new_threshold, new_value) = get_threshold_and_value(
                updated_trove_yang_balances.unwrap(), interval
            );
            threshold = new_threshold;
            value = new_value;
        }

        let ltv: Ray = wadray::rdiv_ww(compounded_debt_with_redistributed_debt, value);
        (threshold, ltv, value, compounded_debt_with_redistributed_debt)
    }

    // Returns a tuple of:
    // 1. an array of `YangBalance` struct representing yang amounts attributed to the trove
    //    from exceptional redistributions but not yet pulled to the trove.
    //    If there were no exceptional redistributions, then an empty array is returned.
    // 2. the amount of debt attributed to the trove from ordinary and exceptional redistributions
    //    but not yet pulled to the trove
    #[view]
    fn get_redistributions_attributed_to_trove(trove_id: u64) -> (Span<YangBalance>, Wad) {
        let trove_yang_balances: Span<YangBalance> = get_trove_deposits(trove_id);
        let (updated_trove_yang_balances, pulled_debt) = pull_redistributed_debt_and_yangs(
            trove_id, trove_yang_balances, WadZeroable::zero()
        );

        let mut added_yangs: Array<YangBalance> = Default::default();
        if updated_trove_yang_balances.is_some() {
            let mut updated_trove_yang_balances = updated_trove_yang_balances.unwrap();
            loop {
                match updated_trove_yang_balances.pop_front() {
                    Option::Some(updated_yang_balance) => {
                        let trove_yang_balance: Wad = deposits::read(
                            (*updated_yang_balance.yang_id, trove_id)
                        );
                        let increment: Wad = *updated_yang_balance.amount - trove_yang_balance;
                        if increment.is_non_zero() {
                            added_yangs
                                .append(
                                    YangBalance {
                                        yang_id: *updated_yang_balance.yang_id, amount: increment
                                    }
                                );
                        }
                    },
                    Option::None(_) => {
                        break;
                    },
                };
            };
        }

        (added_yangs.span(), pulled_debt)
    }

    #[view]
    fn get_yin(user: ContractAddress) -> Wad {
        yin::read(user)
    }

    #[view]
    fn get_total_yin() -> Wad {
        total_yin::read()
    }

    #[view]
    fn get_yang_total(yang: ContractAddress) -> Wad {
        let yang_id: u32 = get_valid_yang_id(yang);
        yang_total::read(yang_id)
    }

    #[view]
    fn get_initial_yang_amt(yang: ContractAddress) -> Wad {
        let yang_id: u32 = get_valid_yang_id(yang);
        initial_yang_amts::read(yang_id)
    }

    #[view]
    fn get_yangs_count() -> u32 {
        yangs_count::read()
    }

    #[view]
    fn get_deposit(yang: ContractAddress, trove_id: u64) -> Wad {
        let yang_id: u32 = get_valid_yang_id(yang);
        deposits::read((yang_id, trove_id))
    }

    #[view]
    fn get_total_debt() -> Wad {
        total_debt::read()
    }

    #[view]
    fn get_yang_price(yang: ContractAddress, interval: u64) -> (Wad, Wad) {
        let yang_id: u32 = get_valid_yang_id(yang);
        yang_prices::read((yang_id, interval))
    }

    #[view]
    fn get_yang_rate(yang: ContractAddress, idx: u64) -> Ray {
        let yang_id: u32 = get_valid_yang_id(yang);
        yang_rates::read((yang_id, idx))
    }

    #[view]
    fn get_current_rate_era() -> u64 {
        rates_latest_era::read()
    }

    #[view]
    fn get_debt_ceiling() -> Wad {
        debt_ceiling::read()
    }

    #[view]
    fn get_multiplier(interval: u64) -> (Ray, Ray) {
        multiplier::read(interval)
    }

    #[view]
    fn get_yang_suspension_status(yang: ContractAddress) -> YangSuspensionStatus {
        let yang_id: u32 = get_valid_yang_id(yang);
        get_yang_suspension_status_internal(yang_id)
    }

    #[view]
    fn get_yang_threshold(yang: ContractAddress) -> Ray {
        let yang_id: u32 = get_valid_yang_id(yang);
        scale_threshold_for_recovery_mode(get_yang_threshold_internal(yang_id))
    }

    #[view]
    fn get_raw_yang_threshold(yang: ContractAddress) -> Ray {
        let yang_id: u32 = get_valid_yang_id(yang);
        get_yang_threshold_internal(yang_id)
    }

    #[view]
    fn get_shrine_threshold_and_value() -> (Ray, Wad) {
        let yang_totals: Span<YangBalance> = get_shrine_deposits();
        get_threshold_and_value(yang_totals, now())
    }

    // Returns a tuple of 
    // 1. The recovery mode threshold
    // 2. Shrine's LTV
    #[view]
    fn get_recovery_mode_threshold() -> (Ray, Ray) {
        let (liq_threshold, value) = get_shrine_threshold_and_value_internal(now());
        let debt: Wad = total_debt::read();
        let rm_threshold = liq_threshold * RECOVERY_MODE_THRESHOLD_MULTIPLIER.into();

        // If no collateral has been deposited, then shrine's LTV is
        // returned as the maximum possible value.
        if value.is_zero() {
            return (rm_threshold, BoundedRay::max());
        }

        (rm_threshold, wadray::rdiv_ww(debt, value))
    }


    #[view]
    fn get_redistributions_count() -> u32 {
        redistributions_count::read()
    }

    #[view]
    fn get_trove_redistribution_id(trove_id: u64) -> u32 {
        trove_redistribution_id::read(trove_id)
    }

    #[view]
    fn get_redistribution_for_yang(
        yang: ContractAddress, redistribution_id: u32
    ) -> YangRedistribution {
        let yang_id: u32 = get_valid_yang_id(yang);
        yang_redistributions::read((yang_id, redistribution_id))
    }

    #[view]
    fn get_exceptional_redistribution_for_yang_to_yang(
        recipient_yang: ContractAddress, redistribution_id: u32, redistributed_yang: ContractAddress
    ) -> ExceptionalYangRedistribution {
        let recipient_yang_id: u32 = get_valid_yang_id(recipient_yang);
        let redistributed_yang_id: u32 = get_valid_yang_id(redistributed_yang);
        yang_to_yang_redistribution::read(
            (recipient_yang_id, redistribution_id, redistributed_yang_id)
        )
    }

    #[view]
    fn get_live() -> bool {
        is_live::read()
    }


    // ERC20 getters
    #[view]
    fn name() -> felt252 {
        yin_name::read()
    }

    #[view]
    fn symbol() -> felt252 {
        yin_symbol::read()
    }

    #[view]
    fn decimals() -> u8 {
        yin_decimals::read()
    }

    #[view]
    fn total_supply() -> u256 {
        total_yin::read().val.into()
    }

    #[view]
    fn balance_of(account: ContractAddress) -> u256 {
        yin::read(account).val.into()
    }

    #[view]
    fn allowance(owner: ContractAddress, spender: ContractAddress) -> u256 {
        yin_allowances::read((owner, spender))
    }

    //
    // Setters
    //

    // `initial_yang_amt` is passed as an argument from upstream to address the issue of
    // first depositor front-running by requiring an initial deposit when adding the yang
    // to the Shrine
    #[external]
    fn add_yang(
        yang: ContractAddress,
        threshold: Ray,
        initial_price: Wad,
        initial_rate: Ray,
        initial_yang_amt: Wad
    ) {
        AccessControl::assert_has_role(ShrineRoles::ADD_YANG);

        assert(yang_ids::read(yang) == 0, 'SH: Yang already exists');

        assert_rate_is_valid(initial_rate);

        // Assign new ID to yang and add yang struct
        let yang_id: u32 = yangs_count::read() + 1;
        yang_ids::write(yang, yang_id);

        // Update yangs count
        yangs_count::write(yang_id);

        // Set threshold
        set_threshold_internal(yang, threshold);

        // Update initial yang supply
        // Used upstream to prevent first depositor front running
        yang_total::write(yang_id, initial_yang_amt);
        initial_yang_amts::write(yang_id, initial_yang_amt);

        // Since `initial_price` is the first price in the price history, the cumulative price is also set to `initial_price`

        let prev_interval: u64 = now() - 1;
        // seeding initial price to the previous interval to ensure `get_recent_price_from` terminates
        // new prices are pushed to Shrine from an oracle via `advance` and are always set on the current
        // interval (`now()`); if we wouldn't set this initial price to `now() - 1` and oracle could
        // update a price still in the current interval (as oracle update times are independent of
        // Shrine's intervals, a price can be updated multiple times in a single interval) which would
        // result in an endless loop of `get_recent_price_from` since it wouldn't find the initial price
        yang_prices::write((yang_id, prev_interval), (initial_price, initial_price));

        // Setting the base rate for the new yang

        // NOTE: Eras are not incremented when a new yang is added, and the era that is being set
        // for this base rate will have an interval that is <= now(). This would be a problem
        // if there could be a trove containing the newly-added with `trove.last_rate_era < latest_era`.
        // Luckily, this isn't possible because `charge` is called in `deposit`, so a trove's `last_rate_era`
        // will always be updated to `latest_era` immediately before the newly-added yang is deposited.
        let latest_era: u64 = rates_latest_era::read();
        yang_rates::write((yang_id, latest_era), initial_rate);

        // Event emissions
        YangAdded(yang, yang_id, initial_price, initial_rate);
        YangsCountUpdated(yang_id);
        YangTotalUpdated(yang, initial_yang_amt);
    }

    #[external]
    fn set_debt_ceiling(new_ceiling: Wad) {
        AccessControl::assert_has_role(ShrineRoles::SET_DEBT_CEILING);
        debt_ceiling::write(new_ceiling);

        //Event emission
        DebtCeilingUpdated(new_ceiling);
    }

    #[external]
    fn set_threshold(yang: ContractAddress, new_threshold: Ray) {
        AccessControl::assert_has_role(ShrineRoles::SET_THRESHOLD);

        set_threshold_internal(yang, new_threshold);
    }

    #[external]
    fn kill() {
        AccessControl::assert_has_role(ShrineRoles::KILL);
        is_live::write(false);

        // Event emission
        Killed();
    }

    //
    // Core Functions - External
    //

    // Set the price of the specified Yang for the current interval interval
    #[external]
    fn advance(yang: ContractAddress, price: Wad) {
        AccessControl::assert_has_role(ShrineRoles::ADVANCE);

        assert(price.is_non_zero(), 'SH: Price cannot be 0');

        let interval: u64 = now();
        let yang_id: u32 = get_valid_yang_id(yang);

        // Calculating the new cumulative price
        // To do this, we get the interval of the last price update, find the number of
        // intervals BETWEEN the current interval and the last_interval (non-inclusive), multiply that by
        // the last price, and add it to the last cumulative price. Then we add the new price, `price`,
        // for the current interval.
        let (last_price, last_cumulative_price, last_interval) = get_recent_price_from(
            yang_id, interval - 1
        );

        let new_cumulative: Wad = last_cumulative_price
            + (last_price.val * (interval - last_interval - 1).into()).into()
            + price;

        yang_prices::write((yang_id, interval), (price, new_cumulative));

        YangPriceUpdated(yang, price, new_cumulative, interval);
    }

    // Sets the multiplier for the current interval
    #[external]
    fn set_multiplier(new_multiplier: Ray) {
        AccessControl::assert_has_role(ShrineRoles::SET_MULTIPLIER);

        // TODO: Should this be here? Maybe multiplier should be able to go to zero
        assert(new_multiplier.is_non_zero(), 'SH: Multiplier cannot be 0');
        assert(new_multiplier.val <= MAX_MULTIPLIER, 'SH: Multiplier exceeds maximum');

        let interval: u64 = now();
        let (last_multiplier, last_cumulative_multiplier, last_interval) =
            get_recent_multiplier_from(
            interval - 1
        );

        let new_cumulative_multiplier = last_cumulative_multiplier
            + ((interval - last_interval - 1).into() * last_multiplier.val).into()
            + new_multiplier;
        multiplier::write(interval, (new_multiplier, new_cumulative_multiplier));

        MultiplierUpdated(new_multiplier, new_cumulative_multiplier, interval);
    }

    // Updates spot price of yin
    //
    // Shrine denominates all prices (including that of yin) in yin, meaning yin's peg/target price is 1 (wad).
    // Therefore, it's expected that the spot price is denominated in yin, in order to
    // get the true deviation of the spot price from the peg/target price.
    #[external]
    fn update_yin_spot_price(new_price: Wad) {
        AccessControl::assert_has_role(ShrineRoles::UPDATE_YIN_SPOT_PRICE);
        YinPriceUpdated(yin_spot_price::read(), new_price);
        yin_spot_price::write(new_price);
    }

    // Update the base rates of all yangs
    // A base rate of USE_PREV_BASE_RATE means the base rate for the yang stays the same
    // Takes an array of yangs and their updated rates.
    // yangs[i]'s base rate will be set to new_rates[i]
    // yangs's length must equal the number of yangs available.
    #[external]
    fn update_rates(yangs: Span<ContractAddress>, new_rates: Span<Ray>) {
        AccessControl::assert_has_role(ShrineRoles::UPDATE_RATES);

        let yangs_len = yangs.len();
        let num_yangs: u32 = yangs_count::read();

        assert(
            yangs_len == new_rates.len() & yangs_len == num_yangs, 'SH: yangs.len != new_rates.len'
        );

        let latest_era: u64 = rates_latest_era::read();
        let latest_era_interval: u64 = rates_intervals::read(latest_era);
        let current_interval: u64 = now();

        // If the interest rates were already updated in the current interval, don't increment the era
        // Otherwise, increment the era
        // This way, there is at most one set of base rate updates in every interval
        let mut new_era = latest_era;

        if (latest_era_interval != current_interval) {
            new_era += 1;
            rates_latest_era::write(new_era);
            rates_intervals::write(new_era, current_interval);
        }

        // ALL yangs must have a new rate value. A new rate value of `USE_PREV_BASE_RATE` means the
        // yang's rate isn't being updated, and so we get the previous value.
        let mut yangs_copy = yangs;
        let mut new_rates_copy = new_rates;
        loop {
            match new_rates_copy.pop_front() {
                Option::Some(rate) => {
                    let current_yang_id: u32 = get_valid_yang_id(*yangs_copy.pop_front().unwrap());
                    if *rate.val == USE_PREV_BASE_RATE {
                        // Setting new era rate to the previous era's rate
                        yang_rates::write(
                            (current_yang_id, new_era),
                            yang_rates::read((current_yang_id, new_era - 1))
                        );
                    } else {
                        assert_rate_is_valid(*rate);
                        yang_rates::write((current_yang_id, new_era), *rate);
                    }
                },
                Option::None(_) => {
                    break;
                }
            };
        };

        // Verify that all rates were updated correctly
        // This is necessary because we don't enforce that the `yangs` array really contains
        // every single yang, only that its length is the same as the number of yangs.
        // For all we know, `yangs` could contain one yang address 10 times.
        // Even though this is an admin/governance function, such a mistake could break
        // interest rate calculations, which is why it's important that we verify that all yangs'
        // rates were correctly updated.
        let mut idx: u32 = num_yangs;
        loop {
            if idx == 0 {
                break ();
            }
            assert(yang_rates::read((idx, new_era)).is_non_zero(), 'SH: Incorrect rate update');
            idx -= 1;
        };

        YangRatesUpdated(new_era, current_interval, yangs, new_rates);
    }

    // Deposit a specified amount of a Yang into a Trove
    #[external]
    fn deposit(yang: ContractAddress, trove_id: u64, amount: Wad) {
        AccessControl::assert_has_role(ShrineRoles::DEPOSIT);

        assert_live();

        charge(trove_id);

        let yang_id: u32 = get_valid_yang_id(yang);

        // Update yang balance of system
        let new_total: Wad = yang_total::read(yang_id) + amount;
        yang_total::write(yang_id, new_total);

        // Update trove balance
        let new_trove_balance: Wad = deposits::read((yang_id, trove_id)) + amount;
        deposits::write((yang_id, trove_id), new_trove_balance);

        // Events
        YangTotalUpdated(yang, new_total);
        DepositUpdated(yang, trove_id, new_trove_balance);
    }


    // Withdraw a specified amount of a Yang from a Trove with trove safety check
    #[external]
    fn withdraw(yang: ContractAddress, trove_id: u64, amount: Wad) {
        AccessControl::assert_has_role(ShrineRoles::WITHDRAW);
        // In the event the Shrine is killed, trove users can no longer withdraw yang
        // via the Abbot. Withdrawal of excess yang will be via the Caretaker instead.
        assert_live();
        withdraw_internal(yang, trove_id, amount);
        assert_healthy(trove_id);
    }

    // Mint a specified amount of synthetic and attribute the debt to a Trove
    #[external]
    fn forge(user: ContractAddress, trove_id: u64, amount: Wad, max_forge_fee_pct: Wad) {
        AccessControl::assert_has_role(ShrineRoles::FORGE);
        assert_live();

        charge(trove_id);

        let forge_fee_pct: Wad = get_forge_fee_pct();
        assert(forge_fee_pct <= max_forge_fee_pct, 'SH: forge_fee% > max_forge_fee%');

        let forge_fee = amount * forge_fee_pct;
        let debt_amount = amount + forge_fee;

        let mut new_system_debt = total_debt::read() + debt_amount;
        assert(new_system_debt <= debt_ceiling::read(), 'SH: Debt ceiling reached');
        total_debt::write(new_system_debt);

        // `Trove.charge_from` and `Trove.last_rate_era` were already updated in `charge`.
        let mut trove_info: Trove = troves::read(trove_id);
        trove_info.debt += debt_amount;
        troves::write(trove_id, trove_info);
        assert_healthy(trove_id);
        forge_internal(user, amount);

        // Events
        ForgeFeePaid(trove_id, forge_fee, forge_fee_pct);
        DebtTotalUpdated(new_system_debt);
        TroveUpdated(trove_id, trove_info);
    }

    // Repay a specified amount of synthetic and deattribute the debt from a Trove
    #[external]
    fn melt(user: ContractAddress, trove_id: u64, amount: Wad) {
        AccessControl::assert_has_role(ShrineRoles::MELT);
        // In the event the Shrine is killed, trove users can no longer repay their debt.
        // This also blocks liquidations by Purger.
        assert_live();

        // Charge interest
        charge(trove_id);

        let mut trove_info: Trove = troves::read(trove_id);

        // If `amount` exceeds `trove_info.debt`, then melt all the debt.
        // This is nice for UX so that maximum debt can be melted without knowing the exact
        // of debt in the trove down to the 10**-18.
        let melt_amt: Wad = min(trove_info.debt, amount);
        let new_system_debt: Wad = total_debt::read() - melt_amt;
        total_debt::write(new_system_debt);

        // `Trove.charge_from` and `Trove.last_rate_era` were already updated in `charge`.
        trove_info.debt -= melt_amt;
        troves::write(trove_id, trove_info);

        // Update user balance
        melt_internal(user, melt_amt);

        // Events
        DebtTotalUpdated(new_system_debt);
        TroveUpdated(trove_id, trove_info);
    }

    // Withdraw a specified amount of a Yang from a Trove without trove safety check.
    // This is intended for liquidations where collateral needs to be withdrawn and transferred to the liquidator
    // even if the trove is still unsafe.
    #[external]
    fn seize(yang: ContractAddress, trove_id: u64, amount: Wad) {
        AccessControl::assert_has_role(ShrineRoles::SEIZE);
        withdraw_internal(yang, trove_id, amount);
    }

    #[external]
    fn redistribute(trove_id: u64, debt_to_redistribute: Wad, pct_value_to_redistribute: Ray) {
        AccessControl::assert_has_role(ShrineRoles::REDISTRIBUTE);

        let current_interval: u64 = now();

        // Trove's debt should have been updated to the current interval via `melt` in `Purger.purge`.
        // The trove's debt is used instead of estimated debt from `get_trove_info` to ensure that
        // system has accounted for the accrued interest.
        let mut trove: Trove = troves::read(trove_id);

        // Increment redistribution ID
        let redistribution_id: u32 = redistributions_count::read() + 1;
        redistributions_count::write(redistribution_id);

        // Perform redistribution
        redistribute_internal(
            redistribution_id,
            trove_id,
            debt_to_redistribute,
            pct_value_to_redistribute,
            current_interval
        );

        trove.charge_from = current_interval;
        // Note that this will revert if `debt_to_redistribute` exceeds the trove's debt.
        trove.debt -= debt_to_redistribute;
        troves::write(trove_id, trove);

        // Update the redistribution ID so that it is not possible for the redistributed
        // trove to receive any of its own exceptional redistribution in the event of a
        // redistribution of an amount less than the trove's debt.
        // Note that the trove's last redistribution ID needs to be updated to
        // `redistribution_id - 1` prior to calling `redistribute`.
        trove_redistribution_id::write(trove_id, redistribution_id);

        // Event
        TroveRedistributed(redistribution_id, trove_id, debt_to_redistribute);
    }

    // Mint a specified amount of synthetic without attributing the debt to a Trove
    #[external]
    fn inject(receiver: ContractAddress, amount: Wad) {
        AccessControl::assert_has_role(ShrineRoles::INJECT);
        // Prevent any debt creation, including via flash mints, once the Shrine is killed
        assert_live();
        forge_internal(receiver, amount);
    }

    // Repay a specified amount of synthetic without deattributing the debt from a Trove
    #[external]
    fn eject(burner: ContractAddress, amount: Wad) {
        AccessControl::assert_has_role(ShrineRoles::EJECT);
        melt_internal(burner, amount);
    }

    // Set the timestamp when a Yang's suspension period started
    // Setting to 0 means the Yang is not suspended (i.e. it's deemed safe)
    #[external]
    fn update_yang_suspension(yang: ContractAddress, ts: u64) {
        AccessControl::assert_has_role(ShrineRoles::UPDATE_YANG_SUSPENSION);
        assert(ts <= get_block_timestamp(), 'SH: Invalid timestamp');
        assert(
            get_yang_suspension_status(yang) != YangSuspensionStatus::Permanent(()),
            'SH: Permanent suspension'
        );
        let yang_id: u32 = get_valid_yang_id(yang);
        yang_suspension::write(yang_id, ts);
    }


    //
    // Core Functions - public ERC20
    //

    #[external]
    fn transfer(recipient: ContractAddress, amount: u256) -> bool {
        transfer_internal(get_caller_address(), recipient, amount);
        true
    }

    #[external]
    fn transfer_from(sender: ContractAddress, recipient: ContractAddress, amount: u256) -> bool {
        spend_allowance_internal(sender, get_caller_address(), amount);
        transfer_internal(sender, recipient, amount);
        true
    }

    #[external]
    fn approve(spender: ContractAddress, amount: u256) -> bool {
        approve_internal(get_caller_address(), spender, amount);
        true
    }


    //
    // Core Functions - View
    //

    // Get the last updated price for a yang
    #[view]
    fn get_current_yang_price(yang: ContractAddress) -> (Wad, Wad, u64) {
        get_recent_price_from(get_valid_yang_id(yang), now())
    }


    // Gets last updated multiplier value
    #[view]
    fn get_current_multiplier() -> (Ray, Ray, u64) {
        get_recent_multiplier_from(now())
    }

    // Get yin spot price
    #[view]
    fn get_yin_spot_price() -> Wad {
        yin_spot_price::read()
    }

    // Returns the current forge fee
    // `forge_fee_pct` is a Wad and not Ray because the `exp` function
    // only returns Wads.
    #[view]
    #[inline(always)]
    fn get_forge_fee_pct() -> Wad {
        let yin_price: Wad = yin_spot_price::read();

        if yin_price >= MIN_ZERO_FEE_YIN_PRICE.into() {
            return 0_u128.into();
        } else if yin_price < FORGE_FEE_CAP_PRICE.into() {
            return FORGE_FEE_CAP_PCT.into();
        }

        // Won't underflow since yin_price < WAD_ONE
        let deviation: Wad = WAD_ONE.into() - yin_price;

        // This is a workaround since we don't yet have negative numbers
        if deviation >= FORGE_FEE_B.into() {
            exp(wadray::rmul_rw(FORGE_FEE_A.into(), deviation - FORGE_FEE_B.into()))
        } else {
            // `neg_exp` calculates e^(-x) given x.
            neg_exp(wadray::rmul_rw(FORGE_FEE_A.into(), FORGE_FEE_B.into() - deviation))
        }
    }

    // Returns a bool indicating whether the given trove is healthy or not
    #[view]
    fn is_healthy(trove_id: u64) -> bool {
        let (threshold, ltv, _, _) = get_trove_info(trove_id);
        ltv <= threshold
    }

    #[view]
    fn get_max_forge(trove_id: u64) -> Wad {
        let (threshold, _, value, debt) = get_trove_info(trove_id);

        let forge_fee_pct: Wad = get_forge_fee_pct();
        let max_debt: Wad = wadray::rmul_rw(threshold, value);

        if debt < max_debt {
            return (max_debt - debt) / (WAD_ONE.into() + forge_fee_pct);
        }

        0_u128.into()
    }

    //
    // Internal
    //

    // Check that system is live
    fn assert_live() {
        assert(is_live::read(), 'SH: System is not live');
    }

    // Helper function to get the yang ID given a yang address, and throw an error if
    // yang address has not been added (i.e. yang ID = 0)
    fn get_valid_yang_id(yang: ContractAddress) -> u32 {
        let yang_id: u32 = yang_ids::read(yang);
        assert(yang_id != 0, 'SH: Yang does not exist');
        yang_id
    }

    #[inline(always)]
    fn now() -> u64 {
        starknet::get_block_timestamp() / TIME_INTERVAL
    }

    fn set_threshold_internal(yang: ContractAddress, threshold: Ray) {
        assert(threshold.val <= MAX_THRESHOLD, 'SH: Threshold > max');
        thresholds::write(get_valid_yang_id(yang), threshold);

        // Event emission
        ThresholdUpdated(yang, threshold);
    }

    fn forge_internal(user: ContractAddress, amount: Wad) {
        yin::write(user, yin::read(user) + amount);
        total_yin::write(total_yin::read() + amount);

        Transfer(ContractAddressZeroable::zero(), user, amount.val.into());
    }

    fn melt_internal(user: ContractAddress, amount: Wad) {
        yin::write(user, yin::read(user) - amount);
        total_yin::write(total_yin::read() - amount);

        Transfer(user, ContractAddressZeroable::zero(), amount.val.into());
    }

    // Withdraw a specified amount of a Yang from a Trove
    fn withdraw_internal(yang: ContractAddress, trove_id: u64, amount: Wad) {
        let yang_id: u32 = get_valid_yang_id(yang);

        // Fails if amount > amount of yang deposited in the given trove
        let trove_yang_balance: Wad = deposits::read((yang_id, trove_id)) - amount;
        let total_yang: Wad = yang_total::read(yang_id) - amount;

        charge(trove_id);

        yang_total::write(yang_id, total_yang);
        deposits::write((yang_id, trove_id), trove_yang_balance);

        // Emit events
        YangTotalUpdated(yang, total_yang);
        DepositUpdated(yang, trove_id, trove_yang_balance);
    }

    // Asserts that `current_new_rate` is in the range (0, MAX_YANG_RATE]
    fn assert_rate_is_valid(rate: Ray) {
        assert(0 < rate.val & rate.val <= MAX_YANG_RATE, 'SH: Rate out of bounds');
    }

    // Adds the accumulated interest as debt to the trove
    fn charge(trove_id: u64) {
        // Do not charge accrued interest once Shrine is killed because total system debt
        // and individual trove's debt are fixed at the time of shutdown.
        if !is_live::read() {
            return;
        }

        let trove: Trove = troves::read(trove_id);

        // Get current interval and yang count
        let current_interval: u64 = now();

        // Get new debt amount
        let compounded_trove_debt: Wad = compound(trove_id, trove, current_interval);

        // Pull undistributed debt and update state
        let trove_yang_balances: Span<YangBalance> = get_trove_deposits(trove_id);
        let (updated_trove_yang_balances, compounded_trove_debt_with_redistributed_debt) =
            pull_redistributed_debt_and_yangs(
            trove_id, trove_yang_balances, compounded_trove_debt
        );

        // If there was any exceptional redistribution, write updated yang amounts to trove
        if updated_trove_yang_balances.is_some() {
            let mut updated_trove_yang_balances = updated_trove_yang_balances.unwrap();
            loop {
                match updated_trove_yang_balances.pop_front() {
                    Option::Some(yang_balance) => {
                        deposits::write((*yang_balance.yang_id, trove_id), *yang_balance.amount);
                    },
                    Option::None(_) => {
                        break;
                    },
                };
            };
        }

        // Update trove
        let updated_trove: Trove = Trove {
            charge_from: current_interval,
            debt: compounded_trove_debt_with_redistributed_debt,
            last_rate_era: rates_latest_era::read()
        };
        troves::write(trove_id, updated_trove);
        trove_redistribution_id::write(trove_id, redistributions_count::read());

        // Get new system debt
        // This adds the interest charged on the trove's debt to the total debt.
        // This should not include redistributed debt, as that is already included in the total.
        let new_system_debt: Wad = total_debt::read() + (compounded_trove_debt - trove.debt);
        total_debt::write(new_system_debt);

        // Emit only if there is a change in the trove's debt
        if compounded_trove_debt != trove.debt {
            DebtTotalUpdated(new_system_debt);
        }

        // Emit only if there is a change in the `Trove` struct
        if updated_trove != trove {
            TroveUpdated(trove_id, updated_trove);
        }
    }


    // Returns the amount of debt owed by trove after having interest charged over a given time period
    // Assumes the trove hasn't minted or paid back any additional debt during the given time period
    // Assumes the trove hasn't deposited or withdrawn any additional collateral during the given time period
    // Time period includes `end_interval` and does NOT include `start_interval`.

    // Compound interest formula: P(t) = P_0 * e^(rt)
    // P_0 = principal
    // r = nominal interest rate (what the interest rate would be if there was no compounding)
    // t = time elapsed, in years
    fn compound(trove_id: u64, trove: Trove, end_interval: u64) -> Wad {
        // Saves gas and prevents bugs for troves with no yangs deposited
        // Implicit assumption is that a trove with non-zero debt must have non-zero yangs
        if trove.debt.is_zero() {
            return 0_u128.into();
        }

        let latest_rate_era: u64 = rates_latest_era::read();

        let mut compounded_debt: Wad = trove.debt;
        let mut start_interval: u64 = trove.charge_from;
        let mut trove_last_rate_era: u64 = trove.last_rate_era;

        loop {
            // `trove_last_rate_era` should always be less than or equal to `latest_rate_era`
            if trove_last_rate_era == latest_rate_era {
                let avg_base_rate: Ray = get_avg_rate_over_era(
                    trove_id, start_interval, end_interval, latest_rate_era
                );

                let avg_rate: Ray = avg_base_rate
                    * get_avg_multiplier(start_interval, end_interval);

                // represents `t` in the compound interest formula
                let t: Wad = Wad {
                    val: (end_interval - start_interval).into() * TIME_INTERVAL_DIV_YEAR
                };
                compounded_debt *= exp(wadray::rmul_rw(avg_rate, t));
                break compounded_debt;
            }

            let next_rate_update_era = trove_last_rate_era + 1;
            let next_rate_update_era_interval = rates_intervals::read(next_rate_update_era);

            let avg_base_rate: Ray = get_avg_rate_over_era(
                trove_id, start_interval, next_rate_update_era_interval, trove_last_rate_era
            );
            let avg_rate: Ray = avg_base_rate
                * get_avg_multiplier(start_interval, next_rate_update_era_interval);

            let t: Wad = Wad {
                val: (next_rate_update_era_interval - start_interval).into()
                    * TIME_INTERVAL_DIV_YEAR
            };
            compounded_debt *= exp(wadray::rmul_rw(avg_rate, t));

            start_interval = next_rate_update_era_interval;
            trove_last_rate_era = next_rate_update_era;
        }
    }

    // Returns the average interest rate charged to a trove from `start_interval` to `end_interval`,
    // Assumes that the time from `start_interval` to `end_interval` spans only a single "era".
    // An era is the time between two interest rate updates, during which all yang interest rates are constant.
    //
    // Also assumes that the trove's debt, and the trove's yang deposits
    // remain constant over the entire time period.
    fn get_avg_rate_over_era(
        trove_id: u64, start_interval: u64, end_interval: u64, rate_era: u64
    ) -> Ray {
        let mut cumulative_weighted_sum: Ray = 0_u128.into();
        let mut cumulative_yang_value: Wad = 0_u128.into();

        let mut current_yang_id: u32 = yangs_count::read();

        let mut avg_rate: Ray = 0_u128.into();

        loop {
            // If all yangs have been iterated over, return the average rate
            if current_yang_id == 0 {
                // This operation would be a problem if the total trove value was ever zero.
                // However, `cumulative_yang_value` cannot be zero because a trove with no yangs deposited
                // cannot have any debt, meaning this code would never run (see `compound`)
                break wadray::wdiv_rw(cumulative_weighted_sum, cumulative_yang_value);
            }

            let yang_deposited: Wad = deposits::read((current_yang_id, trove_id));
            // Update cumulative values only if this yang has been deposited in the trove
            if yang_deposited.is_non_zero() {
                let yang_rate: Ray = yang_rates::read((current_yang_id, rate_era));
                let avg_price: Wad = get_avg_price(current_yang_id, start_interval, end_interval);
                let yang_value: Wad = yang_deposited * avg_price;
                let weighted_rate: Ray = wadray::wmul_wr(yang_value, yang_rate);

                cumulative_weighted_sum += weighted_rate;
                cumulative_yang_value += yang_value;
            }
            current_yang_id -= 1;
        }
    }

    // Loop through yangs for the trove:
    // 1. redistribute a yang according to the percentage value to be redistributed by either:
    //    a. if at least one other trove has deposited that yang, decrementing the trove's yang
    //       balance and total yang supply by the amount redistributed; or
    //    b. otherwise, redistribute this yang to all other yangs that at least one other trove
    //       has deposited, by decrementing the trove's yang balance only;
    // 2. redistribute the proportional debt for that yang:
    //    a. if at least one other trove has deposited that yang, divide the debt by the
    //       remaining amount of yang excluding the initial yang amount and the redistributed trove's
    //       balance; or
    //    b. otherwise, divide the debt across all other yangs that at least one other trove has
    //       deposited excluding the initial yang amount;
    //    and in both cases, store the fixed point division error, and write to storage.
    //
    // Note that this internal function will revert if `pct_value_to_redistribute` exceeds
    // one Ray (100%), due to an overflow when deducting the redistributed amount of yang from
    // the trove.
    fn redistribute_internal(
        redistribution_id: u32,
        trove_id: u64,
        debt_to_redistribute: Wad,
        pct_value_to_redistribute: Ray,
        current_interval: u64
    ) {
        // For exceptional redistribution of yangs (i.e. not deposited by any other troves, and
        // which may be the first yang or the last yang), we need the total yang supply for all
        // yangs (regardless how they are to be redistributed) to remain constant throughout the
        // iteration over the yangs deposited in the trove. Therefore, we keep track of the
        // updated total supply and the redistributed trove's remainder amount for each yang,
        // and only update them after the loop. Note that for ordinary redistribution of yangs,
        // the remainder yang balance after redistribution will also need to be adjusted if the
        // trove's value is not redistributed in full.
        //
        // For yangs that cannot be redistributed via rebasing because no other troves
        // have deposited that yang, keep track of their yang IDs so that the redistributed
        // trove's yang amount can be updated after the main loop. The troves' yang amount
        // cannot be modified while in the main loop for such yangs because it would result
        // in the amount of yangs for other troves to be calculated wrongly.
        //
        // For example, assuming the redistributed trove has yang1, yang2 and yang3, but the
        // only other recipient trove has yang2:
        // 1) First, redistribute yang3 to yang1 (0%) and yang2 (100%). Here, assuming, we set
        //    yang3 amount for redistributed trove to 0. Total yang3 amount remains unchanged
        //    because they have been reallocated to remaining yang2 in other troves.
        // 2) Next, redistribute yang2 as per the normal flow.
        // 3) Finally, redistribute yang1. Here, we expect the yang2 to receive 100%. However,
        //    since we set yang3 amount for redistributed trove to 0, but total yang3 amount
        //    remains unchanged, the total amount of yang3 in other troves is now wrongly
        //    calculated to be the total amount of yang3 in the system.
        //
        // In addition, we need to keep track of the updated total supply for the redistributed yang:
        // (1) for ordinary redistributions, if the trove's value is not entirely redistributed,
        //     we need to account for the appreciation of the remainder yang amounts of the
        //     redistributed trove by decrementing both the trove's yang balance and the total supply;
        // (2) for exceptional redistributions, we need to deduct the error from loss of precision
        //     arising from any exceptional redistribution so that we can update it at the end to ensure subsequent redistributions of collateral
        //     and debt can all be attributed to troves.
        // This has the side effect of rebasing the asset amount per yang.

        // For yangs that can be redistributed via rebasing, the total supply needs to be
        // unchanged to ensure that the shrine's total value remains unchanged when looping over
        // the yangs. This allows the gas-intensive `get_shrine_threshold_and_value`
        // in the exceptional flow to be called only when needed and still return the correct
        // value regardless of the order of the yang that is to be redistributed exceptionally.
        //
        // For example, assuming the redistributed trove has yang1, yang2 and yang3, and the
        // only other recipient trove has yang2 and yang3.
        // 1) First, redistribute yang3 via rebasing. The yang3 amount for redistributed trove is
        //    set to 0, and the total yang3 amount is decremented by the redistributed trove's
        //    deposited amount.
        // 2) Next, redistribute yang2 via rebasing. The yang2 amount for redistributed trove is
        //    set to 0, and the total yang2 amount is decremented by the redistributed trove's
        //    deposited amount.
        // 3) Finally, redistribute yang1. Now, we want to calculate the shrine's value to
        //    determine how much of yang1 and its proportional debt should be redistributed between
        //    yang2 and yang3. However, the total shrine value is now incorrect because yang2 and
        //    yang3 total yang amounts have decremented, but the yang prices have not been updated.
        //
        // Note that these two arrays should be equal in length at the end of the main loop.
        let mut new_yang_totals: Array<YangBalance> = Default::default();
        let mut updated_trove_yang_balances: Array<YangBalance> = Default::default();

        let trove_yang_balances: Span<YangBalance> = get_trove_deposits(trove_id);
        let (_, trove_value) = get_threshold_and_value(trove_yang_balances, current_interval);
        let trove_value_to_redistribute: Wad = wadray::rmul_wr(
            trove_value, pct_value_to_redistribute
        );

        let yang_totals: Span<YangBalance> = get_shrine_deposits();
        let (_, shrine_value) = get_threshold_and_value(yang_totals, current_interval);
        // Note the initial yang amount is not excluded from the value of all other troves
        // here (it will also be more expensive if we want to do so). Therefore, when
        // calculating a yang's total value as a percentage of the total value of all
        // other troves, the value of the initial yang amount should be included too.
        // This value is used only for exceptional redistributions.
        let other_troves_total_value: Wad = shrine_value - trove_value;

        // Offset to be applied to the yang ID when indexing into the `trove_yang_balances` array
        let yang_id_to_array_idx_offset: u32 = 1;

        // Keep track of the total debt redistributed for the return value
        let mut redistributed_debt: Wad = WadZeroable::zero();
        let mut trove_yang_balances_copy = trove_yang_balances;
        // Iterate over the yangs deposited in the trove to be redistributed
        loop {
            match trove_yang_balances_copy.pop_front() {
                Option::Some(yang_balance) => {
                    let trove_yang_amt: Wad = (*yang_balance).amount;
                    let yang_id_to_redistribute = (*yang_balance).yang_id;
                    // Skip over this yang if it has not been deposited in the trove
                    if trove_yang_amt.is_zero() {
                        updated_trove_yang_balances.append(*yang_balance);
                        continue;
                    }

                    let yang_amt_to_redistribute: Wad = wadray::rmul_wr(
                        trove_yang_amt, pct_value_to_redistribute
                    );
                    let mut updated_trove_yang_balance: Wad = trove_yang_amt
                        - yang_amt_to_redistribute;

                    let redistributed_yang_total_supply: Wad = (*yang_totals
                        .at(yang_id_to_redistribute - yang_id_to_array_idx_offset))
                        .amount;
                    let redistributed_yang_initial_amt: Wad = initial_yang_amts::read(
                        yang_id_to_redistribute
                    );

                    // Get the remainder amount of yangs in all other troves that can be redistributed
                    // This excludes any remaining yang in the redistributed trove if the percentage to
                    // be redistributed is less than 100%.
                    let redistributed_yang_recipient_pool: Wad = redistributed_yang_total_supply
                        - trove_yang_amt
                        - redistributed_yang_initial_amt;

                    // Calculate the actual amount of debt that should be redistributed, including any
                    // rounding of dust amounts of debt.
                    let (redistributed_yang_price, _, _) = get_recent_price_from(
                        yang_id_to_redistribute, current_interval
                    );

                    let mut raw_debt_to_distribute_for_yang: Wad = WadZeroable::zero();
                    let mut debt_to_distribute_for_yang: Wad = WadZeroable::zero();

                    if trove_value_to_redistribute.is_non_zero() {
                        let yang_debt_pct: Ray = wadray::rdiv_ww(
                            yang_amt_to_redistribute * redistributed_yang_price,
                            trove_value_to_redistribute
                        );
                        raw_debt_to_distribute_for_yang =
                            wadray::rmul_rw(yang_debt_pct, debt_to_redistribute);
                        let (tmp_debt_to_distribute_for_yang, updated_redistributed_debt) =
                            round_distributed_debt(
                            debt_to_redistribute,
                            raw_debt_to_distribute_for_yang,
                            redistributed_debt
                        );

                        redistributed_debt = updated_redistributed_debt;
                        debt_to_distribute_for_yang = tmp_debt_to_distribute_for_yang;
                    } else {
                        // If `trove_value_to_redistribute` is zero due to loss of precision,
                        // redistribute all of `debt_to_redistribute` to the first yang that the trove
                        // has deposited. Note that `redistributed_debt` does not need to be updated because
                        // setting `debt_to_distribute_for_yang` to a non-zero value would terminate the loop
                        // after this iteration at
                        // `debt_to_distribute_for_yang != raw_debt_to_distribute_for_yang` (i.e. `1 != 0`).
                        //
                        // At worst, `debt_to_redistribute` will accrue to the error and
                        // no yang is decremented from the redistributed trove, but redistribution should
                        // not revert.
                        debt_to_distribute_for_yang = debt_to_redistribute;
                    };

                    // Adjust debt to distribute by adding the error from the last redistribution
                    let last_error: Wad = get_recent_redistribution_error_for_yang(
                        yang_id_to_redistribute, redistribution_id - 1
                    );
                    let adjusted_debt_to_distribute_for_yang: Wad = debt_to_distribute_for_yang
                        + last_error;

                    // Placeholders for `YangRedistribution` struct members
                    let mut redistributed_yang_unit_debt: Wad = WadZeroable::zero();
                    let mut debt_error: Wad = WadZeroable::zero();
                    let mut is_exception: bool = false;

<<<<<<< HEAD
                    // If there is some remainder amount of yangs that is at least 1 Wad in other troves
                    // for redistribution, handle it as an ordinary redistribution by redistributing
                    //  yangs by rebasing, and reallocating debt to other troves with the same yang. 
                    // This is expected to be the common case.
                    // Otherwise, redistribute by reallocating the yangs and debt to all other yangs.
                    //
                    // The minimum remainder amount is required to prevent overflow when calculating 
                    // `unit_yang_per_recipient_yang` below, and to prevent `updated_trove_yang_balance` 
                    // from being incorrectly zeroed when `unit_yang_per_recipient_yang` is a very large value.
=======
                    // If there is at least `MIN_RECIPIENT_POOL_YANG` amount of yang in other troves,
                    // handle it as an ordinary redistribution by rebasing the redistributed yang, and 
                    // reallocating debt to other troves with the same yang. The minimum remainder amount 
                    // is required to prevent overflow when calculating `unit_yang_per_recipient_yang` below, 
                    // and to prevent `updated_trove_yang_balance` from being incorrectly zeroed when 
                    // `unit_yang_per_recipient_yang` is a very large value.
                    //
                    // This is expected to be the common case.
                    // Otherwise, redistribute by reallocating the yangs and debt to all other yangs.

>>>>>>> ccbbcf79
                    let is_ordinary_redistribution: bool =
                        redistributed_yang_recipient_pool >= MIN_RECIPIENT_POOL_YANG
                        .into();
                    if is_ordinary_redistribution {
                        // Since the amount of assets in the Gate remains constant, decrementing the system's yang
                        // balance by the amount deposited in the trove has the effect of rebasing (i.e. appreciating)
                        // the ratio of asset to yang for the remaining amount of that yang.
                        //
                        // Example:
                        // - At T0, there is a total of 100 units of YANG_1, and 100 units of YANG_1_ASSET in the Gate.
                        //   1 unit of YANG_1 corresponds to 1 unit of YANG_1_ASSET.
                        // - At T1, a trove with 10 units of YANG_1 is redistributed. The trove's deposit of YANG_1 is
                        //   zeroed, and the total units of YANG_1 drops to 90 (100 - 10 = 90). The amount of YANG_1_ASSET
                        //   in the Gate remains at 100 units.
                        //   1 unit of YANG_1 now corresponds to 1.1111... unit of YANG_1_ASSET.
                        //
                        // Therefore, we need to adjust the remainder yang amount of the redistributed trove according to
                        // this formula below to offset the appreciation from rebasing for the redistributed trove:
                        //
                        //                                        remaining_trove_yang
                        // adjusted_remaining_trove_yang = ----------------------------------
                        //                                 (1 + unit_yang_per_recipient_yang)
                        //
                        // where `unit_yang_per_recipient_yang` is the amount of redistributed yang to be redistributed
                        // to each Wad unit in `redistributed_yang_recipient_pool + redistributed_yang_initial_amt` - note 
                        // that the initial yang amount needs to be included because it also benefits from the rebasing:
                        //
                        //                                                      yang_amt_to_redistribute
                        // unit_yang_per_recipient_yang = ------------------------------------------------------------------
                        //                                redistributed_yang_recipient_pool + redistributed_yang_initial_amt

                        let unit_yang_per_recipient_yang: Ray = wadray::rdiv_ww(
                            yang_amt_to_redistribute,
                            (redistributed_yang_recipient_pool + redistributed_yang_initial_amt)
                        );
                        let remaining_trove_yang: Wad = trove_yang_amt - yang_amt_to_redistribute;
                        updated_trove_yang_balance =
                            wadray::rdiv_wr(
                                remaining_trove_yang,
                                (RAY_ONE.into() + unit_yang_per_recipient_yang)
                            );

                        // Note that the trove's deposit and total supply are updated after this loop.
                        // See comment at this array's declaration on why.
                        let yang_offset: Wad = remaining_trove_yang - updated_trove_yang_balance;
                        new_yang_totals
                            .append(
                                YangBalance {
                                    yang_id: yang_id_to_redistribute,
                                    amount: redistributed_yang_total_supply
                                        - yang_amt_to_redistribute
                                        - yang_offset
                                }
                            );

                        // There is a slight discrepancy here because yang is redistributed by rebasing,
                        // which means the initial yang amount is included, but the distribution of debt excludes
                        // the initial yang amount. However, it is unlikely to have any material impact because
                        // all redistributed debt will be attributed to user troves, with a negligible loss in
                        // yang assets for these troves as a result of some amount going towards the initial yang
                        // amount.
                        redistributed_yang_unit_debt = adjusted_debt_to_distribute_for_yang
                            / redistributed_yang_recipient_pool;

                        // Due to loss of precision from fixed point division, the actual debt distributed will be less than
                        // or equal to the amount of debt to distribute.
                        let actual_debt_distributed: Wad = redistributed_yang_unit_debt
                            * redistributed_yang_recipient_pool;
                        debt_error = adjusted_debt_to_distribute_for_yang - actual_debt_distributed;
                    } else {
                        // Keep track of the actual debt and yang distributed to calculate error at the end
                        // This is necessary for yang so that subsequent redistributions do not accrue to the
                        // earlier redistributed yang amount that cannot be attributed to any troves due to
                        // loss of precision.
                        let mut actual_debt_distributed: Wad = WadZeroable::zero();
                        let mut actual_yang_distributed: Wad = WadZeroable::zero();

                        let mut trove_recipient_yang_balances = trove_yang_balances;
                        // Inner loop over all yangs
                        loop {
                            match trove_recipient_yang_balances.pop_front() {
                                Option::Some(recipient_yang) => {
                                    // Skip yang currently being redistributed
                                    if *recipient_yang.yang_id == yang_id_to_redistribute {
                                        continue;
                                    }

                                    let recipient_yang_initial_amt: Wad = initial_yang_amts::read(
                                        *recipient_yang.yang_id
                                    );
                                    // Get the total amount of recipient yang that will receive the
                                    // redistribution, which excludes
                                    // (1) the redistributed trove's deposit; and
                                    // (2) initial yang amount.
                                    let recipient_yang_recipient_pool: Wad = *yang_totals
                                        .at(*recipient_yang.yang_id - yang_id_to_array_idx_offset)
                                        .amount
                                        - *recipient_yang.amount
                                        - recipient_yang_initial_amt;

                                    // Skip to the next yang if no other troves have this yang
                                    if recipient_yang_recipient_pool.is_zero() {
                                        continue;
                                    }

                                    let (recipient_yang_price, _, _) = get_recent_price_from(
                                        *recipient_yang.yang_id, current_interval
                                    );

                                    // Note that we include the initial yang amount here to calculate the percentage
                                    // because the total Shrine value will include the initial yang amounts too
                                    let recipient_yang_recipient_pool_value: Wad =
                                        (recipient_yang_recipient_pool
                                        + recipient_yang_initial_amt)
                                        * recipient_yang_price;
                                    let pct_to_redistribute_to_recipient_yang: Ray =
                                        wadray::rdiv_ww(
                                        recipient_yang_recipient_pool_value,
                                        other_troves_total_value
                                    );

                                    // Allocate the redistributed yang to the recipient yang
                                    let partial_yang_amt_to_redistribute: Wad = wadray::rmul_wr(
                                        yang_amt_to_redistribute,
                                        pct_to_redistribute_to_recipient_yang
                                    );
                                    let unit_yang: Wad = partial_yang_amt_to_redistribute
                                        / recipient_yang_recipient_pool;

                                    actual_yang_distributed += unit_yang
                                        * recipient_yang_recipient_pool;

                                    // Distribute debt to the recipient yang
                                    let partial_adjusted_debt_to_distribute_for_yang: Wad =
                                        wadray::rmul_wr(
                                        adjusted_debt_to_distribute_for_yang,
                                        pct_to_redistribute_to_recipient_yang
                                    );
                                    let unit_debt: Wad =
                                        partial_adjusted_debt_to_distribute_for_yang
                                        / recipient_yang_recipient_pool;

                                    // Keep track of debt distributed to calculate error at the end
                                    actual_debt_distributed += unit_debt
                                        * recipient_yang_recipient_pool;

                                    // Update the distribution of the redistributed yang for the
                                    // current recipient yang
                                    let exc_yang_redistribution = ExceptionalYangRedistribution {
                                        unit_debt, unit_yang, 
                                    };

                                    yang_to_yang_redistribution::write(
                                        (
                                            *recipient_yang.yang_id,
                                            redistribution_id,
                                            yang_id_to_redistribute
                                        ),
                                        exc_yang_redistribution
                                    );
                                },
                                Option::None(_) => {
                                    break;
                                },
                            };
                        };

                        is_exceptional_redistribution::write(redistribution_id, true);
                        is_exception = true;

                        // Unit debt is zero because it has been redistributed to other yangs, but error
                        // can still be derived from the redistribution across other recipient yangs and
                        // propagated.
                        debt_error = adjusted_debt_to_distribute_for_yang - actual_debt_distributed;

                        // The redistributed yang which was not distributed to recipient yangs due to precision loss,
                        // is subtracted here from the total supply, thereby causing a rebase which increases the
                        // asset : yang ratio. The result is that the error is distributed equally across all yang holders,
                        // including any new holders who were credited this yang by the exceptional redistribution.
                        let yang_error: Wad = yang_amt_to_redistribute - actual_yang_distributed;
                        new_yang_totals
                            .append(
                                YangBalance {
                                    yang_id: yang_id_to_redistribute,
                                    amount: redistributed_yang_total_supply - yang_error
                                }
                            );
                    }

                    let redistributed_yang_info = YangRedistribution {
                        unit_debt: redistributed_yang_unit_debt,
                        error: debt_error,
                        exception: is_exception
                    };
                    yang_redistributions::write(
                        (yang_id_to_redistribute, redistribution_id), redistributed_yang_info
                    );

                    updated_trove_yang_balances
                        .append(
                            YangBalance {
                                yang_id: yang_id_to_redistribute, amount: updated_trove_yang_balance
                            }
                        );

                    // If debt was rounded up, meaning it is now fully redistributed, skip the remaining yangs
                    // Otherwise, continue the iteration
                    if debt_to_distribute_for_yang != raw_debt_to_distribute_for_yang {
                        break;
                    }
                },
                Option::None(_) => {
                    break;
                },
            };
        };

        // See comment at both arrays' declarations on why this is necessary
        let mut new_yang_totals: Span<YangBalance> = new_yang_totals.span();
        let mut updated_trove_yang_balances: Span<YangBalance> = updated_trove_yang_balances.span();
        loop {
            match new_yang_totals.pop_front() {
                Option::Some(total_yang_balance) => {
                    let updated_trove_yang_balance: YangBalance = *updated_trove_yang_balances
                        .pop_front()
                        .unwrap();
                    deposits::write(
                        (updated_trove_yang_balance.yang_id, trove_id),
                        updated_trove_yang_balance.amount
                    );

                    yang_total::write(*total_yang_balance.yang_id, *total_yang_balance.amount);
                },
                Option::None(_) => {
                    break;
                },
            };
        };
    }

    // Returns the last error for `yang_id` at a given `redistribution_id` if the error is non-zero.
    // Otherwise, check `redistribution_id` - 1 recursively for the last error.
    fn get_recent_redistribution_error_for_yang(yang_id: u32, redistribution_id: u32) -> Wad {
        if redistribution_id == 0 {
            return 0_u128.into();
        }

        let redistribution: YangRedistribution = yang_redistributions::read(
            (yang_id, redistribution_id)
        );

        // If redistribution unit-debt is non-zero or the error is non-zero, return the error
        // This catches both the case where the unit debt is non-zero and the error is zero, and the case
        // where the unit debt is zero (due to very large amounts of yang) and the error is non-zero.
        if redistribution.unit_debt.is_non_zero() | redistribution.error.is_non_zero() {
            return redistribution.error;
        }

        get_recent_redistribution_error_for_yang(yang_id, redistribution_id - 1)
    }

    // Helper function to round up the debt to be redistributed for a yang if the remaining debt
    // falls below the defined threshold, so as to avoid rounding errors and ensure that the amount
    // of debt redistributed is equal to amount intended to be redistributed
    fn round_distributed_debt(
        total_debt_to_distribute: Wad, debt_to_distribute: Wad, cumulative_redistributed_debt: Wad
    ) -> (Wad, Wad) {
        let updated_cumulative_redistributed_debt = cumulative_redistributed_debt
            + debt_to_distribute;
        let remaining_debt: Wad = total_debt_to_distribute - updated_cumulative_redistributed_debt;

        if remaining_debt.val <= ROUNDING_THRESHOLD {
            return (
                debt_to_distribute + remaining_debt,
                updated_cumulative_redistributed_debt + remaining_debt
            );
        }

        (debt_to_distribute, updated_cumulative_redistributed_debt)
    }

    // Takes in a value for the trove's debt, and returns the following:
    // 1. `Option::None` if there were no exceptional redistributions.
    //    Otherwise, an ordered array of yang amounts including any exceptional redistributions,
    //    starting from yang ID 1
    // 2. updated redistributed debt, if any, otherwise it would be equivalent to the trove debt.
    fn pull_redistributed_debt_and_yangs(
        trove_id: u64, mut trove_yang_balances: Span<YangBalance>, mut trove_debt: Wad
    ) -> (Option<Span<YangBalance>>, Wad) {
        let trove_last_redistribution_id: u32 = trove_redistribution_id::read(trove_id);
        let current_redistribution_id: u32 = redistributions_count::read();

        // Early termination if no redistributions since trove was last updated
        if current_redistribution_id == trove_last_redistribution_id {
            return (Option::None(()), trove_debt);
        }

        let mut has_exceptional_redistributions: bool = false;

        // Outer loop over redistribution IDs.
        // We need to iterate over redistribution IDs, because redistributed collateral from exceptional
        // redistributions may in turn receive subsequent redistributions
        let mut tmp_redistribution_id: u32 = trove_last_redistribution_id + 1;

        // Offset to be applied to the yang ID when indexing into the `trove_yang_balances` array
        let yang_id_to_array_idx_offset: u32 = 1;
        let loop_end: u32 = current_redistribution_id + 1;
        loop {
            if tmp_redistribution_id == loop_end {
                break;
            }

            let is_exceptional: bool = is_exceptional_redistribution::read(tmp_redistribution_id);
            if is_exceptional {
                has_exceptional_redistributions = true;
            }

            let mut original_yang_balances_copy = trove_yang_balances;
            // Inner loop over all yangs
            loop {
                match original_yang_balances_copy.pop_front() {
                    Option::Some(original_yang_balance) => {
                        let redistribution: YangRedistribution = yang_redistributions::read(
                            (*original_yang_balance.yang_id, tmp_redistribution_id)
                        );
                        // If the trove has deposited a yang, check for ordinary redistribution first.
<<<<<<< HEAD
                        // Note that we cannot skip to the next yang because we still need to check 
                        // for exceptional redistribution in case the recipient pool amount was below the 
                        // redistribution threshold.
=======
                        // Note that we cannot skip to the next yang at the end of this `if` block because 
                        // we still need to check for exceptional redistribution in case the recipient pool 
                        // amount was below `MIN_RECIPIENT_POOL_YANG`.
>>>>>>> ccbbcf79
                        if (*original_yang_balance.amount).is_non_zero() {
                            // Get the amount of debt per yang for the current redistribution
                            if redistribution.unit_debt.is_non_zero() {
                                trove_debt += redistribution.unit_debt
                                    * *original_yang_balance.amount;
                            }
                        }

                        // If it is not an exceptional redistribution, and trove does not have this yang
                        // deposited, then skip to the next yang.
                        if !is_exceptional {
                            continue;
                        }

                        // Otherwise, it is an exceptional redistribution and the yang was distributed
                        // between all other yangs.
                        if redistribution.exception {
                            // Compute threshold for rounding up outside of inner loop
                            let wad_scale: u256 = WAD_SCALE.into();
                            let wad_scale_divisor: NonZero<u256> = wad_scale.try_into().unwrap();

                            // Keep track of the amount of redistributed yang that the trove will receive
                            let mut yang_increment: Wad = WadZeroable::zero();
                            let mut cumulative_r: u256 = U256Zeroable::zero();

                            // Inner loop iterating over all yangs to calculate the total amount
                            // of the redistributed yang this trove should receive
                            let mut trove_recipient_yang_balances = trove_yang_balances;
                            loop {
                                match trove_recipient_yang_balances.pop_front() {
                                    Option::Some(recipient_yang_balance) => {
                                        let exc_yang_redistribution: ExceptionalYangRedistribution =
                                            yang_to_yang_redistribution::read(
                                            (
                                                *recipient_yang_balance.yang_id,
                                                tmp_redistribution_id,
                                                *original_yang_balance.yang_id
                                            )
                                        );

                                        // Skip if trove does not have any of this yang
                                        if (*recipient_yang_balance.amount).is_zero() {
                                            continue;
                                        }

                                        yang_increment += *recipient_yang_balance.amount
                                            * exc_yang_redistribution.unit_yang;

                                        let (debt_increment, r) = u256_safe_divmod(
                                            (*recipient_yang_balance.amount).into()
                                                * exc_yang_redistribution.unit_debt.into(),
                                            wad_scale_divisor
                                        );
                                        // Accumulate remainder from fixed point division for subsequent addition
                                        // to minimize precision loss
                                        cumulative_r += r;

                                        trove_debt += debt_increment.try_into().unwrap();
                                    },
                                    Option::None(_) => {
                                        break;
                                    },
                                };
                            };

                            // Handle loss of precision from fixed point operations as much as possible
                            // by adding the cumulative remainder. Note that we do not round up here
                            // because it could be too aggressive and may lead to `sum(trove_debt) > total_debt`,
                            // which would result in an overflow if all troves repaid their debt.
                            let cumulative_r: u128 = cumulative_r.try_into().unwrap();
                            trove_debt += (cumulative_r / WAD_SCALE).into();

                            // Create a new `trove_yang_balances` to include the redistributed yang
                            // pulled to the trove.
                            // Note that this should be ordered with yang IDs starting from 1,
                            // similar to `get_trove_deposits`, so that the downward iteration
                            // in the previous loop can also be used to index into the array
                            // for the correct yang ID with 1 offset.
                            let mut updated_trove_yang_balances: Array<YangBalance> =
                                Default::default();
                            let mut yang_id: u32 = START_YANG_IDX;
                            let tmp_loop_end: u32 = yangs_count::read() + START_YANG_IDX;
                            loop {
                                if yang_id == tmp_loop_end {
                                    break;
                                }

                                if yang_id == *original_yang_balance.yang_id {
                                    updated_trove_yang_balances
                                        .append(
                                            YangBalance { yang_id: yang_id, amount: yang_increment }
                                        );
                                } else {
                                    updated_trove_yang_balances
                                        .append(
                                            *trove_yang_balances
                                                .at(yang_id - yang_id_to_array_idx_offset)
                                        );
                                }

                                yang_id += 1;
                            };

                            trove_yang_balances = updated_trove_yang_balances.span();
                        }
                    },
                    Option::None(_) => {
                        break;
                    },
                };
            };

            tmp_redistribution_id += 1;
        };

        if has_exceptional_redistributions {
            (Option::Some(trove_yang_balances), trove_debt)
        } else {
            (Option::None(()), trove_debt)
        }
    }

    // Returns the price for `yang_id` at `interval` if it is non-zero.
    // Otherwise, check `interval` - 1 recursively for the last available price.
    fn get_recent_price_from(yang_id: u32, interval: u64) -> (Wad, Wad, u64) {
        let (price, cumulative_price) = yang_prices::read((yang_id, interval));

        if price.is_non_zero() {
            return (price, cumulative_price, interval);
        }
        get_recent_price_from(yang_id, interval - 1)
    }

    // Returns the average price for a yang between two intervals, including `end_interval` but NOT including `start_interval`
    // - If `start_interval` is the same as `end_interval`, return the price at that interval.
    // - If `start_interval` is different from `end_interval`, return the average price.
    fn get_avg_price(yang_id: u32, start_interval: u64, end_interval: u64) -> Wad {
        let (start_yang_price, start_cumulative_yang_price, available_start_interval) =
            get_recent_price_from(
            yang_id, start_interval
        );
        let (end_yang_price, end_cumulative_yang_price, available_end_interval) =
            get_recent_price_from(
            yang_id, end_interval
        );

        // If the last available price for both start and end intervals are the same,
        // return that last available price
        // This also catches `start_interval == end_interval`
        if available_start_interval == available_end_interval {
            return start_yang_price;
        }

        let mut cumulative_diff: Wad = end_cumulative_yang_price - start_cumulative_yang_price;

        // Early termination if `start_interval` and `end_interval` are updated
        if start_interval == available_start_interval & end_interval == available_end_interval {
            return (cumulative_diff.val / (end_interval - start_interval).into()).into();
        }

        // If the start interval is not updated, adjust the cumulative difference (see `advance`) by deducting
        // (number of intervals missed from `available_start_interval` to `start_interval` * start price).
        if start_interval != available_start_interval {
            let cumulative_offset = Wad {
                val: (start_interval - available_start_interval).into() * start_yang_price.val
            };
            cumulative_diff -= cumulative_offset;
        }

        // If the end interval is not updated, adjust the cumulative difference by adding
        // (number of intervals missed from `available_end_interval` to `end_interval` * end price).
        if (end_interval != available_end_interval) {
            let cumulative_offset = Wad {
                val: (end_interval - available_end_interval).into() * end_yang_price.val
            };
            cumulative_diff += cumulative_offset;
        }

        (cumulative_diff.val / (end_interval - start_interval).into()).into()
    }

    // Returns the multiplier at `interval` if it is non-zero.
    // Otherwise, check `interval` - 1 recursively for the last available value.
    fn get_recent_multiplier_from(interval: u64) -> (Ray, Ray, u64) {
        let (multiplier, cumulative_multiplier) = multiplier::read(interval);
        if multiplier.is_non_zero() {
            return (multiplier, cumulative_multiplier, interval);
        }
        get_recent_multiplier_from(interval - 1)
    }

    // Returns the average multiplier over the specified time period, including `end_interval` but NOT including `start_interval`
    // - If `start_interval` is the same as `end_interval`, return the multiplier value at that interval.
    // - If `start_interval` is different from `end_interval`, return the average.
    // Return value is a tuple so that function can be modified as an external view for testing
    fn get_avg_multiplier(start_interval: u64, end_interval: u64) -> Ray {
        let (start_multiplier, start_cumulative_multiplier, available_start_interval) =
            get_recent_multiplier_from(
            start_interval
        );
        let (end_multiplier, end_cumulative_multiplier, available_end_interval) =
            get_recent_multiplier_from(
            end_interval
        );

        // If the last available multiplier for both start and end intervals are the same,
        // return that last available multiplier
        // This also catches `start_interval == end_interval`
        if available_start_interval == available_end_interval {
            return start_multiplier;
        }

        let mut cumulative_diff: Ray = end_cumulative_multiplier - start_cumulative_multiplier;

        // Early termination if `start_interval` and `end_interval` are updated
        if start_interval == available_start_interval & end_interval == available_end_interval {
            return (cumulative_diff.val / (end_interval - start_interval).into()).into();
        }

        // If the start interval is not updated, adjust the cumulative difference (see `advance`) by deducting
        // (number of intervals missed from `available_start_interval` to `start_interval` * start price).
        if start_interval != available_start_interval {
            let cumulative_offset = Ray {
                val: (start_interval - available_start_interval).into() * start_multiplier.val
            };
            cumulative_diff -= cumulative_offset;
        }

        // If the end interval is not updated, adjust the cumulative difference by adding
        // (number of intervals missed from `available_end_interval` to `end_interval` * end price).
        if (end_interval != available_end_interval) {
            let cumulative_offset = Ray {
                val: (end_interval - available_end_interval).into() * end_multiplier.val
            };
            cumulative_diff += cumulative_offset;
        }

        (cumulative_diff.val / (end_interval - start_interval).into()).into()
    }

    //
    // Trove health internal functions
    //

    fn assert_healthy(trove_id: u64) {
        assert(is_healthy(trove_id), 'SH: Trove LTV is too high');
    }

<<<<<<< HEAD
    // Returns a tuple of the trove's threshold (maximum LTV before liquidation) and the total trove value, at a given interval.
    // This function uses historical prices but the currently deposited yang amounts to calculate value.
    // The underlying assumption is that the amount of each yang deposited at `interval` is the same as the amount currently deposited.
    fn get_trove_threshold_and_value_internal(trove_id: u64, interval: u64) -> (Ray, Wad) {
        let mut current_yang_id: u32 = yangs_count::read();
        let mut weighted_threshold_sum: Ray = 0_u128.into();
        let mut trove_value: Wad = 0_u128.into();
=======
    // Returns an ordered array of the `YangBalance` struct for a trove's deposits.
    // Starts from yang ID 1.
    // Note that zero values are added to the return array because downstream
    // computation assumes the full array of yangs.
    fn get_trove_deposits(trove_id: u64) -> Span<YangBalance> {
        let mut yang_balances: Array<YangBalance> = Default::default();
>>>>>>> ccbbcf79

        let mut current_yang_id: u32 = START_YANG_IDX;
        let loop_end: u32 = yangs_count::read() + START_YANG_IDX;
        loop {
            if current_yang_id == loop_end {
                break yang_balances.span();
            }

            let deposited: Wad = deposits::read((current_yang_id, trove_id));
<<<<<<< HEAD
            // Update cumulative values only if user has deposited the current yang
            if deposited.is_non_zero() {
                let yang_threshold: Ray = get_yang_threshold_internal(current_yang_id);
                let (price, _, _) = get_recent_price_from(current_yang_id, interval);
                let yang_deposited_value = deposited * price;
                trove_value += yang_deposited_value;
                weighted_threshold_sum += wadray::wmul_rw(yang_threshold, yang_deposited_value);
=======
            yang_balances.append(YangBalance { yang_id: current_yang_id, amount: deposited });

            current_yang_id += 1;
        }
    }

    // Returns an ordered array of the `YangBalance` struct for the total deposited yangs in the Shrine.
    // Starts from yang ID 1.
    fn get_shrine_deposits() -> Span<YangBalance> {
        let mut yang_balances: Array<YangBalance> = Default::default();

        let mut current_yang_id: u32 = START_YANG_IDX;
        let loop_end: u32 = yangs_count::read() + START_YANG_IDX;
        loop {
            if current_yang_id == loop_end {
                break yang_balances.span();
>>>>>>> ccbbcf79
            }

            let yang_total: Wad = yang_total::read(current_yang_id);
            yang_balances.append(YangBalance { yang_id: current_yang_id, amount: yang_total });

<<<<<<< HEAD
        if trove_value.is_non_zero() {
            let trove_threshold: Ray = wadray::wdiv_rw(weighted_threshold_sum, trove_value);
            return (scale_threshold_for_recovery_mode(trove_threshold), trove_value);
=======
            current_yang_id += 1;
>>>>>>> ccbbcf79
        }
    }

<<<<<<< HEAD
    // Helper function for applying the recovery mode threshold decrease to a threshold,
    // if recovery mode is active
    // The maximum threshold decrease is capped to 50% of the "base threshold"
    fn scale_threshold_for_recovery_mode(mut threshold: Ray) -> Ray {
        let (recovery_mode_threshold, shrine_ltv) = get_recovery_mode_threshold();
        if shrine_ltv >= recovery_mode_threshold {
            threshold =
                max(
                    threshold
                        * THRESHOLD_DECREASE_FACTOR.into()
                        * (recovery_mode_threshold / shrine_ltv),
                    (threshold.val / 2_u128).into()
                );
        }

        threshold
    }

    // Helper to manually calculate what a trove's threshold and value at the given interval would be
    // if its yang balances were equivalent to the `trove_yang_balances` argument.
    fn get_simulated_trove_threshold_and_value(
        mut trove_yang_balances: Span<YangBalance>, interval: u64
    ) -> (Ray, Wad) {
        let mut trove_value: Wad = WadZeroable::zero();
=======
    // Returns a tuple of:
    // 1. the custom threshold (maximum LTV before liquidation)
    // 2. the total value of the yangs, at a given interval
    // based on historical prices and the given yang balances.
    fn get_threshold_and_value(mut yang_balances: Span<YangBalance>, interval: u64) -> (Ray, Wad) {
>>>>>>> ccbbcf79
        let mut weighted_threshold_sum: Ray = RayZeroable::zero();
        let mut total_value: Wad = WadZeroable::zero();

        loop {
            match yang_balances.pop_front() {
                Option::Some(yang_balance) => {
                    // Update cumulative values only if the yang balance is greater than 0
                    if (*yang_balance.amount).is_non_zero() {
                        let yang_threshold: Ray = get_yang_threshold_internal(
                            *yang_balance.yang_id
                        );

                        let (price, _, _) = get_recent_price_from(*yang_balance.yang_id, interval);

                        let yang_deposited_value = *yang_balance.amount * price;
                        total_value += yang_deposited_value;
                        weighted_threshold_sum +=
                            wadray::wmul_rw(yang_threshold, yang_deposited_value);
                    }
                },
                Option::None(_) => {
                    break;
                },
            };
        };

<<<<<<< HEAD
        if trove_value.is_non_zero() {
            let trove_threshold = wadray::wdiv_rw(weighted_threshold_sum, trove_value);
            return (scale_threshold_for_recovery_mode(trove_threshold), trove_value);
        }

        (RayZeroable::zero(), WadZeroable::zero())
    }

    // Returns a tuple of the threshold and value of all troves combined.
    // This function uses historical prices but the total amount of currently deposited yangs across
    // all troves to calculate the total value of all troves.
    fn get_shrine_threshold_and_value_internal(current_interval: u64) -> (Ray, Wad) {
        let mut current_yang_id: u32 = yangs_count::read();
        let mut weighted_threshold_sum: Ray = 0_u128.into();
        let mut value: Wad = 0_u128.into();

        loop {
            if current_yang_id == 0 {
                break;
            }

            let deposited: Wad = yang_total::read(current_yang_id);

            // Update cumulative values only if current yang has been deposited
            if deposited.is_non_zero() {
                let yang_threshold: Ray = get_yang_threshold_internal(current_yang_id);

                let (price, _, _) = get_recent_price_from(current_yang_id, current_interval);

                let yang_deposited_value = deposited * price;
                value += yang_deposited_value;
                weighted_threshold_sum += wadray::wmul_rw(yang_threshold, yang_deposited_value);
            }

            current_yang_id -= 1;
=======
        // Catch division by zero
        let threshold: Ray = if total_value.is_non_zero() {
            wadray::wdiv_rw(weighted_threshold_sum, total_value)
        } else {
            RayZeroable::zero()
>>>>>>> ccbbcf79
        };

        (threshold, total_value)
    }

    fn get_yang_suspension_status_internal(yang_id: u32) -> YangSuspensionStatus {
        let suspension_ts: u64 = yang_suspension::read(yang_id);
        if suspension_ts.is_zero() {
            return YangSuspensionStatus::None(());
        }

        if get_block_timestamp() - suspension_ts < SUSPENSION_GRACE_PERIOD {
            return YangSuspensionStatus::Temporary(());
        }

        YangSuspensionStatus::Permanent(())
    }

    fn get_yang_threshold_internal(yang_id: u32) -> Ray {
        let base_threshold: Ray = thresholds::read(yang_id);

        match get_yang_suspension_status_internal(yang_id) {
            YangSuspensionStatus::None(_) => {
                base_threshold
            },
            YangSuspensionStatus::Temporary(_) => {
                // linearly decrease the threshold from base_threshold to 0
                // based on the time passed since suspension started
                let ts_diff: u64 = get_block_timestamp() - yang_suspension::read(yang_id);
                base_threshold
                    * ((SUSPENSION_GRACE_PERIOD - ts_diff).into() / SUSPENSION_GRACE_PERIOD.into())
            },
            YangSuspensionStatus::Permanent(_) => {
                RayZeroable::zero()
            },
        }
    }

    //
    // Internal ERC20 functions
    //

    fn transfer_internal(sender: ContractAddress, recipient: ContractAddress, amount: u256) {
        assert(recipient.is_non_zero(), 'SH: No transfer to 0 address');

        let amount_wad: Wad = Wad { val: amount.try_into().unwrap() };

        // Transferring the Yin
        yin::write(sender, yin::read(sender) - amount_wad);
        yin::write(recipient, yin::read(recipient) + amount_wad);

        Transfer(sender, recipient, amount);
    }

    fn approve_internal(owner: ContractAddress, spender: ContractAddress, amount: u256) {
        assert(spender.is_non_zero(), 'SH: No approval of 0 address');
        assert(owner.is_non_zero(), 'SH: No approval for 0 address');

        yin_allowances::write((owner, spender), amount);

        Approval(owner, spender, amount);
    }

    fn spend_allowance_internal(owner: ContractAddress, spender: ContractAddress, amount: u256) {
        let current_allowance: u256 = yin_allowances::read((owner, spender));

        // if current_allowance is not set to the maximum u256, then
        // subtract `amount` from spender's allowance.
        if current_allowance != BoundedU256::max() {
            approve_internal(owner, spender, current_allowance - amount);
        }
    }

    //
    // Public AccessControl functions
    //

    #[view]
    fn get_roles(account: ContractAddress) -> u128 {
        AccessControl::get_roles(account)
    }

    #[view]
    fn has_role(role: u128, account: ContractAddress) -> bool {
        AccessControl::has_role(role, account)
    }

    #[view]
    fn get_admin() -> ContractAddress {
        AccessControl::get_admin()
    }

    #[view]
    fn get_pending_admin() -> ContractAddress {
        AccessControl::get_pending_admin()
    }

    #[external]
    fn grant_role(role: u128, account: ContractAddress) {
        AccessControl::grant_role(role, account);
    }

    #[external]
    fn revoke_role(role: u128, account: ContractAddress) {
        AccessControl::revoke_role(role, account);
    }

    #[external]
    fn renounce_role(role: u128) {
        AccessControl::renounce_role(role);
    }

    #[external]
    fn set_pending_admin(new_admin: ContractAddress) {
        AccessControl::set_pending_admin(new_admin);
    }

    #[external]
    fn accept_admin() {
        AccessControl::accept_admin();
    }
}<|MERGE_RESOLUTION|>--- conflicted
+++ resolved
@@ -50,13 +50,8 @@
     // Threshold for rounding remaining debt during redistribution (wad): 10**9
     const ROUNDING_THRESHOLD: u128 = 1000000000;
 
-<<<<<<< HEAD
-    // Minimum amount of yang that must be in recipient troves when for ordinary
-    // redistribution of yang to occur to prevent overflow (wad): WAD_ONE
-=======
     // Minimum amount of yang that must be in recipient troves for ordinary
     // redistribution of yang to occur without overflow (wad): WAD_ONE
->>>>>>> ccbbcf79
     const MIN_RECIPIENT_POOL_YANG: u128 = 1000000000000000000;
 
     // Maximum interest rate a yang can have (ray): RAY_ONE
@@ -282,13 +277,11 @@
         let interval: u64 = now();
 
         // Get threshold and trove value
-<<<<<<< HEAD
-        let (mut threshold, mut value) = get_trove_threshold_and_value_internal(trove_id, interval);
-=======
         let trove_yang_balances: Span<YangBalance> = get_trove_deposits(trove_id);
-        let (mut threshold, mut value) = get_threshold_and_value(trove_yang_balances, interval);
-
->>>>>>> ccbbcf79
+        let (mut threshold, mut value) = get_threshold_and_value(
+            trove_yang_balances, interval, true
+        );
+
         let trove: Trove = troves::read(trove_id);
 
         // Catch troves with no value
@@ -316,7 +309,7 @@
 
         if updated_trove_yang_balances.is_some() {
             let (new_threshold, new_value) = get_threshold_and_value(
-                updated_trove_yang_balances.unwrap(), interval
+                updated_trove_yang_balances.unwrap(), interval, true
             );
             threshold = new_threshold;
             value = new_value;
@@ -441,8 +434,7 @@
 
     #[view]
     fn get_yang_threshold(yang: ContractAddress) -> Ray {
-        let yang_id: u32 = get_valid_yang_id(yang);
-        scale_threshold_for_recovery_mode(get_yang_threshold_internal(yang_id))
+        scale_threshold_for_recovery_mode(get_raw_yang_threshold(yang))
     }
 
     #[view]
@@ -454,7 +446,7 @@
     #[view]
     fn get_shrine_threshold_and_value() -> (Ray, Wad) {
         let yang_totals: Span<YangBalance> = get_shrine_deposits();
-        get_threshold_and_value(yang_totals, now())
+        get_threshold_and_value(yang_totals, now(), false)
     }
 
     // Returns a tuple of 
@@ -462,7 +454,7 @@
     // 2. Shrine's LTV
     #[view]
     fn get_recovery_mode_threshold() -> (Ray, Ray) {
-        let (liq_threshold, value) = get_shrine_threshold_and_value_internal(now());
+        let (liq_threshold, value) = get_threshold_and_value(get_shrine_deposits(), now(), false);
         let debt: Wad = total_debt::read();
         let rm_threshold = liq_threshold * RECOVERY_MODE_THRESHOLD_MULTIPLIER.into();
 
@@ -1360,13 +1352,16 @@
         let mut updated_trove_yang_balances: Array<YangBalance> = Default::default();
 
         let trove_yang_balances: Span<YangBalance> = get_trove_deposits(trove_id);
-        let (_, trove_value) = get_threshold_and_value(trove_yang_balances, current_interval);
+        // `apply_recovery_mode` can be `false` here since we are only interested in the trove value
+        let (_, trove_value) = get_threshold_and_value(
+            trove_yang_balances, current_interval, false
+        );
         let trove_value_to_redistribute: Wad = wadray::rmul_wr(
             trove_value, pct_value_to_redistribute
         );
 
         let yang_totals: Span<YangBalance> = get_shrine_deposits();
-        let (_, shrine_value) = get_threshold_and_value(yang_totals, current_interval);
+        let (_, shrine_value) = get_threshold_and_value(yang_totals, current_interval, false);
         // Note the initial yang amount is not excluded from the value of all other troves
         // here (it will also be more expensive if we want to do so). Therefore, when
         // calculating a yang's total value as a percentage of the total value of all
@@ -1463,17 +1458,6 @@
                     let mut debt_error: Wad = WadZeroable::zero();
                     let mut is_exception: bool = false;
 
-<<<<<<< HEAD
-                    // If there is some remainder amount of yangs that is at least 1 Wad in other troves
-                    // for redistribution, handle it as an ordinary redistribution by redistributing
-                    //  yangs by rebasing, and reallocating debt to other troves with the same yang. 
-                    // This is expected to be the common case.
-                    // Otherwise, redistribute by reallocating the yangs and debt to all other yangs.
-                    //
-                    // The minimum remainder amount is required to prevent overflow when calculating 
-                    // `unit_yang_per_recipient_yang` below, and to prevent `updated_trove_yang_balance` 
-                    // from being incorrectly zeroed when `unit_yang_per_recipient_yang` is a very large value.
-=======
                     // If there is at least `MIN_RECIPIENT_POOL_YANG` amount of yang in other troves,
                     // handle it as an ordinary redistribution by rebasing the redistributed yang, and 
                     // reallocating debt to other troves with the same yang. The minimum remainder amount 
@@ -1484,7 +1468,6 @@
                     // This is expected to be the common case.
                     // Otherwise, redistribute by reallocating the yangs and debt to all other yangs.
 
->>>>>>> ccbbcf79
                     let is_ordinary_redistribution: bool =
                         redistributed_yang_recipient_pool >= MIN_RECIPIENT_POOL_YANG
                         .into();
@@ -1811,15 +1794,9 @@
                             (*original_yang_balance.yang_id, tmp_redistribution_id)
                         );
                         // If the trove has deposited a yang, check for ordinary redistribution first.
-<<<<<<< HEAD
-                        // Note that we cannot skip to the next yang because we still need to check 
-                        // for exceptional redistribution in case the recipient pool amount was below the 
-                        // redistribution threshold.
-=======
                         // Note that we cannot skip to the next yang at the end of this `if` block because 
                         // we still need to check for exceptional redistribution in case the recipient pool 
                         // amount was below `MIN_RECIPIENT_POOL_YANG`.
->>>>>>> ccbbcf79
                         if (*original_yang_balance.amount).is_non_zero() {
                             // Get the amount of debt per yang for the current redistribution
                             if redistribution.unit_debt.is_non_zero() {
@@ -2068,22 +2045,12 @@
         assert(is_healthy(trove_id), 'SH: Trove LTV is too high');
     }
 
-<<<<<<< HEAD
-    // Returns a tuple of the trove's threshold (maximum LTV before liquidation) and the total trove value, at a given interval.
-    // This function uses historical prices but the currently deposited yang amounts to calculate value.
-    // The underlying assumption is that the amount of each yang deposited at `interval` is the same as the amount currently deposited.
-    fn get_trove_threshold_and_value_internal(trove_id: u64, interval: u64) -> (Ray, Wad) {
-        let mut current_yang_id: u32 = yangs_count::read();
-        let mut weighted_threshold_sum: Ray = 0_u128.into();
-        let mut trove_value: Wad = 0_u128.into();
-=======
     // Returns an ordered array of the `YangBalance` struct for a trove's deposits.
     // Starts from yang ID 1.
     // Note that zero values are added to the return array because downstream
     // computation assumes the full array of yangs.
     fn get_trove_deposits(trove_id: u64) -> Span<YangBalance> {
         let mut yang_balances: Array<YangBalance> = Default::default();
->>>>>>> ccbbcf79
 
         let mut current_yang_id: u32 = START_YANG_IDX;
         let loop_end: u32 = yangs_count::read() + START_YANG_IDX;
@@ -2093,48 +2060,12 @@
             }
 
             let deposited: Wad = deposits::read((current_yang_id, trove_id));
-<<<<<<< HEAD
-            // Update cumulative values only if user has deposited the current yang
-            if deposited.is_non_zero() {
-                let yang_threshold: Ray = get_yang_threshold_internal(current_yang_id);
-                let (price, _, _) = get_recent_price_from(current_yang_id, interval);
-                let yang_deposited_value = deposited * price;
-                trove_value += yang_deposited_value;
-                weighted_threshold_sum += wadray::wmul_rw(yang_threshold, yang_deposited_value);
-=======
             yang_balances.append(YangBalance { yang_id: current_yang_id, amount: deposited });
 
             current_yang_id += 1;
         }
     }
 
-    // Returns an ordered array of the `YangBalance` struct for the total deposited yangs in the Shrine.
-    // Starts from yang ID 1.
-    fn get_shrine_deposits() -> Span<YangBalance> {
-        let mut yang_balances: Array<YangBalance> = Default::default();
-
-        let mut current_yang_id: u32 = START_YANG_IDX;
-        let loop_end: u32 = yangs_count::read() + START_YANG_IDX;
-        loop {
-            if current_yang_id == loop_end {
-                break yang_balances.span();
->>>>>>> ccbbcf79
-            }
-
-            let yang_total: Wad = yang_total::read(current_yang_id);
-            yang_balances.append(YangBalance { yang_id: current_yang_id, amount: yang_total });
-
-<<<<<<< HEAD
-        if trove_value.is_non_zero() {
-            let trove_threshold: Ray = wadray::wdiv_rw(weighted_threshold_sum, trove_value);
-            return (scale_threshold_for_recovery_mode(trove_threshold), trove_value);
-=======
-            current_yang_id += 1;
->>>>>>> ccbbcf79
-        }
-    }
-
-<<<<<<< HEAD
     // Helper function for applying the recovery mode threshold decrease to a threshold,
     // if recovery mode is active
     // The maximum threshold decrease is capped to 50% of the "base threshold"
@@ -2153,19 +2084,32 @@
         threshold
     }
 
-    // Helper to manually calculate what a trove's threshold and value at the given interval would be
-    // if its yang balances were equivalent to the `trove_yang_balances` argument.
-    fn get_simulated_trove_threshold_and_value(
-        mut trove_yang_balances: Span<YangBalance>, interval: u64
-    ) -> (Ray, Wad) {
-        let mut trove_value: Wad = WadZeroable::zero();
-=======
+    // Returns an ordered array of the `YangBalance` struct for the total deposited yangs in the Shrine.
+    // Starts from yang ID 1.
+    fn get_shrine_deposits() -> Span<YangBalance> {
+        let mut yang_balances: Array<YangBalance> = Default::default();
+
+        let mut current_yang_id: u32 = START_YANG_IDX;
+        let loop_end: u32 = yangs_count::read() + START_YANG_IDX;
+        loop {
+            if current_yang_id == loop_end {
+                break yang_balances.span();
+            }
+
+            let yang_total: Wad = yang_total::read(current_yang_id);
+            yang_balances.append(YangBalance { yang_id: current_yang_id, amount: yang_total });
+
+            current_yang_id += 1;
+        }
+    }
+
     // Returns a tuple of:
     // 1. the custom threshold (maximum LTV before liquidation)
     // 2. the total value of the yangs, at a given interval
     // based on historical prices and the given yang balances.
-    fn get_threshold_and_value(mut yang_balances: Span<YangBalance>, interval: u64) -> (Ray, Wad) {
->>>>>>> ccbbcf79
+    fn get_threshold_and_value(
+        mut yang_balances: Span<YangBalance>, interval: u64, apply_recovery_mode: bool
+    ) -> (Ray, Wad) {
         let mut weighted_threshold_sum: Ray = RayZeroable::zero();
         let mut total_value: Wad = WadZeroable::zero();
 
@@ -2192,50 +2136,16 @@
             };
         };
 
-<<<<<<< HEAD
-        if trove_value.is_non_zero() {
-            let trove_threshold = wadray::wdiv_rw(weighted_threshold_sum, trove_value);
-            return (scale_threshold_for_recovery_mode(trove_threshold), trove_value);
-        }
-
-        (RayZeroable::zero(), WadZeroable::zero())
-    }
-
-    // Returns a tuple of the threshold and value of all troves combined.
-    // This function uses historical prices but the total amount of currently deposited yangs across
-    // all troves to calculate the total value of all troves.
-    fn get_shrine_threshold_and_value_internal(current_interval: u64) -> (Ray, Wad) {
-        let mut current_yang_id: u32 = yangs_count::read();
-        let mut weighted_threshold_sum: Ray = 0_u128.into();
-        let mut value: Wad = 0_u128.into();
-
-        loop {
-            if current_yang_id == 0 {
-                break;
-            }
-
-            let deposited: Wad = yang_total::read(current_yang_id);
-
-            // Update cumulative values only if current yang has been deposited
-            if deposited.is_non_zero() {
-                let yang_threshold: Ray = get_yang_threshold_internal(current_yang_id);
-
-                let (price, _, _) = get_recent_price_from(current_yang_id, current_interval);
-
-                let yang_deposited_value = deposited * price;
-                value += yang_deposited_value;
-                weighted_threshold_sum += wadray::wmul_rw(yang_threshold, yang_deposited_value);
-            }
-
-            current_yang_id -= 1;
-=======
         // Catch division by zero
-        let threshold: Ray = if total_value.is_non_zero() {
+        let mut threshold: Ray = if total_value.is_non_zero() {
             wadray::wdiv_rw(weighted_threshold_sum, total_value)
         } else {
             RayZeroable::zero()
->>>>>>> ccbbcf79
         };
+
+        if apply_recovery_mode {
+            threshold = scale_threshold_for_recovery_mode(threshold);
+        }
 
         (threshold, total_value)
     }
