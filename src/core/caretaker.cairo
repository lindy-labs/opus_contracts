--- conflicted
+++ resolved
@@ -12,13 +12,8 @@
     use opus::interfaces::ISentinel::{ISentinelDispatcher, ISentinelDispatcherTrait};
     use opus::interfaces::IShrine::{IShrineDispatcher, IShrineDispatcherTrait};
     use opus::types::AssetBalance;
-<<<<<<< HEAD
-    use opus::utils::access_control::{AccessControl, IAccessControl};
     use opus::utils::reentrancy_guard::reentrancy_guard_component;
-=======
     use opus::utils::access_control::access_control_component;
-    use opus::utils::reentrancy_guard::ReentrancyGuard;
->>>>>>> dc01125d
     use opus::utils::wadray;
     use opus::utils::wadray::{Ray, RAY_ONE, Wad};
 
@@ -27,12 +22,17 @@
     //
 
     component!(path: access_control_component, storage: access_control, event: AccessControlEvent);
+    component!(
+        path: reentrancy_guard_component, storage: reentrancy_guard, event: ReentrancyGuardEvent
+    );
 
     #[abi(embed_v0)]
     impl AccessControlPublic =
         access_control_component::AccessControl<ContractState>;
     impl AccessControlHelpers = access_control_component::AccessControlHelpers<ContractState>;
 
+    impl ReentrancyGuardHelpers = reentrancy_guard_component::ReentrancyGuardHelpers<ContractState>;
+
     //
     // Constants
     //
@@ -40,25 +40,17 @@
     // A dummy trove ID for Caretaker, required in Gate to emit events
     const DUMMY_TROVE_ID: u64 = 0;
 
-<<<<<<< HEAD
-    component!(
-        path: reentrancy_guard_component, storage: reentrancy_guard, event: ReentrancyGuardEvent
-    );
-
-    #[abi(embed_v0)]
-    impl ReentrancyGuardHelpers =
-        reentrancy_guard_component::ReentrancyGuardHelpers<ContractState>;
-=======
     //
     // Storage
     //
->>>>>>> dc01125d
 
     #[storage]
     struct Storage {
         // components
         #[substorage(v0)]
         access_control: access_control_component::Storage,
+        #[substorage(v0)]
+        reentrancy_guard: reentrancy_guard_component::Storage,
         // Abbot associated with the Shrine for this Caretaker
         abbot: IAbbotDispatcher,
         // Equalizer associated with the Shrine for this Caretaker
@@ -67,9 +59,6 @@
         sentinel: ISentinelDispatcher,
         // Shrine associated with this Caretaker
         shrine: IShrineDispatcher,
-        // Components
-        #[substorage(v0)]
-        reentrancy_guard: reentrancy_guard_component::Storage,
     }
 
     //
