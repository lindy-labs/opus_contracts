--- conflicted
+++ resolved
@@ -13,11 +13,7 @@
     use opus::interfaces::IShrine::{IShrineDispatcher, IShrineDispatcherTrait};
     use opus::types::AssetBalance;
     use opus::utils::access_control::access_control_component;
-<<<<<<< HEAD
     use opus::utils::reentrancy_guard::reentrancy_guard_component;
-=======
-    use opus::utils::reentrancy_guard::reentrancy_guard;
->>>>>>> ff3cf757
     use opus::utils::wadray;
     use opus::utils::wadray::{Ray, RAY_ONE, Wad};
 
@@ -273,11 +269,7 @@
             assert(shrine.get_live() == false, 'CA: System is live');
 
             // reentrancy guard is used as a precaution
-<<<<<<< HEAD
             self.reentrancy_guard.start();
-=======
-            reentrancy_guard::start();
->>>>>>> ff3cf757
 
             // Assert caller is trove owner
             let trove_owner: ContractAddress = self.abbot.read().get_trove_owner(trove_id);
@@ -313,11 +305,7 @@
 
             self.emit(Release { user: trove_owner, trove_id, assets: released_assets.span() });
 
-<<<<<<< HEAD
             self.reentrancy_guard.end();
-=======
-            reentrancy_guard::end();
->>>>>>> ff3cf757
             released_assets.span()
         }
 
@@ -343,11 +331,7 @@
             assert(shrine.get_live() == false, 'CA: System is live');
 
             // reentrancy guard is used as a precaution
-<<<<<<< HEAD
             self.reentrancy_guard.start();
-=======
-            reentrancy_guard::start();
->>>>>>> ff3cf757
 
             let caller = get_caller_address();
 
@@ -381,11 +365,7 @@
 
             self.emit(Reclaim { user: caller, yin_amt: yin, assets: reclaimable_assets });
 
-<<<<<<< HEAD
             self.reentrancy_guard.end();
-=======
-            reentrancy_guard::end();
->>>>>>> ff3cf757
             reclaimable_assets
         }
     }
