--- conflicted
+++ resolved
@@ -11,9 +11,6 @@
     use opus::interfaces::IERC20::{IERC20Dispatcher, IERC20DispatcherTrait};
     use opus::interfaces::ISentinel::{ISentinelDispatcher, ISentinelDispatcherTrait};
     use opus::interfaces::IShrine::{IShrineDispatcher, IShrineDispatcherTrait};
-    use opus::interfaces::ITransmuter::{
-        ITransmuterRegistryDispatcher, ITransmuterRegistryDispatcherTrait
-    };
     use opus::types::AssetBalance;
     use opus::utils::access_control::access_control_component;
     use opus::utils::reentrancy_guard::reentrancy_guard_component;
@@ -62,11 +59,6 @@
         sentinel: ISentinelDispatcher,
         // Shrine associated with this Caretaker
         shrine: IShrineDispatcher,
-<<<<<<< HEAD
-        // Transmuter registry associated with the Shrine for this Caretaker
-        transmuter_registry: ITransmuterRegistryDispatcher,
-=======
->>>>>>> f6c36322
         // Amount of yin backed by this Caretaker's assets after shutdown
         backed_yin: Wad,
         // Amount of yin already claimed via this Caretaker after shutdown
@@ -120,7 +112,6 @@
         abbot: ContractAddress,
         sentinel: ContractAddress,
         equalizer: ContractAddress,
-        transmuter_registry: ContractAddress
     ) {
         self.access_control.initializer(admin, Option::Some(caretaker_roles::default_admin_role()));
 
@@ -128,9 +119,6 @@
         self.shrine.write(IShrineDispatcher { contract_address: shrine });
         self.sentinel.write(ISentinelDispatcher { contract_address: sentinel });
         self.equalizer.write(IEqualizerDispatcher { contract_address: equalizer });
-        self
-            .transmuter_registry
-            .write(ITransmuterRegistryDispatcher { contract_address: transmuter_registry });
     }
 
     //
@@ -185,17 +173,10 @@
 
             // Cap percentage of amount to be reclaimed to 100% to catch
             // invalid values beyond total yin
-<<<<<<< HEAD
-            let backed_yin: Wad = self.backed_yin.read();
-            let claimed_yin: Wad = self.claimed_yin.read();
-            let pct_to_reclaim: Ray = wadray::rdiv_ww(yin, backed_yin - claimed_yin);
-            let capped_pct: Ray = min(pct_to_reclaim, RAY_ONE.into());
-=======
             let pct_to_reclaim: Ray = wadray::rdiv_ww(yin, shrine.get_total_yin());
             let remaining_reclaimable_yin: Wad = self.backed_yin.read() - self.claimed_yin.read();
             let capped_yin: Wad = min(yin, remaining_reclaimable_yin);
             let pct_to_reclaim: Ray = wadray::rdiv_ww(capped_yin, remaining_reclaimable_yin);
->>>>>>> f6c36322
 
             let yangs: Span<ContractAddress> = self.sentinel.read().get_yang_addresses();
 
@@ -243,21 +224,12 @@
             // not affect the accounting for `release` and `reclaim` in this contract.
             self.equalizer.read().equalize();
 
-<<<<<<< HEAD
-            // Calculate the percentage of collateral needed to back yin 1 : 1
-            // based on the last value of all collateral in Shrine
-            // Note that the total debt is used as an approximation of the total yin forged 
-            // by troves.
-            let (_, total_value) = shrine.get_shrine_threshold_and_value();
-            let total_troves_yin: Wad = shrine.get_total_debt();
-=======
             // Calculate the percentage of collateral needed to back all troves' yin 1 : 1
             // based on the last value of all collateral in Shrine. We can use `total_troves_debt`
             // as a proxy for total yin minted by troves because we would have minted any surplus 
             // budget via `Equalizer.equalize` in the preceding step.
             let (_, total_value) = shrine.get_shrine_threshold_and_value();
             let total_troves_yin: Wad = shrine.get_total_troves_debt();
->>>>>>> f6c36322
             let backing_pct: Ray = wadray::rdiv_ww(total_troves_yin, total_value);
             self.backed_yin.write(total_troves_yin);
 
@@ -288,7 +260,6 @@
 
             // Kill modules
             shrine.kill();
-            self.transmuter_registry.read().kill();
 
             // Note that Absorber is not killed. When the final debt surplus is minted, the
             // absorber may be an allocated recipient. If the Absorber has been completely
