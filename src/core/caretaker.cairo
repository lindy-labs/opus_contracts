--- conflicted
+++ resolved
@@ -11,10 +11,6 @@
     use opus::interfaces::IShrine::{IShrineDispatcher, IShrineDispatcherTrait};
     use opus::types::{AssetBalance, Health};
     use opus::utils::reentrancy_guard::reentrancy_guard_component;
-<<<<<<< HEAD
-
-=======
->>>>>>> 1bed1976
     use starknet::{ContractAddress, get_caller_address, get_contract_address};
     use wadray::{Ray, RAY_ONE, Wad};
 
