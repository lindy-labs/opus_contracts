#[starknet::contract]
mod caretaker {
    use cmp::min;
    use opus::core::roles::caretaker_roles;
    use opus::interfaces::IAbbot::{IAbbotDispatcher, IAbbotDispatcherTrait};
    use opus::interfaces::ICaretaker::ICaretaker;
    use opus::interfaces::IERC20::{IERC20Dispatcher, IERC20DispatcherTrait};
    use opus::interfaces::IEqualizer::{IEqualizerDispatcher, IEqualizerDispatcherTrait};
    use opus::interfaces::ISentinel::{ISentinelDispatcher, ISentinelDispatcherTrait};
    use opus::interfaces::IShrine::{IShrineDispatcher, IShrineDispatcherTrait};
    use opus::types::{AssetBalance, Health};
    use opus::utils::access_control::access_control_component;
    use opus::utils::reentrancy_guard::reentrancy_guard_component;
    use opus::utils::wadray::{Ray, RAY_ONE, Wad};
    use opus::utils::wadray;
    use starknet::{ContractAddress, get_caller_address, get_contract_address};

    //
    // Components
    //

    component!(path: access_control_component, storage: access_control, event: AccessControlEvent);
    component!(
        path: reentrancy_guard_component, storage: reentrancy_guard, event: ReentrancyGuardEvent
    );

    #[abi(embed_v0)]
    impl AccessControlPublic =
        access_control_component::AccessControl<ContractState>;
    impl AccessControlHelpers = access_control_component::AccessControlHelpers<ContractState>;

    impl ReentrancyGuardHelpers = reentrancy_guard_component::ReentrancyGuardHelpers<ContractState>;

    //
    // Constants
    //

    // A dummy trove ID for Caretaker, required in Gate to emit events
    const DUMMY_TROVE_ID: u64 = 0;

    //
    // Storage
    //

    #[storage]
    struct Storage {
        // components
        #[substorage(v0)]
        access_control: access_control_component::Storage,
        #[substorage(v0)]
        reentrancy_guard: reentrancy_guard_component::Storage,
        // Abbot associated with the Shrine for this Caretaker
        abbot: IAbbotDispatcher,
        // Equalizer associated with the Shrine for this Caretaker
        equalizer: IEqualizerDispatcher,
        // Sentinel associated with the Shrine for this Caretaker
        sentinel: ISentinelDispatcher,
        // Shrine associated with this Caretaker
        shrine: IShrineDispatcher,
        // Amount of yin backed by this Caretaker's assets after shutdown
        backed_yin: Wad,
        // Amount of yin already claimed via this Caretaker after shutdown
        claimed_yin: Wad,
    }

    //
    // Events
    //

    #[event]
    #[derive(Copy, Drop, starknet::Event, PartialEq)]
    enum Event {
        AccessControlEvent: access_control_component::Event,
        Shut: Shut,
        Release: Release,
        Reclaim: Reclaim,
        // Component events
        ReentrancyGuardEvent: reentrancy_guard_component::Event
    }

    #[derive(Copy, Drop, starknet::Event, PartialEq)]
    struct Shut {}

    #[derive(Copy, Drop, starknet::Event, PartialEq)]
    struct Release {
        #[key]
        user: ContractAddress,
        #[key]
        trove_id: u64,
        assets: Span<AssetBalance>
    }

    #[derive(Copy, Drop, starknet::Event, PartialEq)]
    struct Reclaim {
        #[key]
        user: ContractAddress,
        yin_amt: Wad,
        assets: Span<AssetBalance>
    }

    //
    // Constructor
    //

    #[constructor]
    fn constructor(
        ref self: ContractState,
        admin: ContractAddress,
        shrine: ContractAddress,
        abbot: ContractAddress,
        sentinel: ContractAddress,
        equalizer: ContractAddress
    ) {
        self.access_control.initializer(admin, Option::Some(caretaker_roles::default_admin_role()));

        self.abbot.write(IAbbotDispatcher { contract_address: abbot });
        self.shrine.write(IShrineDispatcher { contract_address: shrine });
        self.sentinel.write(ISentinelDispatcher { contract_address: sentinel });
        self.equalizer.write(IEqualizerDispatcher { contract_address: equalizer });
    }

    //
    // External Caretaker functions
    //

    #[external(v0)]
    impl ICaretakerImpl of ICaretaker<ContractState> {
        //
        // View functions
        //

        // Simulates the effects of `release` at the current on-chain conditions.
        fn preview_release(self: @ContractState, trove_id: u64) -> Span<AssetBalance> {
            let shrine: IShrineDispatcher = self.shrine.read();

            assert(shrine.get_live() == false, 'CA: System is live');

            let sentinel: ISentinelDispatcher = self.sentinel.read();
            let yangs: Span<ContractAddress> = sentinel.get_yang_addresses();

            let mut releasable_assets: Array<AssetBalance> = ArrayTrait::new();
            let mut yangs_copy = yangs;

            loop {
                match yangs_copy.pop_front() {
                    Option::Some(yang) => {
                        let deposited_yang: Wad = shrine.get_deposit(*yang, trove_id);

                        let asset_amt: u128 = if deposited_yang.is_zero() {
                            0
                        } else {
                            sentinel.convert_to_assets(*yang, deposited_yang)
                        };

                        releasable_assets
                            .append(AssetBalance { address: *yang, amount: asset_amt });
                    },
                    Option::None => { break releasable_assets.span(); },
                };
            }
        }

        // Simulates the effects of `reclaim` at the current on-chain conditions.
        // Returns a tuple of:
        // 1. the amount of yin reclaimable
        // 2. an array of asset amounts to be received based on (1)
        fn preview_reclaim(self: @ContractState, yin: Wad) -> (Wad, Span<AssetBalance>) {
            let shrine: IShrineDispatcher = self.shrine.read();

            assert(shrine.get_live() == false, 'CA: System is live');

            // Cap percentage of amount to be reclaimed to 100% to catch
            // invalid values beyond total yin
            let pct_to_reclaim: Ray = wadray::rdiv_ww(yin, shrine.get_total_yin());
            let remaining_reclaimable_yin: Wad = self.backed_yin.read() - self.claimed_yin.read();
            let capped_yin: Wad = min(yin, remaining_reclaimable_yin);
            let pct_to_reclaim: Ray = wadray::rdiv_ww(capped_yin, remaining_reclaimable_yin);

            let yangs: Span<ContractAddress> = self.sentinel.read().get_yang_addresses();

            let mut reclaimable_assets: Array<AssetBalance> = ArrayTrait::new();
            let caretaker = get_contract_address();
            let mut yangs_copy = yangs;
            loop {
                match yangs_copy.pop_front() {
                    Option::Some(yang) => {
                        let asset = IERC20Dispatcher { contract_address: *yang };
                        let caretaker_balance: u128 = asset
                            .balance_of(caretaker)
                            .try_into()
                            .unwrap();
                        let asset_amt: Wad = wadray::rmul_rw(
                            pct_to_reclaim, caretaker_balance.into()
                        );
                        reclaimable_assets
                            .append(AssetBalance { address: *yang, amount: asset_amt.val });
                    },
                    Option::None => { break (capped_yin, reclaimable_assets.span()); },
                };
            }
        }

        //
        // Core functions
        //

        // Admin will initially have access to `shut`.
        fn shut(ref self: ContractState) {
            self.access_control.assert_has_role(caretaker_roles::SHUT);

            let shrine: IShrineDispatcher = self.shrine.read();

            // Prevent repeated `shut`
            assert(shrine.get_live(), 'CA: System is not live');

            // Mint surplus debt
            // Note that the total system debt may stil be higher than total yin after this
            // final minting of surplus debt due to loss of precision. However, any such
            // excess system debt is inconsequential because only the total yin supply will
            // be backed by collateral, and it would not be possible to mint this excess
            // system debt from this point onwards. Therefore, this excess system debt would
            // not affect the accounting for `release` and `reclaim` in this contract.
            self.equalizer.read().equalize();

<<<<<<< HEAD
            // Calculate the percentage of collateral needed to back all troves' yin 1 : 1
            // based on the last value of all collateral in Shrine. We can use `total_troves_debt`
            // as a proxy for total yin minted by troves because we would have minted any surplus 
            // budget via `Equalizer.equalize` in the preceding step.
            let (_, total_value) = shrine.get_shrine_threshold_and_value();
            let total_troves_yin: Wad = shrine.get_total_troves_debt();
            let backing_pct: Ray = wadray::rdiv_ww(total_troves_yin, total_value);
            self.backed_yin.write(total_troves_yin);
=======
            // Calculate the percentage of collateral needed to back yin 1 : 1
            // based on the last value of all collateral in Shrine
            let shrine_health: Health = shrine.get_shrine_health();
            let backing_pct: Ray = wadray::rdiv_ww(shrine.get_total_yin(), shrine_health.value);
>>>>>>> 4364c356

            // Cap the percentage to 100%
            let capped_backing_pct: Ray = min(backing_pct, RAY_ONE.into());

            // Loop through yangs and transfer the amount of each yang asset needed to back
            // yin to this contract. This is equivalent to a final redistribution enforced
            // on all trove owners.
            // Since yang assets are transferred out of the Gate and the total number of yang
            // is not updated in Shrine, the asset amount per yang in Gate will decrease.
            let sentinel: ISentinelDispatcher = self.sentinel.read();
            let yangs: Span<ContractAddress> = sentinel.get_yang_addresses();
            let caretaker = get_contract_address();

            let mut yangs_copy = yangs;
            loop {
                match yangs_copy.pop_front() {
                    Option::Some(yang) => {
                        let backed_yang: Wad = wadray::rmul_rw(
                            capped_backing_pct, shrine.get_yang_total(*yang)
                        );
                        sentinel.exit(*yang, caretaker, DUMMY_TROVE_ID, backed_yang);
                    },
                    Option::None => { break; },
                };
            };

            // Kill modules
            shrine.kill();

            // Note that Absorber is not killed. When the final debt surplus is minted, the
            // absorber may be an allocated recipient. If the Absorber has been completely
            // drained (i.e. no shares in current epoch), receives a portion of the minted
            // debt surplus and is killed, then the final yin surplus will be inaccessible
            // if users can no longer call `Absorber.provide()`. Therefore, we do not kill
            // the Absorber, and allow the first provider in such a situation to gain a windfall
            // of the final debt surplus minted to the Absorber.

            self.emit(Shut {});
        }

        // Releases all remaining collateral in a trove to the trove owner directly.
        // - Note that after `shut` is triggered, the amount of yang in a trove will be fixed,
        //   but the asset amount per yang may have decreased because the assets needed to back
        //   yin 1 : 1 have been transferred from the Gates to the Caretaker.
        // Returns a tuple of arrays of the released asset addresses and released asset amounts
        // denominated in each respective asset's decimals.
        fn release(ref self: ContractState, trove_id: u64) -> Span<AssetBalance> {
            let shrine: IShrineDispatcher = self.shrine.read();

            assert(shrine.get_live() == false, 'CA: System is live');

            // reentrancy guard is used as a precaution
            self.reentrancy_guard.start();

            // Assert caller is trove owner
            let trove_owner: ContractAddress = self.abbot.read().get_trove_owner(trove_id);
            assert(trove_owner == get_caller_address(), 'CA: Not trove owner');

            let sentinel: ISentinelDispatcher = self.sentinel.read();
            let yangs: Span<ContractAddress> = sentinel.get_yang_addresses();

            let mut released_assets: Array<AssetBalance> = ArrayTrait::new();
            let mut yangs_copy = yangs;

            // Loop over yangs deposited in trove and transfer to trove owner
            loop {
                match yangs_copy.pop_front() {
                    Option::Some(yang) => {
                        let deposited_yang: Wad = shrine.get_deposit(*yang, trove_id);
                        let asset_amt: u128 = if deposited_yang.is_zero() {
                            0
                        } else {
                            let exit_amt: u128 = sentinel
                                .exit(*yang, trove_owner, trove_id, deposited_yang);
                            // Seize the collateral only after assets have been
                            // transferred so that the asset amount per yang in Gate
                            // does not change and user receives the correct amount
                            shrine.seize(*yang, trove_id, deposited_yang);
                            exit_amt
                        };
                        released_assets.append(AssetBalance { address: *yang, amount: asset_amt });
                    },
                    Option::None => { break; },
                };
            };

            self.emit(Release { user: trove_owner, trove_id, assets: released_assets.span() });

            self.reentrancy_guard.end();
            released_assets.span()
        }

        // Allow yin holders to burn their yin and receive their proportionate share of collateral assets
        // in the Caretaker contract based on the amount of yin as a proportion of total supply.
        // Example: assuming total system yin of 1_000, and Caretaker has a yang A asset balance of 4_000.
        //          User A and User B each wants to reclaim 100 yin, and expects to receive the same amount
        //          of yang assets from the Caretaker regardless of who does so first.
        //          1. User A reclaims 100 yin, amounting to 100 / 1_000 = 10%, which entitles him to receive
        //             10% * 4_000 = 400 yang A assets from the Caretaker.
        //
        //             After User A reclaims, total system yin decreaes to 900, and the Caretaker's balance of
        //             yang A assets decreases to 3_600.
        //
        //          2. User B reclaims 100 yin, amounting to 100 / 900 = 11.11%, which entitles him to receive
        //             11.1% * 3_600 = 400 yang A assets approximately.
        //
        // Returns a tuple of:
        // 1. the amount of yin reclaimed
        // 2. an array of asset amounts to be received based on (1)
        fn reclaim(ref self: ContractState, yin: Wad) -> (Wad, Span<AssetBalance>) {
            let shrine: IShrineDispatcher = self.shrine.read();

            assert(shrine.get_live() == false, 'CA: System is live');

            // reentrancy guard is used as a precaution
            self.reentrancy_guard.start();

            let caller = get_caller_address();

            // Calculate amount of collateral corresponding to amount of yin reclaimed.
            // This needs to be done before burning the reclaimed yin amount from the caller
            // or the total supply would be incorrect.
            let (reclaimable_yin, reclaimable_assets) = self.preview_reclaim(yin);

            // This call will revert if `yin` is greater than the caller's balance.
            shrine.eject(caller, reclaimable_yin);

            // Loop through yangs and transfer a proportionate share of each yang asset in
            // the Caretaker to caller
            let mut reclaimable_assets_copy = reclaimable_assets;
            loop {
                match reclaimable_assets_copy.pop_front() {
                    Option::Some(reclaimable_asset) => {
                        if (*reclaimable_asset.amount).is_zero() {
                            continue;
                        }

                        let success: bool = IERC20Dispatcher {
                            contract_address: *reclaimable_asset.address
                        }
                            .transfer(caller, (*reclaimable_asset.amount).into());
                        assert(success, 'CA: Asset transfer failed');
                    },
                    Option::None => { break; },
                };
            };

            self
                .emit(
                    Reclaim { user: caller, yin_amt: reclaimable_yin, assets: reclaimable_assets }
                );

            self.reentrancy_guard.end();
            (reclaimable_yin, reclaimable_assets)
        }
    }
}<|MERGE_RESOLUTION|>--- conflicted
+++ resolved
@@ -222,21 +222,13 @@
             // not affect the accounting for `release` and `reclaim` in this contract.
             self.equalizer.read().equalize();
 
-<<<<<<< HEAD
             // Calculate the percentage of collateral needed to back all troves' yin 1 : 1
-            // based on the last value of all collateral in Shrine. We can use `total_troves_debt`
-            // as a proxy for total yin minted by troves because we would have minted any surplus 
-            // budget via `Equalizer.equalize` in the preceding step.
-            let (_, total_value) = shrine.get_shrine_threshold_and_value();
-            let total_troves_yin: Wad = shrine.get_total_troves_debt();
-            let backing_pct: Ray = wadray::rdiv_ww(total_troves_yin, total_value);
-            self.backed_yin.write(total_troves_yin);
-=======
-            // Calculate the percentage of collateral needed to back yin 1 : 1
-            // based on the last value of all collateral in Shrine
+            // based on the last value of all collateral in Shrine. We can use the total troves' 
+            // debt from the Shrine's Health as a proxy for total yin minted by troves because 
+            // we would have minted any surplus budget via `Equalizer.equalize` in the preceding step.
             let shrine_health: Health = shrine.get_shrine_health();
-            let backing_pct: Ray = wadray::rdiv_ww(shrine.get_total_yin(), shrine_health.value);
->>>>>>> 4364c356
+            let backing_pct: Ray = wadray::rdiv_ww(shrine_health.debt, shrine_health.value);
+            self.backed_yin.write(shrine_health.debt);
 
             // Cap the percentage to 100%
             let capped_backing_pct: Ray = min(backing_pct, RAY_ONE.into());
