mod IERC20;
<<<<<<< HEAD
mod IGate;
=======
mod IFlashBorrower;
mod IFlashMint;
>>>>>>> 48bcd986
mod IShrine;<|MERGE_RESOLUTION|>--- conflicted
+++ resolved
@@ -1,8 +1,5 @@
 mod IERC20;
-<<<<<<< HEAD
-mod IGate;
-=======
 mod IFlashBorrower;
 mod IFlashMint;
->>>>>>> 48bcd986
+mod IGate;
 mod IShrine;