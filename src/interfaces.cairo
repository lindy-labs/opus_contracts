mod IERC20;
<<<<<<< HEAD
mod IGate;
mod ISentinel;
=======
mod IFlashBorrower;
mod IFlashMint;
>>>>>>> 48bcd986
mod IShrine;<|MERGE_RESOLUTION|>--- conflicted
+++ resolved
@@ -1,9 +1,6 @@
 mod IERC20;
-<<<<<<< HEAD
+mod IFlashBorrower;
+mod IFlashMint;
 mod IGate;
 mod ISentinel;
-=======
-mod IFlashBorrower;
-mod IFlashMint;
->>>>>>> 48bcd986
 mod IShrine;