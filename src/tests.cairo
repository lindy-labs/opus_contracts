--- conflicted
+++ resolved
@@ -1,9 +1,5 @@
 mod common;
 mod erc20;
-<<<<<<< HEAD
-mod flashmint;
-=======
 mod gate;
->>>>>>> 51dad6bc
 mod shrine;
 mod utils;