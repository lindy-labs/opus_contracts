--- conflicted
+++ resolved
@@ -18,10 +18,6 @@
     use starknet::contract_address::ContractAddressZeroable;
     use starknet::storage_access::{
         StoreContractAddress, StoreU128, StorageBaseAddress, storage_base_address_from_felt252,
-<<<<<<< HEAD
-        storage_base_address_const
-=======
->>>>>>> e3e5588f
     };
 
     fn initializer(admin: ContractAddress) {
@@ -147,11 +143,7 @@
     }
 
     fn write_admin(admin: ContractAddress) {
-<<<<<<< HEAD
-        StoreContractAddress::write(0, admin_storage_base_addr(), admin);
-=======
         StoreContractAddress::write(0, admin_storage_base_addr(), admin).expect('AC: write_admin');
->>>>>>> e3e5588f
     }
 
     fn read_pending_admin() -> ContractAddress {
@@ -159,12 +151,8 @@
     }
 
     fn write_pending_admin(admin: ContractAddress) {
-<<<<<<< HEAD
-        StoreContractAddress::write(0, pending_admin_storage_base_addr(), admin);
-=======
         StoreContractAddress::write(0, pending_admin_storage_base_addr(), admin)
             .expect('AC: write_pending_admin');
->>>>>>> e3e5588f
     }
 
     fn read_roles(account: ContractAddress) -> u128 {
@@ -178,11 +166,7 @@
         let base = starknet::storage_base_address_from_felt252(
             hash::LegacyHash::hash(ROLES_STORAGE_BASE_ADDR, account)
         );
-<<<<<<< HEAD
-        StoreU128::write(0, base, roles);
-=======
         StoreU128::write(0, base, roles).expect('AC: write_roles');
->>>>>>> e3e5588f
     }
 
     //
