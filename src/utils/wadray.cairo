use integer::{Felt252TryIntoU128, U128IntoFelt252};
use option::OptionTrait;
use starknet::StorageBaseAddress;
use traits::{Into, PartialEq, PartialOrd, TryInto};
use zeroable::Zeroable;

use aura::utils::pow::pow10;
use aura::utils::storage_access;
use aura::utils::u256_conversions::{cast_to_u256, U128IntoU256, U256TryIntoU128};

const WAD_DECIMALS: u8 = 18;
const WAD_SCALE: u128 = 1000000000000000000;
const RAY_SCALE: u128 = 1000000000000000000000000000;
const WAD_ONE: u128 = 1000000000000000000;
const RAY_ONE: u128 = 1000000000000000000000000000;
const WAD_PERCENT: u128 = 10000000000000000;
const RAY_PERCENT: u128 = 10000000000000000000000000;

// Largest Wad that can be converted into a Ray without overflowing
const MAX_CONVERTIBLE_WAD: u128 = 99999999999999999999999999999;

// The difference between WAD_SCALE and RAY_SCALE. RAY_SCALE = WAD_SCALE * DIFF
const DIFF: u128 = 1000000000;

#[derive(Copy, Drop, Serde, storage_access::StorageAccess)]
struct Wad {
    val: u128, 
}

#[derive(Copy, Drop, Serde, storage_access::StorageAccess)]
struct Ray {
    val: u128
}

// Core functions

#[inline(always)]
fn wmul(lhs: Wad, rhs: Wad) -> Wad {
    let (lhs_u256, rhs_u256) = cast_to_u256(lhs.val, rhs.val);
    Wad { val: wmul_internal(lhs.val, rhs.val) }
}

// wmul of Wad and Ray -> Ray
#[inline(always)]
fn wmul_wr(lhs: Wad, rhs: Ray) -> Ray {
    Ray { val: wmul_internal(lhs.val, rhs.val) }
}

#[inline(always)]
fn wmul_rw(lhs: Ray, rhs: Wad) -> Ray {
    wmul_wr(rhs, lhs)
}

#[inline(always)]
fn rmul(lhs: Ray, rhs: Ray) -> Ray {
    Ray { val: rmul_internal(lhs.val, rhs.val) }
}

// rmul of Wad and Ray -> Wad
#[inline(always)]
fn rmul_rw(lhs: Ray, rhs: Wad) -> Wad {
    Wad { val: rmul_internal(lhs.val, rhs.val) }
}

#[inline(always)]
fn rmul_wr(lhs: Wad, rhs: Ray) -> Wad {
    rmul_rw(rhs, lhs)
}

#[inline(always)]
fn wdiv(lhs: Wad, rhs: Wad) -> Wad {
    Wad { val: wdiv_internal(lhs.val, rhs.val) }
}

// wdiv of Ray by Wad -> Ray
#[inline(always)]
fn wdiv_rw(lhs: Ray, rhs: Wad) -> Ray {
    Ray { val: wdiv_internal(lhs.val, rhs.val) }
}

#[inline(always)]
fn rdiv(lhs: Ray, rhs: Ray) -> Ray {
    Ray { val: rdiv_internal(lhs.val, rhs.val) }
}

// rdiv of Wad by Ray -> Wad
#[inline(always)]
fn rdiv_wr(lhs: Wad, rhs: Ray) -> Wad {
    Wad { val: rdiv_internal(lhs.val, rhs.val) }
}

// rdiv of Wad by Wad -> Ray
#[inline(always)]
fn rdiv_ww(lhs: Wad, rhs: Wad) -> Ray {
    Ray { val: rdiv_internal(lhs.val, rhs.val) }
}

//
// Internal helpers 
//

#[inline(always)]
fn wmul_internal(lhs: u128, rhs: u128) -> u128 {
    let (lhs_u256, rhs_u256) = cast_to_u256(lhs, rhs);
    (lhs_u256 * rhs_u256 / WAD_ONE.into()).try_into().unwrap()
}

#[inline(always)]
fn rmul_internal(lhs: u128, rhs: u128) -> u128 {
    let (lhs_u256, rhs_u256) = cast_to_u256(lhs, rhs);
    (lhs_u256 * rhs_u256 / RAY_ONE.into()).try_into().unwrap()
}

#[inline(always)]
fn wdiv_internal(lhs: u128, rhs: u128) -> u128 {
    let (lhs_u256, rhs_u256) = cast_to_u256(lhs, rhs);
    ((lhs_u256 * WAD_ONE.into()) / rhs_u256).try_into().unwrap()
}

#[inline(always)]
fn rdiv_internal(lhs: u128, rhs: u128) -> u128 {
    let (lhs_u256, rhs_u256) = cast_to_u256(lhs, rhs);
    ((lhs_u256 * RAY_ONE.into()) / rhs_u256).try_into().unwrap()
}


//
// Trait Implementations
//

// Addition
impl WadAdd of Add<Wad> {
    #[inline(always)]
    fn add(lhs: Wad, rhs: Wad) -> Wad {
        Wad { val: lhs.val + rhs.val }
    }
}

impl RayAdd of Add<Ray> {
    #[inline(always)]
    fn add(lhs: Ray, rhs: Ray) -> Ray {
        Ray { val: lhs.val + rhs.val }
    }
}

impl WadAddEq of AddEq<Wad> {
    #[inline(always)]
    fn add_eq(ref self: Wad, other: Wad) {
        self = self + other;
    }
}

impl RayAddEq of AddEq<Ray> {
    #[inline(always)]
    fn add_eq(ref self: Ray, other: Ray) {
        self = self + other;
    }
}


// Subtraction
impl WadSub of Sub<Wad> {
    #[inline(always)]
    fn sub(lhs: Wad, rhs: Wad) -> Wad {
        Wad { val: lhs.val - rhs.val }
    }
}

impl RaySub of Sub<Ray> {
    #[inline(always)]
    fn sub(lhs: Ray, rhs: Ray) -> Ray {
        Ray { val: lhs.val - rhs.val }
    }
}

impl WadSubEq of SubEq<Wad> {
    #[inline(always)]
    fn sub_eq(ref self: Wad, other: Wad) {
        self = self - other;
    }
}

impl RaySubEq of SubEq<Ray> {
    #[inline(always)]
    fn sub_eq(ref self: Ray, other: Ray) {
        self = self - other;
    }
}


// Multiplication
impl WadMul of Mul<Wad> {
    #[inline(always)]
    fn mul(lhs: Wad, rhs: Wad) -> Wad {
        wmul(lhs, rhs)
    }
}

impl RayMul of Mul<Ray> {
    #[inline(always)]
    fn mul(lhs: Ray, rhs: Ray) -> Ray {
        rmul(lhs, rhs)
    }
}

impl WadMulEq of MulEq<Wad> {
    #[inline(always)]
    fn mul_eq(ref self: Wad, other: Wad) {
        self = self * other;
    }
}

impl RayMulEq of MulEq<Ray> {
    #[inline(always)]
    fn mul_eq(ref self: Ray, other: Ray) {
        self = self * other;
    }
}


// Division
impl WadDiv of Div<Wad> {
    #[inline(always)]
    fn div(lhs: Wad, rhs: Wad) -> Wad {
        wdiv(lhs, rhs)
    }
}

impl RayDiv of Div<Ray> {
    #[inline(always)]
    fn div(lhs: Ray, rhs: Ray) -> Ray {
        rdiv(lhs, rhs)
    }
}

impl WadDivEq of DivEq<Wad> {
    #[inline(always)]
    fn div_eq(ref self: Wad, other: Wad) {
        self = self / other;
    }
}

impl RayDivEq of DivEq<Ray> {
    #[inline(always)]
    fn div_eq(ref self: Ray, other: Ray) {
        self = self / other;
    }
}


// Conversions
impl WadTryIntoRay of TryInto<Wad, Ray> {
    fn try_into(self: Wad) -> Option::<Ray> {
        if (self.val <= MAX_CONVERTIBLE_WAD) {
            Option::Some(Ray { val: self.val * DIFF })
        } else {
            Option::None(())
        }
    }
}

impl RayIntoWad of Into<Ray, Wad> {
    #[inline(always)]
    fn into(self: Ray) -> Wad {
        // The value will get truncated if it has more than 18 decimals.
        Wad { val: self.val / DIFF }
    }
}

impl U128IntoWad of Into<u128, Wad> {
    #[inline(always)]
    fn into(self: u128) -> Wad {
        Wad { val: self }
    }
}

impl U128IntoRay of Into<u128, Ray> {
    #[inline(always)]
    fn into(self: u128) -> Ray {
        Ray { val: self }
    }
}

impl WadIntoU256 of Into<Wad, u256> {
    #[inline(always)]
    fn into(self: Wad) -> u256 {
        self.val.into()
    }
}

impl U256TryIntoWad of TryInto<u256, Wad> {
    #[inline(always)]
    fn try_into(self: u256) -> Option<Wad> {
        match self.try_into() {
            Option::Some(val) => Option::Some(Wad { val }),
            Option::None(_) => Option::None(()),
        }
    }
}

// Comparisons
impl WadPartialEq of PartialEq<Wad> {
    fn eq(lhs: Wad, rhs: Wad) -> bool {
        lhs.val == rhs.val
    }

    fn ne(lhs: Wad, rhs: Wad) -> bool {
        lhs.val != rhs.val
    }
}

impl RayPartialEq of PartialEq<Ray> {
    fn eq(lhs: Ray, rhs: Ray) -> bool {
        lhs.val == rhs.val
    }

    fn ne(lhs: Ray, rhs: Ray) -> bool {
        lhs.val != rhs.val
    }
}

impl WadPartialOrd of PartialOrd<Wad> {
    fn le(lhs: Wad, rhs: Wad) -> bool {
        lhs.val <= rhs.val
    }

    fn ge(lhs: Wad, rhs: Wad) -> bool {
        lhs.val >= rhs.val
    }

    fn lt(lhs: Wad, rhs: Wad) -> bool {
        lhs.val < rhs.val
    }

    fn gt(lhs: Wad, rhs: Wad) -> bool {
        lhs.val > rhs.val
    }
}

impl RayPartialOrd of PartialOrd<Ray> {
    fn le(lhs: Ray, rhs: Ray) -> bool {
        lhs.val <= rhs.val
    }

    fn ge(lhs: Ray, rhs: Ray) -> bool {
        lhs.val >= rhs.val
    }

    fn lt(lhs: Ray, rhs: Ray) -> bool {
        lhs.val < rhs.val
    }

    fn gt(lhs: Ray, rhs: Ray) -> bool {
        lhs.val > rhs.val
    }
}

// Zeroable
impl WadZeroable of Zeroable<Wad> {
    #[inline(always)]
    fn zero() -> Wad {
        Wad { val: 0 }
    }

    #[inline(always)]
    fn is_zero(self: Wad) -> bool {
        self.val == 0
    }

    #[inline(always)]
    fn is_non_zero(self: Wad) -> bool {
        self.val != 0
    }
}

impl RayZeroable of Zeroable<Ray> {
    #[inline(always)]
    fn zero() -> Ray {
        Ray { val: 0 }
    }

    #[inline(always)]
    fn is_zero(self: Ray) -> bool {
        self.val == 0
    }

    #[inline(always)]
    fn is_non_zero(self: Ray) -> bool {
        self.val != 0
    }
}

fn fixed_point_to_wad(n: u128, decimals: u8) -> Wad {
    assert(decimals <= WAD_DECIMALS, 'More than 18 decimals');
    let scale: u128 = pow10(WAD_DECIMALS - decimals);
    (n * scale).into()
<<<<<<< HEAD
=======
}

#[cfg(test)]
mod tests {
    use option::OptionTrait;
    use traits::Into;
    use traits::TryInto;
    use zeroable::Zeroable;

    use aura::utils::wadray;
    use aura::utils::wadray::{
        DIFF, fixed_point_to_wad, MAX_CONVERTIBLE_WAD, Ray, RAY_ONE, rdiv_wr, rmul_rw, rmul_wr, Wad,
        WAD_ONE, WAD_DECIMALS, WAD_SCALE, wdiv_rw, wmul_rw, wmul_wr
    };


    #[test]
    fn test_add1() {
        // 0 + 0 = 0
        assert(Wad { val: 0 } + Wad { val: 0 } == Wad { val: 0 }, 'Incorrect addition #1');
    }

    fn test_add2() {
        // 1 + 1 = 2
        assert(Wad { val: 1 } + Wad { val: 1 } == Wad { val: 2 }, 'Incorrect addition #2');

        // 123456789101112 + 121110987654321 = 244567776755433
        assert(
            Wad {
                val: 123456789101112
                } + Wad {
                val: 121110987654321
                } == Wad {
                val: 244567776755433
            },
            'Incorrect addition #3'
        );
    }

    #[test]
    fn test_add3() {
        // 0 + 0 = 0
        assert(Ray { val: 0 } + Ray { val: 0 } == Ray { val: 0 }, 'Incorrect addition #4');

        // 1 + 1 = 2
        assert(Ray { val: 1 } + Ray { val: 1 } == Ray { val: 2 }, 'Incorrect addition #5');

        // 123456789101112 + 121110987654321 = 244567776755433
        assert(
            Ray {
                val: 123456789101112
                } + Ray {
                val: 121110987654321
                } == Ray {
                val: 244567776755433
            },
            'Incorrect addition #6'
        );
    }

    #[test]
    fn test_add_eq() {
        let mut a1 = Wad { val: 5 };
        let a2 = Wad { val: 5 };
        let b = Wad { val: 3 };

        a1 += b;
        assert(a1 == a2 + b, 'Incorrect AddEq #1');
    }


    #[test]
    fn test_sub() {
        // 0 - 0 = 0
        assert(Wad { val: 0 } - Wad { val: 0 } == Wad { val: 0 }, 'Incorrect subtraction #1');

        // 2 - 1 = 1
        assert(Wad { val: 2 } - Wad { val: 1 } == Wad { val: 1 }, 'Incorrect subtraction #2');

        // 244567776755433 - 121110987654321 = 123456789101112
        assert(
            Wad {
                val: 244567776755433
                } - Wad {
                val: 121110987654321
                } == Wad {
                val: 123456789101112
            },
            'Incorrect subtraction #3'
        );

        // 0 - 0 = 0
        assert(Ray { val: 0 } - Ray { val: 0 } == Ray { val: 0 }, 'Incorrect subtraction #4');

        // 2 - 1 = 1
        assert(Ray { val: 2 } - Ray { val: 1 } == Ray { val: 1 }, 'Incorrect subtraction #5');

        // 244567776755433 - 121110987654321 = 123456789101112
        assert(
            Ray {
                val: 244567776755433
                } - Ray {
                val: 121110987654321
                } == Ray {
                val: 123456789101112
            },
            'Incorrect subtraction #6'
        );
    }

    #[test]
    fn test_sub_eq() {
        let mut a1 = Wad { val: 5 };
        let a2 = Wad { val: 5 };
        let b = Wad { val: 3 };

        a1 -= b;
        assert(a1 == a2 - b, 'Incorrect SubEq #1');
    }


    #[test]
    fn test_mul() {
        // 0 * 69 = 0
        assert(Wad { val: 0 } * Wad { val: 69 } == Wad { val: 0 }, 'Incorrect Multiplication # 1');

        // 1 * 1 = 0 (truncated)
        assert(
            Wad { val: 1 } * Wad { val: 1 } == Wad { val: 0 }, 'Incorrect multiplication #2'
        ); // Result should be truncated

        // 1 (wad) * 1 (wad) = 1 (wad)
        assert(
            Wad { val: WAD_ONE } * Wad { val: WAD_ONE } == Wad { val: WAD_ONE },
            'Incorrect multiplication #3'
        );

        // 121110987654321531059 * 1234567891011125475893 = 149519736606670187008926
        assert(
            Wad {
                val: 121110987654321531059
                } * Wad {
                val: 1234567891011125475893
                } == Wad {
                val: 149519736606670187008926
            },
            'Incorrect multiplication #4'
        );

        // 0 * 69 = 0
        assert(Ray { val: 0 } * Ray { val: 69 } == Ray { val: 0 }, 'Incorrect Multiplication #5');

        // 1 * 1 = 0 (truncated)
        assert(
            Ray { val: 1 } * Ray { val: 1 } == Ray { val: 0 }, 'Incorrect multiplication #6'
        ); // Result should be truncated

        // 1 (ray) * 1 (ray) = 1 (ray)
        assert(
            Ray { val: RAY_ONE } * Ray { val: RAY_ONE } == Ray { val: RAY_ONE },
            'Incorrect multiplication #7'
        );

        // 121110987654321531059 * 1234567891011125475893 = 149519736606670 (truncated)
        assert(
            Ray {
                val: 121110987654321531059
                } * Ray {
                val: 1234567891011125475893
                } == Ray {
                val: 149519736606670
            },
            'Incorrect multiplication #8'
        );

        // wmul(ray, wad) -> ray
        assert(
            wmul_rw(Ray { val: RAY_ONE }, Wad { val: WAD_ONE }) == Ray { val: RAY_ONE },
            'Incorrect multiplication #9'
        );

        // wmul(wad, ray) -> ray
        assert(
            wmul_wr(Wad { val: WAD_ONE }, Ray { val: RAY_ONE }) == Ray { val: RAY_ONE },
            'Incorrect multiplication #10'
        );

        // rmul(ray, wad) -> wad
        assert(
            rmul_rw(Ray { val: RAY_ONE }, Wad { val: WAD_ONE }) == Wad { val: WAD_ONE },
            'Incorrect multiplication #11'
        );

        // rmul(wad, ray) -> wad
        assert(
            rmul_wr(Wad { val: WAD_ONE }, Ray { val: RAY_ONE }) == Wad { val: WAD_ONE },
            'Incorrect multiplication #12'
        );
    }

    #[test]
    fn test_mul_eq() {
        let mut a1 = Wad { val: 5 };
        let a2 = Wad { val: 5 };
        let b = Wad { val: 3 };

        a1 *= b;
        assert(a1 == a2 * b, 'Incorrect MulEq #1');
    }


    #[test]
    fn test_div() {
        // 2 / (1 / 2) = 4 (wad)
        assert(
            Wad { val: 2 * WAD_ONE } / Wad { val: WAD_ONE / 2 } == Wad { val: 4 * WAD_ONE },
            'Incorrect division #1'
        );

        // 2 / (1 / 2) = 4 (ray)
        assert(
            Ray { val: 2 * RAY_ONE } / Ray { val: RAY_ONE / 2 } == Ray { val: 4 * RAY_ONE },
            'Incorrect division #2'
        );

        // wdiv(ray, wad) -> ray
        assert(
            wdiv_rw(Ray { val: RAY_ONE }, Wad { val: WAD_ONE }) == Ray { val: RAY_ONE },
            'Incorrect division #3'
        );

        // rdiv(wad, ray) -> wad
        assert(
            rdiv_wr(Wad { val: WAD_ONE }, Ray { val: RAY_ONE }) == Wad { val: WAD_ONE },
            'Incorrect division #4'
        );
    }

    #[test]
    fn test_div_eq() {
        let mut a1 = Wad { val: 15 };
        let a2 = Wad { val: 15 };
        let b = Wad { val: 3 };

        a1 /= b;
        assert(a1 == a2 / b, 'Incorrect DivEq #1');
    }


    #[test]
    #[should_panic(expected: ('u256 is 0', ))]
    fn test_div_wad_fail() {
        let a: Wad = Wad { val: WAD_ONE } / Wad { val: 0 };
    }

    #[test]
    #[should_panic(expected: ('u256 is 0', ))]
    fn test_div_ray_fail() {
        let a: Ray = Ray { val: RAY_ONE } / Ray { val: 0 };
    }

    #[test]
    fn test_conversions() {
        // Test conversion from Wad to Ray
        let a: Ray = Wad { val: WAD_ONE }.try_into().unwrap();
        assert(a.val == RAY_ONE, 'Incorrect wad->ray conversion');

        let a: Ray = Wad { val: MAX_CONVERTIBLE_WAD }.try_into().unwrap();
        assert(a.val == MAX_CONVERTIBLE_WAD * DIFF, 'Incorrect wad->ray conversion');

        let a: Option::<Ray> = Wad { val: MAX_CONVERTIBLE_WAD + 1 }.try_into();
        assert(a.is_none(), 'Incorrect wad->ray conversion');

        // Test conversion from Ray to Wad
        let a: Wad = Ray { val: RAY_ONE }.into();
        assert(a.val == WAD_ONE, 'Incorrect ray->wad conversion');
    }

    #[test]
    fn test_u128_into_wadray() {
        // Test U128IntoWad
        let wad_value: u128 = 42;
        let wad_result: Wad = wad_value.into();
        assert(wad_result.val == wad_value, 'Incorrect u128->Wad conversion');

        // Test U128IntoRay
        let ray_value: u128 = 84;
        let ray_result: Ray = ray_value.into();
        assert(ray_result.val == ray_value, 'Incorrect u128->Ray conversion');
    }

    #[test]
    fn test_wadray_into_u256() {
        // Test WadIntoU256
        assert(Wad { val: 5 }.into() == 5_u256, 'Incorrect Wad->u256 conversion')
    }

    #[test]
    fn test_u256_try_into_wadray() {
        // Test U256TryIntoWad
        assert(Wad { val: 5 } == 5_u256.try_into().unwrap(), 'Incorrect u256->Wad conversion');
    }

    #[test]
    #[should_panic(expected: ('Option::unwrap failed.', ))]
    fn test_conversions_fail2() {
        let a: Ray = Wad { val: MAX_CONVERTIBLE_WAD + 1 }.try_into().unwrap();
    }

    // comparison tests are split into 2 fns to overcome a test runner bug
    #[test]
    fn test_comparisons1() {
        // Test Wad type comparison operators: <, >, <=, >=
        assert(Wad { val: WAD_ONE } < Wad { val: WAD_ONE + 1 }, 'Incorrect < comparison #1');
        assert(Wad { val: WAD_ONE + 1 } > Wad { val: WAD_ONE }, 'Incorrect > comparison #2');
        assert(Wad { val: WAD_ONE } <= Wad { val: WAD_ONE }, 'Incorrect <= comparison #3');
        assert(Wad { val: WAD_ONE + 1 } >= Wad { val: WAD_ONE + 1 }, 'Incorrect >= comparison #4');

        // Test Ray type comparison operators: <, >, <=, >=
        assert(Ray { val: RAY_ONE } < Ray { val: RAY_ONE + 1 }, 'Incorrect < comparison #5');
        assert(Ray { val: RAY_ONE + 1 } > Ray { val: RAY_ONE }, 'Incorrect > comparison #6');
        assert(Ray { val: RAY_ONE } <= Ray { val: RAY_ONE }, 'Incorrect <= comparison #7');
        assert(Ray { val: RAY_ONE + 1 } >= Ray { val: RAY_ONE + 1 }, 'Incorrect >= comparison #8');

        // Test Ray type opposite comparisons: !(<), !(>), !(<=), !(>=)
        assert(!(Ray { val: RAY_ONE } < Ray { val: RAY_ONE }), 'Incorrect < comparison #9');
        assert(!(Ray { val: RAY_ONE } > Ray { val: RAY_ONE }), 'Incorrect > comparison #10');
        assert(!(Ray { val: RAY_ONE + 1 } <= Ray { val: RAY_ONE }), 'Incorrect <= comparison #11');
        assert(!(Ray { val: RAY_ONE } >= Ray { val: RAY_ONE + 1 }), 'Incorrect >= comparison #12');

        // Test Wad type opposite comparisons: !(<), !(>), !(<=), !(>=)
        assert(!(Wad { val: WAD_ONE } < Wad { val: WAD_ONE }), 'Incorrect < comparison #13');
        assert(!(Wad { val: WAD_ONE } > Wad { val: WAD_ONE }), 'Incorrect > comparison #14');
        assert(!(Wad { val: WAD_ONE + 1 } <= Wad { val: WAD_ONE }), 'Incorrect <= comparison #15');
        assert(!(Wad { val: WAD_ONE } >= Wad { val: WAD_ONE + 1 }), 'Incorrect >= comparison #16');
    }

    #[test]
    fn test_comparisons2() {
        // Test Wad type != operator
        assert(Wad { val: WAD_ONE } != Wad { val: WAD_ONE + 1 }, 'Incorrect != comparison #17');
        assert(!(Wad { val: WAD_ONE } != Wad { val: WAD_ONE }), 'Incorrect != comparison #18');

        // Test Ray type != operator
        assert(Ray { val: RAY_ONE } != Ray { val: RAY_ONE + 1 }, 'Incorrect != comparison #19');
        assert(!(Ray { val: RAY_ONE } != Ray { val: RAY_ONE }), 'Incorrect != comparison #20');
    }

    #[test]
    fn test_zeroable() {
        // Test zero
        let wad_zero = Wad { val: 0 };
        assert(wad_zero.val == 0, 'Value should be 0 #1');

        // Test is_zero
        let wad_one = Wad { val: 1 };
        assert(wad_zero.is_zero(), 'Value should be 0 #2');
        assert(!wad_one.is_zero(), 'Value should not be 0 #3');

        // Test is_non_zero
        assert(!wad_zero.is_non_zero(), 'Value should be 0 #4');
        assert(wad_one.is_non_zero(), 'Value should not be 0 #5');

        let ray_zero = Ray { val: 0 };
        assert(ray_zero.val == 0, 'Value should be 0 #6');

        // Test is_zero
        let ray_one = Ray { val: 1 };
        assert(ray_zero.is_zero(), 'Value should be 0 #7');
        assert(!ray_one.is_zero(), 'Value should not be 0 #8');

        // Test is_non_zero
        assert(!ray_zero.is_non_zero(), 'Value should be 0 #9');
        assert(ray_one.is_non_zero(), 'Value should not be 0 #10');
    }

    #[test]
    #[available_gas(2000000)]
    fn test_fixed_point_to_wad_zero() {
        // Test zero amount with varying decimals
        assert(fixed_point_to_wad(0, 0) == 0_u128.into(), 'Incorrect fp>wad conversion #1');
        assert(fixed_point_to_wad(0, 6) == 0_u128.into(), 'Incorrect fp>wad conversion #2');
        assert(fixed_point_to_wad(0, 18) == 0_u128.into(), 'Incorrect fp>wad conversion #3');
    }

    #[test]
    #[available_gas(2000000)]
    fn test_fixed_point_to_wad_non_zero() {
        // Test non-zero amount with varying decimals
        assert(fixed_point_to_wad(1, 0) == WAD_SCALE.into(), 'Incorrect fp>wad conversion #4');
        assert(
            fixed_point_to_wad(1, 6) == 1000000000000_u128.into(), 'Incorrect fp>wad conversion #5'
        );
        assert(fixed_point_to_wad(1, 18) == 1_u128.into(), 'Incorrect fp>wad conversion #6');
    }

    #[test]
    #[should_panic(expected: ('More than 18 decimals', ))]
    fn test_fixed_point_to_wad_fail() {
        let x: Wad = fixed_point_to_wad(1, WAD_DECIMALS + 1);
    }
>>>>>>> 83cf207a
}<|MERGE_RESOLUTION|>--- conflicted
+++ resolved
@@ -394,408 +394,4 @@
     assert(decimals <= WAD_DECIMALS, 'More than 18 decimals');
     let scale: u128 = pow10(WAD_DECIMALS - decimals);
     (n * scale).into()
-<<<<<<< HEAD
-=======
-}
-
-#[cfg(test)]
-mod tests {
-    use option::OptionTrait;
-    use traits::Into;
-    use traits::TryInto;
-    use zeroable::Zeroable;
-
-    use aura::utils::wadray;
-    use aura::utils::wadray::{
-        DIFF, fixed_point_to_wad, MAX_CONVERTIBLE_WAD, Ray, RAY_ONE, rdiv_wr, rmul_rw, rmul_wr, Wad,
-        WAD_ONE, WAD_DECIMALS, WAD_SCALE, wdiv_rw, wmul_rw, wmul_wr
-    };
-
-
-    #[test]
-    fn test_add1() {
-        // 0 + 0 = 0
-        assert(Wad { val: 0 } + Wad { val: 0 } == Wad { val: 0 }, 'Incorrect addition #1');
-    }
-
-    fn test_add2() {
-        // 1 + 1 = 2
-        assert(Wad { val: 1 } + Wad { val: 1 } == Wad { val: 2 }, 'Incorrect addition #2');
-
-        // 123456789101112 + 121110987654321 = 244567776755433
-        assert(
-            Wad {
-                val: 123456789101112
-                } + Wad {
-                val: 121110987654321
-                } == Wad {
-                val: 244567776755433
-            },
-            'Incorrect addition #3'
-        );
-    }
-
-    #[test]
-    fn test_add3() {
-        // 0 + 0 = 0
-        assert(Ray { val: 0 } + Ray { val: 0 } == Ray { val: 0 }, 'Incorrect addition #4');
-
-        // 1 + 1 = 2
-        assert(Ray { val: 1 } + Ray { val: 1 } == Ray { val: 2 }, 'Incorrect addition #5');
-
-        // 123456789101112 + 121110987654321 = 244567776755433
-        assert(
-            Ray {
-                val: 123456789101112
-                } + Ray {
-                val: 121110987654321
-                } == Ray {
-                val: 244567776755433
-            },
-            'Incorrect addition #6'
-        );
-    }
-
-    #[test]
-    fn test_add_eq() {
-        let mut a1 = Wad { val: 5 };
-        let a2 = Wad { val: 5 };
-        let b = Wad { val: 3 };
-
-        a1 += b;
-        assert(a1 == a2 + b, 'Incorrect AddEq #1');
-    }
-
-
-    #[test]
-    fn test_sub() {
-        // 0 - 0 = 0
-        assert(Wad { val: 0 } - Wad { val: 0 } == Wad { val: 0 }, 'Incorrect subtraction #1');
-
-        // 2 - 1 = 1
-        assert(Wad { val: 2 } - Wad { val: 1 } == Wad { val: 1 }, 'Incorrect subtraction #2');
-
-        // 244567776755433 - 121110987654321 = 123456789101112
-        assert(
-            Wad {
-                val: 244567776755433
-                } - Wad {
-                val: 121110987654321
-                } == Wad {
-                val: 123456789101112
-            },
-            'Incorrect subtraction #3'
-        );
-
-        // 0 - 0 = 0
-        assert(Ray { val: 0 } - Ray { val: 0 } == Ray { val: 0 }, 'Incorrect subtraction #4');
-
-        // 2 - 1 = 1
-        assert(Ray { val: 2 } - Ray { val: 1 } == Ray { val: 1 }, 'Incorrect subtraction #5');
-
-        // 244567776755433 - 121110987654321 = 123456789101112
-        assert(
-            Ray {
-                val: 244567776755433
-                } - Ray {
-                val: 121110987654321
-                } == Ray {
-                val: 123456789101112
-            },
-            'Incorrect subtraction #6'
-        );
-    }
-
-    #[test]
-    fn test_sub_eq() {
-        let mut a1 = Wad { val: 5 };
-        let a2 = Wad { val: 5 };
-        let b = Wad { val: 3 };
-
-        a1 -= b;
-        assert(a1 == a2 - b, 'Incorrect SubEq #1');
-    }
-
-
-    #[test]
-    fn test_mul() {
-        // 0 * 69 = 0
-        assert(Wad { val: 0 } * Wad { val: 69 } == Wad { val: 0 }, 'Incorrect Multiplication # 1');
-
-        // 1 * 1 = 0 (truncated)
-        assert(
-            Wad { val: 1 } * Wad { val: 1 } == Wad { val: 0 }, 'Incorrect multiplication #2'
-        ); // Result should be truncated
-
-        // 1 (wad) * 1 (wad) = 1 (wad)
-        assert(
-            Wad { val: WAD_ONE } * Wad { val: WAD_ONE } == Wad { val: WAD_ONE },
-            'Incorrect multiplication #3'
-        );
-
-        // 121110987654321531059 * 1234567891011125475893 = 149519736606670187008926
-        assert(
-            Wad {
-                val: 121110987654321531059
-                } * Wad {
-                val: 1234567891011125475893
-                } == Wad {
-                val: 149519736606670187008926
-            },
-            'Incorrect multiplication #4'
-        );
-
-        // 0 * 69 = 0
-        assert(Ray { val: 0 } * Ray { val: 69 } == Ray { val: 0 }, 'Incorrect Multiplication #5');
-
-        // 1 * 1 = 0 (truncated)
-        assert(
-            Ray { val: 1 } * Ray { val: 1 } == Ray { val: 0 }, 'Incorrect multiplication #6'
-        ); // Result should be truncated
-
-        // 1 (ray) * 1 (ray) = 1 (ray)
-        assert(
-            Ray { val: RAY_ONE } * Ray { val: RAY_ONE } == Ray { val: RAY_ONE },
-            'Incorrect multiplication #7'
-        );
-
-        // 121110987654321531059 * 1234567891011125475893 = 149519736606670 (truncated)
-        assert(
-            Ray {
-                val: 121110987654321531059
-                } * Ray {
-                val: 1234567891011125475893
-                } == Ray {
-                val: 149519736606670
-            },
-            'Incorrect multiplication #8'
-        );
-
-        // wmul(ray, wad) -> ray
-        assert(
-            wmul_rw(Ray { val: RAY_ONE }, Wad { val: WAD_ONE }) == Ray { val: RAY_ONE },
-            'Incorrect multiplication #9'
-        );
-
-        // wmul(wad, ray) -> ray
-        assert(
-            wmul_wr(Wad { val: WAD_ONE }, Ray { val: RAY_ONE }) == Ray { val: RAY_ONE },
-            'Incorrect multiplication #10'
-        );
-
-        // rmul(ray, wad) -> wad
-        assert(
-            rmul_rw(Ray { val: RAY_ONE }, Wad { val: WAD_ONE }) == Wad { val: WAD_ONE },
-            'Incorrect multiplication #11'
-        );
-
-        // rmul(wad, ray) -> wad
-        assert(
-            rmul_wr(Wad { val: WAD_ONE }, Ray { val: RAY_ONE }) == Wad { val: WAD_ONE },
-            'Incorrect multiplication #12'
-        );
-    }
-
-    #[test]
-    fn test_mul_eq() {
-        let mut a1 = Wad { val: 5 };
-        let a2 = Wad { val: 5 };
-        let b = Wad { val: 3 };
-
-        a1 *= b;
-        assert(a1 == a2 * b, 'Incorrect MulEq #1');
-    }
-
-
-    #[test]
-    fn test_div() {
-        // 2 / (1 / 2) = 4 (wad)
-        assert(
-            Wad { val: 2 * WAD_ONE } / Wad { val: WAD_ONE / 2 } == Wad { val: 4 * WAD_ONE },
-            'Incorrect division #1'
-        );
-
-        // 2 / (1 / 2) = 4 (ray)
-        assert(
-            Ray { val: 2 * RAY_ONE } / Ray { val: RAY_ONE / 2 } == Ray { val: 4 * RAY_ONE },
-            'Incorrect division #2'
-        );
-
-        // wdiv(ray, wad) -> ray
-        assert(
-            wdiv_rw(Ray { val: RAY_ONE }, Wad { val: WAD_ONE }) == Ray { val: RAY_ONE },
-            'Incorrect division #3'
-        );
-
-        // rdiv(wad, ray) -> wad
-        assert(
-            rdiv_wr(Wad { val: WAD_ONE }, Ray { val: RAY_ONE }) == Wad { val: WAD_ONE },
-            'Incorrect division #4'
-        );
-    }
-
-    #[test]
-    fn test_div_eq() {
-        let mut a1 = Wad { val: 15 };
-        let a2 = Wad { val: 15 };
-        let b = Wad { val: 3 };
-
-        a1 /= b;
-        assert(a1 == a2 / b, 'Incorrect DivEq #1');
-    }
-
-
-    #[test]
-    #[should_panic(expected: ('u256 is 0', ))]
-    fn test_div_wad_fail() {
-        let a: Wad = Wad { val: WAD_ONE } / Wad { val: 0 };
-    }
-
-    #[test]
-    #[should_panic(expected: ('u256 is 0', ))]
-    fn test_div_ray_fail() {
-        let a: Ray = Ray { val: RAY_ONE } / Ray { val: 0 };
-    }
-
-    #[test]
-    fn test_conversions() {
-        // Test conversion from Wad to Ray
-        let a: Ray = Wad { val: WAD_ONE }.try_into().unwrap();
-        assert(a.val == RAY_ONE, 'Incorrect wad->ray conversion');
-
-        let a: Ray = Wad { val: MAX_CONVERTIBLE_WAD }.try_into().unwrap();
-        assert(a.val == MAX_CONVERTIBLE_WAD * DIFF, 'Incorrect wad->ray conversion');
-
-        let a: Option::<Ray> = Wad { val: MAX_CONVERTIBLE_WAD + 1 }.try_into();
-        assert(a.is_none(), 'Incorrect wad->ray conversion');
-
-        // Test conversion from Ray to Wad
-        let a: Wad = Ray { val: RAY_ONE }.into();
-        assert(a.val == WAD_ONE, 'Incorrect ray->wad conversion');
-    }
-
-    #[test]
-    fn test_u128_into_wadray() {
-        // Test U128IntoWad
-        let wad_value: u128 = 42;
-        let wad_result: Wad = wad_value.into();
-        assert(wad_result.val == wad_value, 'Incorrect u128->Wad conversion');
-
-        // Test U128IntoRay
-        let ray_value: u128 = 84;
-        let ray_result: Ray = ray_value.into();
-        assert(ray_result.val == ray_value, 'Incorrect u128->Ray conversion');
-    }
-
-    #[test]
-    fn test_wadray_into_u256() {
-        // Test WadIntoU256
-        assert(Wad { val: 5 }.into() == 5_u256, 'Incorrect Wad->u256 conversion')
-    }
-
-    #[test]
-    fn test_u256_try_into_wadray() {
-        // Test U256TryIntoWad
-        assert(Wad { val: 5 } == 5_u256.try_into().unwrap(), 'Incorrect u256->Wad conversion');
-    }
-
-    #[test]
-    #[should_panic(expected: ('Option::unwrap failed.', ))]
-    fn test_conversions_fail2() {
-        let a: Ray = Wad { val: MAX_CONVERTIBLE_WAD + 1 }.try_into().unwrap();
-    }
-
-    // comparison tests are split into 2 fns to overcome a test runner bug
-    #[test]
-    fn test_comparisons1() {
-        // Test Wad type comparison operators: <, >, <=, >=
-        assert(Wad { val: WAD_ONE } < Wad { val: WAD_ONE + 1 }, 'Incorrect < comparison #1');
-        assert(Wad { val: WAD_ONE + 1 } > Wad { val: WAD_ONE }, 'Incorrect > comparison #2');
-        assert(Wad { val: WAD_ONE } <= Wad { val: WAD_ONE }, 'Incorrect <= comparison #3');
-        assert(Wad { val: WAD_ONE + 1 } >= Wad { val: WAD_ONE + 1 }, 'Incorrect >= comparison #4');
-
-        // Test Ray type comparison operators: <, >, <=, >=
-        assert(Ray { val: RAY_ONE } < Ray { val: RAY_ONE + 1 }, 'Incorrect < comparison #5');
-        assert(Ray { val: RAY_ONE + 1 } > Ray { val: RAY_ONE }, 'Incorrect > comparison #6');
-        assert(Ray { val: RAY_ONE } <= Ray { val: RAY_ONE }, 'Incorrect <= comparison #7');
-        assert(Ray { val: RAY_ONE + 1 } >= Ray { val: RAY_ONE + 1 }, 'Incorrect >= comparison #8');
-
-        // Test Ray type opposite comparisons: !(<), !(>), !(<=), !(>=)
-        assert(!(Ray { val: RAY_ONE } < Ray { val: RAY_ONE }), 'Incorrect < comparison #9');
-        assert(!(Ray { val: RAY_ONE } > Ray { val: RAY_ONE }), 'Incorrect > comparison #10');
-        assert(!(Ray { val: RAY_ONE + 1 } <= Ray { val: RAY_ONE }), 'Incorrect <= comparison #11');
-        assert(!(Ray { val: RAY_ONE } >= Ray { val: RAY_ONE + 1 }), 'Incorrect >= comparison #12');
-
-        // Test Wad type opposite comparisons: !(<), !(>), !(<=), !(>=)
-        assert(!(Wad { val: WAD_ONE } < Wad { val: WAD_ONE }), 'Incorrect < comparison #13');
-        assert(!(Wad { val: WAD_ONE } > Wad { val: WAD_ONE }), 'Incorrect > comparison #14');
-        assert(!(Wad { val: WAD_ONE + 1 } <= Wad { val: WAD_ONE }), 'Incorrect <= comparison #15');
-        assert(!(Wad { val: WAD_ONE } >= Wad { val: WAD_ONE + 1 }), 'Incorrect >= comparison #16');
-    }
-
-    #[test]
-    fn test_comparisons2() {
-        // Test Wad type != operator
-        assert(Wad { val: WAD_ONE } != Wad { val: WAD_ONE + 1 }, 'Incorrect != comparison #17');
-        assert(!(Wad { val: WAD_ONE } != Wad { val: WAD_ONE }), 'Incorrect != comparison #18');
-
-        // Test Ray type != operator
-        assert(Ray { val: RAY_ONE } != Ray { val: RAY_ONE + 1 }, 'Incorrect != comparison #19');
-        assert(!(Ray { val: RAY_ONE } != Ray { val: RAY_ONE }), 'Incorrect != comparison #20');
-    }
-
-    #[test]
-    fn test_zeroable() {
-        // Test zero
-        let wad_zero = Wad { val: 0 };
-        assert(wad_zero.val == 0, 'Value should be 0 #1');
-
-        // Test is_zero
-        let wad_one = Wad { val: 1 };
-        assert(wad_zero.is_zero(), 'Value should be 0 #2');
-        assert(!wad_one.is_zero(), 'Value should not be 0 #3');
-
-        // Test is_non_zero
-        assert(!wad_zero.is_non_zero(), 'Value should be 0 #4');
-        assert(wad_one.is_non_zero(), 'Value should not be 0 #5');
-
-        let ray_zero = Ray { val: 0 };
-        assert(ray_zero.val == 0, 'Value should be 0 #6');
-
-        // Test is_zero
-        let ray_one = Ray { val: 1 };
-        assert(ray_zero.is_zero(), 'Value should be 0 #7');
-        assert(!ray_one.is_zero(), 'Value should not be 0 #8');
-
-        // Test is_non_zero
-        assert(!ray_zero.is_non_zero(), 'Value should be 0 #9');
-        assert(ray_one.is_non_zero(), 'Value should not be 0 #10');
-    }
-
-    #[test]
-    #[available_gas(2000000)]
-    fn test_fixed_point_to_wad_zero() {
-        // Test zero amount with varying decimals
-        assert(fixed_point_to_wad(0, 0) == 0_u128.into(), 'Incorrect fp>wad conversion #1');
-        assert(fixed_point_to_wad(0, 6) == 0_u128.into(), 'Incorrect fp>wad conversion #2');
-        assert(fixed_point_to_wad(0, 18) == 0_u128.into(), 'Incorrect fp>wad conversion #3');
-    }
-
-    #[test]
-    #[available_gas(2000000)]
-    fn test_fixed_point_to_wad_non_zero() {
-        // Test non-zero amount with varying decimals
-        assert(fixed_point_to_wad(1, 0) == WAD_SCALE.into(), 'Incorrect fp>wad conversion #4');
-        assert(
-            fixed_point_to_wad(1, 6) == 1000000000000_u128.into(), 'Incorrect fp>wad conversion #5'
-        );
-        assert(fixed_point_to_wad(1, 18) == 1_u128.into(), 'Incorrect fp>wad conversion #6');
-    }
-
-    #[test]
-    #[should_panic(expected: ('More than 18 decimals', ))]
-    fn test_fixed_point_to_wad_fail() {
-        let x: Wad = fixed_point_to_wad(1, WAD_DECIMALS + 1);
-    }
->>>>>>> 83cf207a
 }