--- conflicted
+++ resolved
@@ -347,48 +347,46 @@
     }
 }
 
-<<<<<<< HEAD
+// Zeroable
+impl WadZeroable of Zeroable<Wad> {
+    #[inline(always)]
+    fn zero() -> Wad {
+        Wad { val: 0 }
+    }
+
+    #[inline(always)]
+    fn is_zero(self: Wad) -> bool {
+        self.val == 0
+    }
+
+    #[inline(always)]
+    fn is_non_zero(self: Wad) -> bool {
+        self.val != 0
+    }
+}
+
+impl RayZeroable of Zeroable<Ray> {
+    #[inline(always)]
+    fn zero() -> Ray {
+        Ray { val: 0 }
+    }
+
+    #[inline(always)]
+    fn is_zero(self: Ray) -> bool {
+        self.val == 0
+    }
+
+    #[inline(always)]
+    fn is_non_zero(self: Ray) -> bool {
+        self.val != 0
+    }
+}
+
 fn fixed_point_to_wad(n: u128, decimals: u8) -> Wad {
     assert(decimals <= WAD_DECIMALS, 'wadray: more than 18 decimals');
     let scale: u128 = pow10(WAD_DECIMALS - decimals);
     Wad { val: n * scale }
-=======
-// Zeroable
-impl WadZeroable of Zeroable<Wad> {
-    #[inline(always)]
-    fn zero() -> Wad {
-        Wad { val: 0 }
-    }
-
-    #[inline(always)]
-    fn is_zero(self: Wad) -> bool {
-        self.val == 0
-    }
-
-    #[inline(always)]
-    fn is_non_zero(self: Wad) -> bool {
-        self.val != 0
-    }
-}
-
-impl RayZeroable of Zeroable<Ray> {
-    #[inline(always)]
-    fn zero() -> Ray {
-        Ray { val: 0 }
-    }
-
-    #[inline(always)]
-    fn is_zero(self: Ray) -> bool {
-        self.val == 0
-    }
-
-    #[inline(always)]
-    fn is_non_zero(self: Ray) -> bool {
-        self.val != 0
-    }
->>>>>>> 48d13666
-}
-
+}
 
 #[cfg(test)]
 mod tests {
