--- conflicted
+++ resolved
@@ -7,11 +7,14 @@
 use traits::PartialOrd;
 use traits::TryInto;
 
+use aura::utils::pow::pow10;
 use aura::utils::storage_access_impls::RayStorageAccess;
 use aura::utils::storage_access_impls::WadStorageAccess;
 use aura::utils::u256_conversions::cast_to_u256;
 use aura::utils::u256_conversions::U128IntoU256;
 use aura::utils::u256_conversions::U256TryIntoU128;
+
+const WAD_DECIMALS: u8 = 18;
 
 const WAD_SCALE: u128 = 1000000000000000000;
 const RAY_SCALE: u128 = 1000000000000000000000000000;
@@ -24,7 +27,7 @@
 // Largest Wad that can be converted into a Ray without overflowing
 const MAX_CONVERTIBLE_WAD: u128 = 99999999999999999999999999999;
 
-// The difference between WAD_SCALE and RAY_SCALE. RAY_SCALE = WAD_SCALE * DIFF = 10**9
+// The difference between WAD_SCALE and RAY_SCALE. RAY_SCALE = WAD_SCALE * DIFF
 const DIFF: u128 = 1000000000;
 
 #[derive(Copy, Drop, Serde)]
@@ -99,15 +102,12 @@
 fn rdiv_ww(lhs: Wad, rhs: Wad) -> Ray {
     Ray { val: rdiv_internal(lhs.val, rhs.val) }
 }
-<<<<<<< HEAD
 
 fn fixed_point_to_wad(n: u128, decimals: u8) -> Wad {
     assert(decimals <= WAD_DECIMALS, 'wadray: more than 18 decimals');
     let scale: u128 = pow10(WAD_DECIMALS - decimals);
     Wad { val: n * scale }
 }
-=======
->>>>>>> 0f45243b
 
 //
 // Internal helpers 
