--- conflicted
+++ resolved
@@ -373,15 +373,12 @@
     }
 }
 
-<<<<<<< HEAD
 fn fixed_point_to_wad(n: u128, decimals: u8) -> Wad {
     assert(decimals <= WAD_DECIMALS, 'More than 18 decimals');
     let scale: u128 = pow10(WAD_DECIMALS - decimals);
     (n * scale).into()
 }
 
-=======
->>>>>>> 48bcd986
 #[cfg(test)]
 mod tests {
     use option::OptionTrait;
