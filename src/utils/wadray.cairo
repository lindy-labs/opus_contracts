--- conflicted
+++ resolved
@@ -7,40 +7,19 @@
 use traits::PartialOrd;
 use traits::TryInto;
 
-<<<<<<< HEAD
-use aura::utils::pow::pow10;
-use aura::utils::storage_access_impls::RayStorageAccess;
-use aura::utils::storage_access_impls::WadStorageAccess;
-=======
->>>>>>> 4d77515a
 use aura::utils::u256_conversions::cast_to_u256;
 use aura::utils::u256_conversions::U128IntoU256;
 use aura::utils::u256_conversions::U256TryIntoU128;
 
-<<<<<<< HEAD
-const WAD_DECIMALS: u8 = 18;
-=======
-
->>>>>>> 4d77515a
 const WAD_SCALE: u128 = 1000000000000000000;
 const RAY_SCALE: u128 = 1000000000000000000000000000;
 const WAD_ONE: u128 = 1000000000000000000;
 const RAY_ONE: u128 = 1000000000000000000000000000;
-<<<<<<< HEAD
-const WAD_PERCENT: u128 = 10000000000000000;
-const RAY_PERCENT: u128 = 10000000000000000000000000;
-const U128_MAX: u128 = 340282366920938463463374607431768211455;
-=======
->>>>>>> 4d77515a
 
 // Largest Wad that can be converted into a Ray without overflowing
 const MAX_CONVERTIBLE_WAD: u128 = 99999999999999999999999999999;
 
-<<<<<<< HEAD
-// The difference between WAD_SCALE and RAY_SCALE. RAY_SCALE = WAD_SCALE * DIFF = 10**9
-=======
 // The difference between WAD_SCALE and RAY_SCALE. RAY_SCALE = WAD_SCALE * DIFF
->>>>>>> 4d77515a
 const DIFF: u128 = 1000000000;
 
 #[derive(Copy, Drop, Serde)]
