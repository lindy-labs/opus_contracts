--- conflicted
+++ resolved
@@ -272,17 +272,6 @@
         Wad { val: self }
     }
 }
-<<<<<<< HEAD
-
-impl U128IntoRay of Into<u128, Ray> {
-    #[inline(always)]
-    fn into(self: u128) -> Ray {
-        Ray { val: self }
-    }
-}
-
-=======
->>>>>>> 25f1efd7
 
 impl U128IntoRay of Into<u128, Ray> {
     #[inline(always)]
