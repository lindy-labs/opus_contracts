--- conflicted
+++ resolved
@@ -272,17 +272,6 @@
         Wad { val: self }
     }
 }
-<<<<<<< HEAD
-
-impl U128IntoRay of Into<u128, Ray> {
-    #[inline(always)]
-    fn into(self: u128) -> Ray {
-        Ray { val: self }
-    }
-}
-
-=======
->>>>>>> 48bcd986
 
 impl U128IntoRay of Into<u128, Ray> {
     #[inline(always)]
@@ -383,10 +372,6 @@
         self.val != 0
     }
 }
-<<<<<<< HEAD
-
-=======
->>>>>>> 48bcd986
 
 #[cfg(test)]
 mod tests {
