use debug::PrintTrait;
use math::Oneable;
<<<<<<< HEAD

use opus::utils::wadray;
use opus::utils::wadray::{Ray, RAY_ONE, Wad, WAD_ONE};
=======
use opus::utils::wadray::{Ray, RAY_ONE, Wad, WAD_ONE};
use opus::utils::wadray;
>>>>>>> fbbb895c

const HALF_PRIME: felt252 =
    1809251394333065606848661391547535052811553607665798349986546028067936010240;

trait Signed<T> {
    fn is_negative(self: T) -> bool;
    fn is_positive(self: T) -> bool;
}

#[derive(Copy, Drop, Serde, starknet::Store)]
struct SignedWad {
    val: u128,
    sign: bool
}

impl SignedWadSigned of Signed<SignedWad> {
    fn is_negative(self: SignedWad) -> bool {
        self.val > 0 && self.sign
    }

    fn is_positive(self: SignedWad) -> bool {
        self.val > 0 && !self.sign
    }
}

impl SignedWadIntoFelt252 of Into<SignedWad, felt252> {
    fn into(self: SignedWad) -> felt252 {
        let mag_felt: felt252 = self.val.into();

        if self.sign {
            return mag_felt * -1;
        } else {
            return mag_felt;
        }
    }
}

impl U128IntoSignedWad of Into<u128, SignedWad> {
    fn into(self: u128) -> SignedWad {
        SignedWad { val: self, sign: false }
    }
}

impl WadIntoSignedWad of Into<Wad, SignedWad> {
    fn into(self: Wad) -> SignedWad {
        SignedWad { val: self.val, sign: false }
    }
}

impl SignedWadTryIntoWad of TryInto<SignedWad, Wad> {
    fn try_into(self: SignedWad) -> Option<Wad> {
        if !self.sign {
            return Option::Some(Wad { val: self.val });
        } else {
            return Option::None;
        }
    }
}


impl SignedWadAdd of Add<SignedWad> {
    fn add(lhs: SignedWad, rhs: SignedWad) -> SignedWad {
        signed_wad_from_felt(lhs.into() + rhs.into())
    }
}

impl SignedWadSub of Sub<SignedWad> {
    fn sub(lhs: SignedWad, rhs: SignedWad) -> SignedWad {
        signed_wad_from_felt(lhs.into() - rhs.into())
    }
}

impl SignedWadMul of Mul<SignedWad> {
    fn mul(lhs: SignedWad, rhs: SignedWad) -> SignedWad {
        let sign = sign_from_mul(lhs.sign, rhs.sign);
        let val = wadray::wmul_internal(lhs.val, rhs.val);
        SignedWad { val: val, sign: sign }
    }
}

impl SignedWadDiv of Div<SignedWad> {
    fn div(lhs: SignedWad, rhs: SignedWad) -> SignedWad {
        let sign = sign_from_mul(lhs.sign, rhs.sign);
        let val = wadray::wdiv_internal(lhs.val, rhs.val);
        SignedWad { val: val, sign: sign }
    }
}

impl SignedWadZeroable of Zeroable<SignedWad> {
    #[inline(always)]
    fn zero() -> SignedWad {
        SignedWad { val: 0, sign: false }
    }

    #[inline(always)]
    fn is_zero(self: SignedWad) -> bool {
        self.val == 0
    }

    #[inline(always)]
    fn is_non_zero(self: SignedWad) -> bool {
        self.val != 0
    }
}

impl SignedWadOneable of Oneable<SignedWad> {
    #[inline(always)]
    fn one() -> SignedWad {
        SignedWad { val: WAD_ONE, sign: false }
    }

    #[inline(always)]
    fn is_one(self: SignedWad) -> bool {
        self.val == WAD_ONE && !self.sign
    }

    #[inline(always)]
    fn is_non_one(self: SignedWad) -> bool {
        self.val != WAD_ONE || self.sign
    }
}

impl SignedWadPartialEq of PartialEq<SignedWad> {
    fn eq(lhs: @SignedWad, rhs: @SignedWad) -> bool {
        let val_cmp: bool = *lhs.val == *rhs.val;
        if val_cmp && (*lhs.val).is_zero() {
            true
        } else {
            val_cmp && *lhs.sign == *rhs.sign
        }
    }

    fn ne(lhs: @SignedWad, rhs: @SignedWad) -> bool {
        !(*lhs == *rhs)
    }
}

impl SignedWadAddEq of AddEq<SignedWad> {
    #[inline(always)]
    fn add_eq(ref self: SignedWad, other: SignedWad) {
        self = self + other;
    }
}

impl SignedWadPartialOrd of PartialOrd<SignedWad> {
    #[inline(always)]
    fn le(lhs: SignedWad, rhs: SignedWad) -> bool {
        !(lhs > rhs)
    }

    #[inline(always)]
    fn ge(lhs: SignedWad, rhs: SignedWad) -> bool {
        !(lhs < rhs)
    }

    #[inline(always)]
    fn lt(lhs: SignedWad, rhs: SignedWad) -> bool {
        if lhs.sign != rhs.sign {
            if lhs.val == rhs.val && lhs.is_zero() {
                false
            } else {
                lhs.sign
            }
        } else {
            (lhs.val != rhs.val) && ((lhs.val < rhs.val) ^ lhs.sign)
        }
    }

    #[inline(always)]
    fn gt(lhs: SignedWad, rhs: SignedWad) -> bool {
        if lhs.sign != rhs.sign {
            if lhs.val == rhs.val && lhs.is_zero() {
                false
            } else {
                !lhs.sign
            }
        } else {
            (lhs.val != rhs.val) && ((lhs.val > rhs.val) ^ lhs.sign)
        }
    }
}


fn signed_wad_from_felt(val: felt252) -> SignedWad {
    let wad_val = integer::u128_try_from_felt252(_felt_abs(val)).unwrap();
    SignedWad { val: wad_val, sign: _felt_sign(val) }
}


#[derive(Copy, Drop, Serde, starknet::Store)]
struct SignedWad {
    val: u128,
    sign: bool
}

impl SignedWadIntoFelt252 of Into<SignedWad, felt252> {
    fn into(self: SignedWad) -> felt252 {
        let mag_felt: felt252 = self.val.into();

        if self.sign {
            return mag_felt * -1;
        } else {
            return mag_felt;
        }
    }
}

impl U128IntoSignedWad of Into<u128, SignedWad> {
    fn into(self: u128) -> SignedWad {
        SignedWad { val: self, sign: false }
    }
}

impl WadIntoSignedWad of Into<Wad, SignedWad> {
    fn into(self: Wad) -> SignedWad {
        SignedWad { val: self.val, sign: false }
    }
}

impl SignedWadTryIntoWad of TryInto<SignedWad, Wad> {
    fn try_into(self: SignedWad) -> Option<Wad> {
        if !self.sign {
            return Option::Some(Wad { val: self.val });
        } else {
            return Option::None;
        }
    }
}


impl SignedWadAdd of Add<SignedWad> {
    fn add(lhs: SignedWad, rhs: SignedWad) -> SignedWad {
        signed_wad_from_felt(lhs.into() + rhs.into())
    }
}

impl SignedWadSub of Sub<SignedWad> {
    fn sub(lhs: SignedWad, rhs: SignedWad) -> SignedWad {
        signed_wad_from_felt(lhs.into() - rhs.into())
    }
}

impl SignedWadMul of Mul<SignedWad> {
    fn mul(lhs: SignedWad, rhs: SignedWad) -> SignedWad {
        let sign = sign_from_mul(lhs.sign, rhs.sign);
        let val = wadray::wmul_internal(lhs.val, rhs.val);
        SignedWad { val: val, sign: sign }
    }
}

impl SignedWadDiv of Div<SignedWad> {
    fn div(lhs: SignedWad, rhs: SignedWad) -> SignedWad {
        let sign = sign_from_mul(lhs.sign, rhs.sign);
        let val = wadray::wdiv_internal(lhs.val, rhs.val);
        SignedWad { val: val, sign: sign }
    }
}

impl SignedWadZeroable of Zeroable<SignedWad> {
    #[inline(always)]
    fn zero() -> SignedWad {
        SignedWad { val: 0, sign: false }
    }

    #[inline(always)]
    fn is_zero(self: SignedWad) -> bool {
        self.val == 0
    }

    #[inline(always)]
    fn is_non_zero(self: SignedWad) -> bool {
        self.val != 0
    }
}

impl SignedWadOneable of Oneable<SignedWad> {
    #[inline(always)]
    fn one() -> SignedWad {
        SignedWad { val: WAD_ONE, sign: false }
    }

    #[inline(always)]
    fn is_one(self: SignedWad) -> bool {
        self.val == WAD_ONE && !self.sign
    }

    #[inline(always)]
    fn is_non_one(self: SignedWad) -> bool {
        self.val != WAD_ONE || self.sign
    }
}

impl SignedWadPartialEq of PartialEq<SignedWad> {
    fn eq(lhs: @SignedWad, rhs: @SignedWad) -> bool {
        *lhs.val == *rhs.val && *lhs.sign == *rhs.sign
    }

    fn ne(lhs: @SignedWad, rhs: @SignedWad) -> bool {
        *lhs.val != *rhs.val || *lhs.sign != *rhs.sign
    }
}

impl SignedWadAddEq of AddEq<SignedWad> {
    #[inline(always)]
    fn add_eq(ref self: SignedWad, other: SignedWad) {
        self = self + other;
    }
}

impl SignedWadPartialOrd of PartialOrd<SignedWad> {
    #[inline(always)]
    fn le(lhs: SignedWad, rhs: SignedWad) -> bool {
        if lhs.sign != rhs.sign {
            lhs.sign
        } else {
            (lhs.val == rhs.val) || ((lhs.val < rhs.val) ^ lhs.sign)
        }
    }

    #[inline(always)]
    fn ge(lhs: SignedWad, rhs: SignedWad) -> bool {
        if lhs.sign != rhs.sign {
            !lhs.sign
        } else {
            (lhs.val == rhs.val) || ((lhs.val > rhs.val) ^ lhs.sign)
        }
    }

    #[inline(always)]
    fn lt(lhs: SignedWad, rhs: SignedWad) -> bool {
        if lhs.sign != rhs.sign {
            lhs.sign
        } else {
            (lhs.val != rhs.val) && ((lhs.val < rhs.val) ^ lhs.sign)
        }
    }

    #[inline(always)]
    fn gt(lhs: SignedWad, rhs: SignedWad) -> bool {
        if lhs.sign != rhs.sign {
            !lhs.sign
        } else {
            (lhs.val != rhs.val) && ((lhs.val > rhs.val) ^ lhs.sign)
        }
    }
}


fn signed_wad_from_felt(val: felt252) -> SignedWad {
    let ray_val = integer::u128_try_from_felt252(_felt_abs(val)).unwrap();
    SignedWad { val: ray_val, sign: _felt_sign(val) }
}


#[derive(Copy, Drop, Serde, starknet::Store)]
struct SignedRay {
    val: u128,
    sign: bool
}

impl SignedRaySigned of Signed<SignedRay> {
    fn is_negative(self: SignedRay) -> bool {
        self.val > 0 && self.sign
    }

    fn is_positive(self: SignedRay) -> bool {
        self.val > 0 && !self.sign
    }
}

impl SignedRayIntoFelt252 of Into<SignedRay, felt252> {
    fn into(self: SignedRay) -> felt252 {
        let mag_felt: felt252 = self.val.into();

        if self.sign {
            return mag_felt * -1;
        } else {
            return mag_felt;
        }
    }
}

impl U128IntoSignedRay of Into<u128, SignedRay> {
    fn into(self: u128) -> SignedRay {
        SignedRay { val: self, sign: false }
    }
}

impl RayIntoSignedRay of Into<Ray, SignedRay> {
    fn into(self: Ray) -> SignedRay {
        SignedRay { val: self.val, sign: false }
    }
}

impl WadIntoSignedRay of Into<Wad, SignedRay> {
    fn into(self: Wad) -> SignedRay {
        SignedRay { val: self.val * wadray::DIFF, sign: false }
    }
}

impl SignedRayTryIntoRay of TryInto<SignedRay, Ray> {
    fn try_into(self: SignedRay) -> Option<Ray> {
        if !self.sign {
            return Option::Some(Ray { val: self.val });
        } else {
            return Option::None;
        }
    }
}


impl SignedRayAdd of Add<SignedRay> {
    fn add(lhs: SignedRay, rhs: SignedRay) -> SignedRay {
        signed_ray_from_felt(lhs.into() + rhs.into())
    }
}

impl SignedRaySub of Sub<SignedRay> {
    fn sub(lhs: SignedRay, rhs: SignedRay) -> SignedRay {
        signed_ray_from_felt(lhs.into() - rhs.into())
    }
}

impl SignedRayMul of Mul<SignedRay> {
    fn mul(lhs: SignedRay, rhs: SignedRay) -> SignedRay {
        let sign = sign_from_mul(lhs.sign, rhs.sign);
        let val = wadray::rmul_internal(lhs.val, rhs.val);
        SignedRay { val: val, sign: sign }
    }
}

impl SignedRayDiv of Div<SignedRay> {
    fn div(lhs: SignedRay, rhs: SignedRay) -> SignedRay {
        let sign = sign_from_mul(lhs.sign, rhs.sign);
        let val = wadray::rdiv_internal(lhs.val, rhs.val);
        SignedRay { val: val, sign: sign }
    }
}

impl SignedRayZeroable of Zeroable<SignedRay> {
    #[inline(always)]
    fn zero() -> SignedRay {
        SignedRay { val: 0, sign: false }
    }

    #[inline(always)]
    fn is_zero(self: SignedRay) -> bool {
        self.val == 0
    }

    #[inline(always)]
    fn is_non_zero(self: SignedRay) -> bool {
        self.val != 0
    }
}

impl SignedRayOneable of Oneable<SignedRay> {
    #[inline(always)]
    fn one() -> SignedRay {
        SignedRay { val: RAY_ONE, sign: false }
    }

    #[inline(always)]
    fn is_one(self: SignedRay) -> bool {
        self.val == RAY_ONE && !self.sign
    }

    #[inline(always)]
    fn is_non_one(self: SignedRay) -> bool {
        self.val != RAY_ONE || self.sign
    }
}

impl SignedRayPartialEq of PartialEq<SignedRay> {
    fn eq(lhs: @SignedRay, rhs: @SignedRay) -> bool {
        let val_cmp: bool = *lhs.val == *rhs.val;
        if val_cmp && (*lhs.val).is_zero() {
            true
        } else {
            val_cmp && *lhs.sign == *rhs.sign
        }
    }

    fn ne(lhs: @SignedRay, rhs: @SignedRay) -> bool {
        !(*lhs == *rhs)
    }
}

impl SignedRayAddEq of AddEq<SignedRay> {
    #[inline(always)]
    fn add_eq(ref self: SignedRay, other: SignedRay) {
        self = self + other;
    }
}

impl SignedRayPartialOrd of PartialOrd<SignedRay> {
    #[inline(always)]
    fn le(lhs: SignedRay, rhs: SignedRay) -> bool {
        !(lhs > rhs)
    }

    #[inline(always)]
    fn ge(lhs: SignedRay, rhs: SignedRay) -> bool {
        !(lhs < rhs)
    }

    #[inline(always)]
    fn lt(lhs: SignedRay, rhs: SignedRay) -> bool {
        if lhs.sign != rhs.sign {
            if lhs.val == rhs.val && lhs.is_zero() {
                false
            } else {
                lhs.sign
            }
        } else {
            (lhs.val != rhs.val) && ((lhs.val < rhs.val) ^ lhs.sign)
        }
    }

    #[inline(always)]
    fn gt(lhs: SignedRay, rhs: SignedRay) -> bool {
        if lhs.sign != rhs.sign {
            if lhs.val == rhs.val && lhs.is_zero() {
                false
            } else {
                !lhs.sign
            }
        } else {
            (lhs.val != rhs.val) && ((lhs.val > rhs.val) ^ lhs.sign)
        }
    }
}


fn signed_ray_from_felt(val: felt252) -> SignedRay {
    let ray_val = integer::u128_try_from_felt252(_felt_abs(val)).unwrap();
    SignedRay { val: ray_val, sign: _felt_sign(val) }
}

// Returns the sign of a signed `felt252` as with signed magnitude representation
// true = positive
// false = negative
#[inline(always)]
fn _felt_sign(a: felt252) -> bool {
    integer::u256_from_felt252(a) > integer::u256_from_felt252(HALF_PRIME)
}

// Returns the absolute value of a signed `felt252`
fn _felt_abs(a: felt252) -> felt252 {
    let a_sign = _felt_sign(a);

    if !a_sign {
        a
    } else {
        a * -1
    }
}

// Returns the sign of the product in signed multiplication (or quotient in division)
fn sign_from_mul(lhs_sign: bool, rhs_sign: bool) -> bool {
    (!lhs_sign && rhs_sign) || (lhs_sign && !rhs_sign)
}<|MERGE_RESOLUTION|>--- conflicted
+++ resolved
@@ -1,13 +1,7 @@
 use debug::PrintTrait;
 use math::Oneable;
-<<<<<<< HEAD
-
-use opus::utils::wadray;
-use opus::utils::wadray::{Ray, RAY_ONE, Wad, WAD_ONE};
-=======
 use opus::utils::wadray::{Ray, RAY_ONE, Wad, WAD_ONE};
 use opus::utils::wadray;
->>>>>>> fbbb895c
 
 const HALF_PRIME: felt252 =
     1809251394333065606848661391547535052811553607665798349986546028067936010240;
@@ -198,171 +192,6 @@
 
 
 #[derive(Copy, Drop, Serde, starknet::Store)]
-struct SignedWad {
-    val: u128,
-    sign: bool
-}
-
-impl SignedWadIntoFelt252 of Into<SignedWad, felt252> {
-    fn into(self: SignedWad) -> felt252 {
-        let mag_felt: felt252 = self.val.into();
-
-        if self.sign {
-            return mag_felt * -1;
-        } else {
-            return mag_felt;
-        }
-    }
-}
-
-impl U128IntoSignedWad of Into<u128, SignedWad> {
-    fn into(self: u128) -> SignedWad {
-        SignedWad { val: self, sign: false }
-    }
-}
-
-impl WadIntoSignedWad of Into<Wad, SignedWad> {
-    fn into(self: Wad) -> SignedWad {
-        SignedWad { val: self.val, sign: false }
-    }
-}
-
-impl SignedWadTryIntoWad of TryInto<SignedWad, Wad> {
-    fn try_into(self: SignedWad) -> Option<Wad> {
-        if !self.sign {
-            return Option::Some(Wad { val: self.val });
-        } else {
-            return Option::None;
-        }
-    }
-}
-
-
-impl SignedWadAdd of Add<SignedWad> {
-    fn add(lhs: SignedWad, rhs: SignedWad) -> SignedWad {
-        signed_wad_from_felt(lhs.into() + rhs.into())
-    }
-}
-
-impl SignedWadSub of Sub<SignedWad> {
-    fn sub(lhs: SignedWad, rhs: SignedWad) -> SignedWad {
-        signed_wad_from_felt(lhs.into() - rhs.into())
-    }
-}
-
-impl SignedWadMul of Mul<SignedWad> {
-    fn mul(lhs: SignedWad, rhs: SignedWad) -> SignedWad {
-        let sign = sign_from_mul(lhs.sign, rhs.sign);
-        let val = wadray::wmul_internal(lhs.val, rhs.val);
-        SignedWad { val: val, sign: sign }
-    }
-}
-
-impl SignedWadDiv of Div<SignedWad> {
-    fn div(lhs: SignedWad, rhs: SignedWad) -> SignedWad {
-        let sign = sign_from_mul(lhs.sign, rhs.sign);
-        let val = wadray::wdiv_internal(lhs.val, rhs.val);
-        SignedWad { val: val, sign: sign }
-    }
-}
-
-impl SignedWadZeroable of Zeroable<SignedWad> {
-    #[inline(always)]
-    fn zero() -> SignedWad {
-        SignedWad { val: 0, sign: false }
-    }
-
-    #[inline(always)]
-    fn is_zero(self: SignedWad) -> bool {
-        self.val == 0
-    }
-
-    #[inline(always)]
-    fn is_non_zero(self: SignedWad) -> bool {
-        self.val != 0
-    }
-}
-
-impl SignedWadOneable of Oneable<SignedWad> {
-    #[inline(always)]
-    fn one() -> SignedWad {
-        SignedWad { val: WAD_ONE, sign: false }
-    }
-
-    #[inline(always)]
-    fn is_one(self: SignedWad) -> bool {
-        self.val == WAD_ONE && !self.sign
-    }
-
-    #[inline(always)]
-    fn is_non_one(self: SignedWad) -> bool {
-        self.val != WAD_ONE || self.sign
-    }
-}
-
-impl SignedWadPartialEq of PartialEq<SignedWad> {
-    fn eq(lhs: @SignedWad, rhs: @SignedWad) -> bool {
-        *lhs.val == *rhs.val && *lhs.sign == *rhs.sign
-    }
-
-    fn ne(lhs: @SignedWad, rhs: @SignedWad) -> bool {
-        *lhs.val != *rhs.val || *lhs.sign != *rhs.sign
-    }
-}
-
-impl SignedWadAddEq of AddEq<SignedWad> {
-    #[inline(always)]
-    fn add_eq(ref self: SignedWad, other: SignedWad) {
-        self = self + other;
-    }
-}
-
-impl SignedWadPartialOrd of PartialOrd<SignedWad> {
-    #[inline(always)]
-    fn le(lhs: SignedWad, rhs: SignedWad) -> bool {
-        if lhs.sign != rhs.sign {
-            lhs.sign
-        } else {
-            (lhs.val == rhs.val) || ((lhs.val < rhs.val) ^ lhs.sign)
-        }
-    }
-
-    #[inline(always)]
-    fn ge(lhs: SignedWad, rhs: SignedWad) -> bool {
-        if lhs.sign != rhs.sign {
-            !lhs.sign
-        } else {
-            (lhs.val == rhs.val) || ((lhs.val > rhs.val) ^ lhs.sign)
-        }
-    }
-
-    #[inline(always)]
-    fn lt(lhs: SignedWad, rhs: SignedWad) -> bool {
-        if lhs.sign != rhs.sign {
-            lhs.sign
-        } else {
-            (lhs.val != rhs.val) && ((lhs.val < rhs.val) ^ lhs.sign)
-        }
-    }
-
-    #[inline(always)]
-    fn gt(lhs: SignedWad, rhs: SignedWad) -> bool {
-        if lhs.sign != rhs.sign {
-            !lhs.sign
-        } else {
-            (lhs.val != rhs.val) && ((lhs.val > rhs.val) ^ lhs.sign)
-        }
-    }
-}
-
-
-fn signed_wad_from_felt(val: felt252) -> SignedWad {
-    let ray_val = integer::u128_try_from_felt252(_felt_abs(val)).unwrap();
-    SignedWad { val: ray_val, sign: _felt_sign(val) }
-}
-
-
-#[derive(Copy, Drop, Serde, starknet::Store)]
 struct SignedRay {
     val: u128,
     sign: bool
