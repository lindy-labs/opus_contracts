use starknet::ContractAddress;
use starknet::StorageBaseAddress;

use aura::interfaces::IAbsorber::IBlesserDispatcher;
use aura::utils::serde::IBlesserDispatcherSerde;
use aura::utils::wadray::{Ray, Wad};

#[derive(Copy, Drop, Serde)]
struct YangBalance {
    yang_id: u32, //  ID of yang in Shrine
    amount: Wad, // Amount of yang in Wad
}

<<<<<<< HEAD
#[derive(Copy, Drop, Serde, storage_access::StorageAccess)]
=======
#[derive(Copy, Drop, PartialEq, Serde, storage_access::StorageAccess)]
>>>>>>> 1772afec
struct Trove {
    charge_from: u64, // Time ID (timestamp // TIME_ID_INTERVAL) for start of next accumulated interest calculation
    debt: Wad, // Normalized debt
    last_rate_era: u64,
}

#[derive(Copy, Drop, Serde, storage_access::StorageAccess)]
struct YangRedistribution {
    unit_debt: Wad, // Amount of debt in wad to be distributed to each wad unit of yang
    error: Wad, // Amount of debt to be added to the next redistribution to calculate `debt_per_yang`
    exception: bool, // Whether the exception flow is triggered to redistribute the yang across all yangs
}

#[derive(Copy, Drop, Serde, storage_access::StorageAccess)]
struct ExceptionalYangRedistribution {
    unit_debt: Wad, // Amount of debt to be distributed to each wad unit of recipient yang
    unit_yang: Wad, // Amount of redistributed yang to be distributed to each wad unit of recipient yang
}


//
// Absorber
//

// For absorptions, the `asset_amt_per_share` is tied to an absorption ID and is not changed once set.
// For blessings, the `asset_amt_per_share` is a cumulative value that is updated until the given epoch ends
#[derive(Copy, Drop, Serde, storage_access::StorageAccess)]
struct DistributionInfo {
    asset_amt_per_share: u128, // Amount of asset in its decimal precision per share wad
    error: u128, // Error to be added to next absorption
}

#[derive(Copy, Drop, Serde, storage_access::StorageAccess)]
struct Reward {
    asset: ContractAddress, // ERC20 address of token
    blesser: IBlesserDispatcher, // Address of contract implementing `IBlesser` for distributing the token to the absorber
    is_active: bool, // Whether the blesser (vesting contract) should be called
}

#[derive(Copy, Drop, Serde, storage_access::StorageAccess)]
struct Provision {
    epoch: u32, // Epoch in which shares are issued
    shares: Wad, // Amount of shares for provider in the above epoch
}

#[derive(Copy, Drop, Serde, storage_access::StorageAccess)]
struct Request {
    timestamp: u64, // Timestamp of request
    timelock: u64, // Amount of time that needs to elapse after the timestamp before removal
    has_removed: bool, // Whether provider has called `remove`
}

//
// Pragma
//

mod Pragma {
    use starknet::StorageBaseAddress;

    #[derive(Copy, Drop, Serde)]
    enum DataType {
        Spot: u256,
        Future: u256,
        Generic: u256,
    }

    #[derive(Copy, Drop, Serde, storage_access::StorageAccess)]
    struct PricesResponse {
        price: u256,
        decimals: u256,
        last_updated_timestamp: u256,
        num_sources_aggregated: u256,
    }

    #[derive(Copy, Drop, Serde, storage_access::StorageAccess)]
    struct PriceValidityThresholds {
        // the maximum number of seconds between block timestamp and
        // the last update timestamp (as reported by Pragma) for which
        // we consider a price update valid
        freshness: u64,
        // the minimum number of data publishers used to aggregate the
        // price value
        sources: u64
    }

    #[derive(Copy, Drop, Serde, storage_access::StorageAccess)]
    struct YangSettings {
        // a Pragma value identifying a certain feed, e.g. `ETH/USD`
        pair_id: u256,
        // address of the Yang (token) corresponding to the pair ID
        yang: starknet::ContractAddress
    }
}<|MERGE_RESOLUTION|>--- conflicted
+++ resolved
@@ -11,11 +11,7 @@
     amount: Wad, // Amount of yang in Wad
 }
 
-<<<<<<< HEAD
-#[derive(Copy, Drop, Serde, storage_access::StorageAccess)]
-=======
 #[derive(Copy, Drop, PartialEq, Serde, storage_access::StorageAccess)]
->>>>>>> 1772afec
 struct Trove {
     charge_from: u64, // Time ID (timestamp // TIME_ID_INTERVAL) for start of next accumulated interest calculation
     debt: Wad, // Normalized debt
