--- conflicted
+++ resolved
@@ -46,61 +46,4 @@
             Option::None(())
         }
     }
-<<<<<<< HEAD
-=======
-}
-
-#[cfg(test)]
-mod tests {
-    use option::OptionTrait;
-    use traits::{Into, TryInto};
-
-    use super::{U128IntoU256, U256TryIntoU8, U256TryIntoU64, U256TryIntoU128};
-
-    const SOME_U128: u128 = 1000;
-
-    #[test]
-    fn test_conversions_u256_tryinto_u8() {
-        let some = 42_u256;
-        let converted: u8 = some.try_into().unwrap();
-        assert(converted == 42_u8, 'Incorrect u256->u8 conversion');
-    }
-
-    #[test]
-    fn test_conversions_u256_tryinto_u64() {
-        let some = 42_u256;
-        let converted: u64 = some.try_into().unwrap();
-        assert(converted == 42_u64, 'Incorrect u256->u64 conversion');
-    }
-
-    #[test]
-    fn test_conversions_u128_into_u256() {
-        let some_u256: u256 = SOME_U128.into();
-        assert(some_u256.low == SOME_U128 & some_u256.high == 0, 'Incorrect u128->u256 conversion');
-    }
-
-    #[test]
-    fn test_conversions_u256_tryinto_u128() {
-        let a: u128 = u256 { low: SOME_U128, high: 0 }.try_into().unwrap();
-        assert(a == SOME_U128, 'Incorrect u256->u128 conversion');
-    }
-
-    #[test]
-    #[should_panic(expected: ('Option::unwrap failed.', ))]
-    fn test_conversions_u256_tryinto_u8_overflow() {
-        let a: u8 = u256 { low: 256, high: 0 }.try_into().unwrap();
-    }
-
-    #[test]
-    #[should_panic(expected: ('Option::unwrap failed.', ))]
-    fn test_conversions_u256_tryinto_u64_overflow() {
-        let a: u64 = u256 { low: 0x10000000000000000, high: 0 }.try_into().unwrap();
-    }
-
-    #[test]
-    #[should_panic(expected: ('Option::unwrap failed.', ))]
-    fn test_conversions_u256_tryinto_u128_overflow() {
-        let a: u128 = u256 { low: SOME_U128, high: 1 }.try_into().unwrap();
-    }
->>>>>>> 13ccfc58
 }