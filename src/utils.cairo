--- conflicted
+++ resolved
@@ -1,11 +1,6 @@
 mod access_control;
 mod exp;
 mod math;
-<<<<<<< HEAD
-mod types;
-mod wadray;
-=======
 mod reentrancy_guard;
 mod wadray;
-mod wadray_signed;
->>>>>>> e3e5588f
+mod wadray_signed;