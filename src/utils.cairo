--- conflicted
+++ resolved
@@ -1,9 +1,4 @@
 mod access_control;
 mod exp;
-<<<<<<< HEAD
-mod pow;
-mod types;
-=======
 mod math;
->>>>>>> 534d77d5
 mod wadray;