--- conflicted
+++ resolved
@@ -1,17 +1,8 @@
 mod accesscontrol;
 mod dummy_utils;
 mod exp;
-<<<<<<< HEAD
-mod gas_checks;
-mod pow;
-mod storage_access_impls;
-mod types;
 mod u256_conversions;
 mod wadray;
 
 use gas_checks::check_gas;
-use exp::exp;
-=======
-mod u256_conversions;
-mod wadray;
->>>>>>> 4d77515a
+use exp::exp;