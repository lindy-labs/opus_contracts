--- conflicted
+++ resolved
@@ -1,10 +1,7 @@
 mod access_control;
 mod exp;
-<<<<<<< HEAD
+mod math;
 mod pow;
 mod reentrancy_guard;
-=======
-mod math;
->>>>>>> b00e6dc0
 mod types;
 mod wadray;