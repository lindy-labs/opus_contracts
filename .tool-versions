--- conflicted
+++ resolved
@@ -1,7 +1,3 @@
 scarb 2.13.1
-<<<<<<< HEAD
-starknet-foundry 0.52.0
-=======
 starknet-foundry 0.52.0
 voyager 2.0.1
->>>>>>> fa5edf00
