# Cairo conventions

Cairo is a young language, so tooling, best practices and conventions are still evolving. As is true for all blockchain programming (with the possible exception of [Solana](https://twitter.com/KyleSamani/status/1418661490274439169)) writing secure, correct smart contracts is of highest importance. Yet code is read much more often than it is written, hence it should be written in an easy to understand and comprehend fashion. Conventions like the following lead to better security, less cognitive load on the reader and improve collaboration.

Please open a PR if you have anything that you'd like to add to this list.

## Use the official formatter

cairo-lang comes with the official formatter tool, `cairo-format`. Use it. We shouldn't be bike shedding about a contract's formatting, but rather spend our energy elsewhere. If you're using VSCode, every cairo-lang release contains a .vsix file. Install it and use it.

## Use felt over Uint256 whenever possible

The usage of `felt` for holding numerical values is preferrable to `Uint256`. Felts are cheaper and (subjectively) easier to use. There are exceptions to this rule - to conform with ERC standards or if the potential value of a variable doesn't fit a `felt`, use `Uint256`.

## Imports

Use fully qualified path when importing. The top-level module is always `contracts`:

```cairo
from contracts.module.submodule.file_name import function
```

This prevents any issues when compiling contracts.

## @storage_var naming

To prevent [`@storage_var` conflicts](https://github.com/crytic/amarna/issues/10) and clearly distinguish between a local variable and a storage container, a `@storage_var` should be named using the following template: `ModuleName_variable_name_storage` - that is, the variable name is prefixed by the module name and suffixed by the string `storage`, separated by underscores.

An example of a variable named `balance` inside a module called `Treasury`:

```cairo
@storage_var
func Treasury_balance_storage() -> (balance : felt):
end
```

## Getters

A `@view` function that retrieves a `@storage_var` (essentially a getter) should be named `get_FOO`:

```cairo
@storage_var
func Module_amount_storage() -> (amount : felt):
end

@view
func get_amount{syscall_ptr : felt*, pedersen_ptr : HashBuiltin*, range_check_ptr}() -> (amount : felt):
    let (amount : felt) = Module_amount_storage.read()
    return (amount)
end
```

## Events

Use Capitalized names (`Mint` 👍 / `mint` 👎) for [Events](https://www.cairo-lang.org/docs/hello_starknet/events.html) (note that the linked page doesn't follow this convention).

Prefer emitting events from `@external`, `@l1_handler` or `@constructor` functions, i.e. public functions that presumably change the state. It's ok to emit from internal helper functions as well if they change the state. Never emit from `@view` functions.

## Use module names in error messages

When using the `with_attr error_message()` pattern to do a check and raise an error if it fails, prepend the error message itself with the module name. It makes it easier for debugging, etc. An example from the `direct_deposit` module:

```cairo
with_attr error_message("direct_deposit: transferFrom failed"):
    assert was_transfered = TRUE
end
```

## Address Variables

Add the `_address` suffix to any variable holding an address. Unlike Solidity, Cairo doesn't yet have an address type, and so adding this suffix makes it clearer to the reader what the variable is and does.

`const usdc = 0x...` becomes `const usdc_address = 0x...` and so on.

# Specifying variable and function argument types
<<<<<<< HEAD

If a variable or function type is a felt, don't specify its type with the `: felt` prefix.

=======
If a variable or function type is a felt, don't specify its type with the `: felt` prefix.

>>>>>>> b2e2f5c3
If a variable is any type but a felt, always specify its type.

Examples of what to do:

```cairo
func some_func(a) -> (b):
    return (y)
end
```

```cairo
let (output) = some_func(5)
```

```cairo
func some_second_func(a : SomeStruct) -> (b : SomeStruct):
    return (a)
end
```

```cairo
let (output : SomeStruct) = some_second_func(SomeStruct(4,5))
```

Example of what NOT to do:

```cairo
let (output) = some_second_func(SomeStruct(4,5)) # <-- The type of output isn't specified
```

## Naming of return values for functions and storage variables

Return variables should be named according to their 'type' rather than according to their purpose or function. This is because many different 'types' of variables are all represented by felts: booleans (0 or 1), fixed point numbers, negative numbers, etc.

The naming conventions are the following:

- `bool`: FALSE or TRUE (from bool.cairo, which are equal to 0 and 1 respectively)
- `wad`: 18 decimal fixed point number
- `ray`: 27 decimal fixed point number
- `ufelt`: "regular" felt. Equivalent to `uint` in other languages.
- `sfelt`: "signed" felt, or a felt that stores the prime-field arithmetic equivalent of negative numbers.
- `address`: a contract address
- `packed`: A felt that has had multiple values packed into it
<<<<<<< HEAD
- Structs: For return variables that are structs, their name should be the struct name in snake case. For example, `SomeStruct` becomes `some_struct`.

## `*_external.cairo` modules a.k.a. mixins

Cairo doesn't have inheritance, but with a sprinkle of dark magic and exploiting the compiler's behaviour, we can get mixins. When importing anything from a file that contains public functions (`@view`, `@external`, `@l1_handler`), the compiler silently pulls these into scope, even if they are not explicitly imported, so that they become available in the final compiled smart contract. By itself, this behaviour is A Bad Thing, but when used deliberately, it can become An Ok Thing.

You can create files that hold reusable (i.e. useful for distinct smart contracts) functionality. These files must have the `_external.cairo` suffix in their name. When using these mixins in a smart contract, **explicitly** import every public function (even though it's not needed) in the `import` statement.

As an example, have a look at the [`auth_external.cairo`](../contracts/lib/auth_external.cairo) file; to import its functions, do `from contracts.lib.auth_external import authorize, revoke, get_auth`.
=======
- Structs: For return variables that are structs, their name should be the struct name in snake case. For example, `SomeStruct` becomes `some_struct`.
>>>>>>> b2e2f5c3
<|MERGE_RESOLUTION|>--- conflicted
+++ resolved
@@ -73,15 +73,8 @@
 `const usdc = 0x...` becomes `const usdc_address = 0x...` and so on.
 
 # Specifying variable and function argument types
-<<<<<<< HEAD
 
-If a variable or function type is a felt, don't specify its type with the `: felt` prefix.
-
-=======
-If a variable or function type is a felt, don't specify its type with the `: felt` prefix.
-
->>>>>>> b2e2f5c3
-If a variable is any type but a felt, always specify its type.
+If a variable or function type is a felt, don't specify its type with the `: felt` specifier. If a variable is any type but a felt, always specify its type.
 
 Examples of what to do:
 
@@ -124,7 +117,6 @@
 - `sfelt`: "signed" felt, or a felt that stores the prime-field arithmetic equivalent of negative numbers.
 - `address`: a contract address
 - `packed`: A felt that has had multiple values packed into it
-<<<<<<< HEAD
 - Structs: For return variables that are structs, their name should be the struct name in snake case. For example, `SomeStruct` becomes `some_struct`.
 
 ## `*_external.cairo` modules a.k.a. mixins
@@ -134,6 +126,3 @@
 You can create files that hold reusable (i.e. useful for distinct smart contracts) functionality. These files must have the `_external.cairo` suffix in their name. When using these mixins in a smart contract, **explicitly** import every public function (even though it's not needed) in the `import` statement.
 
 As an example, have a look at the [`auth_external.cairo`](../contracts/lib/auth_external.cairo) file; to import its functions, do `from contracts.lib.auth_external import authorize, revoke, get_auth`.
-=======
-- Structs: For return variables that are structs, their name should be the struct name in snake case. For example, `SomeStruct` becomes `some_struct`.
->>>>>>> b2e2f5c3
