--- conflicted
+++ resolved
@@ -8,11 +8,7 @@
 from starkware.cairo.common.math_cmp import is_not_zero
 from starkware.starknet.common.syscalls import get_caller_address
 
-<<<<<<< HEAD
-from contracts.lib.aliases import bool, address, ufelt
-=======
-from contracts.shared.aliases import address, bool, ufelt
->>>>>>> 4473675c
+from contracts.lib.aliases import address, bool, ufelt
 
 //
 // Events
