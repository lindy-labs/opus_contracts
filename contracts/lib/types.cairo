--- conflicted
+++ resolved
@@ -1,10 +1,6 @@
 %lang starknet
 
-<<<<<<< HEAD
-from contracts.lib.aliases import address, bool, ufelt, wad
-=======
-from contracts.lib.aliases import ufelt, wad, packed
->>>>>>> a36052c2
+from contracts.lib.aliases import address, bool, packed, ufelt, wad
 
 //
 // Shrine
