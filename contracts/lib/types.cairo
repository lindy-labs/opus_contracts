--- conflicted
+++ resolved
@@ -1,10 +1,6 @@
 %lang starknet
 
-<<<<<<< HEAD
 from contracts.lib.aliases import address, bool, packed, ufelt, wad
-=======
-from contracts.lib.aliases import bool, packed, ufelt, wad
->>>>>>> fa0d4922
 
 //
 // Shrine
@@ -49,18 +45,10 @@
 struct Provision {
     epoch: ufelt,  // Epoch in which shares are issued
     shares: wad,  // Amount of shares for provider in the above epoch
-<<<<<<< HEAD
-=======
 }
 
 struct Request {
     timestamp: ufelt,  // Timestamp of request
     timelock: ufelt,  // Amount of time that needs to elapse after the timestamp before removal
     has_removed: bool,  // Whether provider has called `remove`
-}
-
-struct AssetAbsorption {
-    asset_amt_per_share: wad,  // Amount of asset in its decimal precision per share wad
-    error: wad,  // Error to be added to next absorption
->>>>>>> fa0d4922
 }