namespace AbsorberRoles {
    //
    // Roles
    //
    const COMPENSATE = 2 ** 0;
    const KILL = 2 ** 1;
    const SET_PURGER = 2 ** 2;
<<<<<<< HEAD
    const SET_REWARD = 2 ** 3;
    const UPDATE = 2 ** 4;

    const DEFAULT_ABSORBER_ADMIN_ROLE = KILL + SET_PURGER + SET_REWARD;
}

namespace BlesserRoles {
    const BLESS = 2 ** 0;
=======
    const SET_REMOVAL_LIMIT = 2 ** 3;
    const UPDATE = 2 ** 4;

    const DEFAULT_ABSORBER_ADMIN_ROLE = KILL + SET_PURGER + SET_REMOVAL_LIMIT;
>>>>>>> fa0d4922
}<|MERGE_RESOLUTION|>--- conflicted
+++ resolved
@@ -5,19 +5,13 @@
     const COMPENSATE = 2 ** 0;
     const KILL = 2 ** 1;
     const SET_PURGER = 2 ** 2;
-<<<<<<< HEAD
-    const SET_REWARD = 2 ** 3;
-    const UPDATE = 2 ** 4;
+    const SET_REMOVAL_LIMIT = 2 ** 3;
+    const SET_REWARD = 2 ** 4;
+    const UPDATE = 2 ** 5;
 
-    const DEFAULT_ABSORBER_ADMIN_ROLE = KILL + SET_PURGER + SET_REWARD;
+    const DEFAULT_ABSORBER_ADMIN_ROLE = KILL + SET_PURGER + SET_REMOVAL_LIMIT + SET_REWARD;
 }
 
 namespace BlesserRoles {
     const BLESS = 2 ** 0;
-=======
-    const SET_REMOVAL_LIMIT = 2 ** 3;
-    const UPDATE = 2 ** 4;
-
-    const DEFAULT_ABSORBER_ADMIN_ROLE = KILL + SET_PURGER + SET_REMOVAL_LIMIT;
->>>>>>> fa0d4922
 }