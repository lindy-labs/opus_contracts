--- conflicted
+++ resolved
@@ -3,13 +3,8 @@
 from starkware.cairo.common.alloc import alloc
 from starkware.cairo.common.bool import FALSE, TRUE
 from starkware.cairo.common.cairo_builtins import BitwiseBuiltin, HashBuiltin
-<<<<<<< HEAD
-from starkware.cairo.common.math import assert_not_zero, split_felt, unsigned_div_rem
-from starkware.cairo.common.math_cmp import is_nn_le, is_not_zero
-=======
 from starkware.cairo.common.math import assert_le, assert_not_zero, split_felt, unsigned_div_rem
-from starkware.cairo.common.math_cmp import is_le, is_nn_le
->>>>>>> fa0d4922
+from starkware.cairo.common.math_cmp import is_le, is_nn_le, is_not_zero
 from starkware.cairo.common.uint256 import ALL_ONES, Uint256
 from starkware.starknet.common.syscalls import (
     get_block_timestamp,
@@ -36,11 +31,7 @@
 from contracts.lib.aliases import address, bool, packed, ray, ufelt, wad
 from contracts.lib.convert import pack_felt, pack_125, unpack_125
 from contracts.lib.interfaces import IERC20
-<<<<<<< HEAD
-from contracts.lib.types import AssetApportion, Reward, Provision
-=======
-from contracts.lib.types import AssetAbsorption, Provision, Request
->>>>>>> fa0d4922
+from contracts.lib.types import AssetApportion, Provision, Request, Reward
 from contracts.lib.wad_ray import WadRay
 
 // Constants
@@ -148,7 +139,6 @@
 func absorber_epoch_share_conversion_rate(prev_epoch: ufelt) -> (rate: ray) {
 }
 
-<<<<<<< HEAD
 // Total number of reward tokens, starting from 1
 // A reward token cannot be removed once added.
 @storage_var
@@ -181,7 +171,8 @@
 func absorber_provider_last_reward_cumulative(provider: address, asset: address) -> (
     cumulative: ufelt
 ) {
-=======
+}
+
 // Removals are temporarily suspended if the shrine's LTV to threshold exceeds this limit
 @storage_var
 func absorber_removal_limit() -> (limit: ray) {
@@ -191,7 +182,6 @@
 // TODO: to implement packing in Cairo 1
 @storage_var
 func absorber_provider_request(provider: address) -> (request: Request) {
->>>>>>> fa0d4922
 }
 
 //
@@ -394,7 +384,6 @@
 }
 
 @view
-<<<<<<< HEAD
 func get_asset_reward_info{syscall_ptr: felt*, pedersen_ptr: HashBuiltin*, range_check_ptr}(
     asset: address, epoch: ufelt
 ) -> (info: AssetApportion) {
@@ -408,13 +397,14 @@
 }(provider: address, asset: address) -> (cumulative: ufelt) {
     let cumulative: ufelt = absorber_provider_last_reward_cumulative.read(provider, asset);
     return (cumulative,);
-=======
+}
+
+@view
 func get_removal_limit{syscall_ptr: felt*, pedersen_ptr: HashBuiltin*, range_check_ptr}() -> (
     limit: ray
 ) {
     let limit: ray = absorber_removal_limit.read();
     return (limit,);
->>>>>>> fa0d4922
 }
 
 @view
@@ -560,7 +550,6 @@
 }
 
 @external
-<<<<<<< HEAD
 func set_reward{
     syscall_ptr: felt*, pedersen_ptr: HashBuiltin*, range_check_ptr, bitwise_ptr: BitwiseBuiltin*
 }(asset: address, blesser: address, is_active: bool) {
@@ -588,7 +577,11 @@
 
     absorber_rewards.write(reward_id, reward);
     RewardSet.emit(asset, blesser, is_active);
-=======
+
+    return ();
+}
+
+@external
 func set_removal_limit{
     syscall_ptr: felt*, pedersen_ptr: HashBuiltin*, range_check_ptr, bitwise_ptr: BitwiseBuiltin*
 }(limit: ray) {
@@ -596,7 +589,6 @@
 
     AccessControl.assert_has_role(AbsorberRoles.SET_REMOVAL_LIMIT);
     set_removal_limit_internal(limit);
->>>>>>> fa0d4922
 
     return ();
 }
@@ -705,17 +697,9 @@
 
     let provider: address = get_caller_address();
     let provision: Provision = get_provision(provider);
-<<<<<<< HEAD
-
-    // Early termination if caller is not a provider
-    with_attr error_message("Absorber: Caller is not a provider in the current epoch") {
-        assert_not_zero(provision.shares);
-    }
-=======
     let request: Request = absorber_provider_request.read(provider);
     assert_provider(provision);
     assert_can_remove(request);
->>>>>>> fa0d4922
 
     let current_epoch: ufelt = absorber_current_epoch.read();
 
@@ -790,14 +774,7 @@
 
     let provider: address = get_caller_address();
     let provision: Provision = get_provision(provider);
-<<<<<<< HEAD
-
-    with_attr error_message("Absorber: Caller is not a provider in the current epoch") {
-        assert_not_zero(provision.shares);
-    }
-=======
     assert_provider(provision);
->>>>>>> fa0d4922
 
     let current_epoch: ufelt = absorber_current_epoch.read();
 
@@ -937,7 +914,7 @@
 func assert_provider{syscall_ptr: felt*, pedersen_ptr: HashBuiltin*, range_check_ptr}(
     provision: Provision
 ) {
-    with_attr error_message("Absorber: Caller is not a provider") {
+    with_attr error_message("Absorber: Caller is not a provider in the current epoch") {
         assert_not_zero(provision.shares);
     }
     return ();
