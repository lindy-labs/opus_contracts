%lang starknet

from starkware.cairo.common.alloc import alloc
from starkware.cairo.common.bool import FALSE, TRUE
from starkware.cairo.common.cairo_builtins import BitwiseBuiltin, HashBuiltin
from starkware.cairo.common.math import assert_le, assert_not_zero, split_felt, unsigned_div_rem
from starkware.cairo.common.math_cmp import is_le, is_nn_le
from starkware.cairo.common.uint256 import ALL_ONES, Uint256
from starkware.starknet.common.syscalls import (
    get_block_timestamp,
    get_caller_address,
    get_contract_address,
)

from contracts.absorber.roles import AbsorberRoles
from contracts.sentinel.interface import ISentinel
from contracts.shrine.interface import IShrine

// these imported public functions are part of the contract's interface
from contracts.lib.accesscontrol.accesscontrol_external import (
    change_admin,
    get_admin,
    get_roles,
    grant_role,
    has_role,
    renounce_role,
    revoke_role,
)
from contracts.lib.accesscontrol.library import AccessControl
from contracts.lib.aliases import address, bool, packed, ray, ufelt, wad
from contracts.lib.convert import pack_felt
from contracts.lib.interfaces import IERC20
from contracts.lib.types import AssetAbsorption, Provision, Request
from contracts.lib.wad_ray import WadRay

// Constants

// If the amount of yin wad per share drops below this threshold, the epoch is incremented
// to reset the yin per share ratio to 1 : 1 parity for accounting. Otherwise, there will
// eventually be an overflow when converting yin to shares (and vice versa)
// as yin per share approaches 0.
const YIN_PER_SHARE_THRESHOLD = 10 ** 15;

// Shares to be minted without a provider to avoid first provider front-running
const INITIAL_SHARES = 10 ** 3;

// Lower bound of the Shrine's LTV to threshold that can be set for restricting removals
const MIN_LIMIT = 50 * WadRay.RAY_PERCENT;

// Amount of time, in seconds, that needs to elapse after request is submitted before removal
const REQUEST_BASE_TIMELOCK = 60;

// Upper bound of time, in seconds, that needs to elapse after request is submitted before removal
<<<<<<< HEAD
=======
// 7 days * 24 hours per day * 60 minutes per hour * 60 seconds per minute
>>>>>>> 7b02cd34
const REQUEST_MAX_TIMELOCK = 7 * 24 * 60 * 60;

// Multiplier for each request's timelock from the last value if a new request is submitted
// before the cooldown of the previous request has elapsed
const REQUEST_TIMELOCK_MULTIPLIER = 5;

// Amount of time, in seconds, for which a request is valid, starting from expiry of the timelock
// 60 minutes * 60 seconds per minute
const REQUEST_VALIDITY_PERIOD = 60 * 60;

// Amount of time that needs to elapse after a request is submitted before the timelock
// for the next request is reset to the base value.
// 7 days * 24 hours per day * 60 minutes per hour * 60 seconds per minute
const REQUEST_COOLDOWN = 7 * 24 * 60 * 60;

//
// Storage
//

@storage_var
func absorber_purger() -> (purger: address) {
}

@storage_var
func absorber_sentinel() -> (sentinel: address) {
}

@storage_var
func absorber_shrine() -> (shrine: address) {
}

@storage_var
func absorber_live() -> (is_live: bool) {
}

// Epoch starts from 0.
// Both shares and absorptions are tied to an epoch.
// The epoch is incremented when the amount of yin per share drops below the threshold.
// This includes when the absorber's yin balance is completely depleted.
@storage_var
func absorber_current_epoch() -> (epoch: ufelt) {
}

// Absorptions start from 1.
@storage_var
func absorber_absorptions_count() -> (absorption_id: ufelt) {
}

// Mapping from a provider to the last absorption ID accounted for
@storage_var
func absorber_provider_last_absorption(provider: address) -> (absorption_id: ufelt) {
}

// Mapping of address to a packed struct of
// 1. epoch in which the provider's shares are issued
// 2. number of shares for the provider in the above epoch
@storage_var
func absorber_provision(provider: address) -> (provision: packed) {
}

// Mapping from an absorption to its epoch
@storage_var
func absorber_absorption_epoch(absorption_id: ufelt) -> (epoch: ufelt) {
}

// Total number of shares for current epoch
@storage_var
func absorber_total_shares() -> (total: wad) {
}

// Mapping of a tuple of absorption ID and asset to a packed struct of
// 1. the amount of that asset in its decimal precision absorbed per share wad for an absorption
// 2. the rounding error from calculating (1) that is to be added to the next absorption
@storage_var
func absorber_asset_absorption(absorption_id: ufelt, asset: address) -> (info: packed) {
}

// Conversion rate of an epoch's shares to the next
// If an update causes the yin per share to drop below the threshold,
// the epoch is incremented and yin per share is reset to one ray.
// A provider with shares in that epoch will receive new shares in the next epoch
// based on this conversion rate.
// If the absorber's yin balance is wiped out, the conversion rate will be 0.
@storage_var
func absorber_epoch_share_conversion_rate(prev_epoch: ufelt) -> (rate: ray) {
}

// Removals are temporarily suspended if the shrine's LTV to threshold exceeds this limit
@storage_var
func absorber_removal_limit() -> (limit: ray) {
}

// Mapping from a provider to its latest request for removal
// TODO: to implement packing in Cairo 1
@storage_var
func absorber_provider_request(provider: address) -> (request: Request) {
}

//
// Events
//

@event
func PurgerUpdated(old_address: address, new_address: address) {
}

@event
func EpochChanged(old_epoch: ufelt, new_epoch: ufelt) {
}

@event
func RemovalLimitUpdated(old_limit: ray, new_limit: ray) {
}

@event
func Provide(provider: address, epoch: ufelt, yin: wad) {
}

@event
func RequestSubmitted(provider: address, timestamp: ufelt, timelock: ufelt) {
}

@event
func Remove(provider: address, epoch: ufelt, yin: wad) {
}

@event
func Reap(
    provider: address,
    assets_len: ufelt,
    assets: address*,
    asset_amts_len: ufelt,
    asset_amts: ufelt*,
) {
}

@event
func Gain(
    assets_len: ufelt,
    assets: address*,
    asset_amts_len: ufelt,
    asset_amts: wad*,
    total_shares: wad,
    epoch: ufelt,
    absorption_id: ufelt,
) {
}

@event
func Killed() {
}

@event
func Compensate(
    recipient: address,
    assets_len: ufelt,
    assets: address*,
    asset_amts_len: ufelt,
    asset_amts: ufelt*,
) {
}

//
// Constructor
//

@constructor
func constructor{
    syscall_ptr: felt*, pedersen_ptr: HashBuiltin*, range_check_ptr, bitwise_ptr: BitwiseBuiltin*
}(admin: address, shrine: address, sentinel: address, limit: ray) {
    alloc_locals;

    AccessControl.initializer(admin);
    AccessControl._grant_role(AbsorberRoles.DEFAULT_ABSORBER_ADMIN_ROLE, admin);

    absorber_shrine.write(shrine);
    absorber_sentinel.write(sentinel);
    absorber_live.write(TRUE);
    set_removal_limit_internal(limit);
    return ();
}

//
// Getters
//

@view
func get_purger{syscall_ptr: felt*, pedersen_ptr: HashBuiltin*, range_check_ptr}() -> (
    purger: address
) {
    let purger: address = absorber_purger.read();
    return (purger,);
}

@view
func get_current_epoch{syscall_ptr: felt*, pedersen_ptr: HashBuiltin*, range_check_ptr}() -> (
    epoch: ufelt
) {
    let epoch: ufelt = absorber_current_epoch.read();
    return (epoch,);
}

@view
func get_absorptions_count{syscall_ptr: felt*, pedersen_ptr: HashBuiltin*, range_check_ptr}() -> (
    count: ufelt
) {
    let count: ufelt = absorber_absorptions_count.read();
    return (count,);
}

@view
func get_absorption_epoch{syscall_ptr: felt*, pedersen_ptr: HashBuiltin*, range_check_ptr}(
    absorption_id: ufelt
) -> (epoch: ufelt) {
    let epoch: ufelt = absorber_absorption_epoch.read(absorption_id);
    return (epoch,);
}

@view
func get_total_shares_for_current_epoch{
    syscall_ptr: felt*, pedersen_ptr: HashBuiltin*, range_check_ptr
}() -> (total: wad) {
    let shares: wad = absorber_total_shares.read();
    return (shares,);
}

@view
func get_provider_info{syscall_ptr: felt*, pedersen_ptr: HashBuiltin*, range_check_ptr}(
    provider: address
) -> (provision: Provision) {
    let provision: Provision = get_provision(provider);
    return (provision,);
}

@view
func get_provider_last_absorption{syscall_ptr: felt*, pedersen_ptr: HashBuiltin*, range_check_ptr}(
    provider: address
) -> (absorption_id: ufelt) {
    let absorption_id: ufelt = absorber_provider_last_absorption.read(provider);
    return (absorption_id,);
}

@view
func get_provider_request{syscall_ptr: felt*, pedersen_ptr: HashBuiltin*, range_check_ptr}(
    provider: address
) -> (request: Request) {
    let request: Request = absorber_provider_request.read(provider);
    return (request,);
}

@view
func get_asset_absorption_info{syscall_ptr: felt*, pedersen_ptr: HashBuiltin*, range_check_ptr}(
    asset: address, absorption_id: ufelt
) -> (info: AssetAbsorption) {
    let info: AssetAbsorption = get_asset_absorption(asset, absorption_id);
    return (info,);
}

@view
func get_removal_limit{syscall_ptr: felt*, pedersen_ptr: HashBuiltin*, range_check_ptr}() -> (
    limit: ray
) {
    let limit: ray = absorber_removal_limit.read();
    return (limit,);
}

@view
func get_live{syscall_ptr: felt*, pedersen_ptr: HashBuiltin*, range_check_ptr}() -> (
    is_live: bool
) {
    return absorber_live.read();
}

//
// View
//

// Returns the maximum amount of yin removable by a provider.
@view
func preview_remove{syscall_ptr: felt*, pedersen_ptr: HashBuiltin*, range_check_ptr}(
    provider: address
) -> (amount: wad) {
    let provision: Provision = get_provision(provider);
    let current_epoch: ufelt = absorber_current_epoch.read();
    let current_provider_shares: wad = convert_epoch_shares(
        provision.epoch, current_epoch, provision.shares
    );

    let max_removable_yin: wad = convert_to_yin(current_provider_shares);
    return (max_removable_yin,);
}

@view
func preview_reap{syscall_ptr: felt*, pedersen_ptr: HashBuiltin*, range_check_ptr}(
    provider: address
) -> (assets_len: ufelt, assets: address*, asset_amts_len: ufelt, asset_amts: ufelt*) {
    alloc_locals;

    let provision: Provision = get_provision(provider);
    let provider_last_absorption_id: ufelt = absorber_provider_last_absorption.read(provider);
    let current_absorption_id: ufelt = absorber_absorptions_count.read();

    let (
        assets_len, assets: address*, asset_amts: ufelt*
    ) = get_absorbed_assets_for_provider_internal(
        provider, provision, provider_last_absorption_id, current_absorption_id
    );
    return (assets_len, assets, assets_len, asset_amts);
}

//
// Setters
//

@external
func set_purger{
    syscall_ptr: felt*, pedersen_ptr: HashBuiltin*, range_check_ptr, bitwise_ptr: BitwiseBuiltin*
}(purger: address) {
    alloc_locals;

    AccessControl.assert_has_role(AbsorberRoles.SET_PURGER);

    with_attr error_message("Absorber: Purger address cannot be zero") {
        assert_not_zero(purger);
    }

    let shrine: address = absorber_shrine.read();
    // Approve new address for unlimited balance of yin
    let max_allowance: Uint256 = Uint256(low=ALL_ONES, high=ALL_ONES);
    IERC20.approve(shrine, purger, max_allowance);

    let old_address: address = absorber_purger.read();
    absorber_purger.write(purger);
    PurgerUpdated.emit(old_address, purger);

    // Remove allowance for previous address
    if (old_address != 0) {
        let zero_allowance: Uint256 = Uint256(low=0, high=0);
        IERC20.approve(shrine, old_address, zero_allowance);
        return ();
    }

    return ();
}

@external
func set_removal_limit{
    syscall_ptr: felt*, pedersen_ptr: HashBuiltin*, range_check_ptr, bitwise_ptr: BitwiseBuiltin*
}(limit: ray) {
    alloc_locals;

    AccessControl.assert_has_role(AbsorberRoles.SET_REMOVAL_LIMIT);
    set_removal_limit_internal(limit);

    return ();
}

//
// External
//

// Supply yin to the absorber.
// Requires the caller to have approved spending by the absorber.
@external
func provide{syscall_ptr: felt*, pedersen_ptr: HashBuiltin*, range_check_ptr}(amount: wad) {
    alloc_locals;

    assert_live();

    with_attr error_message("Absorber: Value of `amount` ({amount}) is out of bounds") {
        WadRay.assert_valid_unsigned(amount);
    }

    let provider: address = get_caller_address();

    // Withdraw absorbed collateral before updating shares
    let provision: Provision = get_provision(provider);
    reap_internal(provider, provision);

    // Calculate number of shares to issue to provider and to add to total for current epoch
    // The two values deviate only when it is the first provision of an epoch and
    // total shares is below the minimum initial shares.
    let (new_provision_shares: wad, issued_shares: wad) = convert_to_shares(amount, FALSE);

    // If epoch has changed, convert shares in previous epoch to new epoch's shares
    let current_epoch: ufelt = absorber_current_epoch.read();
    let converted_shares: wad = convert_epoch_shares(
        provision.epoch, current_epoch, provision.shares
    );

    let new_shares: wad = WadRay.unsigned_add(converted_shares, new_provision_shares);
    let provision: Provision = Provision(current_epoch, new_shares);
    set_provision(provider, provision);

    // Update total shares for current epoch
    let prev_total_shares: wad = absorber_total_shares.read();
    let new_total_shares: wad = WadRay.unsigned_add(prev_total_shares, issued_shares);
    absorber_total_shares.write(new_total_shares);

    // Perform transfer of yin
    let shrine: address = absorber_shrine.read();
    let absorber: address = get_contract_address();
    let amount_uint: Uint256 = WadRay.to_uint(amount);
    with_attr error_message("Absorber: Transfer of yin failed") {
        let (success: bool) = IERC20.transferFrom(shrine, provider, absorber, amount_uint);
        assert success = TRUE;
    }

    Provide.emit(provider, current_epoch, amount);

    return ();
}

<<<<<<< HEAD
// Submit a request to `remove`
// Prevent atomic removals with a short time interval to avoid risk-free yield frontrunning tactics
=======
// Submit a request to `remove` that is valid for a fixed period of time after a variable timelock.
// - This is intended to prevent atomic removals to avoid risk-free yield (from rewards and interest)
//   frontrunning tactics.
//   The timelock increases if another request is submitted before the previous has cooled down.
// - A request is expended by either (1) a removal; (2) expiry; or (3) submitting a new request.
// - Note: A request may become valid in the next epoch if a provider in the previous epoch
//         submitted a request, a draining absorption occurs, and the provider provides again
//         in the next epoch. This is expected to be rare, and the maximum risk-free profit is
//         in any event greatly limited.
>>>>>>> 7b02cd34
@external
func request{syscall_ptr: felt*, pedersen_ptr: HashBuiltin*, range_check_ptr}() {
    alloc_locals;

    let (provider: address) = get_caller_address();
    let provision: Provision = get_provision(provider);
    assert_provider(provision);

    let request: Request = absorber_provider_request.read(provider);
    let current_timestamp: ufelt = get_block_timestamp();

<<<<<<< HEAD
=======
    // Handle first request
    if (request.timestamp == 0) {
        let new_request: Request = Request(current_timestamp, REQUEST_BASE_TIMELOCK, FALSE);
        absorber_provider_request.write(provider, new_request);
        RequestSubmitted.emit(provider, current_timestamp, REQUEST_BASE_TIMELOCK);
        return ();
    }

>>>>>>> 7b02cd34
    // We can use `is_le` because timestamp cannot be negative
    let cooled_down: bool = is_le(request.timestamp + REQUEST_COOLDOWN, current_timestamp);
    if (cooled_down == TRUE) {
        tempvar timelock: ufelt = REQUEST_BASE_TIMELOCK;
    } else {
        tempvar timelock: ufelt = request.timelock * REQUEST_TIMELOCK_MULTIPLIER;
    }

    let capped_timelock: ufelt = WadRay.unsigned_min(timelock, REQUEST_MAX_TIMELOCK);
    let new_request: Request = Request(current_timestamp, capped_timelock, FALSE);
    absorber_provider_request.write(provider, new_request);
    RequestSubmitted.emit(provider, current_timestamp, capped_timelock);

    return ();
}

// Withdraw yin (if any) and all absorbed collateral assets from the absorber.
@external
func remove{syscall_ptr: felt*, pedersen_ptr: HashBuiltin*, range_check_ptr}(amount: wad) {
    alloc_locals;

    with_attr error_message("Absorber: Value of `amount` ({amount}) is out of bounds") {
        WadRay.assert_valid_unsigned(amount);
    }

    let provider: address = get_caller_address();
    let provision: Provision = get_provision(provider);
    let request: Request = absorber_provider_request.read(provider);
    assert_provider(provision);
    assert_can_remove(request);

    // Withdraw absorbed collateral before updating shares
    reap_internal(provider, provision);

    // Fetch the shares for current epoch
    let current_epoch: ufelt = absorber_current_epoch.read();
    let current_provider_shares: wad = convert_epoch_shares(
        provision.epoch, current_epoch, provision.shares
    );
    if (current_provider_shares == 0) {
        // If no remaining shares after converting across epochs,
        // provider's deposit has been completely absorbed.
        // Since absorbed collateral have been reaped,
        // we can update the provision to current epoch and shares.
        let new_provision: Provision = Provision(current_epoch, 0);
        set_provision(provider, new_provision);

        let request: Request = Request(request.timestamp, request.timelock, TRUE);
        absorber_provider_request.write(provider, request);

        Remove.emit(provider, current_epoch, 0);

        return ();
    } else {
        // Calculations for yin need to be performed before updating total shares.
        // Cap `amount` to maximum removable for provider, then derive the number of shares.
        let max_removable_yin: wad = convert_to_yin(current_provider_shares);
        let yin_amt: wad = WadRay.unsigned_min(amount, max_removable_yin);
        let (shares_to_remove_ceiled: wad, _) = convert_to_shares(yin_amt, TRUE);

        // Due to precision loss, we need to re-check if the amount to remove is the max
        // removable, and then set the shares to remove as the provider's balance to avoid
        // any remaining dust shares.
        if (yin_amt == max_removable_yin) {
            tempvar shares_to_remove: wad = current_provider_shares;
        } else {
            tempvar shares_to_remove: wad = shares_to_remove_ceiled;
        }

        let prev_total_shares: wad = absorber_total_shares.read();
        let new_total_shares: wad = WadRay.unsigned_sub(prev_total_shares, shares_to_remove);
        absorber_total_shares.write(new_total_shares);

        // Update provision
        let new_provider_shares: wad = WadRay.unsigned_sub(
            current_provider_shares, shares_to_remove
        );
        let new_provision: Provision = Provision(current_epoch, new_provider_shares);
        set_provision(provider, new_provision);

        let request: Request = Request(request.timestamp, request.timelock, TRUE);
        absorber_provider_request.write(provider, request);

        let yin_amt_uint: Uint256 = WadRay.to_uint(yin_amt);
        let shrine: address = absorber_shrine.read();
        with_attr error_message("Absorber: Transfer of yin failed") {
            let (success: bool) = IERC20.transfer(shrine, provider, yin_amt_uint);
            assert success = TRUE;
        }
        Remove.emit(provider, current_epoch, yin_amt);

        return ();
    }
}

// Withdraw absorbed collateral only from the absorber
// Note that `reap` alone will not update a caller's Provision in storage
@external
func reap{syscall_ptr: felt*, pedersen_ptr: HashBuiltin*, range_check_ptr}() {
    alloc_locals;

    let provider: address = get_caller_address();
    let provision: Provision = get_provision(provider);
    assert_provider(provision);

    reap_internal(provider, provision);

    return ();
}

// Update assets received after an absorption
@external
func update{
    syscall_ptr: felt*, pedersen_ptr: HashBuiltin*, range_check_ptr, bitwise_ptr: BitwiseBuiltin*
}(assets_len: ufelt, assets: address*, asset_amts_len: ufelt, asset_amts: ufelt*) {
    alloc_locals;

    AccessControl.assert_has_role(AbsorberRoles.UPDATE);

    // Increment absorption ID
    let prev_absorption_id: ufelt = absorber_absorptions_count.read();
    let current_absorption_id: ufelt = prev_absorption_id + 1;
    absorber_absorptions_count.write(current_absorption_id);

    // Update epoch for absorption ID
    let current_epoch: ufelt = absorber_current_epoch.read();
    absorber_absorption_epoch.write(current_absorption_id, current_epoch);

    // Loop through assets and calculate amount entitled per share
    let total_shares: wad = absorber_total_shares.read();
    update_assets_loop(current_absorption_id, total_shares, assets_len, assets, asset_amts);

    // Emit `Gain` event
    Gain.emit(
        assets_len,
        assets,
        asset_amts_len,
        asset_amts,
        total_shares,
        current_epoch,
        current_absorption_id,
    );

    // Increment epoch ID if yin per share drops below threshold or stability pool is emptied
    let shrine: address = absorber_shrine.read();
    let absorber: address = get_contract_address();
    let yin_balance_uint: Uint256 = IERC20.balanceOf(shrine, absorber);
    let yin_balance: wad = WadRay.from_uint(yin_balance_uint);
    let yin_per_share: wad = WadRay.wunsigned_div_unchecked(yin_balance, total_shares);

    // This also checks for absorber's yin balance being emptied because yin per share will be
    // below threshold if yin balance is 0.
    let above_threshold: bool = is_nn_le(YIN_PER_SHARE_THRESHOLD, yin_per_share);
    if (above_threshold == TRUE) {
        return ();
    }

    let new_epoch: ufelt = current_epoch + 1;
    absorber_current_epoch.write(new_epoch);

    // If new epoch's yin balance exceeds the initial minimum shares, deduct the initial
    // minimum shares worth of yin from the yin balance so that there is at least such amount
    // of yin that cannot be removed in the next epoch.
    let above_initial_shares: bool = is_nn_le(INITIAL_SHARES, yin_balance);
    if (above_initial_shares == TRUE) {
        tempvar yin_balance_for_shares: wad = yin_balance - INITIAL_SHARES;
    } else {
        tempvar yin_balance_for_shares: wad = yin_balance;
    }

    let epoch_share_conversion_rate: ray = WadRay.runsigned_div_unchecked(
        yin_balance_for_shares, total_shares
    );

    // If absorber is emptied, this will be set to 0.
    absorber_epoch_share_conversion_rate.write(current_epoch, epoch_share_conversion_rate);

    // If absorber is emptied, this will be set to 0.
    absorber_total_shares.write(yin_balance);
    EpochChanged.emit(current_epoch, new_epoch);
    return ();
}

@external
func kill{
    syscall_ptr: felt*, pedersen_ptr: HashBuiltin*, range_check_ptr, bitwise_ptr: BitwiseBuiltin*
}() {
    AccessControl.assert_has_role(AbsorberRoles.KILL);
    absorber_live.write(FALSE);
    Killed.emit();

    return ();
}

@external
func compensate{
    syscall_ptr: felt*, pedersen_ptr: HashBuiltin*, range_check_ptr, bitwise_ptr: BitwiseBuiltin*
}(
    recipient: address,
    assets_len: ufelt,
    assets: address*,
    asset_amts_len: ufelt,
    asset_amts: ufelt*,
) {
    alloc_locals;

    AccessControl.assert_has_role(AbsorberRoles.COMPENSATE);

    transfer_assets(recipient, assets_len, assets, asset_amts);

    Compensate.emit(recipient, assets_len, assets, asset_amts_len, asset_amts);

    return ();
}

//
// Internal
//

func assert_provider{syscall_ptr: felt*, pedersen_ptr: HashBuiltin*, range_check_ptr}(
    provision: Provision
) {
    with_attr error_message("Absorber: Caller is not a provider") {
        assert_not_zero(provision.shares);
    }
    return ();
}

func assert_live{syscall_ptr: felt*, pedersen_ptr: HashBuiltin*, range_check_ptr}() {
    // Check system is live
    let (is_live: bool) = absorber_live.read();
    with_attr error_message("Absorber: Absorber is not live") {
        assert is_live = TRUE;
    }
    return ();
}

func set_removal_limit_internal{syscall_ptr: felt*, pedersen_ptr: HashBuiltin*, range_check_ptr}(
    limit: ray
) {
    with_attr error_message("Absorber: Value of `limit` ({limit}) is out of bounds") {
        WadRay.assert_valid_unsigned(limit);
    }

    with_attr error_message("Absorber: Limit is too low") {
        // We can use `assert_le` here because the value has been checked in the previous statement
        assert_le(MIN_LIMIT, limit);
    }

    let prev_limit: ray = absorber_removal_limit.read();
    absorber_removal_limit.write(limit);

    RemovalLimitUpdated.emit(prev_limit, limit);

    return ();
}

//
// Internal - helpers for packed structs
//

func get_provision{syscall_ptr: felt*, pedersen_ptr: HashBuiltin*, range_check_ptr}(
    provider: address
) -> (provision: Provision) {
    let (provision_packed: packed) = absorber_provision.read(provider);
    let (epoch: ufelt, shares: wad) = split_felt(provision_packed);
    let provision: Provision = Provision(epoch=epoch, shares=shares);
    return (provision,);
}

func set_provision{syscall_ptr: felt*, pedersen_ptr: HashBuiltin*, range_check_ptr}(
    provider: address, provision: Provision
) {
    let packed_provision: packed = pack_felt(provision.epoch, provision.shares);
    absorber_provision.write(provider, packed_provision);
    return ();
}

func get_asset_absorption{syscall_ptr: felt*, pedersen_ptr: HashBuiltin*, range_check_ptr}(
    asset: address, absorption_id: ufelt
) -> (info: AssetAbsorption) {
    let (info_packed: packed) = absorber_asset_absorption.read(absorption_id, asset);
    let (asset_amt_per_share: wad, error: wad) = split_felt(info_packed);
    let info: AssetAbsorption = AssetAbsorption(
        asset_amt_per_share=asset_amt_per_share, error=error
    );
    return (info,);
}

//
// Internal - helpers for accounting of shares
//

// Convert to shares with a flag for whether the value should be rounded up or rounded down.
// When converting to shares, we always favour the Absorber to the expense of the provider.
// - Round down for `provide` (default for integer division)
// - Round up for `remove`
// Returns a tuple of the shares to be issued to the provider, and the total number of shares
// issued for the system.
// - There will be a difference between the two values only if it is the first `provide` of an epoch and
//   the total shares is less than the minimum initial shares.
func convert_to_shares{syscall_ptr: felt*, pedersen_ptr: HashBuiltin*, range_check_ptr}(
    yin_amt: wad, round_up: bool
) -> (provider_shares: wad, system_shares: wad) {
    let total_shares: wad = absorber_total_shares.read();

    let is_above_minimum: bool = is_nn_le(INITIAL_SHARES, total_shares);
    if (is_above_minimum == FALSE) {
        // This branch should be unreachable when called in `remove` because no address would have
        // any shares if total shares is 0
        with_attr error_message("Absorber: Amount provided is less than minimum initial shares") {
            // By deducting the initial shares from the first provider's shares, we ensure that
            // there is a non-removable amount of shares.
            let provider_shares: wad = WadRay.unsigned_sub(yin_amt, INITIAL_SHARES);
        }

        return (provider_shares, yin_amt);
    } else {
        let shrine: address = absorber_shrine.read();
        let absorber: address = get_contract_address();
        let yin_balance_uint: Uint256 = IERC20.balanceOf(shrine, absorber);
        let yin_balance: wad = WadRay.from_uint(yin_balance_uint);

        // replicate `WadRay.wunsigned_div_unchecked` to check remainder of integer division
        let (computed_shares: wad, r: wad) = unsigned_div_rem(yin_amt * total_shares, yin_balance);
        if (round_up == TRUE and r != 0) {
            return (computed_shares + 1, computed_shares + 1);
        }

        return (computed_shares, computed_shares);
    }
}

// This implementation is slightly different from Gate because the concept of shares is
// used for internal accounting only, and both shares and yin are wads.
func convert_to_yin{syscall_ptr: felt*, pedersen_ptr: HashBuiltin*, range_check_ptr}(
    shares_amt: wad
) -> wad {
    let total_shares: wad = absorber_total_shares.read();

    // If no shares are issued yet, then it is a new epoch and absorber is emptied.
    if (total_shares == 0) {
        return 0;
    } else {
        let shrine: address = absorber_shrine.read();
        let absorber: address = get_contract_address();

        let yin_balance_uint: Uint256 = IERC20.balanceOf(shrine, absorber);
        let yin_balance: wad = WadRay.from_uint(yin_balance_uint);
        let yin: wad = WadRay.wunsigned_div_unchecked(
            WadRay.wmul(shares_amt, yin_balance), total_shares
        );
        return yin;
    }
}

// Convert an epoch's shares to a subsequent epoch's shares
// Return argument is named for testing
func convert_epoch_shares{syscall_ptr: felt*, pedersen_ptr: HashBuiltin*, range_check_ptr}(
    start_epoch: ufelt, end_epoch: ufelt, start_shares: wad
) -> (shares: wad) {
    if (start_epoch == end_epoch) {
        return (start_shares,);
    }

    let epoch_conversion_rate: ray = absorber_epoch_share_conversion_rate.read(start_epoch);

    // `rmul` of a wad and a ray returns a wad
    let new_shares: wad = WadRay.rmul(start_shares, epoch_conversion_rate);

    return convert_epoch_shares(start_epoch + 1, end_epoch, new_shares);
}

//
// Internal - helpers for `update`
//

// Helper function to iterate over an array of assets received from an absorption for updating
// each provider's entitlement
func update_assets_loop{syscall_ptr: felt*, pedersen_ptr: HashBuiltin*, range_check_ptr}(
    absorption_id: ufelt, total_shares: wad, asset_count: ufelt, assets: address*, amounts: ufelt*
) {
    if (asset_count == 0) {
        return ();
    }
    update_asset(absorption_id, total_shares, [assets], [amounts]);
    return update_assets_loop(
        absorption_id, total_shares, asset_count - 1, assets + 1, amounts + 1
    );
}

// Helper function to update each provider's entitlement of an absorbed asset
func update_asset{syscall_ptr: felt*, pedersen_ptr: HashBuiltin*, range_check_ptr}(
    absorption_id: ufelt, total_shares: wad, asset: address, amount: ufelt
) {
    if (amount == 0) {
        return ();
    }

    let last_error: wad = get_recent_asset_absorption_error(asset, absorption_id);
    let total_amount_to_distribute: wad = WadRay.unsigned_add(amount, last_error);

    let asset_amt_per_share: wad = WadRay.wunsigned_div(total_amount_to_distribute, total_shares);
    let actual_amount_distributed: wad = WadRay.wmul(asset_amt_per_share, total_shares);
    let error: wad = WadRay.unsigned_sub(total_amount_to_distribute, actual_amount_distributed);

    let packed_asset_absorption: packed = pack_felt(asset_amt_per_share, error);
    absorber_asset_absorption.write(absorption_id, asset, packed_asset_absorption);

    return ();
}

// Returns the last error for an asset at a given `absorption_id` if the packed value is non-zero.
// Otherwise, check `absorption_id - 1` recursively for the last error.
func get_recent_asset_absorption_error{
    syscall_ptr: felt*, pedersen_ptr: HashBuiltin*, range_check_ptr
}(asset: address, absorption_id: ufelt) -> (error: wad) {
    if (absorption_id == 0) {
        return (0,);
    }

    let (packed_info: packed) = absorber_asset_absorption.read(absorption_id, asset);
    if (packed_info != 0) {
        let (_, error: wad) = split_felt(packed_info);
        return (error,);
    }

    return get_recent_asset_absorption_error(asset, absorption_id - 1);
}

//
// Internal - helpers for `reap`
//

// Internal function to be called whenever a provider takes an action to ensure absorbed assets
// are properly transferred to the provider before updating the provider's information
func reap_internal{syscall_ptr: felt*, pedersen_ptr: HashBuiltin*, range_check_ptr}(
    provider: address, provision: Provision
) {
    alloc_locals;

    let provider_last_absorption_id: ufelt = absorber_provider_last_absorption.read(provider);
    let current_absorption_id: ufelt = absorber_absorptions_count.read();

    // This should be updated before early return so that first provision by a new
    // address is properly updated.
    absorber_provider_last_absorption.write(provider, current_absorption_id);

    let (
        assets_len: ufelt, assets: address*, asset_amts: ufelt*
    ) = get_absorbed_assets_for_provider_internal(
        provider, provision, provider_last_absorption_id, current_absorption_id
    );

    // Loop over assets and transfer
    transfer_assets(provider, assets_len, assets, asset_amts);

    Reap.emit(provider, assets_len, assets, assets_len, asset_amts);

    return ();
}

// Internal function to calculate the absorbed assets that a provider is entitled to
func get_absorbed_assets_for_provider_internal{
    syscall_ptr: felt*, pedersen_ptr: HashBuiltin*, range_check_ptr
}(
    provider: address,
    provision: Provision,
    provided_absorption_id: ufelt,
    current_absorption_id: ufelt,
) -> (assets_len: ufelt, assets: address*, asset_amts: ufelt*) {
    alloc_locals;

    let (asset_amts: ufelt*) = alloc();

    // Early termination by returning empty arrays
    if (provision.shares == 0) {
        return (0, asset_amts, asset_amts);
    }

    if (current_absorption_id == provided_absorption_id) {
        return (0, asset_amts, asset_amts);
    }

    let sentinel: address = absorber_sentinel.read();
    let (assets_len: ufelt, assets: address*) = ISentinel.get_yang_addresses(sentinel);

    get_absorbed_assets_for_provider_outer_loop(
        provision, provided_absorption_id, current_absorption_id, assets_len, 0, assets, asset_amts
    );

    return (assets_len, assets, asset_amts);
}

// Outer loop iterating over yangs
// Since we can only write to an array once, we need to compute
// the total amount to transfer for a given asset across all absorption IDs.
// Therefore, we iterate over yangs first.
func get_absorbed_assets_for_provider_outer_loop{
    syscall_ptr: felt*, pedersen_ptr: HashBuiltin*, range_check_ptr
}(
    provision: Provision,
    last_absorption_id: ufelt,
    current_absorption_id: ufelt,
    asset_count: ufelt,
    asset_idx: ufelt,
    assets: address*,
    asset_amts: ufelt*,
) {
    alloc_locals;

    if (asset_count == asset_idx) {
        return ();
    }

    let asset: address = assets[asset_idx];
    let asset_amt: ufelt = get_absorbed_assets_for_provider_inner_loop(
        provision.shares, provision.epoch, last_absorption_id, current_absorption_id, asset, 0
    );

    assert asset_amts[asset_idx] = asset_amt;

    return get_absorbed_assets_for_provider_outer_loop(
        provision,
        last_absorption_id,
        current_absorption_id,
        asset_count,
        asset_idx + 1,
        assets,
        asset_amts,
    );
}

// Inner loop iterating over absorption IDs starting from the ID right after the last absorption ID tracked
// for a provider up to the latest absorption ID, for a given asset.
// We need to iterate from the last absorption ID upwards to the current absorption ID in order to take
// into account the conversion rate of shares from epoch to epoch.
func get_absorbed_assets_for_provider_inner_loop{
    syscall_ptr: felt*, pedersen_ptr: HashBuiltin*, range_check_ptr
}(
    provided_shares: wad,
    current_epoch: ufelt,
    start_absorption_id: ufelt,
    end_absorption_id: ufelt,
    asset: address,
    cumulative: ufelt,
) -> ufelt {
    alloc_locals;

    if (start_absorption_id == end_absorption_id) {
        return cumulative;
    }
    let next_absorption_id: ufelt = start_absorption_id + 1;
    let absorption_epoch: ufelt = absorber_absorption_epoch.read(next_absorption_id);

    // If `current_epoch == absorption_epoch`, then `adjusted_shares == provided_shares`.
    let adjusted_shares: wad = convert_epoch_shares(
        current_epoch, absorption_epoch, provided_shares
    );

    // Terminate if provider does not have any shares for current epoch,
    if (adjusted_shares == 0) {
        return cumulative;
    }

    let asset_absorption_info: AssetAbsorption = get_asset_absorption(asset, next_absorption_id);
    let provider_assets: ufelt = WadRay.wmul(
        adjusted_shares, asset_absorption_info.asset_amt_per_share
    );

    return get_absorbed_assets_for_provider_inner_loop(
        adjusted_shares,
        absorption_epoch,
        next_absorption_id,
        end_absorption_id,
        asset,
        cumulative + provider_assets,
    );
}

//
// Internal - helpers for asset transfers
//

// Helper function to iterate over an array of assets to transfer to an address
func transfer_assets{syscall_ptr: felt*, pedersen_ptr: HashBuiltin*, range_check_ptr}(
    recipient: address, asset_count: ufelt, assets: address*, asset_amts: ufelt*
) {
    if (asset_count == 0) {
        return ();
    }
    transfer_asset(recipient, [assets], [asset_amts]);
    return transfer_assets(recipient, asset_count - 1, assets + 1, asset_amts + 1);
}

// Helper function to transfer an asset to an address
func transfer_asset{syscall_ptr: felt*, pedersen_ptr: HashBuiltin*, range_check_ptr}(
    recipient: address, asset_address: address, asset_amt: ufelt
) {
    if (asset_amt == 0) {
        return ();
    }

    let asset_amt_uint: Uint256 = WadRay.to_uint(asset_amt);
    IERC20.transfer(asset_address, recipient, asset_amt_uint);

    return ();
}

//
// Internal - helpers for remove
//

func get_shrine_ltv_to_threshold{syscall_ptr: felt*, pedersen_ptr: HashBuiltin*, range_check_ptr}(
    ) -> (ratio: ray) {
    let shrine: address = absorber_shrine.read();
    let (threshold: ray, value: wad) = IShrine.get_shrine_threshold_and_value(shrine);
    let (debt: wad) = IShrine.get_total_debt(shrine);

    let ltv: ray = WadRay.runsigned_div(debt, value);
    let ltv_to_threshold: ray = WadRay.runsigned_div(ltv, threshold);
    return (ltv_to_threshold,);
}

func assert_can_remove{syscall_ptr: felt*, pedersen_ptr: HashBuiltin*, range_check_ptr}(
    request: Request
) {
    let (ltv_to_threshold: ray) = get_shrine_ltv_to_threshold();
    let (limit: ray) = absorber_removal_limit.read();
    with_attr error_message("Absorber: Relative LTV is above limit") {
        // We can use `assert_le` here because both values have been checked
        assert_le(ltv_to_threshold, limit);
    }

    let (current_timestamp: ufelt) = get_block_timestamp();

    with_attr error_message("Absorber: No request found") {
        assert_not_zero(request.timestamp);
    }

    with_attr error_message("Absorber: Only one removal per request") {
        assert request.has_removed = FALSE;
    }

    let removal_start_timestamp: ufelt = request.timestamp + request.timelock;
    with_attr error_message("Absorber: Request is not valid yet") {
        // We can use `assert_le` here because timestamp cannot be negative
        assert_le(removal_start_timestamp, current_timestamp);
    }

    with_attr error_message("Absorber: Request has expired") {
        // We can use `assert_le` here because timestamp cannot be negative
        assert_le(current_timestamp, removal_start_timestamp + REQUEST_VALIDITY_PERIOD);
    }

    return ();
}<|MERGE_RESOLUTION|>--- conflicted
+++ resolved
@@ -51,10 +51,7 @@
 const REQUEST_BASE_TIMELOCK = 60;
 
 // Upper bound of time, in seconds, that needs to elapse after request is submitted before removal
-<<<<<<< HEAD
-=======
 // 7 days * 24 hours per day * 60 minutes per hour * 60 seconds per minute
->>>>>>> 7b02cd34
 const REQUEST_MAX_TIMELOCK = 7 * 24 * 60 * 60;
 
 // Multiplier for each request's timelock from the last value if a new request is submitted
@@ -468,10 +465,6 @@
     return ();
 }
 
-<<<<<<< HEAD
-// Submit a request to `remove`
-// Prevent atomic removals with a short time interval to avoid risk-free yield frontrunning tactics
-=======
 // Submit a request to `remove` that is valid for a fixed period of time after a variable timelock.
 // - This is intended to prevent atomic removals to avoid risk-free yield (from rewards and interest)
 //   frontrunning tactics.
@@ -481,7 +474,6 @@
 //         submitted a request, a draining absorption occurs, and the provider provides again
 //         in the next epoch. This is expected to be rare, and the maximum risk-free profit is
 //         in any event greatly limited.
->>>>>>> 7b02cd34
 @external
 func request{syscall_ptr: felt*, pedersen_ptr: HashBuiltin*, range_check_ptr}() {
     alloc_locals;
@@ -493,17 +485,6 @@
     let request: Request = absorber_provider_request.read(provider);
     let current_timestamp: ufelt = get_block_timestamp();
 
-<<<<<<< HEAD
-=======
-    // Handle first request
-    if (request.timestamp == 0) {
-        let new_request: Request = Request(current_timestamp, REQUEST_BASE_TIMELOCK, FALSE);
-        absorber_provider_request.write(provider, new_request);
-        RequestSubmitted.emit(provider, current_timestamp, REQUEST_BASE_TIMELOCK);
-        return ();
-    }
-
->>>>>>> 7b02cd34
     // We can use `is_le` because timestamp cannot be negative
     let cooled_down: bool = is_le(request.timestamp + REQUEST_COOLDOWN, current_timestamp);
     if (cooled_down == TRUE) {
