%lang starknet

from starkware.cairo.common.alloc import alloc
from starkware.cairo.common.bool import FALSE, TRUE
<<<<<<< HEAD
from starkware.cairo.common.cairo_builtins import HashBuiltin, BitwiseBuiltin
=======
from starkware.cairo.common.cairo_builtins import BitwiseBuiltin, HashBuiltin
>>>>>>> 6214a829
from starkware.cairo.common.math import assert_not_zero, split_felt, unsigned_div_rem
from starkware.cairo.common.math_cmp import is_nn_le
from starkware.cairo.common.uint256 import ALL_ONES, Uint256
from starkware.starknet.common.syscalls import get_caller_address, get_contract_address

from contracts.absorber.roles import AbsorberRoles
from contracts.sentinel.interface import ISentinel

// these imported public functions are part of the contract's interface
from contracts.lib.accesscontrol.accesscontrol_external import (
    change_admin,
    get_admin,
    get_roles,
    grant_role,
    has_role,
    renounce_role,
    revoke_role,
)
from contracts.lib.accesscontrol.library import AccessControl
from contracts.lib.aliases import address, bool, packed, ray, ufelt, wad
from contracts.lib.convert import pack_felt
from contracts.lib.interfaces import IERC20
from contracts.lib.types import AssetAbsorption, Provision
from contracts.lib.wad_ray import WadRay

// Constants

// If the amount of yin wad per share drops below this threshold, the epoch is incremented
// to reset the yin per share ratio to 1 : 1 parity for accounting. Otherwise, there will
// eventually be an overflow when converting yin to shares (and vice versa)
// as yin per share approaches 0.
const YIN_PER_SHARE_THRESHOLD = 10 ** 15;

// Shares to be minted without a provider to avoid first provider front-running
const INITIAL_SHARES = 10 ** 3;

//
// Storage
//

@storage_var
func absorber_purger() -> (purger: address) {
}

@storage_var
func absorber_sentinel() -> (sentinel: address) {
}

@storage_var
func absorber_shrine() -> (shrine: address) {
}

@storage_var
func absorber_live() -> (is_live: bool) {
}

// Epoch starts from 0.
// Both shares and absorptions are tied to an epoch.
// The epoch is incremented when the amount of yin per share drops below the threshold.
// This includes when the absorber's yin balance is completely depleted.
@storage_var
func absorber_current_epoch() -> (epoch: ufelt) {
}

// Absorptions start from 1.
@storage_var
func absorber_absorptions_count() -> (absorption_id: ufelt) {
}

// Mapping from a provider to the last absorption ID accounted for
@storage_var
func absorber_provider_last_absorption(provider: address) -> (absorption_id: ufelt) {
}

// Mapping of address to a packed struct of
// 1. epoch in which the provider's shares are issued
// 2. number of shares for the provider in the above epoch
@storage_var
func absorber_provision(provider: address) -> (provision: packed) {
}

// Mapping from an absorption to its epoch
@storage_var
func absorber_absorption_epoch(absorption_id: ufelt) -> (epoch: ufelt) {
}

// Total number of shares for current epoch
@storage_var
func absorber_total_shares() -> (total: wad) {
}

// Mapping of a tuple of absorption ID and asset to a packed struct of
// 1. the amount of that asset in its decimal precision absorbed per share wad for an absorption
// 2. the rounding error from calculating (1) that is to be added to the next absorption
@storage_var
func absorber_asset_absorption(absorption_id: ufelt, asset: address) -> (info: packed) {
}

// Conversion rate of an epoch's shares to the next
// If an update causes the yin per share to drop below the threshold,
// the epoch is incremented and yin per share is reset to one ray.
// A provider with shares in that epoch will receive new shares in the next epoch
// based on this conversion rate.
// If the absorber's yin balance is wiped out, the conversion rate will be 0.
@storage_var
func absorber_epoch_share_conversion_rate(prev_epoch: ufelt) -> (rate: ray) {
}

//
// Events
//

@event
func PurgerUpdated(old_address: address, new_address: address) {
}

@event
func EpochChanged(old_epoch: ufelt, new_epoch: ufelt) {
}

@event
func Provide(provider: address, epoch: ufelt, yin: wad) {
}

@event
func Remove(provider: address, epoch: ufelt, yin: wad) {
}

@event
func Reap(
    provider: address,
    assets_len: ufelt,
    assets: address*,
    asset_amts_len: ufelt,
    asset_amts: ufelt*,
) {
}

@event
func Gain(
    assets_len: ufelt,
    assets: address*,
    asset_amts_len: ufelt,
    asset_amts: wad*,
    total_shares: wad,
    epoch: ufelt,
) {
}

@event
<<<<<<< HEAD
func Killed() {
=======
func Compensate(
    recipient: address,
    assets_len: ufelt,
    assets: address*,
    asset_amts_len: ufelt,
    asset_amts: ufelt*,
) {
>>>>>>> 6214a829
}

//
// Constructor
//

@constructor
func constructor{
    syscall_ptr: felt*, pedersen_ptr: HashBuiltin*, range_check_ptr, bitwise_ptr: BitwiseBuiltin*
}(admin: address, shrine: address, sentinel: address) {
    AccessControl.initializer(admin);
    AccessControl._grant_role(AbsorberRoles.DEFAULT_ABSORBER_ADMIN_ROLE, admin);

    absorber_shrine.write(shrine);
    absorber_sentinel.write(sentinel);
    absorber_live.write(TRUE);
    return ();
}

//
// Getters
//

@view
func get_purger{syscall_ptr: felt*, pedersen_ptr: HashBuiltin*, range_check_ptr}() -> (
    purger: address
) {
    let purger: address = absorber_purger.read();
    return (purger,);
}

@view
func get_current_epoch{syscall_ptr: felt*, pedersen_ptr: HashBuiltin*, range_check_ptr}() -> (
    epoch: ufelt
) {
    let epoch: ufelt = absorber_current_epoch.read();
    return (epoch,);
}

@view
func get_absorptions_count{syscall_ptr: felt*, pedersen_ptr: HashBuiltin*, range_check_ptr}() -> (
    count: ufelt
) {
    let count: ufelt = absorber_absorptions_count.read();
    return (count,);
}

@view
func get_absorption_epoch{syscall_ptr: felt*, pedersen_ptr: HashBuiltin*, range_check_ptr}(
    absorption_id: ufelt
) -> (epoch: ufelt) {
    let epoch: ufelt = absorber_absorption_epoch.read(absorption_id);
    return (epoch,);
}

@view
func get_total_shares_for_current_epoch{
    syscall_ptr: felt*, pedersen_ptr: HashBuiltin*, range_check_ptr
}() -> (total: wad) {
    let shares: wad = absorber_total_shares.read();
    return (shares,);
}

@view
func get_provider_info{syscall_ptr: felt*, pedersen_ptr: HashBuiltin*, range_check_ptr}(
    provider: address
) -> (provision: Provision) {
    let provision: Provision = get_provision(provider);
    return (provision,);
}

@view
func get_provider_last_absorption{syscall_ptr: felt*, pedersen_ptr: HashBuiltin*, range_check_ptr}(
    provider: address
) -> (absorption_id: ufelt) {
    let absorption_id: ufelt = absorber_provider_last_absorption.read(provider);
    return (absorption_id,);
}

@view
func get_asset_absorption_info{syscall_ptr: felt*, pedersen_ptr: HashBuiltin*, range_check_ptr}(
    asset: address, absorption_id: ufelt
) -> (info: AssetAbsorption) {
    let info: AssetAbsorption = get_asset_absorption(asset, absorption_id);
    return (info,);
}

@view
func get_live{syscall_ptr: felt*, pedersen_ptr: HashBuiltin*, range_check_ptr}() -> (
    is_live: bool
) {
    return absorber_live.read();
}

//
// View
//

// Returns the maximum amount of yin removable by a provider.
@view
func preview_remove{syscall_ptr: felt*, pedersen_ptr: HashBuiltin*, range_check_ptr}(
    provider: address
) -> (amount: wad) {
    let provision: Provision = get_provision(provider);
    let current_epoch: ufelt = absorber_current_epoch.read();
    let current_provider_shares: wad = convert_epoch_shares(
        provision.epoch, current_epoch, provision.shares
    );

    let max_removable_yin: wad = convert_to_yin(current_provider_shares);
    return (max_removable_yin,);
}

@view
func preview_reap{syscall_ptr: felt*, pedersen_ptr: HashBuiltin*, range_check_ptr}(
    provider: address
) -> (assets_len: ufelt, assets: address*, asset_amts_len: ufelt, asset_amts: ufelt*) {
    alloc_locals;

    let provision: Provision = get_provision(provider);
    let provider_last_absorption_id: ufelt = absorber_provider_last_absorption.read(provider);
    let current_absorption_id: ufelt = absorber_absorptions_count.read();

    let (
        assets_len, assets: address*, asset_amts: ufelt*
    ) = get_absorbed_assets_for_provider_internal(
        provider, provision, provider_last_absorption_id, current_absorption_id
    );
    return (assets_len, assets, assets_len, asset_amts);
}

//
// Setters
//

@external
func set_purger{
    syscall_ptr: felt*, pedersen_ptr: HashBuiltin*, range_check_ptr, bitwise_ptr: BitwiseBuiltin*
}(purger: address) {
    alloc_locals;

    AccessControl.assert_has_role(AbsorberRoles.SET_PURGER);

    with_attr error_message("Absorber: Purger address cannot be zero") {
        assert_not_zero(purger);
    }

    let shrine: address = absorber_shrine.read();
    // Approve new address for unlimited balance of yin
    let max_allowance: Uint256 = Uint256(low=ALL_ONES, high=ALL_ONES);
    IERC20.approve(shrine, purger, max_allowance);

    let old_address: address = absorber_purger.read();
    absorber_purger.write(purger);
    PurgerUpdated.emit(old_address, purger);

    // Remove allowance for previous address
    if (old_address != 0) {
        let zero_allowance: Uint256 = Uint256(low=0, high=0);
        IERC20.approve(shrine, old_address, zero_allowance);
        return ();
    }

    return ();
}

//
// External
//

// Supply yin to the absorber.
// Requires the caller to have approved spending by the absorber.
@external
func provide{syscall_ptr: felt*, pedersen_ptr: HashBuiltin*, range_check_ptr}(amount: wad) {
    alloc_locals;

    assert_live();

    with_attr error_message("Absorber: Value of `amount` ({amount}) is out of bounds") {
        WadRay.assert_valid_unsigned(amount);
    }

    let provider: address = get_caller_address();

    // Withdraw absorbed collateral before updating shares
    let provision: Provision = get_provision(provider);
    reap_internal(provider, provision);

    // Calculate number of shares to issue to provider and to add to total for current epoch
    // The two values deviate only when it is the first provision of an epoch and
    // total shares is below the minimum initial shares.
    let (new_provision_shares: wad, issued_shares: wad) = convert_to_shares(amount, FALSE);

    // If epoch has changed, convert shares in previous epoch to new epoch's shares
    let current_epoch: ufelt = absorber_current_epoch.read();
    let converted_shares: wad = convert_epoch_shares(
        provision.epoch, current_epoch, provision.shares
    );

    let new_shares: wad = WadRay.unsigned_add(converted_shares, new_provision_shares);
    let provision: Provision = Provision(current_epoch, new_shares);
    set_provision(provider, provision);

    // Update total shares for current epoch
    let prev_total_shares: wad = absorber_total_shares.read();
    let new_total_shares: wad = WadRay.unsigned_add(prev_total_shares, issued_shares);
    absorber_total_shares.write(new_total_shares);

    // Perform transfer of yin
    let shrine: address = absorber_shrine.read();
    let absorber: address = get_contract_address();
    let amount_uint: Uint256 = WadRay.to_uint(amount);
    with_attr error_message("Absorber: Transfer of yin failed") {
        let (success: bool) = IERC20.transferFrom(shrine, provider, absorber, amount_uint);
        assert success = TRUE;
    }

    Provide.emit(provider, current_epoch, amount);

    return ();
}

// Withdraw yin (if any) and all absorbed collateral assets from the absorber.
@external
func remove{syscall_ptr: felt*, pedersen_ptr: HashBuiltin*, range_check_ptr}(amount: wad) {
    alloc_locals;

    with_attr error_message("Absorber: Value of `amount` ({amount}) is out of bounds") {
        WadRay.assert_valid_unsigned(amount);
    }

    let provider: address = get_caller_address();
    let provision: Provision = get_provision(provider);

    // Early termination if caller is not a provider
    with_attr error_message("Absorber: Caller is not a provider") {
        assert_not_zero(provision.shares);
    }

    // Withdraw absorbed collateral before updating shares
    reap_internal(provider, provision);

    // Fetch the shares for current epoch
    let current_epoch: ufelt = absorber_current_epoch.read();
    let current_provider_shares: wad = convert_epoch_shares(
        provision.epoch, current_epoch, provision.shares
    );
    if (current_provider_shares == 0) {
        // If no remaining shares after converting across epochs,
        // provider's deposit has been completely absorbed.
        // Since absorbed collateral have been reaped,
        // we can update the provision to current epoch and shares.
        let new_provision: Provision = Provision(current_epoch, 0);
        set_provision(provider, new_provision);

        Remove.emit(provider, current_epoch, 0);

        return ();
    } else {
        // Calculations for yin need to be performed before updating total shares.
        // Cap `amount` to maximum removable for provider, then derive the number of shares.
        let max_removable_yin: wad = convert_to_yin(current_provider_shares);
        let yin_amt: wad = WadRay.unsigned_min(amount, max_removable_yin);
        let (shares_to_remove_ceiled: wad, _) = convert_to_shares(yin_amt, TRUE);

        // Due to precision loss, we need to re-check if the amount to remove is the max
        // removable, and then set the shares to remove as the provider's balance to avoid
        // any remaining dust shares.
        if (yin_amt == max_removable_yin) {
            tempvar shares_to_remove: wad = current_provider_shares;
        } else {
            tempvar shares_to_remove: wad = shares_to_remove_ceiled;
        }

        let prev_total_shares: wad = absorber_total_shares.read();
        let new_total_shares: wad = WadRay.unsigned_sub(prev_total_shares, shares_to_remove);
        absorber_total_shares.write(new_total_shares);

        // Update provision
        let new_provider_shares: wad = WadRay.unsigned_sub(
            current_provider_shares, shares_to_remove
        );
        let new_provision: Provision = Provision(current_epoch, new_provider_shares);
        set_provision(provider, new_provision);

        let yin_amt_uint: Uint256 = WadRay.to_uint(yin_amt);
        let shrine: address = absorber_shrine.read();
        with_attr error_message("Absorber: Transfer of yin failed") {
            let (success: bool) = IERC20.transfer(shrine, provider, yin_amt_uint);
            assert success = TRUE;
        }
        Remove.emit(provider, current_epoch, yin_amt);

        return ();
    }
}

// Withdraw absorbed collateral only from the absorber
// Note that `reap` alone will not update a caller's Provision in storage
@external
func reap{syscall_ptr: felt*, pedersen_ptr: HashBuiltin*, range_check_ptr}() {
    alloc_locals;

    let provider: address = get_caller_address();
    let provision: Provision = get_provision(provider);

    with_attr error_message("Absorber: Caller is not a provider") {
        assert_not_zero(provision.shares);
    }

    reap_internal(provider, provision);

    return ();
}

// Update assets received after an absorption
@external
func update{
    syscall_ptr: felt*, pedersen_ptr: HashBuiltin*, range_check_ptr, bitwise_ptr: BitwiseBuiltin*
}(assets_len: ufelt, assets: address*, asset_amts_len: ufelt, asset_amts: ufelt*) {
    alloc_locals;

    AccessControl.assert_has_role(AbsorberRoles.UPDATE);

    // Increment absorption ID
    let prev_absorption_id: ufelt = absorber_absorptions_count.read();
    let current_absorption_id: ufelt = prev_absorption_id + 1;
    absorber_absorptions_count.write(current_absorption_id);

    // Update epoch for absorption ID
    let current_epoch: ufelt = absorber_current_epoch.read();
    absorber_absorption_epoch.write(current_absorption_id, current_epoch);

    // Loop through assets and calculate amount entitled per share
    let total_shares: wad = absorber_total_shares.read();
    update_assets_loop(current_absorption_id, total_shares, assets_len, assets, asset_amts);

    // Emit `Gain` event
    Gain.emit(assets_len, assets, asset_amts_len, asset_amts, total_shares, current_epoch);

    // Increment epoch ID if yin per share drops below threshold or stability pool is emptied
    let shrine: address = absorber_shrine.read();
    let absorber: address = get_contract_address();
    let yin_balance_uint: Uint256 = IERC20.balanceOf(shrine, absorber);
    let yin_balance: wad = WadRay.from_uint(yin_balance_uint);
    let yin_per_share: wad = WadRay.wunsigned_div_unchecked(yin_balance, total_shares);

    // This also checks for absorber's yin balance being emptied because yin per share will be
    // below threshold if yin balance is 0.
    let above_threshold: bool = is_nn_le(YIN_PER_SHARE_THRESHOLD, yin_per_share);
    if (above_threshold == TRUE) {
        return ();
    }

    let new_epoch: ufelt = current_epoch + 1;
    absorber_current_epoch.write(new_epoch);

    // If new epoch's yin balance exceeds the initial minimum shares, deduct the initial
    // minimum shares worth of yin from the yin balance so that there is at least such amount
    // of yin that cannot be removed in the next epoch.
    let above_initial_shares: bool = is_nn_le(INITIAL_SHARES, yin_balance);
    if (above_initial_shares == TRUE) {
        tempvar yin_balance_for_shares: wad = yin_balance - INITIAL_SHARES;
    } else {
        tempvar yin_balance_for_shares: wad = yin_balance;
    }

    let epoch_share_conversion_rate: ray = WadRay.runsigned_div_unchecked(
        yin_balance_for_shares, total_shares
    );

    // If absorber is emptied, this will be set to 0.
    absorber_epoch_share_conversion_rate.write(current_epoch, epoch_share_conversion_rate);

    // If absorber is emptied, this will be set to 0.
    absorber_total_shares.write(yin_balance);
    EpochChanged.emit(current_epoch, new_epoch);
    return ();
}

@external
<<<<<<< HEAD
func kill{
    syscall_ptr: felt*, pedersen_ptr: HashBuiltin*, range_check_ptr, bitwise_ptr: BitwiseBuiltin*
}() {
    AccessControl.assert_has_role(AbsorberRoles.KILL);
    absorber_live.write(FALSE);
    Killed.emit();
=======
func compensate{
    syscall_ptr: felt*, pedersen_ptr: HashBuiltin*, range_check_ptr, bitwise_ptr: BitwiseBuiltin*
}(
    recipient: address,
    assets_len: ufelt,
    assets: address*,
    asset_amts_len: ufelt,
    asset_amts: ufelt*,
) {
    alloc_locals;

    AccessControl.assert_has_role(AbsorberRoles.COMPENSATE);

    transfer_assets(recipient, assets_len, assets, asset_amts);

    Compensate.emit(recipient, assets_len, assets, asset_amts_len, asset_amts);

>>>>>>> 6214a829
    return ();
}

//
// Internal - helpers for packed structs
//

func get_provision{syscall_ptr: felt*, pedersen_ptr: HashBuiltin*, range_check_ptr}(
    provider: address
) -> (provision: Provision) {
    let (provision_packed: packed) = absorber_provision.read(provider);
    let (epoch: ufelt, shares: wad) = split_felt(provision_packed);
    let provision: Provision = Provision(epoch=epoch, shares=shares);
    return (provision,);
}

func set_provision{syscall_ptr: felt*, pedersen_ptr: HashBuiltin*, range_check_ptr}(
    provider: address, provision: Provision
) {
    let packed_provision: packed = pack_felt(provision.epoch, provision.shares);
    absorber_provision.write(provider, packed_provision);
    return ();
}

func get_asset_absorption{syscall_ptr: felt*, pedersen_ptr: HashBuiltin*, range_check_ptr}(
    asset: address, absorption_id: ufelt
) -> (info: AssetAbsorption) {
    let (info_packed: packed) = absorber_asset_absorption.read(absorption_id, asset);
    let (asset_amt_per_share: wad, error: wad) = split_felt(info_packed);
    let info: AssetAbsorption = AssetAbsorption(
        asset_amt_per_share=asset_amt_per_share, error=error
    );
    return (info,);
}

//
// Internal - helpers for accounting of shares
//

// Convert to shares with a flag for whether the value should be rounded up or rounded down.
// When converting to shares, we always favour the Absorber to the expense of the provider.
// - Round down for `provide` (default for integer division)
// - Round up for `remove`
// Returns a tuple of the shares to be issued to the provider, and the total number of shares
// issued for the system.
// - There will be a difference between the two values only if it is the first `provide` of an epoch and
//   the total shares is less than the minimum initial shares.
func convert_to_shares{syscall_ptr: felt*, pedersen_ptr: HashBuiltin*, range_check_ptr}(
    yin_amt: wad, round_up: bool
) -> (provider_shares: wad, system_shares: wad) {
    let total_shares: wad = absorber_total_shares.read();

    let is_above_minimum: bool = is_nn_le(INITIAL_SHARES, total_shares);
    if (is_above_minimum == FALSE) {
        // This branch should be unreachable when called in `remove` because no address would have
        // any shares if total shares is 0
        with_attr error_message("Absorber: Amount provided is less than minimum initial shares") {
            // By deducting the initial shares from the first provider's shares, we ensure that
            // there is a non-removable amount of shares.
            let provider_shares: wad = WadRay.unsigned_sub(yin_amt, INITIAL_SHARES);
        }

        return (provider_shares, yin_amt);
    } else {
        let shrine: address = absorber_shrine.read();
        let absorber: address = get_contract_address();
        let yin_balance_uint: Uint256 = IERC20.balanceOf(shrine, absorber);
        let yin_balance: wad = WadRay.from_uint(yin_balance_uint);

        // replicate `WadRay.wunsigned_div_unchecked` to check remainder of integer division
        let (computed_shares: wad, r: wad) = unsigned_div_rem(yin_amt * total_shares, yin_balance);
        if (round_up == TRUE and r != 0) {
            return (computed_shares + 1, computed_shares + 1);
        }

        return (computed_shares, computed_shares);
    }
}

// This implementation is slightly different from Gate because the concept of shares is
// used for internal accounting only, and both shares and yin are wads.
func convert_to_yin{syscall_ptr: felt*, pedersen_ptr: HashBuiltin*, range_check_ptr}(
    shares_amt: wad
) -> wad {
    let total_shares: wad = absorber_total_shares.read();

    // If no shares are issued yet, then it is a new epoch and absorber is emptied.
    if (total_shares == 0) {
        return 0;
    } else {
        let shrine: address = absorber_shrine.read();
        let absorber: address = get_contract_address();

        let yin_balance_uint: Uint256 = IERC20.balanceOf(shrine, absorber);
        let yin_balance: wad = WadRay.from_uint(yin_balance_uint);
        let yin: wad = WadRay.wunsigned_div_unchecked(
            WadRay.wmul(shares_amt, yin_balance), total_shares
        );
        return yin;
    }
}

// Convert an epoch's shares to a subsequent epoch's shares
// Return argument is named for testing
func convert_epoch_shares{syscall_ptr: felt*, pedersen_ptr: HashBuiltin*, range_check_ptr}(
    start_epoch: ufelt, end_epoch: ufelt, start_shares: wad
) -> (shares: wad) {
    if (start_epoch == end_epoch) {
        return (start_shares,);
    }

    let epoch_conversion_rate: ray = absorber_epoch_share_conversion_rate.read(start_epoch);

    // `rmul` of a wad an a ray returns a wad
    let new_shares: wad = WadRay.rmul(start_shares, epoch_conversion_rate);

    return convert_epoch_shares(start_epoch + 1, end_epoch, new_shares);
}

//
// Internal - helpers for `update`
//

// Helper function to iterate over an array of assets received from an absorption for updating
// each provider's entitlement
func update_assets_loop{syscall_ptr: felt*, pedersen_ptr: HashBuiltin*, range_check_ptr}(
    absorption_id: ufelt, total_shares: wad, asset_count: ufelt, assets: address*, amounts: ufelt*
) {
    if (asset_count == 0) {
        return ();
    }
    update_asset(absorption_id, total_shares, [assets], [amounts]);
    return update_assets_loop(
        absorption_id, total_shares, asset_count - 1, assets + 1, amounts + 1
    );
}

// Helper function to update each provider's entitlement of an absorbed asset
func update_asset{syscall_ptr: felt*, pedersen_ptr: HashBuiltin*, range_check_ptr}(
    absorption_id: ufelt, total_shares: wad, asset: address, amount: ufelt
) {
    if (amount == 0) {
        return ();
    }

    let last_error: wad = get_recent_asset_absorption_error(asset, absorption_id);
    let total_amount_to_distribute: wad = WadRay.unsigned_add(amount, last_error);

    let asset_amt_per_share: wad = WadRay.wunsigned_div(total_amount_to_distribute, total_shares);
    let actual_amount_distributed: wad = WadRay.wmul(asset_amt_per_share, total_shares);
    let error: wad = WadRay.unsigned_sub(total_amount_to_distribute, actual_amount_distributed);

    let packed_asset_absorption: packed = pack_felt(asset_amt_per_share, error);
    absorber_asset_absorption.write(absorption_id, asset, packed_asset_absorption);

    return ();
}

// Returns the last error for an asset at a given `absorption_id` if the packed value is non-zero.
// Otherwise, check `absorption_id - 1` recursively for the last error.
func get_recent_asset_absorption_error{
    syscall_ptr: felt*, pedersen_ptr: HashBuiltin*, range_check_ptr
}(asset: address, absorption_id: ufelt) -> (error: wad) {
    if (absorption_id == 0) {
        return (0,);
    }

    let (packed_info: packed) = absorber_asset_absorption.read(absorption_id, asset);
    if (packed_info != 0) {
        let (_, error: wad) = split_felt(packed_info);
        return (error,);
    }

    return get_recent_asset_absorption_error(asset, absorption_id - 1);
}

//
// Internal - helpers for `reap`
//

// Internal function to be called whenever a provider takes an action to ensure absorbed assets
// are properly transferred to the provider before updating the provider's information
func reap_internal{syscall_ptr: felt*, pedersen_ptr: HashBuiltin*, range_check_ptr}(
    provider: address, provision: Provision
) {
    alloc_locals;

    let provider_last_absorption_id: ufelt = absorber_provider_last_absorption.read(provider);
    let current_absorption_id: ufelt = absorber_absorptions_count.read();

    // This should be updated before early return so that first provision by a new
    // address is properly updated.
    absorber_provider_last_absorption.write(provider, current_absorption_id);

    let (
        assets_len: ufelt, assets: address*, asset_amts: ufelt*
    ) = get_absorbed_assets_for_provider_internal(
        provider, provision, provider_last_absorption_id, current_absorption_id
    );

    // Loop over assets and transfer
    transfer_assets(provider, assets_len, assets, asset_amts);

    Reap.emit(provider, assets_len, assets, assets_len, asset_amts);

    return ();
}

// Internal function to calculate the absorbed assets that a provider is entitled to
func get_absorbed_assets_for_provider_internal{
    syscall_ptr: felt*, pedersen_ptr: HashBuiltin*, range_check_ptr
}(
    provider: address,
    provision: Provision,
    provided_absorption_id: ufelt,
    current_absorption_id: ufelt,
) -> (assets_len: ufelt, assets: address*, asset_amts: ufelt*) {
    alloc_locals;

    let (asset_amts: ufelt*) = alloc();

    // Early termination by returning empty arrays
    if (provision.shares == 0) {
        return (0, asset_amts, asset_amts);
    }

    if (current_absorption_id == provided_absorption_id) {
        return (0, asset_amts, asset_amts);
    }

    let sentinel: address = absorber_sentinel.read();
    let (assets_len: ufelt, assets: address*) = ISentinel.get_yang_addresses(sentinel);

    get_absorbed_assets_for_provider_outer_loop(
        provision, provided_absorption_id, current_absorption_id, assets_len, 0, assets, asset_amts
    );

    return (assets_len, assets, asset_amts);
}

// Outer loop iterating over yangs
// Since we can only write to an array once, we need to compute
// the total amount to transfer for a given asset across all absorption IDs.
// Therefore, we iterate over yangs first.
func get_absorbed_assets_for_provider_outer_loop{
    syscall_ptr: felt*, pedersen_ptr: HashBuiltin*, range_check_ptr
}(
    provision: Provision,
    last_absorption_id: ufelt,
    current_absorption_id: ufelt,
    asset_count: ufelt,
    asset_idx: ufelt,
    assets: address*,
    asset_amts: ufelt*,
) {
    alloc_locals;

    if (asset_count == asset_idx) {
        return ();
    }

    let asset: address = assets[asset_idx];
    let asset_amt: ufelt = get_absorbed_assets_for_provider_inner_loop(
        provision.shares, provision.epoch, last_absorption_id, current_absorption_id, asset, 0
    );

    assert asset_amts[asset_idx] = asset_amt;

    return get_absorbed_assets_for_provider_outer_loop(
        provision,
        last_absorption_id,
        current_absorption_id,
        asset_count,
        asset_idx + 1,
        assets,
        asset_amts,
    );
}

// Inner loop iterating over absorption IDs starting from the ID right after the last absorption ID tracked
// for a provider up to the latest absorption ID, for a given asset.
// We need to iterate from the last absorption ID upwards to the current absorption ID in order to take
// into account the conversion rate of shares from epoch to epoch.
func get_absorbed_assets_for_provider_inner_loop{
    syscall_ptr: felt*, pedersen_ptr: HashBuiltin*, range_check_ptr
}(
    provided_shares: wad,
    current_epoch: ufelt,
    start_absorption_id: ufelt,
    end_absorption_id: ufelt,
    asset: address,
    cumulative: ufelt,
) -> ufelt {
    alloc_locals;

    if (start_absorption_id == end_absorption_id) {
        return cumulative;
    }
    let next_absorption_id: ufelt = start_absorption_id + 1;
    let absorption_epoch: ufelt = absorber_absorption_epoch.read(next_absorption_id);

    // If `current_epoch == absorption_epoch`, then `adjusted_shares == provided_shares`.
    let adjusted_shares: wad = convert_epoch_shares(
        current_epoch, absorption_epoch, provided_shares
    );

    // Terminate if provider does not have any shares for current epoch,
    if (adjusted_shares == 0) {
        return cumulative;
    }

    let asset_absorption_info: AssetAbsorption = get_asset_absorption(asset, next_absorption_id);
    let provider_assets: ufelt = WadRay.wmul(
        adjusted_shares, asset_absorption_info.asset_amt_per_share
    );

    return get_absorbed_assets_for_provider_inner_loop(
        adjusted_shares,
        absorption_epoch,
        next_absorption_id,
        end_absorption_id,
        asset,
        cumulative + provider_assets,
    );
}

// Helper function to iterate over an array of assets to transfer to an address
func transfer_assets{syscall_ptr: felt*, pedersen_ptr: HashBuiltin*, range_check_ptr}(
    recipient: address, asset_count: ufelt, assets: address*, asset_amts: ufelt*
) {
    if (asset_count == 0) {
        return ();
    }
    transfer_asset(recipient, [assets], [asset_amts]);
    return transfer_assets(recipient, asset_count - 1, assets + 1, asset_amts + 1);
}

// Helper function to transfer an asset to an address
func transfer_asset{syscall_ptr: felt*, pedersen_ptr: HashBuiltin*, range_check_ptr}(
    recipient: address, asset_address: address, asset_amt: ufelt
) {
    if (asset_amt == 0) {
        return ();
    }

    let asset_amt_uint: Uint256 = WadRay.to_uint(asset_amt);
    IERC20.transfer(asset_address, recipient, asset_amt_uint);

    return ();
}

func assert_live{syscall_ptr: felt*, pedersen_ptr: HashBuiltin*, range_check_ptr}() {
    // Check system is live
    let (is_live: bool) = absorber_live.read();
    with_attr error_message("Absorber: Absorber is not live") {
        assert is_live = TRUE;
    }
    return ();
}<|MERGE_RESOLUTION|>--- conflicted
+++ resolved
@@ -2,11 +2,7 @@
 
 from starkware.cairo.common.alloc import alloc
 from starkware.cairo.common.bool import FALSE, TRUE
-<<<<<<< HEAD
-from starkware.cairo.common.cairo_builtins import HashBuiltin, BitwiseBuiltin
-=======
 from starkware.cairo.common.cairo_builtins import BitwiseBuiltin, HashBuiltin
->>>>>>> 6214a829
 from starkware.cairo.common.math import assert_not_zero, split_felt, unsigned_div_rem
 from starkware.cairo.common.math_cmp import is_nn_le
 from starkware.cairo.common.uint256 import ALL_ONES, Uint256
@@ -157,9 +153,10 @@
 }
 
 @event
-<<<<<<< HEAD
 func Killed() {
-=======
+}
+
+@event
 func Compensate(
     recipient: address,
     assets_len: ufelt,
@@ -167,7 +164,6 @@
     asset_amts_len: ufelt,
     asset_amts: ufelt*,
 ) {
->>>>>>> 6214a829
 }
 
 //
@@ -549,14 +545,17 @@
 }
 
 @external
-<<<<<<< HEAD
 func kill{
     syscall_ptr: felt*, pedersen_ptr: HashBuiltin*, range_check_ptr, bitwise_ptr: BitwiseBuiltin*
 }() {
     AccessControl.assert_has_role(AbsorberRoles.KILL);
     absorber_live.write(FALSE);
     Killed.emit();
-=======
+
+    return ();
+}
+
+@external
 func compensate{
     syscall_ptr: felt*, pedersen_ptr: HashBuiltin*, range_check_ptr, bitwise_ptr: BitwiseBuiltin*
 }(
@@ -574,7 +573,6 @@
 
     Compensate.emit(recipient, assets_len, assets, asset_amts_len, asset_amts);
 
->>>>>>> 6214a829
     return ();
 }
 
