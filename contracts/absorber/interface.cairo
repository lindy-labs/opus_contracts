--- conflicted
+++ resolved
@@ -62,9 +62,9 @@
     func update(assets_len: ufelt, assets: address*, asset_amts_len: ufelt, asset_amts: ufelt*) {
     }
 
-<<<<<<< HEAD
     func kill() {
-=======
+    }
+
     func compensate(
         recipient: address,
         assets_len: ufelt,
@@ -72,6 +72,5 @@
         asset_amts_len: ufelt,
         asset_amts: ufelt*,
     ) {
->>>>>>> 6214a829
     }
 }