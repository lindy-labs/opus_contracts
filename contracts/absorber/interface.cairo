%lang starknet

<<<<<<< HEAD
from contracts.lib.aliases import address, bool, ufelt, wad
from contracts.lib.types import AssetApportion, Provision, Reward
=======
from contracts.lib.aliases import address, bool, ray, ufelt, wad
from contracts.lib.types import AssetAbsorption, Provision, Request
>>>>>>> fa0d4922

// TODO: update interface
@contract_interface
namespace IAbsorber {
    //
    // view
    //

    func get_purger() -> (purger: address) {
    }

    func get_current_epoch() -> (epoch: ufelt) {
    }

    func get_absorptions_count() -> (count: ufelt) {
    }

    func get_rewards_count() -> (count: ufelt) {
    }

    func get_absorption_epoch(absorption_id: ufelt) -> (epoch: ufelt) {
    }

    func get_total_shares_for_current_epoch() -> (total: wad) {
    }

    func get_provider_info(provider: address) -> (provision: Provision) {
    }

    func get_provider_last_absorption(provider: address) -> (absorption_id: ufelt) {
    }

<<<<<<< HEAD
    func get_asset_absorption_info(asset: address, absorption_id: ufelt) -> (info: AssetApportion) {
    }

    func get_asset_reward_info(asset: address, epoch: ufelt) -> (info: AssetApportion) {
    }

    func get_provider_reward_last_cumulative(provider: address, asset: address) -> (
        cumulative: ufelt
    ) {
    }

    func get_rewards() -> (rewards_len: ufelt, rewards: Reward*) {
=======
    func get_provider_request(provider: address) -> (request: Request) {
    }

    func get_asset_absorption_info(asset: address, absorption_id: ufelt) -> (
        info: AssetAbsorption
    ) {
    }

    func get_removal_limit() -> (limit: ray) {
    }

    func get_live() -> (is_live: bool) {
>>>>>>> fa0d4922
    }

    func preview_remove(provider: address) -> (amount: wad) {
    }

    func preview_reap(provider: address) -> (
        absorbed_assets_len: ufelt,
        absorbed_assets: address*,
        absorbed_asset_amts_len: ufelt,
        absorbed_asset_amts: ufelt*,
        reward_assets_len: ufelt,
        reward_assets: address*,
        reward_asset_amts_len: ufelt,
        reward_asset_amts: ufelt*,
    ) {
    }

    //
    // external
    //

    func set_purger(purger: address) {
    }

<<<<<<< HEAD
    func set_reward(asset: address, blesser: address, is_active: bool) {
=======
    func set_removal_limit(limit: ray) {
>>>>>>> fa0d4922
    }

    func provide(amount: wad) {
    }

    func request() {
    }

    func remove(amount: wad) {
    }

    func reap() {
    }

    func update(assets_len: ufelt, assets: address*, asset_amts_len: ufelt, asset_amts: ufelt*) {
    }

    func kill() {
    }

    func compensate(
        recipient: address,
        assets_len: ufelt,
        assets: address*,
        asset_amts_len: ufelt,
        asset_amts: ufelt*,
    ) {
    }
}

@contract_interface
namespace IBlesser {
    // If no reward tokens are to be distributed to the absorber, `preview_bless` and `bless`
    // should return 0 instead of reverting.
    func bless() -> (amount: ufelt) {
    }

    func preview_bless() -> (amount: ufelt) {
    }
}<|MERGE_RESOLUTION|>--- conflicted
+++ resolved
@@ -1,12 +1,7 @@
 %lang starknet
 
-<<<<<<< HEAD
-from contracts.lib.aliases import address, bool, ufelt, wad
-from contracts.lib.types import AssetApportion, Provision, Reward
-=======
 from contracts.lib.aliases import address, bool, ray, ufelt, wad
-from contracts.lib.types import AssetAbsorption, Provision, Request
->>>>>>> fa0d4922
+from contracts.lib.types import AssetApportion, Provision, Request, Reward
 
 // TODO: update interface
 @contract_interface
@@ -39,7 +34,6 @@
     func get_provider_last_absorption(provider: address) -> (absorption_id: ufelt) {
     }
 
-<<<<<<< HEAD
     func get_asset_absorption_info(asset: address, absorption_id: ufelt) -> (info: AssetApportion) {
     }
 
@@ -52,20 +46,15 @@
     }
 
     func get_rewards() -> (rewards_len: ufelt, rewards: Reward*) {
-=======
-    func get_provider_request(provider: address) -> (request: Request) {
     }
 
-    func get_asset_absorption_info(asset: address, absorption_id: ufelt) -> (
-        info: AssetAbsorption
-    ) {
+    func get_provider_request(provider: address) -> (request: Request) {
     }
 
     func get_removal_limit() -> (limit: ray) {
     }
 
     func get_live() -> (is_live: bool) {
->>>>>>> fa0d4922
     }
 
     func preview_remove(provider: address) -> (amount: wad) {
@@ -90,11 +79,10 @@
     func set_purger(purger: address) {
     }
 
-<<<<<<< HEAD
     func set_reward(asset: address, blesser: address, is_active: bool) {
-=======
+    }
+
     func set_removal_limit(limit: ray) {
->>>>>>> fa0d4922
     }
 
     func provide(amount: wad) {
