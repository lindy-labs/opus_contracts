%lang starknet

from contracts.shared.types import Trove, Yang

@contract_interface
namespace IShrine {
    //
    // getters
    //
    func get_trove(trove_id) -> (trove: Trove) {
    }

    func get_yin(user_address) -> (wad: felt) {
    }

    func get_yang(yang_address) -> (yang: Yang) {
    }

    func get_yangs_count() -> (ufelt: felt) {
    }

<<<<<<< HEAD
    func get_deposit(trove_id, yang_address) -> (wad: felt) {
    }

    func get_debt() -> (wad: felt) {
    }
=======
    func get_deposit(yang_address, trove_id) -> (wad):
    end

    func get_total_debt() -> (wad):
    end
>>>>>>> c9b32694

    func get_total_yin() -> (wad: felt) {
    }

    func get_yang_price(yang_address, interval) -> (price_wad: felt, cumulative_price_wad: felt) {
    }

    func get_ceiling() -> (wad: felt) {
    }

    func get_multiplier(interval) -> (multiplier_ray: felt, cumulative_multiplier_ray: felt) {
    }

    func get_threshold(yang_address) -> (ray: felt) {
    }

    func get_live() -> (bool: felt) {
    }

<<<<<<< HEAD
    func get_role(user) -> (ufelt: felt) {
    }

    func get_admin() -> (address: felt) {
    }

    //
    // external
    //
    func add_yang(yang_address, max, threshold, price) {
    }
=======
    #
    # external
    #
    func add_yang(yang_address, max, threshold, price):
    end
>>>>>>> c9b32694

    func update_yang_max(yang_address, new_max) {
    }

    func set_ceiling(new_ceiling) {
    }

    func set_threshold(yang_address, new_threshold) {
    }

    func kill() {
    }

    func advance(yang_address, price) {
    }

    func update_multiplier(new_multiplier) {
    }

    func move_yang(yang_address, src_trove_id, dst_trove_id, amount) {
    }

    func move_yin(src_address, dst_address, amount) {
    }

    func deposit(yang_address, trove_id, amount) {
    }

    func withdraw(yang_address, trove_id, amount) {
    }

    func forge(user_address, trove_id, amount) {
    }

    func melt(user_address, trove_id, amount) {
    }

    func seize(trove_id) {
    }

<<<<<<< HEAD
    func grant_role(role, address) {
    }

    func revoke_role(role, address) {
    }

    func renounce_role(role, address) {
    }

    func change_admin(new_admin) {
    }

    //
    // view
    //
    func get_trove_threshold(trove_id) -> (threshold_ray: felt, value_wad: felt) {
    }
=======
    #
    # view
    #
    func get_trove_threshold(trove_id) -> (threshold_ray, value_wad):
    end
>>>>>>> c9b32694

    func get_current_trove_ratio(trove_id) -> (ray: felt) {
    }

    func get_current_yang_price(yang_address) -> (
        price_wad: felt, cumulative_price_wad: felt, interval_ufelt: felt
    ) {
    }

    func get_current_multiplier() -> (
        multiplier_ray: felt, cumulative_multiplier_ray: felt, interval_ufelt: felt
    ) {
    }

    func estimate(trove_id) -> (wad: felt) {
    }

    func is_healthy(trove_id) -> (bool: felt) {
    }

<<<<<<< HEAD
    func is_within_limits(trove_id) -> (bool: felt) {
    }

    func has_role(role, user) -> (bool: felt) {
    }
}
=======
    func is_within_limits(trove_id) -> (bool):
    end
end
>>>>>>> c9b32694

@contract_interface
namespace IGate {
    //
    // getters
    //
    func get_live() -> (bool: felt) {
    }

    func get_shrine() -> (address: felt) {
    }

    func get_asset() -> (address: felt) {
    }

<<<<<<< HEAD
    func get_role(user) -> (ufelt: felt) {
    }

    func get_admin() -> (address: felt) {
    }

    //
    // external
    //
    func deposit(user_address, trove_id, assets_wad) -> (wad: felt) {
    }
=======
    #
    # external
    #
    func deposit(user_address, trove_id, assets_wad) -> (wad):
    end
>>>>>>> c9b32694

    func withdraw(user_address, trove_id, yang_wad) -> (wad: felt) {
    }

    func kill() {
    }

<<<<<<< HEAD
    func grant_role(role, address) {
    }

    func revoke_role(role, address) {
    }

    func renounce_role(role, address) {
    }

    func change_admin(new_admin) {
    }

    //
    // view
    //
    func get_total_assets() -> (wad: felt) {
    }
=======
    #
    # view
    #
    func get_total_assets() -> (wad):
    end
>>>>>>> c9b32694

    func get_total_yang() -> (wad: felt) {
    }

    func get_exchange_rate() -> (wad: felt) {
    }

    func preview_deposit(assets_wad) -> (wad: felt) {
    }

<<<<<<< HEAD
    func preview_withdraw(yang_wad) -> (wad: felt) {
    }

    func has_role(role, user) -> (bool: felt) {
    }
}
=======
    func preview_withdraw(yang_wad) -> (wad):
    end
end
>>>>>>> c9b32694

@contract_interface
namespace IAbbot {
    //
    // getters
    //

    func get_trove_owner(trove_id) -> (address: felt) {
    }

    func get_user_trove_ids(address) -> (trove_ids_len: felt, trove_ids: felt*) {
    }

    func get_yang_addresses() -> (addresses_len: felt, addresses: felt*) {
    }

    func get_troves_count() -> (ufelt: felt) {
    }

    //
    // external
    //

    func open_trove(forge_amount, yang_addrs_len, yang_addrs: felt*, amounts_len, amounts: felt*) {
    }

    func close_trove(trove_id) {
    }

    func deposit(yang_address, trove_id, amount) {
    }

    func withdraw(yang_address, trove_id, amount) {
    }

    func forge(trove_id, amount) {
    }

    func melt(trove_id, amount) {
    }

    func add_yang(yang_address, yang_max, yang_threshold, yang_price, gate_address) {
    }
}<|MERGE_RESOLUTION|>--- conflicted
+++ resolved
@@ -19,19 +19,11 @@
     func get_yangs_count() -> (ufelt: felt) {
     }
 
-<<<<<<< HEAD
-    func get_deposit(trove_id, yang_address) -> (wad: felt) {
-    }
-
-    func get_debt() -> (wad: felt) {
-    }
-=======
-    func get_deposit(yang_address, trove_id) -> (wad):
-    end
-
-    func get_total_debt() -> (wad):
-    end
->>>>>>> c9b32694
+    func get_deposit(yang_address, trove_id) -> (wad: felt) {
+    }
+
+    func get_total_debt() -> (wad: felt) {
+    }
 
     func get_total_yin() -> (wad: felt) {
     }
@@ -51,25 +43,11 @@
     func get_live() -> (bool: felt) {
     }
 
-<<<<<<< HEAD
-    func get_role(user) -> (ufelt: felt) {
-    }
-
-    func get_admin() -> (address: felt) {
-    }
-
     //
     // external
     //
     func add_yang(yang_address, max, threshold, price) {
     }
-=======
-    #
-    # external
-    #
-    func add_yang(yang_address, max, threshold, price):
-    end
->>>>>>> c9b32694
 
     func update_yang_max(yang_address, new_max) {
     }
@@ -110,31 +88,11 @@
     func seize(trove_id) {
     }
 
-<<<<<<< HEAD
-    func grant_role(role, address) {
-    }
-
-    func revoke_role(role, address) {
-    }
-
-    func renounce_role(role, address) {
-    }
-
-    func change_admin(new_admin) {
-    }
-
     //
     // view
     //
     func get_trove_threshold(trove_id) -> (threshold_ray: felt, value_wad: felt) {
     }
-=======
-    #
-    # view
-    #
-    func get_trove_threshold(trove_id) -> (threshold_ray, value_wad):
-    end
->>>>>>> c9b32694
 
     func get_current_trove_ratio(trove_id) -> (ray: felt) {
     }
@@ -155,18 +113,9 @@
     func is_healthy(trove_id) -> (bool: felt) {
     }
 
-<<<<<<< HEAD
     func is_within_limits(trove_id) -> (bool: felt) {
     }
-
-    func has_role(role, user) -> (bool: felt) {
-    }
 }
-=======
-    func is_within_limits(trove_id) -> (bool):
-    end
-end
->>>>>>> c9b32694
 
 @contract_interface
 namespace IGate {
@@ -182,25 +131,11 @@
     func get_asset() -> (address: felt) {
     }
 
-<<<<<<< HEAD
-    func get_role(user) -> (ufelt: felt) {
-    }
-
-    func get_admin() -> (address: felt) {
-    }
-
     //
     // external
     //
     func deposit(user_address, trove_id, assets_wad) -> (wad: felt) {
     }
-=======
-    #
-    # external
-    #
-    func deposit(user_address, trove_id, assets_wad) -> (wad):
-    end
->>>>>>> c9b32694
 
     func withdraw(user_address, trove_id, yang_wad) -> (wad: felt) {
     }
@@ -208,31 +143,11 @@
     func kill() {
     }
 
-<<<<<<< HEAD
-    func grant_role(role, address) {
-    }
-
-    func revoke_role(role, address) {
-    }
-
-    func renounce_role(role, address) {
-    }
-
-    func change_admin(new_admin) {
-    }
-
     //
     // view
     //
     func get_total_assets() -> (wad: felt) {
     }
-=======
-    #
-    # view
-    #
-    func get_total_assets() -> (wad):
-    end
->>>>>>> c9b32694
 
     func get_total_yang() -> (wad: felt) {
     }
@@ -243,18 +158,9 @@
     func preview_deposit(assets_wad) -> (wad: felt) {
     }
 
-<<<<<<< HEAD
     func preview_withdraw(yang_wad) -> (wad: felt) {
     }
-
-    func has_role(role, user) -> (bool: felt) {
-    }
 }
-=======
-    func preview_withdraw(yang_wad) -> (wad):
-    end
-end
->>>>>>> c9b32694
 
 @contract_interface
 namespace IAbbot {
