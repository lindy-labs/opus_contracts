--- conflicted
+++ resolved
@@ -106,22 +106,11 @@
     func change_admin(new_admin) {
     }
 
-<<<<<<< HEAD
-    func burn(user, amount):
-    end
-
-    #
-    # view
-    #
-    func get_trove_threshold(trove_id) -> (threshold_ray, value_wad):
-    end
-=======
     //
     // view
     //
     func get_trove_threshold(trove_id) -> (threshold_ray: felt, value_wad: felt) {
     }
->>>>>>> 02d80f07
 
     func get_current_trove_ratio(trove_id) -> (ray: felt) {
     }
@@ -255,7 +244,6 @@
     func forge(trove_id, amount) {
     }
 
-<<<<<<< HEAD
     func add_yang(yang_address, yang_max, yang_threshold, yang_price, gate_address):
     end
 end
@@ -285,14 +273,6 @@
     
     func get_provider_owed_yin(provider: felt) -> (yin : felt):
     end
-    
-end
-=======
-    func melt(trove_id, amount) {
-    }
-
-    func add_yang(yang_address, yang_max, yang_threshold, yang_price, gate_address) {
-    }
 }
 
 @contract_interface
@@ -323,5 +303,4 @@
 
     func approve(spender: felt, amount: felt) -> (bool: felt) {
     }
-}
->>>>>>> 02d80f07
+}