%lang starknet

<<<<<<< HEAD
from contracts.lib.aliases import wad, str, bool, ufelt
=======
from contracts.shared.aliases import bool, str, ufelt, wad
>>>>>>> 4473675c

@contract_interface
namespace IYin {
    func name() -> (str: felt) {
    }

    func symbol() -> (str: felt) {
    }

    func decimals() -> (ufelt: felt) {
    }

    func totalSupply() -> (totalSupply: felt) {
    }

    func balanceOf(account: felt) -> (wad: felt) {
    }

    func allowance(owner: felt, spender: felt) -> (wad: felt) {
    }

    func transfer(recipient: felt, amount: felt) -> (bool: felt) {
    }

    func transferFrom(sender: felt, recipient: felt, amount: felt) -> (bool: felt) {
    }

    func approve(spender: felt, amount: felt) -> (bool: felt) {
    }
}<|MERGE_RESOLUTION|>--- conflicted
+++ resolved
@@ -1,10 +1,6 @@
 %lang starknet
 
-<<<<<<< HEAD
-from contracts.lib.aliases import wad, str, bool, ufelt
-=======
-from contracts.shared.aliases import bool, str, ufelt, wad
->>>>>>> 4473675c
+from contracts.lib.aliases import bool, str, ufelt, wad
 
 @contract_interface
 namespace IYin {
