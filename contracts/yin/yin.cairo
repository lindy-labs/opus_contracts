%lang starknet

from starkware.cairo.common.bool import TRUE
from starkware.starknet.common.syscalls import get_caller_address
from starkware.cairo.common.math import assert_not_zero, assert_le
from starkware.cairo.common.cairo_builtins import HashBuiltin

from contracts.interfaces import IShrine
from contracts.shared.wad_ray import WadRay

// Yin-ERC20
// -------------------------------
// This is a modified OpenZeppelin ERC20 contract that allows users to interact with Yin as a standard ERC20 token.
// Yin has an internal representation inside shrine.cairo (in the storage variable `shrine_yin_storage`), together
// with minting (`forge`), burning (`melt`), and transfer (`move_yin`) functions.
//
// However, this functionality is not enough to make yin usable as a fully-fledged token, and so this modified ERC-20 contract serves
// as a wrapper for "raw" yin, enabling its use in the broader DeFi ecosystem.

//
// Constants
//

const INFINITE_ALLOWANCE = -1;
const UINT8_MAX = 255;

//
// Events
//

@event
func Transfer(from_, to, value) {
}

@event
func Approval(owner, spender, value) {
}

<<<<<<< HEAD
@event
func Burn(sender, value):
end

#
# Storage
#
=======
//
// Storage
//
>>>>>>> 02d80f07

@storage_var
func yin_name_storage() -> (str: felt) {
}

@storage_var
func yin_symbol_storage() -> (str: felt) {
}

@storage_var
func yin_decimals_storage() -> (ufelt: felt) {
}

@storage_var
func yin_shrine_address_storage() -> (address: felt) {
}

@storage_var
func yin_allowances_storage(owner, spender) -> (wad: felt) {
}

//
// Constructor
//

@constructor
func constructor{syscall_ptr: felt*, pedersen_ptr: HashBuiltin*, range_check_ptr}(
    name, symbol, decimals, shrine_address
) {
    yin_name_storage.write(name);
    yin_symbol_storage.write(symbol);
    yin_shrine_address_storage.write(shrine_address);

    with_attr error_message("Yin: decimals exceed 2^8 - 1") {
        assert_le(decimals, UINT8_MAX);
    }

    yin_decimals_storage.write(decimals);

    return ();
}

//
// View functions
//

@view
func name{syscall_ptr: felt*, pedersen_ptr: HashBuiltin*, range_check_ptr}() -> (str: felt) {
    return yin_name_storage.read();
}

@view
func symbol{syscall_ptr: felt*, pedersen_ptr: HashBuiltin*, range_check_ptr}() -> (str: felt) {
    return yin_symbol_storage.read();
}

@view
func totalSupply{syscall_ptr: felt*, pedersen_ptr: HashBuiltin*, range_check_ptr}() -> (wad: felt) {
    let (shrine_address) = yin_shrine_address_storage.read();
    let (total_supply) = IShrine.get_total_yin(contract_address=shrine_address);
    return (total_supply,);
}

@view
func decimals{syscall_ptr: felt*, pedersen_ptr: HashBuiltin*, range_check_ptr}() -> (ufelt: felt) {
    return yin_decimals_storage.read();
}

@view
func balanceOf{syscall_ptr: felt*, pedersen_ptr: HashBuiltin*, range_check_ptr}(account) -> (
    wad: felt
) {
    let (shrine_address) = yin_shrine_address_storage.read();
    let (balance) = IShrine.get_yin(contract_address=shrine_address, user_address=account);
    return (balance,);
}

@view
func allowance{syscall_ptr: felt*, pedersen_ptr: HashBuiltin*, range_check_ptr}(owner, spender) -> (
    wad: felt
) {
    return yin_allowances_storage.read(owner, spender);
}

//
// External functions
//

@external
func transfer{syscall_ptr: felt*, pedersen_ptr: HashBuiltin*, range_check_ptr}(
    recipient, amount
) -> (bool: felt) {
    with_attr error_message("Yin: amount is not in the valid range [0, 2**125]") {
        WadRay.assert_result_valid_unsigned(amount);  // Valid range: [0, 2**125]
    }

    let (sender) = get_caller_address();
    _transfer(sender, recipient, amount);
    return (TRUE,);
}

@external
func transferFrom{syscall_ptr: felt*, pedersen_ptr: HashBuiltin*, range_check_ptr}(
    sender, recipient, amount
) -> (bool: felt) {
    with_attr error_message("Yin: amount is not in the valid range [0, 2**125]") {
        WadRay.assert_result_valid_unsigned(amount);  // Valid range: [0, 2**125]
    }

    let (caller) = get_caller_address();
    _spend_allowance(sender, caller, amount);
    _transfer(sender, recipient, amount);
    return (TRUE,);
}

@external
<<<<<<< HEAD
func approve{syscall_ptr : felt*, pedersen_ptr : HashBuiltin*, range_check_ptr}(
    spender, amount
) -> (bool):
    alloc_locals
    if amount != INFINITE_ALLOWANCE:
        with_attr error_message("Yin: amount is not in the valid range [0, 2**125]"):
            WadRay.assert_result_valid_unsigned(amount)  # Valid range: [0, 2**125]
        end
        tempvar range_check_ptr = range_check_ptr
    else:
        tempvar range_check_ptr = range_check_ptr
    end

    let (caller) = get_caller_address()
    _approve(caller, spender, amount)
    return (TRUE)
end

@external
func burn{syscall_ptr : felt*, pedersen_ptr : HashBuiltin*, range_check_ptr}(
    amount
) -> (bool):
    with_attr error_message("Yin: amount is not in the valid range [0, 2**125]"):
        WadRay.assert_result_valid_unsigned(amount)  # Valid range: [0, 2**125]
    end

    let (sender) = get_caller_address()

    let (shrine_address) = yin_shrine_address_storage.read()
    IShrine.burn(
        contract_address=shrine_address, user=sender, amount=amount
    )

    Burn.emit(sender, amount)
    return (TRUE)
end

#
# Private functions
#

func _transfer{syscall_ptr : felt*, pedersen_ptr : HashBuiltin*, range_check_ptr}(
=======
func approve{syscall_ptr: felt*, pedersen_ptr: HashBuiltin*, range_check_ptr}(spender, amount) -> (
    bool: felt
) {
    alloc_locals;
    if (amount != INFINITE_ALLOWANCE) {
        with_attr error_message("Yin: amount is not in the valid range [0, 2**125]") {
            WadRay.assert_result_valid_unsigned(amount);  // Valid range: [0, 2**125]
        }
        tempvar range_check_ptr = range_check_ptr;
    } else {
        tempvar range_check_ptr = range_check_ptr;
    }

    let (caller) = get_caller_address();
    _approve(caller, spender, amount);
    return (TRUE,);
}

//
// Private functions
//

func _transfer{syscall_ptr: felt*, pedersen_ptr: HashBuiltin*, range_check_ptr}(
>>>>>>> 02d80f07
    sender, recipient, amount
) {
    with_attr error_message("Yin: cannot transfer to the zero address") {
        assert_not_zero(recipient);
    }

    let (shrine_address) = yin_shrine_address_storage.read();

    // Calling shrine's `move_yin` function, which handles the rest of the transfer logic
    IShrine.move_yin(
        contract_address=shrine_address, src_address=sender, dst_address=recipient, amount=amount
    );

    Transfer.emit(sender, recipient, amount);
    return ();
}

func _approve{syscall_ptr: felt*, pedersen_ptr: HashBuiltin*, range_check_ptr}(
    owner, spender, amount
) {
    with_attr error_message("Yin: cannot approve from the zero address") {
        assert_not_zero(owner);
    }

    with_attr error_message("Yin: cannot approve to the zero address") {
        assert_not_zero(spender);
    }

    yin_allowances_storage.write(owner, spender, amount);
    Approval.emit(owner, spender, amount);
    return ();
}

func _spend_allowance{syscall_ptr: felt*, pedersen_ptr: HashBuiltin*, range_check_ptr}(
    owner, spender, amount
) {
    alloc_locals;

    let (current_allowance) = yin_allowances_storage.read(owner, spender);
    if (current_allowance != INFINITE_ALLOWANCE) {
        with_attr error_message("Yin: insufficient allowance") {
            let (new_allowance) = WadRay.sub_unsigned(current_allowance, amount);  // Reverts if amount > current_allowance
        }

        _approve(owner, spender, new_allowance);
        return ();
    }

    return ();
}<|MERGE_RESOLUTION|>--- conflicted
+++ resolved
@@ -36,19 +36,9 @@
 func Approval(owner, spender, value) {
 }
 
-<<<<<<< HEAD
-@event
-func Burn(sender, value):
-end
-
-#
-# Storage
-#
-=======
 //
 // Storage
 //
->>>>>>> 02d80f07
 
 @storage_var
 func yin_name_storage() -> (str: felt) {
@@ -165,50 +155,6 @@
 }
 
 @external
-<<<<<<< HEAD
-func approve{syscall_ptr : felt*, pedersen_ptr : HashBuiltin*, range_check_ptr}(
-    spender, amount
-) -> (bool):
-    alloc_locals
-    if amount != INFINITE_ALLOWANCE:
-        with_attr error_message("Yin: amount is not in the valid range [0, 2**125]"):
-            WadRay.assert_result_valid_unsigned(amount)  # Valid range: [0, 2**125]
-        end
-        tempvar range_check_ptr = range_check_ptr
-    else:
-        tempvar range_check_ptr = range_check_ptr
-    end
-
-    let (caller) = get_caller_address()
-    _approve(caller, spender, amount)
-    return (TRUE)
-end
-
-@external
-func burn{syscall_ptr : felt*, pedersen_ptr : HashBuiltin*, range_check_ptr}(
-    amount
-) -> (bool):
-    with_attr error_message("Yin: amount is not in the valid range [0, 2**125]"):
-        WadRay.assert_result_valid_unsigned(amount)  # Valid range: [0, 2**125]
-    end
-
-    let (sender) = get_caller_address()
-
-    let (shrine_address) = yin_shrine_address_storage.read()
-    IShrine.burn(
-        contract_address=shrine_address, user=sender, amount=amount
-    )
-
-    Burn.emit(sender, amount)
-    return (TRUE)
-end
-
-#
-# Private functions
-#
-
-func _transfer{syscall_ptr : felt*, pedersen_ptr : HashBuiltin*, range_check_ptr}(
-=======
 func approve{syscall_ptr: felt*, pedersen_ptr: HashBuiltin*, range_check_ptr}(spender, amount) -> (
     bool: felt
 ) {
@@ -232,7 +178,6 @@
 //
 
 func _transfer{syscall_ptr: felt*, pedersen_ptr: HashBuiltin*, range_check_ptr}(
->>>>>>> 02d80f07
     sender, recipient, amount
 ) {
     with_attr error_message("Yin: cannot transfer to the zero address") {
