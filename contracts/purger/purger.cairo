--- conflicted
+++ resolved
@@ -355,17 +355,7 @@
         contract_address=gate_address, yang_wad=freed_yang_wad
     );
 
-<<<<<<< HEAD
-    // TO REMOVE!!!
-    %{
-        print(f"deposited_amt_wad : {ids.deposited_amt_wad}")
-        print(f"percentage_freed_ray : {ids.percentage_freed_ray}")
-        print(f"freed_underlying_wad : {ids.freed_underlying_wad}")
-    %}
-
     // Update Shrine
-=======
->>>>>>> 303da306
     IShrine.seize(
         contract_address=shrine_address,
         yang_address=yang_address,
