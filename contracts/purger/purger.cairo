%lang starknet

from starkware.cairo.common.alloc import alloc
from starkware.cairo.common.bool import FALSE, TRUE
from starkware.cairo.common.cairo_builtins import BitwiseBuiltin, HashBuiltin
from starkware.cairo.common.math import assert_nn_le, unsigned_div_rem
from starkware.cairo.common.math_cmp import is_nn_le
from starkware.starknet.common.syscalls import get_caller_address

from contracts.abbot.interface import IAbbot
from contracts.gate.interface import IGate
from contracts.shrine.interface import IShrine

from contracts.lib.aliases import address, bool, ray, ufelt, wad
from contracts.lib.openzeppelin.security.reentrancyguard.library import ReentrancyGuard
from contracts.lib.wad_ray import WadRay

//
// Constants
//

// Close factor function parameters
const CF1 = WadRay.RAY_PERCENT * 270;
const CF2 = WadRay.RAY_PERCENT * 22;

// Maximum liquidation penalty
const MAX_PENALTY = 125 * 10 ** 24;  // 0.125

// Minimum liquidation penalty
const MIN_PENALTY = 3 * 10 ** 25;  // 0.03

// Difference between minimum and maximum liquidation penalty
const PENALTY_DIFF = MAX_PENALTY - MIN_PENALTY;

// LTV at the maximum liquidation penalty
const MAX_PENALTY_LTV = 8888 * 10 ** 23;  // 0.8888

//
// Storage
//

@storage_var
func purger_shrine() -> (shrine: address) {
}

@storage_var
func purger_abbot() -> (abbot: address) {
}

@storage_var
func purger_absorber() -> (absorber: address) {
}

//
// Events
//

@event
func Purged(
    trove_id: ufelt,
    purge_amt: wad,
    funder: address,
    recipient: address,
    percentage_freed: ray,
    yangs_len: ufelt,
    yangs: address*,
    freed_assets_amt_len: ufelt,
    freed_assets_amt: wad*,
) {
}

//
// View functions
//

// Returns the liquidation penalty based on the LTV (ray)
// Returns 0 if trove is healthy
@view
func get_penalty{syscall_ptr: felt*, pedersen_ptr: HashBuiltin*, range_check_ptr}(
    trove_id: ufelt
) -> (penalty: ray) {
    let (shrine: address) = purger_shrine.read();
    let (threshold: ray, ltv: ray, value: wad, debt: wad) = IShrine.get_trove_info(
        shrine, trove_id
    );

    let is_healthy: bool = is_nn_le(ltv, threshold);
    if (is_healthy == TRUE) {
        return (0,);
    }

    let penalty: ray = get_penalty_internal(threshold, ltv, value, debt);
    return (penalty,);
}

// Returns the maximum amount of debt that can be closed for a Trove based on the close factor
// Returns 0 if trove is healthy
@view
func get_max_close_amount{syscall_ptr: felt*, pedersen_ptr: HashBuiltin*, range_check_ptr}(
    trove_id: ufelt
) -> (amount: wad) {
    let (shrine: address) = purger_shrine.read();
    let (threshold: ray, ltv: ray, _, debt: wad) = IShrine.get_trove_info(shrine, trove_id);

    let is_healthy: bool = is_nn_le(ltv, threshold);
    if (is_healthy == TRUE) {
        return (0,);
    }

    let close_amount: wad = get_max_close_amount_internal(ltv, debt);
    return (close_amount,);
}

//
// Constructor
//

@constructor
func constructor{syscall_ptr: felt*, pedersen_ptr: HashBuiltin*, range_check_ptr}(
    shrine: address, abbot: address, absorber: address
) {
    purger_shrine.write(shrine);
    purger_abbot.write(abbot);
    purger_absorber.write(absorber);
    return ();
}

//
// External functions
//

// Performs searcher liquidations that requires the caller address to supply the amount of debt to repay
// and the recipient address to send the freed collateral to.
// Reverts if the trove is not liquidatable (i.e. LTV > threshold)
// Reverts if the repayment amount exceeds the maximum amount as determined by the close factor.
@external
func liquidate{syscall_ptr: felt*, pedersen_ptr: HashBuiltin*, range_check_ptr}(
    trove_id: ufelt, purge_amt: wad, recipient: address
) -> (yangs_len: ufelt, yangs: address*, freed_assets_amt_len: ufelt, freed_assets_amt: wad*) {
    alloc_locals;

    let (shrine: address) = purger_shrine.read();
    let (
        trove_threshold: ray, trove_ltv: ray, trove_value: wad, trove_debt: wad
    ) = IShrine.get_trove_info(shrine, trove_id);

<<<<<<< HEAD
    // Assert validity of `purge_amt` argument
    with_attr error_message("Purger: Value of `purge_amt` ({purge_amt}) is out of bounds") {
        WadRay.assert_valid_unsigned(purge_amt);
    }

    // Check that trove can be liquidated
    let (is_healthy: bool) = IShrine.is_healthy(shrine, trove_id);
    with_attr error_message("Purger: Trove {trove_id} is not liquidatable") {
        assert is_healthy = FALSE;
    }
=======
    assert_liquidatable(trove_id, trove_threshold, trove_ltv);
>>>>>>> a9401e45

    // Check purge_amt <= max_close_amt
    // Since the value of `max_close_amt` cannot exceed `debt`, this also checks that 0 < `purge_amt` < `debt`
    let max_close_amt: wad = get_max_close_amount_internal(trove_ltv, trove_debt);
    with_attr error_message("Purger: Maximum close amount exceeded") {
        assert_nn_le(purge_amt, max_close_amt);
    }

    // Get percentage freed
    let percentage_freed: ray = get_percentage_freed(
        trove_threshold, trove_ltv, trove_value, trove_debt, purge_amt
    );

    let (funder: address) = get_caller_address();
    return purge(shrine, trove_id, trove_ltv, purge_amt, percentage_freed, funder, recipient);
}

// Performs stability pool liquidations to pay down a trove's debt in full and transfer the freed collateral
// to the stability pool. If the stability pool does not have sufficient yin, the trove's debt and collateral
// will be proportionally redistributed among all troves containing the trove's collateral.
// - The amount of debt distributed to each collateral = (value of collateral / trove value) * trove debt
// Reverts if the trove's LTV is not above the max penalty LTV
// - It follows that the trove must also be liquidatable because threshold < max penalty LTV.
@external
func absorb{syscall_ptr: felt*, pedersen_ptr: HashBuiltin*, range_check_ptr}(trove_id: ufelt) -> (
    yangs_len: ufelt, yangs: address*, freed_assets_amt_len: ufelt, freed_assets_amt: wad*
) {
    alloc_locals;

    let (shrine: address) = purger_shrine.read();
    let (
        trove_threshold: ray, trove_ltv: ray, trove_value: wad, trove_debt: wad
    ) = IShrine.get_trove_info(shrine, trove_id);

    assert_liquidatable(trove_id, trove_threshold, trove_ltv);

    // Check that max penalty LTV is exceeded
    let is_absorbable: bool = is_nn_le(trove_ltv, MAX_PENALTY_LTV);
    with_attr error_message("Purger: Trove {trove_id} is not absorbable") {
        assert is_absorbable = FALSE;
    }

    let (absorber: address) = purger_absorber.read();
    let (absorber_yin_balance: wad) = IShrine.get_yin(shrine, absorber);

    // This also checks that the value that is passed as `purge_amt` to `purge` cannot exceed `debt`.
    let fully_absorbable: bool = is_nn_le(trove_debt, absorber_yin_balance);
    if (fully_absorbable == TRUE) {
        // Call purge with `percentage_freed` set to 100%
        let (
            yangs_len: ufelt, yangs: address*, freed_assets_amt_len: ufelt, freed_assets_amt: wad*
        ) = purge(shrine, trove_id, trove_ltv, trove_debt, WadRay.RAY_ONE, absorber, absorber);
    } else {
        let percentage_freed: ray = get_percentage_freed(
            trove_threshold, trove_ltv, trove_value, trove_debt, absorber_yin_balance
        );
        let (
            yangs_len: ufelt, yangs: address*, freed_assets_amt_len: ufelt, freed_assets_amt: wad*
        ) = purge(
            shrine, trove_id, trove_ltv, absorber_yin_balance, percentage_freed, absorber, absorber
        );
        // TODO: Redistribute
    }

    // TODO: Call Absorber to update its internal accounting

    return (yangs_len, yangs, freed_assets_amt_len, freed_assets_amt);
}

//
// Internal
//

// Asserts that a trove is liquidatable given its LTV and threshold
func assert_liquidatable{syscall_ptr: felt*, pedersen_ptr: HashBuiltin*, range_check_ptr}(
    trove_id: ufelt, threshold: ray, ltv: ray
) {
    let is_healthy: bool = is_nn_le(ltv, threshold);
    with_attr error_message("Purger: Trove {trove_id} is not liquidatable") {
        assert is_healthy = FALSE;
    }
    return ();
}

// Internal function to handle the paying down of a trove's debt in return for the
// corresponding freed collateral to be sent to the recipient address
// Reverts if the trove's LTV is worse off than before the purge
// - This should not be possible, but is added in for safety.
func purge{syscall_ptr: felt*, pedersen_ptr: HashBuiltin*, range_check_ptr}(
    shrine: address,
    trove_id: ufelt,
    trove_ltv: ray,
    purge_amt: wad,
    percentage_freed: ray,
    funder: address,
    recipient: address,
) -> (yangs_len: ufelt, yangs: address*, freed_assets_amt_len: ufelt, freed_assets_amt: wad*) {
    alloc_locals;

    // Melt from the funder address directly
    IShrine.melt(shrine, funder, trove_id, purge_amt);

    // Loop through yang addresses and transfer to recipient
    let (abbot: address) = purger_abbot.read();
    let (yang_count, yangs: address*) = IAbbot.get_yang_addresses(abbot);
    let (freed_assets_amt: wad*) = alloc();

    free_yangs(
        shrine, abbot, recipient, trove_id, yang_count, yangs, percentage_freed, freed_assets_amt
    );

    // Assert new LTV < old LTV
    let (_, updated_trove_ltv: ray, _, _) = IShrine.get_trove_info(shrine, trove_id);
    with_attr error_message("Purger: Loan-to-value ratio increased") {
        assert_nn_le(updated_trove_ltv, trove_ltv);
    }

    Purged.emit(
        trove_id,
        purge_amt,
        funder,
        recipient,
        percentage_freed,
        yang_count,
        yangs,
        yang_count,
        freed_assets_amt,
    );

    // The denomination for each value in `freed_assets_amt` will be based on the decimals
    // for the respective asset.
    return (yang_count, yangs, yang_count, freed_assets_amt);
}

// Returns the close factor based on the LTV (ray)
// closeFactor = 2.7 * (LTV ** 2) - 2 * LTV + 0.22
//               [CF1]                        [CF2]
//               [factor_one] - [ factor_two ]
func get_close_factor{syscall_ptr: felt*, pedersen_ptr: HashBuiltin*, range_check_ptr}(
    ltv: ray
) -> ray {
    let ltv_squared = WadRay.rmul(ltv, ltv);
    let factor_one = WadRay.rmul(CF1, ltv_squared);

    let factor_two = WadRay.add_unsigned(ltv, ltv);
    let factors_sum = WadRay.sub(factor_one, factor_two);
    let close_factor = WadRay.add_unsigned(factors_sum, CF2);

    return close_factor;
}

func get_max_close_amount_internal{syscall_ptr: felt*, pedersen_ptr: HashBuiltin*, range_check_ptr}(
    trove_ltv: ray, debt: wad
) -> wad {
    let close_factor: ray = get_close_factor(trove_ltv);

    // `rmul` of a wad and a ray returns a wad
    let close_amt: wad = WadRay.rmul(debt, close_factor);

    let exceeds_debt = is_nn_le(debt, close_amt);
    if (exceeds_debt == TRUE) {
        return debt;
    }

    return close_amt;
}

// Assumption: Trove's LTV has exceeded its threshold
//
//                                              maxLiqPenalty - minLiqPenalty
// - If LTV <= MAX_PENALTY_LTV, penalty = LTV * ----------------------------- + b
//                                              maxPenaltyLTV - liqThreshold
//
//                                      = LTV * m + b
//
//
//                                               (trove_value - trove_debt)
// - If MAX_PENALTY_LTV < LTV <= 100%, penalty = -------------------------
//                                                      trove_debt
//
// - If 100% < LTV, penalty = 0
// Return value is a tuple so that function can be modified as an external view for testing
func get_penalty_internal{syscall_ptr: felt*, pedersen_ptr: HashBuiltin*, range_check_ptr}(
    trove_threshold: ray, trove_ltv: ray, trove_value: wad, trove_debt: wad
) -> (penalty: ray) {
    let is_penalizable: bool = is_nn_le(trove_ltv, WadRay.RAY_ONE);
    if (is_penalizable == FALSE) {
        return (0,);
    }

    let below_max_penalty_ltv: bool = is_nn_le(trove_ltv, MAX_PENALTY_LTV);
    if (below_max_penalty_ltv == TRUE) {
        // Derive the 'm' term
        let m: ray = WadRay.rsigned_div(PENALTY_DIFF, WadRay.sub(MAX_PENALTY_LTV, trove_threshold));

        // Derive the `b` constant
        let b: ray = WadRay.sub(MIN_PENALTY, WadRay.rmul(trove_threshold, m));

        let penalty: ray = WadRay.add(WadRay.rmul(m, trove_ltv), b);
        return (penalty,);
    }

    let penalty: ray = WadRay.runsigned_div(
        WadRay.sub_unsigned(trove_value, trove_debt), trove_debt
    );
    return (penalty,);
}

// Helper function to calculate percentage of collateral freed.
// If LTV > 100%, pro-rate based on amount paid down divided by total debt.
// If LTV <= 100%, calculate based on the sum of amount paid down and liquidation penalty divided
// by total trove value.
func get_percentage_freed{syscall_ptr: felt*, pedersen_ptr: HashBuiltin*, range_check_ptr}(
    trove_threshold: ray, trove_ltv: ray, trove_value: wad, trove_debt: wad, purge_amt: wad
) -> ray {
    alloc_locals;

    let is_penalizable: bool = is_nn_le(trove_ltv, WadRay.RAY_ONE);
    if (is_penalizable == FALSE) {
        // `runsigned_div` of two wads returns a ray
        let prorata_percentage_freed: ray = WadRay.runsigned_div(purge_amt, trove_debt);
        return prorata_percentage_freed;
    }

    let penalty: ray = get_penalty_internal(trove_threshold, trove_ltv, trove_value, trove_debt);

    // `rmul` of a wad and a ray returns a wad
    let penalty_amt: wad = WadRay.rmul(purge_amt, penalty);
    let freed_amt: wad = WadRay.add_unsigned(penalty_amt, purge_amt);

    // `runsigned_div` of two wads returns a ray
    let percentage_freed: ray = WadRay.runsigned_div(freed_amt, trove_value);
    return percentage_freed;
}

// Helper function to loop through yang addresses and transfer freed yang to recipient
func free_yangs{syscall_ptr: felt*, pedersen_ptr: HashBuiltin*, range_check_ptr}(
    shrine: address,
    abbot: address,
    recipient: address,
    trove_id: ufelt,
    yang_count: ufelt,
    yangs: address*,
    percentage_freed: ray,
    freed_assets_amt: wad*,
) {
    if (yang_count == 0) {
        return ();
    }

    free_yang(shrine, abbot, recipient, trove_id, [yangs], percentage_freed, freed_assets_amt);

    return free_yangs(
        shrine,
        abbot,
        recipient,
        trove_id,
        yang_count - 1,
        yangs + 1,
        percentage_freed,
        freed_assets_amt + 1,
    );
}

// Helper function to transfer freed yang to recipient for a specific yang
func free_yang{syscall_ptr: felt*, pedersen_ptr: HashBuiltin*, range_check_ptr}(
    shrine: address,
    abbot: address,
    recipient: address,
    trove_id: ufelt,
    yang: address,
    percentage_freed: ray,
    freed_assets_amt: wad*,
) {
    let (deposited_amt: wad) = IShrine.get_deposit(shrine, yang, trove_id);

    // Early termination if no yang deposited
    if (deposited_amt == 0) {
        assert [freed_assets_amt] = 0;
        return ();
    }

    let (gate: address) = IAbbot.get_gate_address(abbot, yang);

    // `rmul` of a wad and a ray returns a wad
    let freed_yang: wad = WadRay.rmul(deposited_amt, percentage_freed);

    ReentrancyGuard._start();
    // The denomination is based on the number of decimals for the token
    let (freed_asset_amt: wad) = IGate.withdraw(gate, recipient, trove_id, freed_yang);
    assert [freed_assets_amt] = freed_asset_amt;
    IShrine.seize(shrine, yang, trove_id, freed_yang);
    ReentrancyGuard._end();

    return ();
}<|MERGE_RESOLUTION|>--- conflicted
+++ resolved
@@ -144,20 +144,12 @@
         trove_threshold: ray, trove_ltv: ray, trove_value: wad, trove_debt: wad
     ) = IShrine.get_trove_info(shrine, trove_id);
 
-<<<<<<< HEAD
     // Assert validity of `purge_amt` argument
     with_attr error_message("Purger: Value of `purge_amt` ({purge_amt}) is out of bounds") {
         WadRay.assert_valid_unsigned(purge_amt);
     }
 
-    // Check that trove can be liquidated
-    let (is_healthy: bool) = IShrine.is_healthy(shrine, trove_id);
-    with_attr error_message("Purger: Trove {trove_id} is not liquidatable") {
-        assert is_healthy = FALSE;
-    }
-=======
     assert_liquidatable(trove_id, trove_threshold, trove_ltv);
->>>>>>> a9401e45
 
     // Check purge_amt <= max_close_amt
     // Since the value of `max_close_amt` cannot exceed `debt`, this also checks that 0 < `purge_amt` < `debt`
