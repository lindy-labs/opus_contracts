%lang starknet

from starkware.cairo.common.alloc import alloc
from starkware.cairo.common.cairo_builtins import BitwiseBuiltin, HashBuiltin
from starkware.cairo.common.math import assert_not_zero
from starkware.starknet.common.syscalls import get_caller_address

from contracts.abbot.roles import AbbotRoles
from contracts.interfaces import IGate, IShrine
from contracts.shared.types import Trove, Yang

from contracts.lib.accesscontrol.library import AccessControl
// these imported public functions are part of the contract's interface
from contracts.lib.accesscontrol.accesscontrol_external import (
    get_role,
    has_role,
    get_admin,
    grant_role,
    revoke_role,
    renounce_role,
    change_admin,
)

//
// Events
//

@event
func TroveOpened(user_address, trove_id) {
}

@event
func YangAdded(yang_address, gate_address) {
}

//
// Storage
//

// mapping between a yang address and our deployed Gate
@storage_var
func abbot_yang_to_gate_storage(yang_address) -> (address: felt) {
}

// length of the abbot_yang_addresses_storage array
@storage_var
func abbot_yang_addresses_count_storage() -> (ufelt: felt) {
}

// 0-based array of yang addresses added to the Shrine via this Abbot
@storage_var
func abbot_yang_addresses_storage(idx) -> (address: felt) {
}

// the address of the Shrine associated with this Abbot
@storage_var
func abbot_shrine_address_storage() -> (address: felt) {
}

// total number of troves in Shrine; monotonically increasing
// also used to calculate the next ID (count+1) when opening a new trove
// in essence, it serves as an index / primary key in a SQL table
@storage_var
func abbot_troves_count_storage() -> (ufelt: felt) {
}

// the length of each individual user_address to trove mapping
// as stored in abbot_user_troves_storage
//
// in python pseudocode:
//
// user_address = get_caller_address()
// user_troves_count = abbot_user_troves_count_storage[user_address]
// for idx in range(user_troves_count):
//     user_trove_id = abbot_user_troves_storage[user_address][idx]
@storage_var
func abbot_user_troves_count_storage(user_address) -> (ufelt: felt) {
}

// a mapping between a user address and an array of their trove IDs
// value at each key (user_address) is a 0-based append-only array
// of trove IDs belonging to the user
@storage_var
func abbot_user_troves_storage(user_address, index) -> (ufelt: felt) {
}

// a mapping between a trove ID and the address that owns it
@storage_var
func abbot_trove_owner_storage(trove_id) -> (address: felt) {
}

//
// Constructor
//

@constructor
func constructor{syscall_ptr: felt*, pedersen_ptr: HashBuiltin*, range_check_ptr}(
    shrine_address, authed
) {
    AccessControl.initializer(authed);
    abbot_shrine_address_storage.write(shrine_address);
    return ();
}

//
// Getters
//

@view
func get_trove_owner{syscall_ptr: felt*, pedersen_ptr: HashBuiltin*, range_check_ptr}(trove_id) -> (
    address: felt
) {
    return abbot_trove_owner_storage.read(trove_id);
}

@view
func get_user_trove_ids{syscall_ptr: felt*, pedersen_ptr: HashBuiltin*, range_check_ptr}(
    user_address
) -> (trove_ids_len: felt, trove_ids: felt*) {
    alloc_locals;
    let (count) = abbot_user_troves_count_storage.read(user_address);
    let (ids: felt*) = alloc();
    get_user_trove_ids_loop(user_address, count, 0, ids);
    return (count, ids);
}

@view
func get_gate_address{syscall_ptr: felt*, pedersen_ptr: HashBuiltin*, range_check_ptr}(
    yang_address
) -> (address: felt) {
    return abbot_yang_to_gate_storage.read(yang_address);
}

@view
func get_yang_addresses{syscall_ptr: felt*, pedersen_ptr: HashBuiltin*, range_check_ptr}() -> (
    addresses_len: felt, addresses: felt*
) {
    alloc_locals;
    let (count) = abbot_yang_addresses_count_storage.read();
    let (addresses: felt*) = alloc();
    get_yang_addresses_loop(count, 0, addresses);
    return (count, addresses);
}

@view
func get_troves_count{syscall_ptr: felt*, pedersen_ptr: HashBuiltin*, range_check_ptr}() -> (
    ufelt: felt
) {
    return abbot_troves_count_storage.read();
}

// TODO: getters for all(?) @storage_vars

//
// External
//

// create a new trove
@external
func open_trove{syscall_ptr: felt*, pedersen_ptr: HashBuiltin*, range_check_ptr}(
    forge_amount, yang_addrs_len, yang_addrs: felt*, amounts_len, amounts: felt*
) {
    alloc_locals;

    with_attr error_message("Abbot: input arguments mismatch: {yang_addrs_len} != {amounts_len}") {
        assert yang_addrs_len = amounts_len;
    }

    with_attr error_message("Abbot: no yangs selected") {
        assert_not_zero(yang_addrs_len);
    }

    assert_valid_yangs(yang_addrs_len, yang_addrs);

    let (troves_count) = abbot_troves_count_storage.read();
    abbot_troves_count_storage.write(troves_count + 1);

    let (user_address) = get_caller_address();
    let (user_troves_count) = abbot_user_troves_count_storage.read(user_address);
    abbot_user_troves_count_storage.write(user_address, user_troves_count + 1);

    let new_trove_id = troves_count + 1;
    abbot_user_troves_storage.write(user_address, user_troves_count, new_trove_id);
    abbot_trove_owner_storage.write(new_trove_id, user_address);

    let (shrine_address) = abbot_shrine_address_storage.read();
    do_deposits(user_address, new_trove_id, yang_addrs_len, yang_addrs, amounts);
    IShrine.forge(shrine_address, user_address, new_trove_id, forge_amount);

    TroveOpened.emit(user_address, new_trove_id);

    return ();
}

// closes a trove, repaying its debt in full and withdrawing all the Yangs
@external
func close_trove{syscall_ptr: felt*, pedersen_ptr: HashBuiltin*, range_check_ptr}(trove_id) {
    alloc_locals;

    // don't allow manipulation of foreign troves
    let (user_address) = get_caller_address();
    assert_trove_owner(user_address, trove_id);

    let (shrine_address) = abbot_shrine_address_storage.read();
    let (outstanding_debt) = IShrine.estimate(shrine_address, trove_id);

    IShrine.melt(shrine_address, user_address, trove_id, outstanding_debt);
    let (yang_addresses_count) = abbot_yang_addresses_count_storage.read();
    do_withdrawals_full(shrine_address, user_address, trove_id, 0, yang_addresses_count);

    // deliberately not emitting an event

    return ();
}

@external
func deposit{syscall_ptr: felt*, pedersen_ptr: HashBuiltin*, range_check_ptr}(
    yang_address, trove_id, amount
) {
    alloc_locals;

    with_attr error_message("Abbot: yang address cannot be zero") {
        assert_not_zero(yang_address);
    }

    assert_valid_yang(yang_address);

    // don't allow depositing to foreign troves
    let (user_address) = get_caller_address();
    assert_trove_owner(user_address, trove_id);

    do_deposit(user_address, trove_id, yang_address, amount);

    return ();
}

@external
func withdraw{syscall_ptr: felt*, pedersen_ptr: HashBuiltin*, range_check_ptr}(
    yang_address, trove_id, amount
) {
    alloc_locals;

    with_attr error_message("Abbot: yang address cannot be zero") {
        assert_not_zero(yang_address);
    }

    assert_valid_yang(yang_address);

    // don't allow withdrawing from foreign troves
    let (user_address) = get_caller_address();
    assert_trove_owner(user_address, trove_id);

    let (gate_address) = abbot_yang_to_gate_storage.read(yang_address);

    // Calculate underlying amount before Shrine is updated
    let (underlying_amount_wad) = IGate.preview_withdraw(
        contract_address=gate_address, yang_wad=amount
    );

    let (shrine_address) = abbot_shrine_address_storage.read();
    IShrine.withdraw(
        contract_address=shrine_address, yang_address=yang_address, trove_id=trove_id, amount=amount
    );

    IGate.withdraw(
        contract_address=gate_address,
        user_address=user_address,
        trove_id=trove_id,
        assets_wad=underlying_amount_wad,
    );

    return ();
}

@external
func forge{syscall_ptr: felt*, pedersen_ptr: HashBuiltin*, range_check_ptr}(trove_id, amount) {
    alloc_locals;

    let (user_address) = get_caller_address();
    assert_trove_owner(user_address, trove_id);

    let (shrine_address) = abbot_shrine_address_storage.read();
    IShrine.forge(shrine_address, user_address, trove_id, amount);

    return ();
}

@external
func melt{syscall_ptr: felt*, pedersen_ptr: HashBuiltin*, range_check_ptr}(trove_id, amount) {
    alloc_locals;

    let (user_address) = get_caller_address();
    assert_trove_owner(user_address, trove_id);

    let (shrine_address) = abbot_shrine_address_storage.read();
    IShrine.melt(shrine_address, user_address, trove_id, amount);

    return ();
}

@external
func add_yang{
    syscall_ptr: felt*, pedersen_ptr: HashBuiltin*, range_check_ptr, bitwise_ptr: BitwiseBuiltin*
}(yang_address, yang_max, yang_threshold, yang_price, gate_address) {
    AccessControl.assert_has_role(AbbotRoles.ADD_YANG);

    with_attr error_message("Abbot: address cannot be zero") {
        assert_not_zero(yang_address);
        assert_not_zero(gate_address);
    }

    with_attr error_message("Abbot: yang already added") {
        let (stored_address) = abbot_yang_to_gate_storage.read(yang_address);
        assert stored_address = 0;
    }

    with_attr error_message("Abbot: yang address does not match Gate's asset") {
        let (asset_address) = IGate.get_asset(gate_address);
        assert yang_address = asset_address;
    }

    let (yang_addresses_count) = abbot_yang_addresses_count_storage.read();
    abbot_yang_addresses_count_storage.write(yang_addresses_count + 1);
    abbot_yang_addresses_storage.write(yang_addresses_count, yang_address);
    abbot_yang_to_gate_storage.write(yang_address, gate_address);

    let (shrine_address) = abbot_shrine_address_storage.read();
    IShrine.add_yang(shrine_address, yang_address, yang_max, yang_threshold, yang_price);

    YangAdded.emit(yang_address, gate_address);

    return ();
}

//
// Internal
//

func assert_trove_owner{syscall_ptr: felt*, pedersen_ptr: HashBuiltin*, range_check_ptr}(
    owner_address, trove_id
) {
    let (real_owner_address) = abbot_trove_owner_storage.read(trove_id);
    with_attr error_message("Abbot: address {owner_address} does not own trove ID {trove_id}") {
        assert real_owner_address = owner_address;
    }
    return ();
}

func assert_valid_yangs{syscall_ptr: felt*, pedersen_ptr: HashBuiltin*, range_check_ptr}(
    yang_addresses_len, yang_addresses: felt*
) {
    if (yang_addresses_len == 0) {
        return ();
    }
    assert_valid_yang([yang_addresses]);
    return assert_valid_yangs(yang_addresses_len - 1, yang_addresses + 1);
}

func assert_valid_yang{syscall_ptr: felt*, pedersen_ptr: HashBuiltin*, range_check_ptr}(
    yang_address
) {
    with_attr error_message("Abbot: yang {yang_address} is not approved") {
        let (gate_address) = abbot_yang_to_gate_storage.read(yang_address);
        assert_not_zero(gate_address);
    }
    return ();
}

func get_yang_addresses_loop{syscall_ptr: felt*, pedersen_ptr: HashBuiltin*, range_check_ptr}(
    count, idx, addresses: felt*
) {
    if (count == idx) {
        return ();
    }
    let (address) = abbot_yang_addresses_storage.read(idx);
    assert [addresses] = address;
    return get_yang_addresses_loop(count, idx + 1, addresses + 1);
}

// loop through all the yangs and their respective amounts that need to be deposited
// and call the appropriate Gate's `deposit` function
func do_deposits{syscall_ptr: felt*, pedersen_ptr: HashBuiltin*, range_check_ptr}(
    user_address, trove_id, deposits_count, yang_addresses: felt*, amounts: felt*
) {
    if (deposits_count == 0) {
        return ();
    }
    do_deposit(user_address, trove_id, [yang_addresses], [amounts]);
    return do_deposits(user_address, trove_id, deposits_count - 1, yang_addresses + 1, amounts + 1);
}

func do_deposit{syscall_ptr: felt*, pedersen_ptr: HashBuiltin*, range_check_ptr}(
    user_address, trove_id, yang_address, amount
) {
    alloc_locals;

    let (gate_address) = abbot_yang_to_gate_storage.read(yang_address);
    let (yang_wad) = IGate.preview_deposit(contract_address=gate_address, assets_wad=amount);

    if (yang_wad == 0) {
        return ();
    }

    let (shrine_address) = abbot_shrine_address_storage.read();
    IShrine.deposit(
        contract_address=shrine_address,
        yang_address=yang_address,
        trove_id=trove_id,
        amount=yang_wad,
    );

    IGate.deposit(
        contract_address=gate_address,
        user_address=user_address,
        trove_id=trove_id,
        assets_wad=amount,
    );

    return ();
}

// loop through all the yangs of a trove and withdraw full yang amount
// deposited into the trove
func do_withdrawals_full{syscall_ptr: felt*, pedersen_ptr: HashBuiltin*, range_check_ptr}(
    shrine_address, user_address, trove_id, yang_idx, yang_count
) {
    alloc_locals;

    if (yang_idx == yang_count) {
        return ();
    }

    let (yang_address) = abbot_yang_addresses_storage.read(yang_idx);
<<<<<<< HEAD
    let (yang_amount_wad) = IShrine.get_deposit(shrine_address, trove_id, yang_address);
=======
    let (amount_wad) = IShrine.get_deposit(shrine_address, yang_address, trove_id);
>>>>>>> 7e425555

    if (yang_amount_wad == 0) {
        return do_withdrawals_full(
            shrine_address, user_address, trove_id, yang_idx + 1, yang_count
        );
    } else {
        let (gate_address) = abbot_yang_to_gate_storage.read(yang_address);

        // Calculate underlying amount before Shrine is updated
        let (amount_wad) = IGate.preview_withdraw(
            contract_address=gate_address, yang_wad=yang_amount_wad
        );

        let (shrine_address) = abbot_shrine_address_storage.read();
        IShrine.withdraw(
            contract_address=shrine_address,
            yang_address=yang_address,
            trove_id=trove_id,
            amount=yang_amount_wad,
        );

        IGate.withdraw(
            contract_address=gate_address,
            user_address=user_address,
            trove_id=trove_id,
            assets_wad=amount_wad,
        );

        return do_withdrawals_full(
            shrine_address, user_address, trove_id, yang_idx + 1, yang_count
        );
    }
}

func get_user_trove_ids_loop{syscall_ptr: felt*, pedersen_ptr: HashBuiltin*, range_check_ptr}(
    user_address, count, idx, ids: felt*
) {
    if (count == idx) {
        return ();
    }
    let (trove_id) = abbot_user_troves_storage.read(user_address, idx);
    assert [ids] = trove_id;
    return get_user_trove_ids_loop(user_address, count, idx + 1, ids + 1);
}<|MERGE_RESOLUTION|>--- conflicted
+++ resolved
@@ -431,11 +431,7 @@
     }
 
     let (yang_address) = abbot_yang_addresses_storage.read(yang_idx);
-<<<<<<< HEAD
-    let (yang_amount_wad) = IShrine.get_deposit(shrine_address, trove_id, yang_address);
-=======
-    let (amount_wad) = IShrine.get_deposit(shrine_address, yang_address, trove_id);
->>>>>>> 7e425555
+    let (yang_amount_wad) = IShrine.get_deposit(shrine_address, yang_address, trove_id);
 
     if (yang_amount_wad == 0) {
         return do_withdrawals_full(
