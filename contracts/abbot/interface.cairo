%lang starknet

<<<<<<< HEAD
from contracts.lib.aliases import wad, ray, ufelt, address
=======
from contracts.shared.aliases import address, ray, ufelt, wad
>>>>>>> 4473675c

@contract_interface
namespace IAbbot {
    //
    // getters
    //

    func get_trove_owner(trove_id: ufelt) -> (owner: address) {
    }

    func get_user_trove_ids(user: address) -> (trove_ids_len: ufelt, trove_ids: ufelt*) {
    }

    func get_gate_address(yang: address) -> (gate: address) {
    }

    func get_yang_addresses() -> (yangs_len: ufelt, yangs: address*) {
    }

    func get_troves_count() -> (count: ufelt) {
    }

    //
    // external
    //

    func open_trove(
        forge_amount: wad, yangs_len: ufelt, yangs: address*, amounts_len: ufelt, amounts: wad*
    ) {
    }

    func close_trove(trove_id: ufelt) {
    }

    func deposit(yang: address, trove_id: ufelt, amount: wad) {
    }

    func withdraw(yang: address, trove_id: ufelt, amount: wad) {
    }

    func forge(trove_id: ufelt, amount: wad) {
    }

    func melt(trove_id: ufelt, amount: wad) {
    }

    func add_yang(
        yang: address, yang_max: wad, yang_threshold: ray, yang_price: wad, gate: address
    ) {
    }
}<|MERGE_RESOLUTION|>--- conflicted
+++ resolved
@@ -1,10 +1,6 @@
 %lang starknet
 
-<<<<<<< HEAD
-from contracts.lib.aliases import wad, ray, ufelt, address
-=======
-from contracts.shared.aliases import address, ray, ufelt, wad
->>>>>>> 4473675c
+from contracts.lib.aliases import address, ray, ufelt, wad
 
 @contract_interface
 namespace IAbbot {
