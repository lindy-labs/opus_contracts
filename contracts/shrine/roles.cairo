--- conflicted
+++ resolved
@@ -7,19 +7,6 @@
     const DEPOSIT = 2 ** 2;
     const EJECT = 2 ** 3;
     const FORGE = 2 ** 4;
-<<<<<<< HEAD
-    const KILL = 2 ** 5;
-    const MELT = 2 ** 6;
-    const MOVE_YANG = 2 ** 7;
-    const REDISTRIBUTE = 2 ** 8;
-    const SEIZE = 2 ** 9;
-    const SET_CEILING = 2 ** 10;
-    const SET_MULTIPLIER = 2 ** 11;
-    const SET_THRESHOLD = 2 ** 12;
-    const SET_YANG_MAX = 2 ** 13;
-    const WITHDRAW = 2 ** 14;
-    const SET_RATES = 2 ** 15;
-=======
     const INJECT = 2 ** 5;
     const KILL = 2 ** 6;
     const MELT = 2 ** 7;
@@ -31,15 +18,11 @@
     const SET_THRESHOLD = 2 ** 13;
     const SET_YANG_MAX = 2 ** 14;
     const WITHDRAW = 2 ** 15;
->>>>>>> c3532518
+    const SET_RATES = 2 ** 16;
 
     //
     // Constants
     //
-<<<<<<< HEAD
     const DEFAULT_SHRINE_ADMIN_ROLE = ADD_YANG + SET_YANG_MAX + SET_CEILING + SET_THRESHOLD + KILL + SET_RATES;
-=======
-    const DEFAULT_SHRINE_ADMIN_ROLE = ADD_YANG + SET_YANG_MAX + SET_CEILING + SET_THRESHOLD + KILL;
     const FLASH_MINT = INJECT + EJECT;
->>>>>>> c3532518
 }