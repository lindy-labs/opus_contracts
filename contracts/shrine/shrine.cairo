--- conflicted
+++ resolved
@@ -259,9 +259,9 @@
 end
 
 @view
-func get_threshold{syscall_ptr : felt*, pedersen_ptr : HashBuiltin*, range_check_ptr}(yang_address) -> (
-    wad
-):
+func get_threshold{syscall_ptr : felt*, pedersen_ptr : HashBuiltin*, range_check_ptr}(
+    yang_address
+) -> (wad):
     let (yang_id) = get_valid_yang(yang_address)
     return shrine_thresholds_storage.read(yang_id)
 end
@@ -335,7 +335,7 @@
     end
 
     let (yang_id) = shrine_yang_id_storage.read(yang_address)
-    
+
     shrine_thresholds_storage.write(yang_id, new_threshold)
     ThresholdUpdated.emit(yang_address, new_threshold)
     return ()
@@ -428,11 +428,8 @@
     # Update yang balance of source trove
     shrine_deposits_storage.write(src_address, src_trove_id, yang_id, new_src_balance)
 
-    # Assert source trove is safe
-    with_attr error_message("Shrine: Trove is at risk after moving yang"):
-        let (healthy) = is_healthy(src_address, src_trove_id)
-        assert healthy = TRUE
-    end
+    # Assert source trove is within limits
+    assert_within_limits(src_address, src_trove_id)
 
     # Update yang balance of destination trove
     let (dst_yang_balance) = shrine_deposits_storage.read(dst_address, dst_trove_id, yang_id)
@@ -515,15 +512,8 @@
     # Update yang balance of trove
     shrine_deposits_storage.write(user_address, trove_id, yang_id, new_trove_balance)
 
-    # Check if Trove is healthy
-<<<<<<< HEAD
+    # Check if Trove is within limits
     assert_within_limits(user_address, trove_id)
-=======
-    with_attr error_message("Shrine: Trove is at risk after withdrawing yang"):
-        let (healthy) = is_healthy(user_address, trove_id)
-        assert healthy = TRUE
-    end
->>>>>>> 1a0b5ba1
 
     # Events
     YangUpdated.emit(yang_address, new_total, old_yang_info.max)
@@ -583,15 +573,8 @@
     let new_trove_info : Trove = Trove(charge_from=new_charge_from, debt=new_debt)
     set_trove(user_address, trove_id, new_trove_info)
 
-    # Check if Trove is healthy
-<<<<<<< HEAD
+    # Check if Trove is within limits
     assert_within_limits(user_address, trove_id)
-=======
-    with_attr error_message("Shrine: Trove is at risk after forge"):
-        let (healthy) = is_healthy(user_address, trove_id)
-        assert healthy = TRUE
-    end
->>>>>>> 1a0b5ba1
 
     # Events
 
@@ -740,12 +723,8 @@
     return (yang_id)
 end
 
-<<<<<<< HEAD
-# Wrapper function for the recursive `appraise_inner` function that gets the most recent trove value
-@view
-=======
 # Wrapper function for the recursive `appraise_internal` function that gets the most recent trove value
->>>>>>> 1a0b5ba1
+@view
 func appraise{syscall_ptr : felt*, pedersen_ptr : HashBuiltin*, range_check_ptr}(
     user_address, trove_id
 ) -> (wad):
