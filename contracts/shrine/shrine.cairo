--- conflicted
+++ resolved
@@ -6,34 +6,24 @@
 from starkware.cairo.common.math_cmp import is_le
 from starkware.starknet.common.syscalls import get_block_timestamp
 
-<<<<<<< HEAD
+from contracts.shrine.roles import ShrineRoles
+
+// these imported public functions are part of the contract's interface
+from contracts.lib.accesscontrol.accesscontrol_external import (
+    change_admin,
+    get_admin,
+    get_roles,
+    grant_role,
+    has_role,
+    renounce_role,
+    revoke_role,
+)
+from contracts.lib.accesscontrol.library import AccessControl
+from contracts.lib.aliases import address, bool, packed, ray, sfelt, str, ufelt, wad
 from contracts.lib.convert import pack_felt, pack_125, unpack_125
+from contracts.lib.exp import exp
 from contracts.lib.types import Trove, Yang
 from contracts.lib.wad_ray import WadRay
-from contracts.lib.exp import exp
-from contracts.lib.aliases import wad, ray, str, bool, ufelt, sfelt, address, packed
-
-from contracts.shrine.roles import ShrineRoles
-
-=======
->>>>>>> 4473675c
-from contracts.lib.accesscontrol.library import AccessControl
-// these imported public functions are part of the contract's interface
-from contracts.lib.accesscontrol.accesscontrol_external import (
-    get_roles,
-    has_role,
-    get_admin,
-    grant_role,
-    revoke_role,
-    renounce_role,
-    change_admin,
-)
-from contracts.shared.aliases import address, bool, packed, ray, sfelt, str, ufelt, wad
-from contracts.shared.convert import pack_felt, pack_125, unpack_125
-from contracts.shared.exp import exp
-from contracts.shared.types import Trove, Yang
-from contracts.shared.wad_ray import WadRay
-from contracts.shrine.roles import ShrineRoles
 
 //
 // Constants
