%lang starknet

from starkware.cairo.common.alloc import alloc
from starkware.cairo.common.bool import FALSE, TRUE
from starkware.cairo.common.cairo_builtins import BitwiseBuiltin, HashBuiltin
from starkware.cairo.common.math import (
    assert_le,
    assert_in_range,
    assert_not_zero,
    split_felt,
    unsigned_div_rem,
)
from starkware.cairo.common.math_cmp import is_le, is_not_zero
from starkware.cairo.common.uint256 import (
    ALL_ONES,
    Uint256,
    assert_uint256_le,
    uint256_check,
    uint256_sub,
)
from starkware.starknet.common.syscalls import get_block_timestamp, get_caller_address

from contracts.shrine.roles import ShrineRoles

// these imported public functions are part of the contract's interface
from contracts.lib.accesscontrol.accesscontrol_external import (
    change_admin,
    get_admin,
    get_roles,
    grant_role,
    has_role,
    renounce_role,
    revoke_role,
)
from contracts.lib.accesscontrol.library import AccessControl
from contracts.lib.aliases import address, bool, packed, ray, str, ufelt, wad
from contracts.lib.convert import pack_felt, pack_125, unpack_125
from contracts.lib.exp import exp
from contracts.lib.types import PackedTrove, Trove, YangRedistribution
from contracts.lib.wad_ray import WadRay

//
// Constants
//

// Initial multiplier value to ensure `get_recent_multiplier_from` terminates
const INITIAL_MULTIPLIER = WadRay.RAY_ONE;

const MAX_THRESHOLD = WadRay.RAY_ONE;

const TIME_INTERVAL = 30 * 60;  // 30 minutes * 60 seconds per minute
const TIME_INTERVAL_DIV_YEAR = 57077625570776;  // 1 / (48 30-minute segments per day) / (365 days per year) = 0.000057077625 (wad)
// Interest rate piece-wise function parameters - all rays
const RATE_M1 = 2 * 10 ** 25;  // 0.02
const RATE_B1 = 0;
const RATE_M2 = 1 * 10 ** 26;  // 0.1
const RATE_B2 = (-4) * 10 ** 25;  // -0.04
const RATE_M3 = 10 ** 27;  // 1
const RATE_B3 = (-715) * 10 ** 23;  // -0.715
const RATE_M4 = 3101908 * 10 ** 21;  // 3.101908
const RATE_B4 = (-2651908222) * 10 ** 18;  // -2.651908222

// Interest rate piece-wise range bounds (Bound 0 is implicitly zero) - all rays
const RATE_BOUND1 = 5 * 10 ** 26;  // 0.5
const RATE_BOUND2 = 75 * 10 ** 25;  // 0.75
const RATE_BOUND3 = 9215 * 10 ** 23;  // 0.9215

// Threshold for rounding remaining debt during redistribution
const ROUNDING_THRESHOLD = 10 ** 9;

// Maximum interest rate a yang can have (ray)
const MAX_YANG_RATE = 10 * WadRay.RAY_PERCENT;

// Flag for setting the yang's new base rate to its previous base rate in `update_rates`
const USE_PREV_BASE_RATE = -1;

//
// Events
//

@event
func YangAdded(yang: address, yang_id: ufelt, start_price: wad, initial_rate: ray) {
}

@event
func YangTotalUpdated(yang: address, total: wad) {
}

@event
func DebtTotalUpdated(total: wad) {
}

@event
func YangsCountUpdated(count: ufelt) {
}

@event
func MultiplierUpdated(multiplier: ray, cumulative_multiplier: ray, interval: ufelt) {
}

@event
func YangRatesUpdated(
    new_rate_idx: ufelt,
    current_interval: ufelt,
    yangs_len: ufelt,
    yangs: address*,
    new_rates_len: ufelt,
    new_rates: ray*,
) {
}

@event
func ThresholdUpdated(yang: address, threshold: ray) {
}

@event
func TroveUpdated(trove_id: ufelt, trove: Trove) {
}

@event
func TroveRedistributed(redistribution_id: ufelt, trove_id: ufelt, debt: wad) {
}

@event
func DepositUpdated(yang: address, trove_id: ufelt, amount: wad) {
}

@event
func YangPriceUpdated(yang: address, price: wad, cumulative_price: wad, interval: ufelt) {
}

@event
func CeilingUpdated(ceiling: wad) {
}

@event
func Killed() {
}

// ERC20 events
@event
func Transfer(from_: address, to: address, value: Uint256) {
}

@event
func Approval(owner: address, spender: address, value: Uint256) {
}

//
// Storage
//

// A trove can forge debt up to its threshold depending on the yangs deposited.
@storage_var
func shrine_troves(trove_id: ufelt) -> (trove: PackedTrove) {
}

// Stores the amount of the "yin" (synthetic) each user owns.
// yin can be exchanged for ERC20 synthetic tokens via the yin gate.
@storage_var
func shrine_yin(user: address) -> (balance: wad) {
}

// Stores information about the total supply for each yang
@storage_var
func shrine_yang_total(yang_id: ufelt) -> (total: wad) {
}

// Number of collateral accepted by the system.
// The return value is also the ID of the last added collateral.
@storage_var
func shrine_yangs_count() -> (count: ufelt) {
}

// Mapping from yang address to yang ID.
// Yang ID starts at 1.
@storage_var
func shrine_yang_id(yang: address) -> (id: ufelt) {
}

// Keeps track of how much of each yang has been deposited into each Trove - wad
@storage_var
func shrine_deposits(yang_id: ufelt, trove_id: ufelt) -> (balance: wad) {
}

// Total amount of debt accrued
@storage_var
func shrine_total_debt() -> (total_debt: wad) {
}

// Total amount of synthetic forged
@storage_var
func shrine_total_yin() -> (total_yin: wad) {
}

// Keeps track of the price history of each Yang - packed
// interval: timestamp divided by TIME_INTERVAL.
// packed contains both the actual price (high 125 bits) and the cumulative price (low 125 bits) of
// the yang at each time interval, both as wads
@storage_var
func shrine_yang_price(yang_id: ufelt, interval: ufelt) -> (price_and_cumulative_price: packed) {
}

// Total debt ceiling - wad
@storage_var
func shrine_ceiling() -> (ceiling: wad) {
}

// Global interest rate multiplier - packed
// packed contains both the actual multiplier (high 125 bits), and the cumulative multiplier (low 125 bits) of
// the yang at each time interval, both as rays
@storage_var
func shrine_multiplier(interval: ufelt) -> (mul_and_cumulative_mul: packed) {
}

// Keeps track of the most recent rates index
// Each index is associated with an update to the interest rates of all yangs.
@storage_var
func shrine_rates_latest_era() -> (idx: ufelt) {
}

// Keeps track of the interval at which the rate update at `idx` was made.
@storage_var
func shrine_rates_intervals(idx: ufelt) -> (interval: ufelt) {
}

// Keeps track of the interest rate of each yang at each index
@storage_var
func shrine_yang_rates(yang_id: ufelt, idx: ufelt) -> (rate: ray) {
}

// Liquidation threshold per yang (as LTV) - ray
@storage_var
func shrine_thresholds(yang_id: ufelt) -> (threshold: ray) {
}

// Keeps track of how many redistributions have occurred
@storage_var
func shrine_redistributions_count() -> (count: ufelt) {
}

// Last redistribution accounted for a trove
@storage_var
func shrine_trove_redistribution_id(trove_id: ufelt) -> (redistribution_id: ufelt) {
}

// Mapping of yang ID and redistribution ID to a packed value of
// 1. amount of debt in wad to be redistributed to each wad unit of yang
// 2. amount of debt to be added to the next redistribution to calculate (1)
@storage_var
func shrine_yang_redistribution(yang_id: ufelt, redistribuftion_id: ufelt) -> (
    yang_redistribution: packed
) {
}

@storage_var
func shrine_live() -> (is_live: bool) {
}

// Yin storage

@storage_var
func shrine_yin_name() -> (name: str) {
}

@storage_var
func shrine_yin_symbol() -> (symbol: str) {
}

@storage_var
func shrine_yin_decimals() -> (decimals: ufelt) {
}

@storage_var
func shrine_yin_allowances(owner, spender) -> (allowance: Uint256) {
}

//
// Constructor
//

@constructor
func constructor{
    syscall_ptr: felt*, pedersen_ptr: HashBuiltin*, range_check_ptr, bitwise_ptr: BitwiseBuiltin*
}(admin: address, name: str, symbol: str) {
    alloc_locals;

    AccessControl.initializer(admin);

    // Grant admin permission
    AccessControl._grant_role(ShrineRoles.DEFAULT_SHRINE_ADMIN_ROLE, admin);

    shrine_live.write(TRUE);

    // Set initial multiplier value
    let interval: ufelt = now();
    // The initial cumulative multiplier is set to `INITIAL_MULTIPLIER`
    let init_mul_cumulative_mul: packed = pack_125(INITIAL_MULTIPLIER, INITIAL_MULTIPLIER);
    shrine_multiplier.write(interval, init_mul_cumulative_mul);

    // Events
    MultiplierUpdated.emit(INITIAL_MULTIPLIER, INITIAL_MULTIPLIER, interval);

    // ERC20
    shrine_yin_name.write(name);
    shrine_yin_symbol.write(symbol);
    shrine_yin_decimals.write(18);

    return ();
}

//
// Getters
//

// Returns a tuple of a trove's threshold, LTV based on compounded debt, trove value and compounded debt
@view
func get_trove_info{syscall_ptr: felt*, pedersen_ptr: HashBuiltin*, range_check_ptr}(
    trove_id: ufelt
) -> (threshold: ray, ltv: ray, value: wad, debt: wad) {
    alloc_locals;

    let interval: ufelt = now();

    // Get threshold and trove value
    let (yang_count: ufelt) = shrine_yangs_count.read();
    let (threshold: ray, value: wad) = get_trove_threshold_and_value_internal(
        trove_id, interval, yang_count, 0, 0
    );

    // Calculate debt
    let (trove: Trove) = get_trove(trove_id);

    // Catch troves with no value
    if (value == 0) {
        let has_debt: bool = is_not_zero(trove.debt);
        if (has_debt == TRUE) {
            // Handles corner case: forging non-zero debt for a trove with zero value
            return (threshold, WadRay.BOUND, value, trove.debt);
        } else {
            return (threshold, 0, value, trove.debt);
        }
    }

    let debt: wad = compound(trove_id, trove, interval, yang_count);
    let debt: wad = pull_redistributed_debt(trove_id, debt, FALSE);
    let ltv: ray = WadRay.runsigned_div(debt, value);  // Using WadRay.runsigned_div on two wads returns a ray
    return (threshold, ltv, value, debt);
}

@view
func get_yin{syscall_ptr: felt*, pedersen_ptr: HashBuiltin*, range_check_ptr}(user: address) -> (
    balance: wad
) {
    return shrine_yin.read(user);
}

@view
func get_total_yin{syscall_ptr: felt*, pedersen_ptr: HashBuiltin*, range_check_ptr}() -> (
    total_yin: wad
) {
    return shrine_total_yin.read();
}

@view
func get_yang_total{syscall_ptr: felt*, pedersen_ptr: HashBuiltin*, range_check_ptr}(
    yang: address
) -> (total: wad) {
    let (yang_id: ufelt) = shrine_yang_id.read(yang);
    return shrine_yang_total.read(yang_id);
}

@view
func get_yangs_count{syscall_ptr: felt*, pedersen_ptr: HashBuiltin*, range_check_ptr}() -> (
    count: ufelt
) {
    return shrine_yangs_count.read();
}

@view
func get_deposit{syscall_ptr: felt*, pedersen_ptr: HashBuiltin*, range_check_ptr}(
    yang: address, trove_id: ufelt
) -> (balance: wad) {
    let (yang_id: ufelt) = shrine_yang_id.read(yang);
    return shrine_deposits.read(yang_id, trove_id);
}

@view
func get_total_debt{syscall_ptr: felt*, pedersen_ptr: HashBuiltin*, range_check_ptr}() -> (
    total_debt: wad
) {
    return shrine_total_debt.read();
}

@view
func get_yang_price{syscall_ptr: felt*, pedersen_ptr: HashBuiltin*, range_check_ptr}(
    yang: address, interval: ufelt
) -> (price: wad, cumulative_price: wad) {
    alloc_locals;
    let (yang_id: ufelt) = shrine_yang_id.read(yang);
    let (price_and_cumulative_price: packed) = shrine_yang_price.read(yang_id, interval);
    let (price: wad, cumulative_price: wad) = unpack_125(price_and_cumulative_price);
    return (price, cumulative_price);
}

@view
func get_yang_rate{syscall_ptr: felt*, pedersen_ptr: HashBuiltin*, range_check_ptr}(
    yang: address, idx: ufelt
) -> (rate: ray) {
    let (yang_id: ufelt) = shrine_yang_id.read(yang);
    return shrine_yang_rates.read(yang_id, idx);
}

@view
func get_ceiling{syscall_ptr: felt*, pedersen_ptr: HashBuiltin*, range_check_ptr}() -> (
    ceiling: wad
) {
    return shrine_ceiling.read();
}

@view
func get_multiplier{syscall_ptr: felt*, pedersen_ptr: HashBuiltin*, range_check_ptr}(
    interval: ufelt
) -> (multiplier: ray, cumulative_multiplier: ray) {
    alloc_locals;
    let (mul_and_cumulative_mul: packed) = shrine_multiplier.read(interval);
    let (multiplier: ray, cumulative_multiplier: ray) = unpack_125(mul_and_cumulative_mul);
    return (multiplier, cumulative_multiplier);
}

@view
func get_yang_threshold{syscall_ptr: felt*, pedersen_ptr: HashBuiltin*, range_check_ptr}(
    yang: address
) -> (threshold: ray) {
    let yang_id: ufelt = get_valid_yang_id(yang);
    return shrine_thresholds.read(yang_id);
}

@view
func get_shrine_threshold_and_value{
    syscall_ptr: felt*, pedersen_ptr: HashBuiltin*, range_check_ptr
}() -> (threshold: ray, value: wad) {
    let current_interval: ufelt = now();
    let (yang_count: ufelt) = shrine_yangs_count.read();
    let (threshold: ray, value: wad) = get_shrine_threshold_and_value_internal(
        current_interval, yang_count, 0, 0
    );
    return (threshold, value);
}

@view
func get_redistributions_count{syscall_ptr: felt*, pedersen_ptr: HashBuiltin*, range_check_ptr}(
    ) -> (count: ufelt) {
    return shrine_redistributions_count.read();
}

@view
func get_trove_redistribution_id{syscall_ptr: felt*, pedersen_ptr: HashBuiltin*, range_check_ptr}(
    trove_id: ufelt
) -> (redistribution_id: ufelt) {
    return shrine_trove_redistribution_id.read(trove_id);
}

@view
func get_redistributed_unit_debt_for_yang{
    syscall_ptr: felt*, pedersen_ptr: HashBuiltin*, range_check_ptr
}(yang: address, redistribution_id: ufelt) -> (unit_debt: wad) {
    let yang_id: ufelt = get_valid_yang_id(yang);
    let redistribution: YangRedistribution = get_yang_redistribution(yang_id, redistribution_id);
    return (redistribution.unit_debt,);
}

@view
func get_live{syscall_ptr: felt*, pedersen_ptr: HashBuiltin*, range_check_ptr}() -> (
    is_live: bool
) {
    return shrine_live.read();
}

// ERC20 getters

@view
func name{syscall_ptr: felt*, pedersen_ptr: HashBuiltin*, range_check_ptr}() -> (name: str) {
    return shrine_yin_name.read();
}

@view
func symbol{syscall_ptr: felt*, pedersen_ptr: HashBuiltin*, range_check_ptr}() -> (symbol: str) {
    return shrine_yin_symbol.read();
}

@view
func decimals{syscall_ptr: felt*, pedersen_ptr: HashBuiltin*, range_check_ptr}() -> (
    decimals: ufelt
) {
    return shrine_yin_decimals.read();
}

@view
func totalSupply{syscall_ptr: felt*, pedersen_ptr: HashBuiltin*, range_check_ptr}() -> (
    total_supply: Uint256
) {
    let (total_yin: wad) = shrine_total_yin.read();
    let (total_supply: Uint256) = WadRay.to_uint(total_yin);
    return (total_supply,);
}

@view
func balanceOf{syscall_ptr: felt*, pedersen_ptr: HashBuiltin*, range_check_ptr}(
    account: address
) -> (balance: Uint256) {
    let (account_yin: wad) = shrine_yin.read(account);
    let (balance: Uint256) = WadRay.to_uint(account_yin);
    return (balance,);
}

@view
func allowance{syscall_ptr: felt*, pedersen_ptr: HashBuiltin*, range_check_ptr}(
    owner: address, spender: address
) -> (allowance: Uint256) {
    return shrine_yin_allowances.read(owner, spender);
}

//
// Setters
//

// `initial_yang_amt` is passed as an argument from upstream to address the issue of
// first depositor front-running by requiring an initial deposit when adding the yang
// to the Shrine
@external
func add_yang{
    syscall_ptr: felt*, pedersen_ptr: HashBuiltin*, range_check_ptr, bitwise_ptr: BitwiseBuiltin*
}(yang: address, threshold: ray, initial_price: wad, initial_rate: ray, initial_yang_amt: wad) {
    alloc_locals;

    AccessControl.assert_has_role(ShrineRoles.ADD_YANG);

    // Assert that yang is not already added
    let (potential_yang_id: ufelt) = shrine_yang_id.read(yang);
    with_attr error_message("Shrine: Yang already exists") {
        assert potential_yang_id = 0;
    }

    assert_rate_is_valid(initial_rate);

    // Validity of `threshold` is asserted in set_threshold
    // Validity of `initial_price` is asserted in pack_125

    // Assign ID to yang and add yang struct
    let (yang_count: ufelt) = shrine_yangs_count.read();
    let yang_id: ufelt = yang_count + 1;

    shrine_yang_id.write(yang, yang_id);

    // Update yangs count
    shrine_yangs_count.write(yang_id);

    // Set threshold
    set_threshold(yang, threshold);

    // Update initial yang supply
    // Used upstream to prevent first depositor front running
    shrine_yang_total.write(yang_id, initial_yang_amt);

    // Since `initial_price` is the first price in the price history, the cumulative price is also set to `initial_price`
    let init_price_and_cumulative_price: packed = pack_125(initial_price, initial_price);

    let current_interval: ufelt = now();
    let previous_interval: ufelt = current_interval - 1;
    // seeding initial price to the previous interval to ensure `get_recent_price_from` terminates
    // new prices are pushed to Shrine from an oracle via `advance` and are always set on the current
    // interval (`now()`); if we wouldn't set this initial price to `now() - 1` and oracle could
    // update a price still in the current interval (as oracle update times are independent of
    // Shrine's intervals, a price can be updated multiple times in a single interval) which would
    // result in an endless loop of `get_recent_price_from` since it wouldn't find the initial price
    shrine_yang_price.write(yang_id, previous_interval, init_price_and_cumulative_price);

    // Setting the base rate for the new yang

    // NOTE: Eras are not incremented when a new yang is added, and the era that is being set
    // for this base rate will have an interval that, in practice, is < now(). This would be a problem
    // if there could be a trove containing the newly-added with `trove.last_rate_era < latest_era`.
    // Luckily, this isn't possible because `charge` is called in `deposit`, so a trove's `last_rate_era`
    // will always be updated to `latest_era` immediately before the newly-added yang is deposited.
    let (latest_era: ufelt) = shrine_rates_latest_era.read();
    shrine_yang_rates.write(yang_id, latest_era, initial_rate);

    // Events
    YangAdded.emit(yang, yang_id, initial_price, initial_rate);
    YangsCountUpdated.emit(yang_id);
    YangTotalUpdated.emit(yang, initial_yang_amt);

    return ();
}

@external
func set_ceiling{
    syscall_ptr: felt*, pedersen_ptr: HashBuiltin*, range_check_ptr, bitwise_ptr: BitwiseBuiltin*
}(new_ceiling: wad) {
    AccessControl.assert_has_role(ShrineRoles.SET_CEILING);

    with_attr error_message("Shrine: Value of `new_ceiling` ({new_ceiling}) is out of bounds") {
        WadRay.assert_valid_unsigned(new_ceiling);
    }

    shrine_ceiling.write(new_ceiling);

    CeilingUpdated.emit(new_ceiling);

    return ();
}

@external
func set_threshold{
    syscall_ptr: felt*, pedersen_ptr: HashBuiltin*, range_check_ptr, bitwise_ptr: BitwiseBuiltin*
}(yang: address, new_threshold: ray) {
    alloc_locals;

    AccessControl.assert_has_role(ShrineRoles.SET_THRESHOLD);

    with_attr error_message("Shrine: Value of `new_threshold` ({new_threshold}) is out of bounds") {
        WadRay.assert_valid_unsigned(new_threshold);
    }

    // Check that threshold value is not greater than max threshold
    with_attr error_message("Shrine: Threshold exceeds 100%") {
        assert_le(new_threshold, MAX_THRESHOLD);
    }

    let yang_id: ufelt = get_valid_yang_id(yang);
    shrine_thresholds.write(yang_id, new_threshold);

    ThresholdUpdated.emit(yang, new_threshold);

    return ();
}

@external
func kill{
    syscall_ptr: felt*, pedersen_ptr: HashBuiltin*, range_check_ptr, bitwise_ptr: BitwiseBuiltin*
}() {
    AccessControl.assert_has_role(ShrineRoles.KILL);

    shrine_live.write(FALSE);

    Killed.emit();

    return ();
}

//
// Core functions - External
//

// Set the price of the specified Yang for a given interval
@external
func advance{
    syscall_ptr: felt*, pedersen_ptr: HashBuiltin*, range_check_ptr, bitwise_ptr: BitwiseBuiltin*
}(yang: address, price: wad) {
    alloc_locals;

    AccessControl.assert_has_role(ShrineRoles.ADVANCE);

    with_attr error_message("Shrine: Cannot set a price value to zero") {
        assert_not_zero(price);  // Cannot set a price value to zero
    }

    with_attr error_message("Shrine: Value of `price` ({price}) is out of bounds") {
        WadRay.assert_valid_unsigned(price);
    }

    let interval: ufelt = now();
    let yang_id: ufelt = get_valid_yang_id(yang);

    // Calculating the new cumulative price
    // To do this, we get the interval of the last price update, find the number of
    // intervals BETWEEN the current interval and the last_interval (non-inclusive), multiply that by
    // the last price, and add it to the last cumulative price. Then we add the new price, `price`.
    let (last_price: wad, last_cumulative_price: wad, last_interval: ufelt) = get_recent_price_from(
        yang_id, interval - 1
    );

    with_attr error_message("Shrine: Cumulative price is out of bounds") {
        let new_cumulative: wad = last_cumulative_price + (interval - last_interval - 1) *
            last_price + price;
        let price_and_cumulative_price: packed = pack_125(price, new_cumulative);
    }

    shrine_yang_price.write(yang_id, interval, price_and_cumulative_price);

    YangPriceUpdated.emit(yang, price, new_cumulative, interval);

    return ();
}

// Appends a new multiplier value
@external
func set_multiplier{
    syscall_ptr: felt*, pedersen_ptr: HashBuiltin*, range_check_ptr, bitwise_ptr: BitwiseBuiltin*
}(new_multiplier: ray) {
    alloc_locals;
    AccessControl.assert_has_role(ShrineRoles.SET_MULTIPLIER);

    with_attr error_message("Shrine: Cannot set a multiplier value to zero") {
        assert_not_zero(new_multiplier);  // Cannot set a multiplier value to zero
    }

    with_attr error_message(
            "Shrine: Value of `new_multiplier` ({new_multiplier}) is out of bounds") {
        WadRay.assert_valid_unsigned(new_multiplier);
    }

    let interval: ufelt = now();

    let (
        last_multiplier: ray, last_cumulative_multiplier: ray, last_interval: ufelt
    ) = get_recent_multiplier_from(interval - 1);

    with_attr error_message("Shrine: Cumulative multiplier is out of bounds") {
        let new_cumulative_multiplier: ray = last_cumulative_multiplier + (
            interval - last_interval - 1
        ) * last_multiplier + new_multiplier;
        let mul_and_cumulative_mul: packed = pack_125(new_multiplier, new_cumulative_multiplier);
    }

    shrine_multiplier.write(interval, mul_and_cumulative_mul);

    MultiplierUpdated.emit(new_multiplier, new_cumulative_multiplier, interval);

    return ();
}

// Update the base rates of all yangs
// A base rate of USE_PREV_BASE_RATE means the base rate for the yang stays the same
// Takes an array of yangs and their updated rates.
// yangs[i]'s base rate will be set to new_rates[i]
// yangs's length must equal the number of yangs available.
@external
func update_rates{
    syscall_ptr: felt*, pedersen_ptr: HashBuiltin*, range_check_ptr, bitwise_ptr: BitwiseBuiltin*
}(yangs_len: ufelt, yangs: address*, new_rates_len: ufelt, new_rates: ray*) {
    alloc_locals;
    AccessControl.assert_has_role(ShrineRoles.UPDATE_RATES);

    // Checking that the lengths of the given rates and yangs arrays are equal to the number of yangs
    let (num_yangs: ufelt) = shrine_yangs_count.read();

    with_attr error_message("Shrine: new rates array length is not equal to yang count") {
        assert new_rates_len = num_yangs;
    }

    with_attr error_message("Shrine: yang addresses array length is not equal to yang count") {
        assert yangs_len = num_yangs;
    }

    let (latest_era: ufelt) = shrine_rates_latest_era.read();
    let (latest_era_interval: ufelt) = shrine_rates_intervals.read(latest_era);
    let current_interval: ufelt = now();

    // If the interest rates were already updated in the current interval, don't increment the era
    // Otherwise, increment the era
    // This way, there is at most one set of base rate updates in every interval
    tempvar new_era = latest_era;

    if (latest_era_interval == current_interval) {
        tempvar new_era = new_era;
    } else {
        tempvar new_era = new_era + 1;
    }

    local new_era: ufelt = new_era;  // Revoked references workaround

    // If new_era = latest_era, then the caller will not be charged additional gas
    // for these storage updates.
    shrine_rates_latest_era.write(new_era);
    shrine_rates_intervals.write(new_era, current_interval);

    // Loop over yangs and update rates, and then verify that
    // all yangs' base rates were updated correctly

    let updated_rates: ray* = alloc();
    update_rates_loop(new_era, yangs_len, yangs, new_rates, updated_rates);
    assert_yang_rates_updated_loop(new_era, num_yangs);

    YangRatesUpdated.emit(
        new_era, current_interval, yangs_len, yangs, new_rates_len, updated_rates
    );
    return ();
}

// Move Yang between two Troves
// Checks should be performed beforehand by the module calling this function
@external
func move_yang{
    syscall_ptr: felt*, pedersen_ptr: HashBuiltin*, range_check_ptr, bitwise_ptr: BitwiseBuiltin*
}(yang: address, src_trove_id: ufelt, dst_trove_id: ufelt, amount: wad) {
    alloc_locals;

    AccessControl.assert_has_role(ShrineRoles.MOVE_YANG);

    with_attr error_message("Shrine: Value of `amount` ({amount}) is out of bounds") {
        WadRay.assert_valid_unsigned(amount);
    }

    let yang_id: ufelt = get_valid_yang_id(yang);

    // Charge interest for source trove to ensure it remains safe
    charge(src_trove_id);

    // Charge interest for destination trove since its collateral balance will be changed,
    // affecting its personalized interest rate due to the underlying assumption in `compound`
    // TODO: maybe move this under `assert_healthy` call so failed `move_yang` calls are cheaper?
    // It depends on starknet handles fees for failed transactions
    charge(dst_trove_id);

    let (src_yang_balance: wad) = shrine_deposits.read(yang_id, src_trove_id);

    // Ensure source trove has sufficient yang
    with_attr error_message("Shrine: Insufficient yang") {
        // WadRay.unsigned_sub asserts (src_yang_balance - amount) >= 0
        let new_src_balance: wad = WadRay.unsigned_sub(src_yang_balance, amount);
    }

    // Update yang balance of source trove
    shrine_deposits.write(yang_id, src_trove_id, new_src_balance);

    // Assert source trove is within limits
    assert_healthy(src_trove_id);

    // Update yang balance of destination trove
    let (dst_yang_balance: wad) = shrine_deposits.read(yang_id, dst_trove_id);
    let new_dst_balance: wad = WadRay.unsigned_add(dst_yang_balance, amount);
    shrine_deposits.write(yang_id, dst_trove_id, new_dst_balance);

    // Events
    DepositUpdated.emit(yang, src_trove_id, new_src_balance);
    DepositUpdated.emit(yang, dst_trove_id, new_dst_balance);

    return ();
}

// Deposit a specified amount of a Yang into a Trove
@external
func deposit{
    syscall_ptr: felt*, pedersen_ptr: HashBuiltin*, range_check_ptr, bitwise_ptr: BitwiseBuiltin*
}(yang: address, trove_id: ufelt, amount: wad) {
    alloc_locals;

    AccessControl.assert_has_role(ShrineRoles.DEPOSIT);

    // Check system is live
    assert_live();

    with_attr error_message("Shrine: Value of `amount` ({amount}) is out of bounds") {
        WadRay.assert_valid_unsigned(amount);
    }

    // Charge interest
    charge(trove_id);

    // Update yang balance of system
    let yang_id: ufelt = get_valid_yang_id(yang);
    let (old_total: wad) = shrine_yang_total.read(yang_id);
    let new_total: wad = WadRay.add(old_total, amount);
    shrine_yang_total.write(yang_id, new_total);

    // Update yang balance of trove
    let (trove_yang_balance: wad) = shrine_deposits.read(yang_id, trove_id);
    let new_trove_balance: wad = WadRay.add(trove_yang_balance, amount);
    shrine_deposits.write(yang_id, trove_id, new_trove_balance);

    // Events
    YangTotalUpdated.emit(yang, new_total);
    DepositUpdated.emit(yang, trove_id, new_trove_balance);

    return ();
}

// Withdraw a specified amount of a Yang from a Trove with trove safety check
@external
func withdraw{
    syscall_ptr: felt*, pedersen_ptr: HashBuiltin*, range_check_ptr, bitwise_ptr: BitwiseBuiltin*
}(yang: address, trove_id: ufelt, amount: wad) {
    alloc_locals;

    AccessControl.assert_has_role(ShrineRoles.WITHDRAW);

    withdraw_internal(yang, trove_id, amount);

    // Check if Trove is within limits
    assert_healthy(trove_id);

    return ();
}

// Mint a specified amount of synthetic and attribute the debt to a Trove
@external
func forge{
    syscall_ptr: felt*, pedersen_ptr: HashBuiltin*, range_check_ptr, bitwise_ptr: BitwiseBuiltin*
}(user: address, trove_id: ufelt, amount: wad) {
    alloc_locals;

    AccessControl.assert_has_role(ShrineRoles.FORGE);

    // Check system is live
    assert_live();

    with_attr error_message("Shrine: Value of `amount` ({amount}) is out of bounds") {
        WadRay.assert_valid_unsigned(amount);
    }

    // Charge interest
    charge(trove_id);  // TODO: Maybe move this under the debt ceiling check to save gas in case of failed tx

    // Get current Trove information
    let (old_trove_info: Trove) = get_trove(trove_id);

    // Get current interval
    let current_interval: ufelt = now();

    // Check that debt ceiling has not been reached
    let (current_system_debt: wad) = shrine_total_debt.read();

    with_attr error_message("Shrine: System debt overflow") {
        let new_system_debt: wad = WadRay.add(current_system_debt, amount);  // WadRay.add checks for overflow
    }

    let (debt_ceiling: wad) = shrine_ceiling.read();

    // Debt ceiling check
    with_attr error_message("Shrine: Debt ceiling reached") {
        assert_le(new_system_debt, debt_ceiling);
    }

    // Update system debt
    shrine_total_debt.write(new_system_debt);

    // Initialise `Trove.charge_from` to current interval if old debt was 0.
    // Otherwise, set `Trove.charge_from` to current interval + 1 because interest has been
    // charged up to current interval.
    if (old_trove_info.debt == 0) {
        tempvar new_charge_from: ufelt = current_interval;
    } else {
        tempvar new_charge_from: ufelt = old_trove_info.charge_from;
    }

    // Update trove information
    let new_debt: wad = WadRay.unsigned_add(old_trove_info.debt, amount);
    let new_trove_info: Trove = Trove(
        charge_from=new_charge_from, debt=new_debt, last_rate_era=old_trove_info.last_rate_era
    );
    set_trove(trove_id, new_trove_info);

    // Check if Trove is within limits
    assert_healthy(trove_id);

    // Update balances
    forge_internal(user, amount);

    // Events
    DebtTotalUpdated.emit(new_system_debt);
    TroveUpdated.emit(trove_id, new_trove_info);

    return ();
}

// Repay a specified amount of synthetic and deattribute the debt from a Trove
@external
func melt{
    syscall_ptr: felt*, pedersen_ptr: HashBuiltin*, range_check_ptr, bitwise_ptr: BitwiseBuiltin*
}(user: address, trove_id: ufelt, amount: wad) {
    alloc_locals;

    AccessControl.assert_has_role(ShrineRoles.MELT);

    with_attr error_message("Shrine: Value of `amount` ({amount}) is out of bounds") {
        WadRay.assert_valid_unsigned(amount);
    }

    // Charge interest
    charge(trove_id);

    // Get current Trove information
    let (old_trove_info: Trove) = get_trove(trove_id);

    // Get current interval
    let current_interval: ufelt = now();

    // Cap `amount` to trove's debt if it exceeds
    let melt_amt: wad = WadRay.unsigned_min(old_trove_info.debt, amount);

    // Update system debt
    let (current_system_debt: wad) = shrine_total_debt.read();

    with_attr error_message("Shrine: System debt underflow") {
        let new_system_debt: wad = WadRay.unsigned_sub(current_system_debt, melt_amt);  // WadRay.unsigned_sub contains an underflow check
    }

    shrine_total_debt.write(new_system_debt);

    // Will not revert because amount is capped to trove's debt
    let new_debt: wad = WadRay.unsigned_sub(old_trove_info.debt, melt_amt);
    let new_trove_info: Trove = Trove(
        charge_from=current_interval, debt=new_debt, last_rate_era=old_trove_info.last_rate_era
    );
    set_trove(trove_id, new_trove_info);

    // Update balances
    melt_internal(user, melt_amt);

    // Events
    DebtTotalUpdated.emit(new_system_debt);
    TroveUpdated.emit(trove_id, new_trove_info);

    return ();
}

// Withdraw a specified amount of a Yang from a Trove without trove safety check.
// This is intended for liquidations where collateral needs to be withdrawn and transferred to the liquidator
// even if the trove is still unsafe.
@external
func seize{
    syscall_ptr: felt*, pedersen_ptr: HashBuiltin*, range_check_ptr, bitwise_ptr: BitwiseBuiltin*
}(yang: address, trove_id: ufelt, amount: wad) {
    alloc_locals;

    AccessControl.assert_has_role(ShrineRoles.SEIZE);

    withdraw_internal(yang, trove_id, amount);

    return ();
}

@external
func redistribute{
    syscall_ptr: felt*, pedersen_ptr: HashBuiltin*, range_check_ptr, bitwise_ptr: BitwiseBuiltin*
}(trove_id: ufelt) {
    alloc_locals;

    AccessControl.assert_has_role(ShrineRoles.REDISTRIBUTE);

    let (yang_count: ufelt) = shrine_yangs_count.read();
    let interval: ufelt = now();
    let (_, trove_value: wad) = get_trove_threshold_and_value_internal(
        trove_id, interval, yang_count, 0, 0
    );

    // Trove's debt should have been updated to the current interval via `melt` in `Purger.purge`.
    // The trove's debt is used instead of estimated debt from `get_trove_info` to ensure that
    // system has accounted for the accrued interest.
    let trove: Trove = get_trove(trove_id);

    // Get current redistribution ID and update
    let prev_redistribution_id: ufelt = shrine_redistributions_count.read();
    let redistribution_id: ufelt = prev_redistribution_id + 1;
    shrine_redistributions_count.write(redistribution_id);

    // Perform redistribution
    let redistributed_debt = redistribute_internal(
        redistribution_id, trove_id, trove_value, trove.debt, yang_count, interval, 0
    );

    let updated_trove_info: Trove = Trove(
        charge_from=interval, debt=0, last_rate_era=trove.last_rate_era
    );
    set_trove(trove_id, updated_trove_info);

    TroveRedistributed.emit(redistribution_id, trove_id, redistributed_debt);

    return ();
}

// Mint a specified amount of synthetic without attributing the debt to a Trove
@external
func inject{
    syscall_ptr: felt*, pedersen_ptr: HashBuiltin*, range_check_ptr, bitwise_ptr: BitwiseBuiltin*
}(receiver: address, amount: wad) {
    alloc_locals;

    AccessControl.assert_has_role(ShrineRoles.INJECT);

    with_attr error_message("Shrine: Value of `amount` ({amount}) is out of bounds") {
        WadRay.assert_valid_unsigned(amount);
    }

    // Update balances
    forge_internal(receiver, amount);

    return ();
}

// Repay a specified amount of synthetic without deattributing the debt from a Trove
@external
func eject{
    syscall_ptr: felt*, pedersen_ptr: HashBuiltin*, range_check_ptr, bitwise_ptr: BitwiseBuiltin*
}(receiver: address, amount: wad) {
    alloc_locals;

    AccessControl.assert_has_role(ShrineRoles.EJECT);

    with_attr error_message("Shrine: Value of `amount` ({amount}) is out of bounds") {
        WadRay.assert_valid_unsigned(amount);
    }

    // Update balances
    melt_internal(receiver, amount);

    return ();
}

//
// Core Functions - public ERC20
//

@external
func transfer{syscall_ptr: felt*, pedersen_ptr: HashBuiltin*, range_check_ptr}(
    recipient: address, amount: Uint256
) -> (success: bool) {
    let (sender: address) = get_caller_address();
    _transfer(sender, recipient, amount);
    return (TRUE,);
}

@external
func transferFrom{syscall_ptr: felt*, pedersen_ptr: HashBuiltin*, range_check_ptr}(
    sender: address, recipient: address, amount: Uint256
) -> (success: bool) {
    let (caller: address) = get_caller_address();
    _spend_allowance(sender, caller, amount);
    _transfer(sender, recipient, amount);
    return (TRUE,);
}

@external
func approve{syscall_ptr: felt*, pedersen_ptr: HashBuiltin*, range_check_ptr}(
    spender: address, amount: Uint256
) -> (success: bool) {
    let (caller: address) = get_caller_address();
    _approve(caller, spender, amount);
    return (TRUE,);
}

//
// Core Functions - View
//

// Get the last updated price for a yang
@view
func get_current_yang_price{syscall_ptr: felt*, pedersen_ptr: HashBuiltin*, range_check_ptr}(
    yang
) -> (price: wad, cumulative_price: wad, interval: ufelt) {
    alloc_locals;

    let (yang_id: ufelt) = shrine_yang_id.read(yang);
    let interval: ufelt = now();  // Get current interval
    return get_recent_price_from(yang_id, interval);
}

// Gets last updated multiplier value
@view
func get_current_multiplier{syscall_ptr: felt*, pedersen_ptr: HashBuiltin*, range_check_ptr}() -> (
    multiplier: ray, cumulative_multiplier: ray, interval: ufelt
) {
    let interval: ufelt = now();
    return get_recent_multiplier_from(interval);
}

// Returns a bool indicating whether the given trove is healthy or not
@view
func is_healthy{syscall_ptr: felt*, pedersen_ptr: HashBuiltin*, range_check_ptr}(
    trove_id: ufelt
) -> (healthy: bool) {
    let (threshold: ray, ltv: ray, _, _) = get_trove_info(trove_id);
    return (is_le(ltv, threshold),);
}

@view
func get_max_forge{syscall_ptr: felt*, pedersen_ptr: HashBuiltin*, range_check_ptr}(
    trove_id: ufelt
) -> (max: wad) {
    let (threshold: ray, _, value: wad, debt: wad) = get_trove_info(trove_id);

    // Calculate the maximum amount of debt the trove can have
    let max_debt: wad = WadRay.rmul(threshold, value);

    // Early termination if trove cannot forge new debt
    let can_forge: bool = is_le(debt, max_debt);
    if (can_forge == FALSE) {
        return (0,);
    }

    let max_forge_amt: wad = max_debt - debt;
    return (max_forge_amt,);
}

//
// Internal
//

func assert_live{syscall_ptr: felt*, pedersen_ptr: HashBuiltin*, range_check_ptr}() {
    // Check system is live
    let (live: bool) = shrine_live.read();

    with_attr error_message("Shrine: System is not live") {
        assert live = TRUE;
    }

    return ();
}

// Helper function to get the yang ID given a yang address, and throw an error if
// yang address has not been added (i.e. yang ID = 0)
func get_valid_yang_id{syscall_ptr: felt*, pedersen_ptr: HashBuiltin*, range_check_ptr}(
    yang: address
) -> ufelt {
    let (yang_id: ufelt) = shrine_yang_id.read(yang);

    with_attr error_message("Shrine: Yang does not exist") {
        assert_not_zero(yang_id);
    }

    return yang_id;
}

func get_trove{syscall_ptr: felt*, pedersen_ptr: HashBuiltin*, range_check_ptr}(
    trove_id: ufelt
) -> (trove: Trove) {
    alloc_locals;
    let (trove_packed: PackedTrove) = shrine_troves.read(trove_id);
    let (charge_from: ufelt, debt: wad) = unpack_125(trove_packed.info);
    let trove: Trove = Trove(
        charge_from=charge_from, debt=debt, last_rate_era=trove_packed.last_rate_era
    );
    return (trove,);
}

func set_trove{syscall_ptr: felt*, pedersen_ptr: HashBuiltin*, range_check_ptr}(
    trove_id: ufelt, trove: Trove
) {
    let info: packed = pack_125(trove.charge_from, trove.debt);
    shrine_troves.write(trove_id, PackedTrove(info=info, last_rate_era=trove.last_rate_era));
    return ();
}

func get_yang_redistribution{syscall_ptr: felt*, pedersen_ptr: HashBuiltin*, range_check_ptr}(
    yang_id: ufelt, redistribution_id: ufelt
) -> (yang_redistribution: YangRedistribution) {
    let (redistribution_packed: packed) = shrine_yang_redistribution.read(
        yang_id, redistribution_id
    );
    let (unit_debt: wad, error: wad) = split_felt(redistribution_packed);
    let yang_redistribution: YangRedistribution = YangRedistribution(
        unit_debt=unit_debt, error=error
    );
    return (yang_redistribution,);
}

func set_yang_redistribution{syscall_ptr: felt*, pedersen_ptr: HashBuiltin*, range_check_ptr}(
    yang_id: ufelt, redistribution_id: ufelt, yang_redistribution: YangRedistribution
) {
    let packed_redistribution: packed = pack_felt(
        yang_redistribution.unit_debt, yang_redistribution.error
    );
    shrine_yang_redistribution.write(yang_id, redistribution_id, packed_redistribution);
    return ();
}

func now{syscall_ptr: felt*, pedersen_ptr: HashBuiltin*, range_check_ptr}() -> ufelt {
    let (time: ufelt) = get_block_timestamp();
    let (interval: ufelt, _) = unsigned_div_rem(time, TIME_INTERVAL);
    return interval;
}

func forge_internal{syscall_ptr: felt*, pedersen_ptr: HashBuiltin*, range_check_ptr}(
    user: address, amount: wad
) {
    with_attr error_message("Shrine: Forge overflow") {
        // Update user's yin
        let (user_yin: wad) = shrine_yin.read(user);
        shrine_yin.write(user, WadRay.unsigned_add(user_yin, amount));

        // Update total yin
        let (total_yin: wad) = shrine_total_yin.read();
        shrine_total_yin.write(WadRay.unsigned_add(total_yin, amount));
    }

    let (amount_uint: Uint256) = WadRay.to_uint(amount);
    Transfer.emit(0, user, amount_uint);

    return ();
}

func melt_internal{syscall_ptr: felt*, pedersen_ptr: HashBuiltin*, range_check_ptr}(
    user: address, amount: wad
) {
    // Reverts if amount > user_yin or amount > total_yin.
    with_attr error_message("Shrine: Not enough yin to melt debt") {
        // Update user's yin
        let (user_yin: wad) = shrine_yin.read(user);
        shrine_yin.write(user, WadRay.unsigned_sub(user_yin, amount));

        // Update total yin
        let (total_yin: wad) = shrine_total_yin.read();
        shrine_total_yin.write(WadRay.unsigned_sub(total_yin, amount));
    }

    let (amount_uint: Uint256) = WadRay.to_uint(amount);
    Transfer.emit(user, 0, amount_uint);

    return ();
}

// Withdraw a specified amount of a Yang from a Trove
func withdraw_internal{syscall_ptr: felt*, pedersen_ptr: HashBuiltin*, range_check_ptr}(
    yang: address, trove_id: ufelt, amount: wad
) {
    alloc_locals;

    with_attr error_message("Shrine: Value of `amount` ({amount}) is out of bounds") {
        WadRay.assert_valid_unsigned(amount);
    }

    // Retrieve yang info
    let yang_id: ufelt = get_valid_yang_id(yang);
    let (old_total: wad) = shrine_yang_total.read(yang_id);

    // Ensure trove has sufficient yang
    let (trove_yang_balance: wad) = shrine_deposits.read(yang_id, trove_id);

    with_attr error_message("Shrine: Insufficient yang") {
        // WadRay.unsigned_sub asserts (trove_yang_balance - amount) >= 0
        let new_trove_balance: wad = WadRay.unsigned_sub(trove_yang_balance, amount);
    }

    // Charge interest
    charge(trove_id);

    // Update yang balance of system
    let new_total: wad = WadRay.unsigned_sub(old_total, amount);
    shrine_yang_total.write(yang_id, new_total);

    // Update yang balance of trove
    shrine_deposits.write(yang_id, trove_id, new_trove_balance);

    // Events
    YangTotalUpdated.emit(yang, new_total);
    DepositUpdated.emit(yang, trove_id, new_trove_balance);

    return ();
}

// Internal function for looping over all yangs and updating their base rates
// ALL yangs must have a new rate value. A new rate value of `USE_PREV_BASE_RATE` means the
// yang's rate isn't being updated, and so we get the previous value.
func update_rates_loop{syscall_ptr: felt*, pedersen_ptr: HashBuiltin*, range_check_ptr}(
    new_idx: ufelt, num_yangs: ufelt, yangs: address*, new_rates: ray*, updated_rates: ray*
) {
    alloc_locals;

    // Termination condition
    if (num_yangs == 0) {
        return ();
    }

    let current_yang_id: ufelt = get_valid_yang_id([yangs]);
    let current_new_rate: ray = [new_rates];

    if (current_new_rate == USE_PREV_BASE_RATE) {
        let (prev_rate: ray) = shrine_yang_rates.read(current_yang_id, new_idx - 1);
        shrine_yang_rates.write(current_yang_id, new_idx, prev_rate);
        assert [updated_rates] = prev_rate;
        return update_rates_loop(
            new_idx, num_yangs - 1, yangs + 1, new_rates + 1, updated_rates + 1
        );
    } else {
        with_attr error_message(
                "Shrine: `new_rates` value of ({[new_rates]}) for `yang_id` ({current_yang_id}) is out of bounds") {
            // Asserts that `current_new_rate` is in the range (0, MAX_YANG_RATE]
            assert_rate_is_valid(current_new_rate);
        }
        shrine_yang_rates.write(current_yang_id, new_idx, current_new_rate);
        assert [updated_rates] = current_new_rate;
        return update_rates_loop(
            new_idx, num_yangs - 1, yangs + 1, new_rates + 1, updated_rates + 1
        );
    }
}

// Function that loops over all yangs and checks that their base rates have all been updated
// A value of zero is taken to mean that the yang's rate hasn't been updated
// This means that no yang can have an interest rate of exactly 0.
// `current_yang_id` must start at `yangs_count` in order to iterate over all yangs
func assert_yang_rates_updated_loop{
    syscall_ptr: felt*, pedersen_ptr: HashBuiltin*, range_check_ptr
}(rate_idx: ufelt, current_yang_id: ufelt) {
    alloc_locals;
    let (rate: ray) = shrine_yang_rates.read(current_yang_id, rate_idx);
    with_attr error_message("Shrine: Yang with ID ({current_yang_id}) was not correctly updated") {
        assert_not_zero(rate);
    }

    // End the loop once all yangs have been checked
    if (current_yang_id == 1) {
        return ();
    }

    assert_yang_rates_updated_loop(rate_idx, current_yang_id - 1);
    return ();
}

// Asserts that `current_new_rate` is in the range (0, MAX_YANG_RATE]
func assert_rate_is_valid{range_check_ptr}(rate: ray) {
    assert_in_range(rate, 1, MAX_YANG_RATE + 1);
    return ();
}

// Adds the accumulated interest as debt to the trove
func charge{syscall_ptr: felt*, pedersen_ptr: HashBuiltin*, range_check_ptr}(trove_id) {
    alloc_locals;
    // Get trove info
    let (trove: Trove) = get_trove(trove_id);

    // Early termination if no debt
    if (trove.debt == 0) {
        return ();
    }

    // Get current interval and yang count
    let current_interval: ufelt = now();
    let (yang_count: ufelt) = shrine_yangs_count.read();

    // Get new debt amount
    let compounded_debt: wad = compound(trove_id, trove, current_interval, yang_count);

    // Pull undistributed debt and update state
    let new_debt: wad = pull_redistributed_debt(trove_id, compounded_debt, TRUE);

    // Catch troves with zero value
    if (new_debt == trove.debt) {
        return ();
    }

    // Update trove
    let (latest_era: ufelt) = shrine_rates_latest_era.read();
    let updated_trove: Trove = Trove(
        charge_from=current_interval, debt=new_debt, last_rate_era=latest_era
    );
    set_trove(trove_id, updated_trove);

    // Get old system debt amount
    let (old_system_debt: wad) = shrine_total_debt.read();

    // Get interest charged; should not include redistributed debt
    let diff: wad = WadRay.unsigned_sub(compounded_debt, trove.debt);  // TODO: should this be unchecked? `new_debt` >= `trove.debt` is guaranteed

    // Get new system debt
    tempvar new_system_debt: wad = old_system_debt + diff;

    shrine_total_debt.write(new_system_debt);

    // Events
    DebtTotalUpdated.emit(new_system_debt);
    TroveUpdated.emit(trove_id, updated_trove);

    return ();
}

// Returns the amount of debt owed by trove after having interest charged over a given time period
// Assumes the trove hasn't minted or paid back any additional debt during the given time period
// Assumes the trove hasn't deposited or withdrawn any additional collateral during the given time period
// Time period includes `end_interval` and does NOT include `start_interval`.

// Compound interest formula: P(t) = P_0 * e^(rt)
// P_0 = principal
// r = nominal interest rate (what the interest rate would be if there was no compounding
// t = time elapsed, in years

func compound{syscall_ptr: felt*, pedersen_ptr: HashBuiltin*, range_check_ptr}(
    trove_id: ufelt, trove: Trove, end_interval: ufelt, num_yangs: ufelt
) -> wad {
    alloc_locals;
    // Saves gas and prevents bugs for troves with no yangs deposited
    if (trove.debt == 0) {
        return 0;
    }

    let (latest_rate_era: ufelt) = shrine_rates_latest_era.read();

    return compound_inner_loop(
        trove_id,
        trove.debt,
        num_yangs,
        trove.charge_from,
        end_interval,
        trove.last_rate_era,
        latest_rate_era,
    );
}

// `trove_last_rate_era` should always be less than or equal to `latest_rate_era`
// Compound interest formula: P(t) = P_0 * e^(rt)
// P_0 = principal
// r = nominal interest rate (what the interest rate would be if there was no compounding
// t = time elapsed, in years
func compound_inner_loop{syscall_ptr: felt*, pedersen_ptr: HashBuiltin*, range_check_ptr}(
    trove_id: ufelt,
    current_debt: wad,
    num_yangs: ufelt,
    start_interval: ufelt,
    end_interval: ufelt,
    trove_last_rate_era: ufelt,
    latest_rate_era: ufelt,
) -> wad {
    alloc_locals;

    if (trove_last_rate_era == latest_rate_era) {
        let avg_base_rate: ray = get_avg_rate_over_era(
            trove_id, start_interval, end_interval, latest_rate_era, 0, 0, num_yangs
        );

        let avg_multiplier: ray = get_avg_multiplier(start_interval, end_interval);
        let avg_rate: ray = WadRay.rmul(avg_base_rate, avg_multiplier);

        let t: wad = (end_interval - start_interval) * TIME_INTERVAL_DIV_YEAR;  // represents `t` in the compound interest formula
        let compounded_scalar: wad = exp(WadRay.rmul(avg_rate, t));
        let compounded_debt: wad = WadRay.wmul(current_debt, compounded_scalar);

        return compounded_debt;
    } else {
        let next_rate_update_idx: ufelt = trove_last_rate_era + 1;
        let (next_rate_update_idx_interval: ufelt) = shrine_rates_intervals.read(
            next_rate_update_idx
        );

        let avg_base_rate: ray = get_avg_rate_over_era(
            trove_id,
            start_interval,
            next_rate_update_idx_interval,
            trove_last_rate_era,
            0,
            0,
            num_yangs,
        );
        let avg_multiplier: ray = get_avg_multiplier(start_interval, next_rate_update_idx_interval);
        let avg_rate: ray = WadRay.rmul(avg_base_rate, avg_multiplier);
        let t: wad = (next_rate_update_idx_interval - start_interval) * TIME_INTERVAL_DIV_YEAR;  // represents `t` in the compound interest formula
        let compounded_scalar: wad = exp(WadRay.rmul(avg_rate, t));
        let compounded_debt: wad = WadRay.wmul(current_debt, compounded_scalar);

        return compound_inner_loop(
            trove_id,
            compounded_debt,
            num_yangs,
            next_rate_update_idx_interval,
            end_interval,
            next_rate_update_idx,
            latest_rate_era,
        );
    }
}

// Returns the average interest rate charged to a trove from `start_interval` to `end_interval`,
// Assumes that the time from `start_interval` to `end_interval` spans only a single "era".
// An era is the time between two interest rate updates, during which all yang interest rates are constant.
//
// Also assumes that the trove's debt, and the trove's yang deposits
// remain constant over the entire time period.
// Should start at current_yang_id = yang_count, and recurses until it hits yang_id == 0
func get_avg_rate_over_era{syscall_ptr: felt*, pedersen_ptr: HashBuiltin*, range_check_ptr}(
    trove_id: ufelt,
    start_interval: ufelt,
    end_interval: ufelt,
    rate_idx: ufelt,
    cum_weighted_sum: ray,
    cum_yang_value: wad,
    current_yang_id: ufelt,
) -> ray {
    alloc_locals;

    // If all yangs have been iterated over, return the average rate
    if (current_yang_id == 0) {
        // This would be a problem if the total trove value was ever zero.
        // However, `cum_yang_value` cannot be zero because a trove with no yangs deposited
        // cannot have any debt, meaning this code would never run (see `compound`)
        let avg_base_rate: ray = WadRay.wunsigned_div(cum_weighted_sum, cum_yang_value);
        return avg_base_rate;
    }

    // Early termination if this yang hasn't been deposited in the trove
    let yang_deposited: wad = shrine_deposits.read(current_yang_id, trove_id);
    if (yang_deposited == 0) {
        return get_avg_rate_over_era(
            trove_id,
            start_interval,
            end_interval,
            rate_idx,
            cum_weighted_sum,
            cum_yang_value,
            current_yang_id - 1,
        );
    }

    let yang_rate: ray = shrine_yang_rates.read(current_yang_id, rate_idx);
    let (avg_price: wad) = get_avg_price(current_yang_id, start_interval, end_interval);
    let yang_value: wad = WadRay.wmul(yang_deposited, avg_price);
    let weighted_rate: ray = WadRay.wmul(yang_value, yang_rate);  // wmul of wad and ray is a ray
    let new_cum_weighted_sum: ray = WadRay.add(cum_weighted_sum, weighted_rate);
    let new_cum_yang_value: wad = WadRay.add(cum_yang_value, yang_value);

    return get_avg_rate_over_era(
        trove_id,
        start_interval,
        end_interval,
        rate_idx,
        new_cum_weighted_sum,
        new_cum_yang_value,
        current_yang_id - 1,
    );
}

// Loop through yangs for the trove:
// 1. set the deposit to 0
// 2. calculate the redistributed debt for that yang and fixed point division error, and write to storage
//
// Returns the total amount of debt redistributed.
func redistribute_internal{
    syscall_ptr: felt*, pedersen_ptr: HashBuiltin*, range_check_ptr, bitwise_ptr: BitwiseBuiltin*
}(
    redistribution_id: ufelt,
    trove_id: ufelt,
    trove_value: wad,
    trove_debt: wad,
    current_yang_id: ufelt,
    current_interval: ufelt,
    redistributed_debt: wad,
) -> wad {
    alloc_locals;

    if (current_yang_id == 0) {
        return redistributed_debt;
    }

    let deposited: wad = shrine_deposits.read(current_yang_id, trove_id);
    if (deposited == 0) {
        return redistribute_internal(
            redistribution_id,
            trove_id,
            trove_value,
            trove_debt,
            current_yang_id - 1,
            current_interval,
            redistributed_debt,
        );
    }

    // Set the yang amount to 0, causing the exchange rate from yang to the underlying asset
    // in Gate to automatically rebase
    shrine_deposits.write(current_yang_id, trove_id, 0);

    // Update yang balance of system
    let old_yang_total: wad = shrine_yang_total.read(current_yang_id);

    // Decrementing the system's yang balance by the amount deposited in the trove has the effect of
    // rebasing (i.e. appreciating) the ratio of asset to yang for the remaining troves.
    // By removing the distributed yangs from the system, it distributes the assets between
    // the remaining yangs.
    let new_yang_total: wad = WadRay.unsigned_sub(old_yang_total, deposited);
    shrine_yang_total.write(current_yang_id, new_yang_total);

    // Calculate (value of yang / trove value) * debt and assign redistributed debt to yang
    let (yang_price: wad, _, _) = get_recent_price_from(current_yang_id, current_interval);
    let yang_value: wad = WadRay.wmul(deposited, yang_price);
    let raw_debt_to_distribute: wad = WadRay.wmul(
        WadRay.wunsigned_div(yang_value, trove_value), trove_debt
    );

    let (debt_to_distribute: wad, updated_redistributed_debt: wad) = round_distributed_debt(
        trove_debt, raw_debt_to_distribute, redistributed_debt
    );

    // Adjust debt to distribute by adding the error from the last redistribution
    let last_error: wad = get_recent_redistribution_error_for_yang(
        current_yang_id, redistribution_id - 1
    );
    let adjusted_debt_to_distribute: wad = WadRay.unsigned_add(debt_to_distribute, last_error);

    let unit_debt: wad = WadRay.wunsigned_div(adjusted_debt_to_distribute, new_yang_total);

    // Due to loss of precision from fixed point division, the actual debt distributed will be less than
    // or equal to the amount of debt to distribute.
    let actual_debt_distributed: wad = WadRay.wmul(unit_debt, new_yang_total);
    let new_error: wad = WadRay.unsigned_sub(adjusted_debt_to_distribute, actual_debt_distributed);
    let current_yang_redistribution: YangRedistribution = YangRedistribution(
        unit_debt=unit_debt, error=new_error
    );
    set_yang_redistribution(current_yang_id, redistribution_id, current_yang_redistribution);

    // Continue iteration if there is no dust
    if (debt_to_distribute == raw_debt_to_distribute) {
        return redistribute_internal(
            redistribution_id,
            trove_id,
            trove_value,
            trove_debt,
            current_yang_id - 1,
            current_interval,
            updated_redistributed_debt,
        );
    }

    // Otherwise, if debt is rounded up and fully redistributed, skip the remaining yangs
    return updated_redistributed_debt;
}

// Returns the last error for `yang_id` at a given `redistribution_id` if the packed value is non-zero.
// Otherwise, check `redistribution_id` - 1 recursively for the last error.
func get_recent_redistribution_error_for_yang{
    syscall_ptr: felt*, pedersen_ptr: HashBuiltin*, range_check_ptr
}(yang_id: ufelt, redistribution_id: ufelt) -> (error: wad) {
    alloc_locals;

    if (redistribution_id == 0) {
        return (0,);
    }

    let (packed_yang_redistribution: packed) = shrine_yang_redistribution.read(
        yang_id, redistribution_id
    );
    if (packed_yang_redistribution != 0) {
        let (_, error: wad) = split_felt(packed_yang_redistribution);
        return (error,);
    }

    return get_recent_redistribution_error_for_yang(yang_id, redistribution_id - 1);
}

// Helper function to round up the debt to be redistributed for a yang if the remaining debt
// falls below the defined threshold, so as to avoid rounding errors and ensure that the amount
// of debt redistributed is equal to the trove's debt
func round_distributed_debt{syscall_ptr: felt*, pedersen_ptr: HashBuiltin*, range_check_ptr}(
    total_debt_to_distribute: wad,
    remaining_debt_to_distribute: wad,
    cumulative_redistributed_debt: wad,
) -> (total_debt_to_distribute: wad, cumulative_redistributed_debt: wad) {
    alloc_locals;

    let updated_cumulative_redistributed_debt = remaining_debt_to_distribute +
        cumulative_redistributed_debt;
    let remaining_debt: wad = total_debt_to_distribute - updated_cumulative_redistributed_debt;
    let round_up: bool = is_le(remaining_debt, ROUNDING_THRESHOLD);
    if (round_up == TRUE) {
        return (
            remaining_debt_to_distribute + remaining_debt,
            updated_cumulative_redistributed_debt + remaining_debt,
        );
    }
    return (remaining_debt_to_distribute, updated_cumulative_redistributed_debt);
}

// Takes in a value for the trove's debt, and returns the updated value after adding
// the redistributed debt, if any.
// Takes in a boolean flag to determine whether the redistribution ID for the trove should be updated.
// Any state update of the trove's debt should be performed in the caller function.
func pull_redistributed_debt{syscall_ptr: felt*, pedersen_ptr: HashBuiltin*, range_check_ptr}(
    trove_id: ufelt, trove_debt: wad, update_redistribution_id: bool
) -> (new_debt: wad) {
    alloc_locals;

    let latest_redistribution_id: ufelt = shrine_redistributions_count.read();
    let trove_last_redistribution_id: ufelt = shrine_trove_redistribution_id.read(trove_id);

    // Early termination if no redistributions since trove was last updated
    if (latest_redistribution_id == trove_last_redistribution_id) {
        return (trove_debt,);
    }

    let (yang_count: ufelt) = shrine_yangs_count.read();
    let new_debt: wad = pull_redistributed_debt_outer_loop(
        trove_last_redistribution_id, latest_redistribution_id, trove_id, trove_debt, yang_count
    );

    if (update_redistribution_id == TRUE) {
        shrine_trove_redistribution_id.write(trove_id, latest_redistribution_id);
        return (new_debt,);
    }

    return (new_debt,);
}

// Outer loop iterating over the trove's yangs
func pull_redistributed_debt_outer_loop{
    syscall_ptr: felt*, pedersen_ptr: HashBuiltin*, range_check_ptr
}(
    last_redistribution_id: ufelt,
    current_redistribution_id: ufelt,
    trove_id: ufelt,
    trove_debt: wad,
    current_yang_id: ufelt,
) -> (new_debt: wad) {
    alloc_locals;

    if (current_yang_id == 0) {
        return (trove_debt,);
    }

    let deposited: wad = shrine_deposits.read(current_yang_id, trove_id);
    if (deposited == 0) {
        return pull_redistributed_debt_outer_loop(
            last_redistribution_id,
            current_redistribution_id,
            trove_id,
            trove_debt,
            current_yang_id - 1,
        );
    }

    let debt_increment: wad = pull_redistributed_debt_inner_loop(
        last_redistribution_id, current_redistribution_id, current_yang_id, deposited, 0
    );

    return pull_redistributed_debt_outer_loop(
        last_redistribution_id,
        current_redistribution_id,
        trove_id,
        trove_debt + debt_increment,
        current_yang_id - 1,
    );
}

// Inner loop iterating over the redistribution IDs for each of the trove's yangs
func pull_redistributed_debt_inner_loop{
    syscall_ptr: felt*, pedersen_ptr: HashBuiltin*, range_check_ptr
}(
    last_redistribution_id: ufelt,
    current_redistribution_id: ufelt,
    yang_id: ufelt,
    yang_amt: wad,
    cumulative_debt: wad,
) -> (debt: wad) {
    alloc_locals;

    if (last_redistribution_id == current_redistribution_id) {
        return (cumulative_debt,);
    }

    // Get the amount of debt per yang for the current redistribution
    let redistribution: YangRedistribution = get_yang_redistribution(
        yang_id, current_redistribution_id
    );

    // Early termination if no debt was distributed for given yang
    if (redistribution.unit_debt == 0) {
        return pull_redistributed_debt_inner_loop(
            last_redistribution_id,
            current_redistribution_id - 1,
            yang_id,
            yang_amt,
            cumulative_debt,
        );
    }

    let debt_increment: wad = WadRay.wmul(yang_amt, redistribution.unit_debt);
    let cumulative_debt: wad = cumulative_debt + debt_increment;
    return pull_redistributed_debt_inner_loop(
        last_redistribution_id, current_redistribution_id - 1, yang_id, yang_amt, cumulative_debt
    );
}

// Returns the price for `yang_id` at `interval` if it is non-zero.
// Otherwise, check `interval` - 1 recursively for the last available price.
func get_recent_price_from{syscall_ptr: felt*, pedersen_ptr: HashBuiltin*, range_check_ptr}(
    yang_id, interval
) -> (price: wad, cumulative_price: wad, interval: ufelt) {
    alloc_locals;
    let (price_and_cumulative_price: packed) = shrine_yang_price.read(yang_id, interval);

    if (price_and_cumulative_price != 0) {
        let (price: wad, cumulative_price: wad) = unpack_125(price_and_cumulative_price);
        return (price, cumulative_price, interval);
    }

    return get_recent_price_from(yang_id, interval - 1);
}

// Returns the average price for a yang between two intervals, including `end_interval` but NOT including `start_interval`
// - If `start_interval` is the same as `end_interval`, return the price at that interval.
// - If `start_interval` is different from `end_interval`, return the average price.
// Return value is a tuple so that function can be modified as an external view for testing
func get_avg_price{syscall_ptr: felt*, pedersen_ptr: HashBuiltin*, range_check_ptr}(
    yang_id: ufelt, start_interval: ufelt, end_interval: ufelt
) -> (price: wad) {
    alloc_locals;

    let (
        start_yang_price: wad, start_cumulative_yang_price: wad, available_start_interval: ufelt
    ) = get_recent_price_from(yang_id, start_interval);

    let (
        end_yang_price: wad, end_cumulative_yang_price: wad, available_end_interval
    ) = get_recent_price_from(yang_id, end_interval);

    // If the last available price for both start and end intervals are the same,
    // return that last available price
    // This also catches `start_interval == end_interval`
    if (available_start_interval == available_end_interval) {
        return (start_yang_price,);
    }

    // subtraction operations can be unchecked since the `end_` vars are
    // guaranteed to be greater than or equal to the `start_` variables
    let cumulative_diff: wad = end_cumulative_yang_price - start_cumulative_yang_price;

    // Early termination if `start_interval` and `end_interval` are updated
    if (start_interval == available_start_interval and end_interval == available_end_interval) {
        let (avg_price: wad, _) = unsigned_div_rem(cumulative_diff, end_interval - start_interval);
        return (avg_price,);
    }

    // If the start interval is not updated, adjust the cumulative difference (see `advance`) by deducting
    // (number of intervals missed from `available_start_interval` to `start_interval` * start price).
    if (start_interval == available_start_interval) {
        tempvar intermediate_adjusted_cumulative_diff: wad = cumulative_diff;
    } else {
        let cumulative_offset: wad = (start_interval - available_start_interval) * start_yang_price;
        tempvar intermediate_adjusted_cumulative_diff: wad = cumulative_diff - cumulative_offset;
    }

    // If the end interval is not updated, adjust the cumulative difference by adding
    // (number of intervals missed from `available_end_interval` to `end_interval` * end price).
    if (end_interval == available_end_interval) {
        tempvar final_adjusted_cumulative_diff: wad = intermediate_adjusted_cumulative_diff;
    } else {
        let cumulative_offset: wad = (end_interval - available_end_interval) * end_yang_price;
        tempvar final_adjusted_cumulative_diff: wad = intermediate_adjusted_cumulative_diff +
            cumulative_offset;
    }

    let (avg_price: wad, _) = unsigned_div_rem(
        final_adjusted_cumulative_diff, end_interval - start_interval
    );
    return (avg_price,);
}

// Returns the multiplier at `interval` if it is non-zero.
// Otherwise, check `interval` - 1 recursively for the last available value.
func get_recent_multiplier_from{syscall_ptr: felt*, pedersen_ptr: HashBuiltin*, range_check_ptr}(
    interval: ufelt
) -> (multiplier: ray, cumulative_multiplier: ray, interval: ufelt) {
    alloc_locals;
    let (mul_and_cumulative_mul: packed) = shrine_multiplier.read(interval);

    if (mul_and_cumulative_mul != 0) {
        let (multiplier: ray, cumulative_multiplier: ray) = unpack_125(mul_and_cumulative_mul);
        return (multiplier, cumulative_multiplier, interval);
    }

    return get_recent_multiplier_from(interval - 1);
}

// Returns the average multiplier over the specified time period, including `end_interval` but NOT including `start_interval`
// - If `start_interval` is the same as `end_interval`, return the multiplier value at that interval.
// - If `start_interval` is different from `end_interval`, return the average.
// Return value is a tuple so that function can be modified as an external view for testing
func get_avg_multiplier{syscall_ptr: felt*, pedersen_ptr: HashBuiltin*, range_check_ptr}(
    start_interval: ufelt, end_interval: ufelt
) -> (multiplier: ray) {
    alloc_locals;

    let (
        start_multiplier: ray, start_cumulative_multiplier: ray, available_start_interval
    ) = get_recent_multiplier_from(start_interval);

    let (
        end_multiplier: ray, end_cumulative_multiplier: ray, available_end_interval
    ) = get_recent_multiplier_from(end_interval);

    // If the last available multiplier for both start and end intervals are the same,
    // return that last available multiplier
    // This also catches `start_interval == end_interval`
    if (available_start_interval == available_end_interval) {
        return (start_multiplier,);
    }

    // subtraction operations can be unchecked since the `end_` vars are
    // guaranteed to be greater than or equal to the `start_` variables
    let cumulative_diff: ray = end_cumulative_multiplier - start_cumulative_multiplier;

    // Early termination if `start_interval` and `end_interval` are updated
    if (start_interval == available_start_interval and end_interval == available_end_interval) {
        let (avg_multiplier: wad, _) = unsigned_div_rem(
            cumulative_diff, end_interval - start_interval
        );
        return (avg_multiplier,);
    }

    // If the start interval is not updated, adjust the cumulative difference (see `advance`) by deducting
    // (number of intervals missed from `available_start_interval` to `start_interval` * start price).
    if (start_interval == available_start_interval) {
        tempvar intermediate_adjusted_cumulative_diff: wad = cumulative_diff;
    } else {
        let neg_cumulative_offset: wad = (start_interval - available_start_interval) *
            start_multiplier;
        tempvar intermediate_adjusted_cumulative_diff: wad = cumulative_diff -
            neg_cumulative_offset;
    }

    // If the end interval is not updated, adjust the cumulative difference by adding
    // (number of intervals missed from `available_end_interval` to `end_interval` * end price).
    if (end_interval == available_end_interval) {
        tempvar final_adjusted_cumulative_diff: wad = intermediate_adjusted_cumulative_diff;
    } else {
        let pos_cumulative_offset: wad = (end_interval - available_end_interval) * end_multiplier;
        tempvar final_adjusted_cumulative_diff: wad = intermediate_adjusted_cumulative_diff +
            pos_cumulative_offset;
    }

    let (avg_multiplier: wad, _) = unsigned_div_rem(
        final_adjusted_cumulative_diff, end_interval - start_interval
    );
    return (avg_multiplier,);
}

//
// Trove health internal functions
//

func assert_healthy{syscall_ptr: felt*, pedersen_ptr: HashBuiltin*, range_check_ptr}(
    trove_id: ufelt
) {
    alloc_locals;

    let (healthy: bool) = is_healthy(trove_id);

    with_attr error_message("Shrine: Trove LTV is too high") {
        assert healthy = TRUE;
    }

    return ();
}

<<<<<<< HEAD
// Returns a tuple of the custom threshold (maximum LTV before liquidation) of a trove and the total trove value.
// This function uses historical prices but the currently deposited yang amounts to calculate the trove's value.
// The underlying assumption is that the amount of each yang deposited remains the same throughout the recursive call.
=======
// Returns a tuple of the custom threshold (maximum LTV before liquidation) of a trove and the total trove value, at a given interval.
// This function can use historical prices but the currently deposited yang amounts to calculate value.
// The underlying assumption is that the amount of each yang deposited at `interval` is the same as the amount currently deposited.
>>>>>>> a36052c2
func get_trove_threshold_and_value_internal{
    syscall_ptr: felt*, pedersen_ptr: HashBuiltin*, range_check_ptr
}(
    trove_id: ufelt,
    interval: ufelt,
    current_yang_id: ufelt,
    cumulative_weighted_threshold: ray,
    cumulative_trove_value: wad,
) -> (threshold: ray, value: wad) {
    alloc_locals;

    if (current_yang_id == 0) {
        if (cumulative_trove_value != 0) {
            // WadRay.wunsigned_div, with the numerator a ray, and the denominator a wad, returns a ray
            let threshold: ray = WadRay.wunsigned_div(
                cumulative_weighted_threshold, cumulative_trove_value
            );
            return (threshold=threshold, value=cumulative_trove_value);
        } else {
            return (threshold=0, value=0);
        }
    }

    let (deposited: wad) = shrine_deposits.read(current_yang_id, trove_id);

    // Gas optimization - skip over the current yang if the user hasn't deposited any
    if (deposited == 0) {
        return get_trove_threshold_and_value_internal(
            trove_id,
            interval,
            current_yang_id - 1,
            cumulative_weighted_threshold,
            cumulative_trove_value,
        );
    }

    let (yang_threshold: ray) = shrine_thresholds.read(current_yang_id);

    let (price: wad, _, _) = get_recent_price_from(current_yang_id, interval);
    let deposited_value: wad = WadRay.wmul(price, deposited);

    let weighted_threshold: ray = WadRay.wmul(yang_threshold, deposited_value);

    // WadRay.unsigned_add includes overflow check on result
    let cumulative_trove_value: wad = WadRay.unsigned_add(cumulative_trove_value, deposited_value);
    let cumulative_weighted_threshold: ray = WadRay.unsigned_add(
        cumulative_weighted_threshold, weighted_threshold
    );

    return get_trove_threshold_and_value_internal(
        trove_id,
        interval,
        current_yang_id - 1,
        cumulative_weighted_threshold,
        cumulative_trove_value,
    );
}

// Returns a tuple of the threshold and value of all troves combined.
// This function uses historical prices but the total amount of currently deposited yangs across
// all troves to calculate the total value of all troves.
func get_shrine_threshold_and_value_internal{
    syscall_ptr: felt*, pedersen_ptr: HashBuiltin*, range_check_ptr
}(
    current_interval: ufelt,
    current_yang_id: ufelt,
    cumulative_weighted_threshold: ray,
    cumulative_value: wad,
) -> (threshold: ray, value: wad) {
    alloc_locals;

    if (current_yang_id == 0) {
        if (cumulative_value != 0) {
            // WadRay.wunsigned_div, with the numerator a ray, and the denominator a wad, returns a ray
            let threshold: ray = WadRay.wunsigned_div(
                cumulative_weighted_threshold, cumulative_value
            );
            return (threshold=threshold, value=cumulative_value);
        } else {
            return (threshold=0, value=0);
        }
    }

    let (deposited: wad) = shrine_yang_total.read(current_yang_id);

    // Gas optimization - skip over the current yang if none has been deposited
    if (deposited == 0) {
        return get_shrine_threshold_and_value_internal(
            current_interval, current_yang_id - 1, cumulative_weighted_threshold, cumulative_value
        );
    }

    let (yang_threshold: ray) = shrine_thresholds.read(current_yang_id);

    let (price: wad, _, _) = get_recent_price_from(current_yang_id, current_interval);
    let deposited_value: wad = WadRay.wmul(price, deposited);

    let weighted_threshold: ray = WadRay.wmul(yang_threshold, deposited_value);

    // WadRay.unsigned_add includes overflow check on result
    let cumulative_value: wad = WadRay.unsigned_add(cumulative_value, deposited_value);
    let cumulative_weighted_threshold: ray = WadRay.unsigned_add(
        cumulative_weighted_threshold, weighted_threshold
    );

    return get_shrine_threshold_and_value_internal(
        current_interval, current_yang_id - 1, cumulative_weighted_threshold, cumulative_value
    );
}

//
// Internal ERC20 functions
//

func _transfer{syscall_ptr: felt*, pedersen_ptr: HashBuiltin*, range_check_ptr}(
    sender: address, recipient: address, amount: Uint256
) {
    with_attr error_message("Shrine: Cannot transfer to the zero address") {
        assert_not_zero(recipient);
    }

    with_attr error_message("Shrine: Amount not valid") {
        uint256_check(amount);
    }

    with_attr error_message("Shrine: Amount value ({amount}) is out of bounds") {
        let amount_wad: wad = WadRay.from_uint(amount);
    }

    let (sender_balance: wad) = shrine_yin.read(sender);
    let (recipient_balance: wad) = shrine_yin.read(recipient);

    // WadRay.unsigned_sub reverts on underflow, so this function cannot be used
    // to move more yin than sender owns
    with_attr error_message("Shrine: Transfer amount exceeds yin balance") {
        shrine_yin.write(sender, WadRay.unsigned_sub(sender_balance, amount_wad));
    }
    shrine_yin.write(recipient, WadRay.add(recipient_balance, amount_wad));

    Transfer.emit(sender, recipient, amount);
    return ();
}

func _approve{syscall_ptr: felt*, pedersen_ptr: HashBuiltin*, range_check_ptr}(
    owner: address, spender: address, amount: Uint256
) {
    with_attr error_message("Shrine: Cannot approve from the zero address") {
        assert_not_zero(owner);
    }

    with_attr error_message("Shrine: Cannot approve to the zero address") {
        assert_not_zero(spender);
    }

    with_attr error_message("Shrine: Amount not valid") {
        uint256_check(amount);
    }

    shrine_yin_allowances.write(owner, spender, amount);
    Approval.emit(owner, spender, amount);
    return ();
}

func _spend_allowance{syscall_ptr: felt*, pedersen_ptr: HashBuiltin*, range_check_ptr}(
    owner: address, spender: address, amount: Uint256
) {
    alloc_locals;

    let (current_allowance: Uint256) = shrine_yin_allowances.read(owner, spender);
    if (current_allowance.low == ALL_ONES and current_allowance.high == ALL_ONES) {
        // infinite allowance 2**256 - 1
        return ();
    }

    with_attr error_message("Shrine: Insufficient yin allowance") {
        assert_uint256_le(amount, current_allowance);
        let (new_allowance: Uint256) = uint256_sub(current_allowance, amount);
        _approve(owner, spender, new_allowance);
    }

    return ();
}<|MERGE_RESOLUTION|>--- conflicted
+++ resolved
@@ -2039,15 +2039,9 @@
     return ();
 }
 
-<<<<<<< HEAD
-// Returns a tuple of the custom threshold (maximum LTV before liquidation) of a trove and the total trove value.
-// This function uses historical prices but the currently deposited yang amounts to calculate the trove's value.
-// The underlying assumption is that the amount of each yang deposited remains the same throughout the recursive call.
-=======
 // Returns a tuple of the custom threshold (maximum LTV before liquidation) of a trove and the total trove value, at a given interval.
 // This function can use historical prices but the currently deposited yang amounts to calculate value.
 // The underlying assumption is that the amount of each yang deposited at `interval` is the same as the amount currently deposited.
->>>>>>> a36052c2
 func get_trove_threshold_and_value_internal{
     syscall_ptr: felt*, pedersen_ptr: HashBuiltin*, range_check_ptr
 }(
