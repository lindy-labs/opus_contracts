%lang starknet

from starkware.cairo.common.bool import FALSE, TRUE
from starkware.cairo.common.cairo_builtins import BitwiseBuiltin, HashBuiltin
from starkware.cairo.common.math import assert_le, assert_not_zero, split_felt, unsigned_div_rem
from starkware.cairo.common.math_cmp import is_le
from starkware.starknet.common.syscalls import get_block_timestamp

from contracts.shrine.roles import ShrineRoles

// these imported public functions are part of the contract's interface
from contracts.lib.accesscontrol.accesscontrol_external import (
    change_admin,
    get_admin,
    get_roles,
    grant_role,
    has_role,
    renounce_role,
    revoke_role,
)
from contracts.lib.accesscontrol.library import AccessControl
from contracts.lib.aliases import address, bool, packed, ray, sfelt, str, ufelt, wad
from contracts.lib.convert import pack_felt, pack_125, unpack_125
from contracts.lib.exp import exp
from contracts.lib.types import Trove, Yang
from contracts.lib.wad_ray import WadRay

//
// Constants
//

// Initial multiplier value to ensure `get_recent_multiplier_from` terminates
const INITIAL_MULTIPLIER = WadRay.RAY_ONE;

const MAX_THRESHOLD = WadRay.RAY_ONE;

const TIME_INTERVAL = 30 * 60;  // 30 minutes * 60 seconds per minute
const TIME_INTERVAL_DIV_YEAR = 57077625570776;  // 1 / (48 30-minute segments per day) / (365 days per year) = 0.000057077625 (wad)
// Interest rate piece-wise function parameters - all rays
const RATE_M1 = 2 * 10 ** 25;  // 0.02
const RATE_B1 = 0;
const RATE_M2 = 1 * 10 ** 26;  // 0.1
const RATE_B2 = (-4) * 10 ** 25;  // -0.04
const RATE_M3 = 10 ** 27;  // 1
const RATE_B3 = (-715) * 10 ** 23;  // -0.715
const RATE_M4 = 3101908 * 10 ** 21;  // 3.101908
const RATE_B4 = (-2651908222) * 10 ** 18;  // -2.651908222

// Interest rate piece-wise range bounds (Bound 0 is implicitly zero) - all rays
const RATE_BOUND1 = 5 * 10 ** 26;  // 0.5
const RATE_BOUND2 = 75 * 10 ** 25;  // 0.75
const RATE_BOUND3 = 9215 * 10 ** 23;  // 0.9215

//
// Events
//

@event
func YangAdded(yang: address, yang_id: ufelt, max: wad, start_price: wad) {
}

@event
func YangUpdated(yang: address, yang_info: Yang) {
}

@event
func DebtTotalUpdated(total: wad) {
}

@event
func YinTotalUpdated(total: wad) {
}

@event
func YangsCountUpdated(count: ufelt) {
}

@event
func MultiplierUpdated(multiplier: ray, cumulative_multiplier: ray, interval: ufelt) {
}

@event
func ThresholdUpdated(yang: address, threshold: ray) {
}

@event
func TroveUpdated(trove_id: ufelt, trove: Trove) {
}

@event
func YinUpdated(user: address, amount: wad) {
}

@event
func DepositUpdated(yang: address, trove_id: ufelt, amount: wad) {
}

@event
func YangPriceUpdated(yang: address, price: wad, cumulative_price: wad, interval: ufelt) {
}

@event
func CeilingUpdated(ceiling: wad) {
}

@event
func Killed() {
}

//
// Storage
//

// A trove can forge debt up to its threshold depending on the yangs deposited.
// This mapping maps a trove to a `packed` felt containing its information.
// The first 128 bits stores the amount of debt in the trove.
// The last 123 bits stores the start time interval of the next interest accumulation period.
@storage_var
func shrine_troves(trove_id: ufelt) -> (trove: packed) {
}

// Stores the amount of the "yin" (synthetic) each user owns.
// yin can be exchanged for ERC20 synthetic tokens via the yin gate.
@storage_var
func shrine_yin(user: address) -> (balance: wad) {
}

// Stores information about each collateral (see Yang struct)
@storage_var
func shrine_yangs(yang_id: ufelt) -> (yang: Yang) {
}

// Number of collateral accepted by the system.
// The return value is also the ID of the last added collateral.
@storage_var
func shrine_yangs_count() -> (count: ufelt) {
}

// Mapping from yang address to yang ID.
// Yang ID starts at 1.
@storage_var
func shrine_yang_id(yang: address) -> (id: ufelt) {
}

// Keeps track of how much of each yang has been deposited into each Trove - wad
@storage_var
func shrine_deposits(yang_id: ufelt, trove_id: ufelt) -> (balance: wad) {
}

// Total amount of debt accrued
@storage_var
func shrine_total_debt() -> (total_debt: wad) {
}

// Total amount of synthetic forged
@storage_var
func shrine_total_yin() -> (total_yin: wad) {
}

// Keeps track of the price history of each Yang - packed
// interval: timestamp divided by TIME_INTERVAL.
// packed contains both the actual price (high 125 bits) and the cumulative price (low 125 bits) of
// the yang at each time interval, both as wads
@storage_var
func shrine_yang_price(yang_id: ufelt, interval: ufelt) -> (price_and_cumulative_price: packed) {
}

// Total debt ceiling - wad
@storage_var
func shrine_ceiling() -> (ceiling: wad) {
}

// Global interest rate multiplier - packed
// packed contains both the actual multiplier (high 125 bits), and the cumulative multiplier (low 125 bits) of
// the yang at each time interval, both as rays
@storage_var
func shrine_multiplier(interval: ufelt) -> (mul_and_cumulative_mul: packed) {
}

// Liquidation threshold per yang (as LTV) - ray
@storage_var
func shrine_thresholds(yang_id: ufelt) -> (threshold: ray) {
}

@storage_var
func shrine_live() -> (is_live: bool) {
}

//
// Getters
//

@view
func get_trove{syscall_ptr: felt*, pedersen_ptr: HashBuiltin*, range_check_ptr}(
    trove_id: ufelt
) -> (trove: Trove) {
    let (trove_packed) = shrine_troves.read(trove_id);
    let (charge_from: ufelt, debt: wad) = split_felt(trove_packed);
    let trove: Trove = Trove(charge_from=charge_from, debt=debt);
    return (trove,);
}

@view
func get_yin{syscall_ptr: felt*, pedersen_ptr: HashBuiltin*, range_check_ptr}(user: address) -> (
    balance: wad
) {
    return shrine_yin.read(user);
}

@view
func get_total_yin{syscall_ptr: felt*, pedersen_ptr: HashBuiltin*, range_check_ptr}() -> (
    total_yin: wad
) {
    return shrine_total_yin.read();
}

@view
func get_yang{syscall_ptr: felt*, pedersen_ptr: HashBuiltin*, range_check_ptr}(yang: address) -> (
    yang: Yang
) {
    let (yang_id: ufelt) = shrine_yang_id.read(yang);
    return shrine_yangs.read(yang_id);
}

@view
func get_yangs_count{syscall_ptr: felt*, pedersen_ptr: HashBuiltin*, range_check_ptr}() -> (
    count: ufelt
) {
    return shrine_yangs_count.read();
}

@view
func get_deposit{syscall_ptr: felt*, pedersen_ptr: HashBuiltin*, range_check_ptr}(
    yang: address, trove_id: ufelt
) -> (balance: wad) {
    let (yang_id: ufelt) = shrine_yang_id.read(yang);
    return shrine_deposits.read(yang_id, trove_id);
}

@view
func get_total_debt{syscall_ptr: felt*, pedersen_ptr: HashBuiltin*, range_check_ptr}() -> (
    total_debt: wad
) {
    return shrine_total_debt.read();
}

@view
func get_yang_price{syscall_ptr: felt*, pedersen_ptr: HashBuiltin*, range_check_ptr}(
    yang: address, interval: ufelt
) -> (price: wad, cumulative_price: wad) {
    alloc_locals;
    let (yang_id: ufelt) = shrine_yang_id.read(yang);
    let (price_and_cumulative_price: packed) = shrine_yang_price.read(yang_id, interval);
    let (price: wad, cumulative_price: wad) = unpack_125(price_and_cumulative_price);
    return (price, cumulative_price);
}

@view
func get_ceiling{syscall_ptr: felt*, pedersen_ptr: HashBuiltin*, range_check_ptr}() -> (
    ceiling: wad
) {
    return shrine_ceiling.read();
}

@view
func get_multiplier{syscall_ptr: felt*, pedersen_ptr: HashBuiltin*, range_check_ptr}(
    interval: ufelt
) -> (multiplier: ray, cumulative_multiplier: ray) {
    alloc_locals;
    let (mul_and_cumulative_mul: packed) = shrine_multiplier.read(interval);
    let (multiplier: ray, cumulative_multiplier: ray) = unpack_125(mul_and_cumulative_mul);
    return (multiplier, cumulative_multiplier);
}

@view
func get_yang_threshold{syscall_ptr: felt*, pedersen_ptr: HashBuiltin*, range_check_ptr}(
    yang: address
) -> (threshold: ray) {
    let yang_id: ufelt = get_valid_yang_id(yang);
    return shrine_thresholds.read(yang_id);
}

@view
func get_live{syscall_ptr: felt*, pedersen_ptr: HashBuiltin*, range_check_ptr}() -> (
    is_live: bool
) {
    return shrine_live.read();
}

//
// Setters
//

@external
func add_yang{
    syscall_ptr: felt*, pedersen_ptr: HashBuiltin*, range_check_ptr, bitwise_ptr: BitwiseBuiltin*
}(yang: address, max: wad, threshold: ray, initial_price: wad) {
    alloc_locals;

    AccessControl.assert_has_role(ShrineRoles.ADD_YANG);

    // Assert that yang is not already added
    let (potential_yang_id: ufelt) = shrine_yang_id.read(yang);
    with_attr error_message("Shrine: Yang already exists") {
        assert potential_yang_id = 0;
    }

    // Assert validity of `max` argument
    with_attr error_message("Shrine: Value of `max` ({max}) is out of bounds") {
        WadRay.assert_valid_unsigned(max);
    }

    // Validity of `threshold` is asserted in set_threshold
    // Validity of `initial_price` is asserted in pack_125

    // Assign ID to yang and add yang struct
    let (yang_count: ufelt) = shrine_yangs_count.read();
    let yang_id = yang_count + 1;

    shrine_yang_id.write(yang, yang_id);
    shrine_yangs.write(yang_id, Yang(0, max));

    // Update yangs count
    shrine_yangs_count.write(yang_id);

    // Set threshold
    set_threshold(yang, threshold);

    // Seed initial price to ensure `get_recent_price_from` terminates
    let current_interval: ufelt = now();

    // Since `initial_price` is the first price in the price history, the cumulative price is also set to `initial_price`
    // `advance` cannot be called here since it relies on `get_recent_price_from` which needs an initial price or else it runs forever
    let init_price_and_cumulative_price: packed = pack_125(initial_price, initial_price);
    shrine_yang_price.write(yang_id, current_interval, init_price_and_cumulative_price);

    // Events
    YangAdded.emit(yang, yang_id, max, initial_price);
    YangsCountUpdated.emit(yang_id);

    return ();
}

@external
func update_yang_max{
    syscall_ptr: felt*, pedersen_ptr: HashBuiltin*, range_check_ptr, bitwise_ptr: BitwiseBuiltin*
}(yang: address, new_max: wad) {
    alloc_locals;
    AccessControl.assert_has_role(ShrineRoles.UPDATE_YANG_MAX);

    with_attr error_message("Shrine: Value of `new_max` ({new_max}) is out of bounds") {
        WadRay.assert_valid_unsigned(new_max);
    }

    let yang_id: ufelt = get_valid_yang_id(yang);
    let (old_yang_info: Yang) = shrine_yangs.read(yang_id);
    let new_yang_info: Yang = Yang(old_yang_info.total, new_max);
    shrine_yangs.write(yang_id, new_yang_info);

    YangUpdated.emit(yang, new_yang_info);

    return ();
}

@external
func set_ceiling{
    syscall_ptr: felt*, pedersen_ptr: HashBuiltin*, range_check_ptr, bitwise_ptr: BitwiseBuiltin*
}(new_ceiling: wad) {
    AccessControl.assert_has_role(ShrineRoles.SET_CEILING);

    with_attr error_message("Shrine: Value of `new_ceiling` ({new_ceiling}) is out of bounds") {
        WadRay.assert_valid_unsigned(new_ceiling);
    }

    shrine_ceiling.write(new_ceiling);

    CeilingUpdated.emit(new_ceiling);

    return ();
}

@external
func set_threshold{
    syscall_ptr: felt*, pedersen_ptr: HashBuiltin*, range_check_ptr, bitwise_ptr: BitwiseBuiltin*
}(yang: address, new_threshold: ray) {
    alloc_locals;

    AccessControl.assert_has_role(ShrineRoles.SET_THRESHOLD);

    // Check that threshold value is not greater than max threshold
    with_attr error_message("Shrine: Threshold exceeds 100%") {
        assert_le(new_threshold, MAX_THRESHOLD);
    }

    let yang_id: ufelt = get_valid_yang_id(yang);
    shrine_thresholds.write(yang_id, new_threshold);

    ThresholdUpdated.emit(yang, new_threshold);

    return ();
}

@external
func kill{
    syscall_ptr: felt*, pedersen_ptr: HashBuiltin*, range_check_ptr, bitwise_ptr: BitwiseBuiltin*
}() {
    AccessControl.assert_has_role(ShrineRoles.KILL);

    shrine_live.write(FALSE);

    Killed.emit();

    return ();
}

//
// Constructor
//

@constructor
func constructor{
    syscall_ptr: felt*, pedersen_ptr: HashBuiltin*, range_check_ptr, bitwise_ptr: BitwiseBuiltin*
}(admin: address) {
    alloc_locals;

    AccessControl.initializer(admin);

    // Grant admin permission
    AccessControl._grant_role(ShrineRoles.DEFAULT_SHRINE_ADMIN_ROLE, admin);

    shrine_live.write(TRUE);

    // Set initial multiplier value
    let interval: ufelt = now();
    // The initial cumulative multiplier is set to `INITIAL_MULTIPLIER`
    let init_mul_cumulative_mul: packed = pack_125(INITIAL_MULTIPLIER, INITIAL_MULTIPLIER);
    shrine_multiplier.write(interval, init_mul_cumulative_mul);

    // Events
    MultiplierUpdated.emit(INITIAL_MULTIPLIER, INITIAL_MULTIPLIER, interval);
    return ();
}

//
// Core functions - External
//

// Set the price of the specified Yang for a given interval
@external
func advance{
    syscall_ptr: felt*, pedersen_ptr: HashBuiltin*, range_check_ptr, bitwise_ptr: BitwiseBuiltin*
}(yang: address, price: wad) {
    alloc_locals;

    AccessControl.assert_has_role(ShrineRoles.ADVANCE);

    with_attr error_message("Shrine: cannot set a price value to zero.") {
        assert_not_zero(price);  // Cannot set a price value to zero
    }

    let interval: ufelt = now();
    let yang_id: ufelt = get_valid_yang_id(yang);

    // Calculating the new cumulative price
    // To do this, we get the interval of the last price update, find the number of
    // intervals BETWEEN the current interval and the last_interval (non-inclusive), multiply that by
    // the last price, and add it to the last cumulative price. Then we add the new price, `price`.
    let (last_price: wad, last_cumulative_price: wad, last_interval: ufelt) = get_recent_price_from(
        yang_id, interval - 1
    );
    // TODO: should there be an overflow check here?
    let new_cumulative: wad = last_cumulative_price + (interval - last_interval - 1) * last_price + price;

    let price_and_cumulative_price: packed = pack_125(price, new_cumulative);
    shrine_yang_price.write(yang_id, interval, price_and_cumulative_price);

    YangPriceUpdated.emit(yang, price, new_cumulative, interval);

    return ();
}

// Appends a new multiplier value
@external
func update_multiplier{
    syscall_ptr: felt*, pedersen_ptr: HashBuiltin*, range_check_ptr, bitwise_ptr: BitwiseBuiltin*
}(new_multiplier: ray) {
    alloc_locals;
    AccessControl.assert_has_role(ShrineRoles.UPDATE_MULTIPLIER);

    with_attr error_message("Shrine: cannot set a multiplier value to zero.") {
        assert_not_zero(new_multiplier);  // Cannot set a multiplier value to zero
    }

    let interval: ufelt = now();

    let (
        last_multiplier: ray, last_cumulative_multiplier: ray, last_interval: ufelt
    ) = get_recent_multiplier_from(interval - 1);

    // TODO: should there be an overflow check here?
    let new_cumulative_multiplier: ray = last_cumulative_multiplier + (interval - last_interval - 1) * last_multiplier + new_multiplier;

    let mul_and_cumulative_mul: packed = pack_125(new_multiplier, new_cumulative_multiplier);
    shrine_multiplier.write(interval, mul_and_cumulative_mul);

    MultiplierUpdated.emit(new_multiplier, new_cumulative_multiplier, interval);

    return ();
}

// Move Yang between two Troves
// Checks should be performed beforehand by the module calling this function
@external
func move_yang{
    syscall_ptr: felt*, pedersen_ptr: HashBuiltin*, range_check_ptr, bitwise_ptr: BitwiseBuiltin*
}(yang: address, src_trove_id: ufelt, dst_trove_id: ufelt, amount: wad) {
    alloc_locals;

    AccessControl.assert_has_role(ShrineRoles.MOVE_YANG);

    let yang_id: ufelt = get_valid_yang_id(yang);

    // Charge interest for source trove to ensure it remains safe
    charge(src_trove_id);

    // Charge interest for destination trove since its collateral balance will be changed,
    // affecting its personalized interest rate due to the underlying assumption in `get_trove_threshold_and_value_internal`
    // TODO: maybe move this under `assert_healthy` call so failed `move_yang` calls are cheaper?
    // It depends on starknet handles fees for failed transactions
    charge(dst_trove_id);

    let (src_yang_balance: wad) = shrine_deposits.read(yang_id, src_trove_id);

    // Ensure source trove has sufficient yang
    with_attr error_message("Shrine: Insufficient yang") {
        // WadRay.sub_unsigned asserts (src_yang_balance - amount) >= 0
        let new_src_balance: wad = WadRay.sub_unsigned(src_yang_balance, amount);
    }

    // Update yang balance of source trove
    shrine_deposits.write(yang_id, src_trove_id, new_src_balance);

    // Assert source trove is within limits
    assert_healthy(src_trove_id);

    // Update yang balance of destination trove
    let (dst_yang_balance: wad) = shrine_deposits.read(yang_id, dst_trove_id);
    let new_dst_balance: wad = WadRay.add_unsigned(dst_yang_balance, amount);
    shrine_deposits.write(yang_id, dst_trove_id, new_dst_balance);

    // Events
    DepositUpdated.emit(yang, src_trove_id, new_src_balance);
    DepositUpdated.emit(yang, dst_trove_id, new_dst_balance);

    return ();
}

@external
func move_yin{
    syscall_ptr: felt*, pedersen_ptr: HashBuiltin*, range_check_ptr, bitwise_ptr: BitwiseBuiltin*
}(src: address, dst: address, amount: wad) {
    AccessControl.assert_has_role(ShrineRoles.MOVE_YIN);

    with_attr error_message("Shrine: transfer amount outside the valid range.") {
        WadRay.assert_valid_unsigned(amount);
    }

    let (src_balance: wad) = shrine_yin.read(src);
    let (dst_balance: wad) = shrine_yin.read(dst);

    // WadRay.sub_unsigned reverts on underflow, so this function cannot be used to move more yin than src_address owns
    with_attr error_message("Shrine: transfer amount exceeds yin balance") {
        shrine_yin.write(src, WadRay.sub_unsigned(src_balance, amount));
    }

    shrine_yin.write(dst, WadRay.add(dst_balance, amount));

    // No event emissions - this is because `move-yin` should only be called by an
    // ERC20 wrapper contract which emits a `Transfer` event on transfers anyway.

    return ();
}

// Deposit a specified amount of a Yang into a Trove
@external
func deposit{
    syscall_ptr: felt*, pedersen_ptr: HashBuiltin*, range_check_ptr, bitwise_ptr: BitwiseBuiltin*
}(yang: address, trove_id: ufelt, amount: wad) {
    alloc_locals;

    AccessControl.assert_has_role(ShrineRoles.DEPOSIT);

    // Check system is live
    assert_live();

    with_attr error_message("Shrine: Value of `amount` ({amount}) is out of bounds") {
        WadRay.assert_valid_unsigned(amount);
    }

    // Charge interest
    charge(trove_id);

    // Update yang balance of system
    let yang_id: ufelt = get_valid_yang_id(yang);
    let (old_yang_info: Yang) = shrine_yangs.read(yang_id);
    let new_total: wad = WadRay.add(old_yang_info.total, amount);

    // Asserting that the deposit does not cause the total amount of yang deposited to exceed the max.
    with_attr error_message("Shrine: Exceeds maximum amount of Yang allowed for system") {
        assert_le(new_total, old_yang_info.max);
    }

    let new_yang_info: Yang = Yang(total=new_total, max=old_yang_info.max);
    shrine_yangs.write(yang_id, new_yang_info);

    // Update yang balance of trove
    let (trove_yang_balance: wad) = shrine_deposits.read(yang_id, trove_id);
    let new_trove_balance: wad = WadRay.add(trove_yang_balance, amount);
    shrine_deposits.write(yang_id, trove_id, new_trove_balance);

    // Events
    YangUpdated.emit(yang, new_yang_info);
    DepositUpdated.emit(yang, trove_id, new_trove_balance);

    return ();
}

// Withdraw a specified amount of a Yang from a Trove with trove safety check
@external
func withdraw{
    syscall_ptr: felt*, pedersen_ptr: HashBuiltin*, range_check_ptr, bitwise_ptr: BitwiseBuiltin*
}(yang: address, trove_id: ufelt, amount: wad) {
    alloc_locals;

    AccessControl.assert_has_role(ShrineRoles.WITHDRAW);

    withdraw_internal(yang, trove_id, amount);

    // Check if Trove is within limits
    assert_healthy(trove_id);

    return ();
}

// Mint a specified amount of synthetic for a Trove
@external
func forge{
    syscall_ptr: felt*, pedersen_ptr: HashBuiltin*, range_check_ptr, bitwise_ptr: BitwiseBuiltin*
}(user: address, trove_id: ufelt, amount: wad) {
    alloc_locals;

    AccessControl.assert_has_role(ShrineRoles.FORGE);

    // Check system is live
    assert_live();

    with_attr error_message("Shrine: Value of `amount` ({amount}) is out of bounds") {
        WadRay.assert_valid_unsigned(amount);
    }

    // Charge interest
    charge(trove_id);  // TODO: Maybe move this under the debt ceiling check to save gas in case of failed tx

    // Get current Trove information
    let (old_trove_info: Trove) = get_trove(trove_id);

    // Get current interval
    let current_interval: ufelt = now();

    // Check that debt ceiling has not been reached
    let (current_system_debt: wad) = shrine_total_debt.read();

    with_attr error_message("Shrine: system debt overflow") {
        let new_system_debt: wad = WadRay.add(current_system_debt, amount);  // WadRay.add checks for overflow
    }

    let (debt_ceiling: wad) = shrine_ceiling.read();

    // Debt ceiling check
    with_attr error_message("Shrine: Debt ceiling reached") {
        assert_le(new_system_debt, debt_ceiling);
    }

    // Update system debt
    shrine_total_debt.write(new_system_debt);

    // Initialise `Trove.charge_from` to current interval if old debt was 0.
    // Otherwise, set `Trove.charge_from` to current interval + 1 because interest has been
    // charged up to current interval.
    if (old_trove_info.debt == 0) {
        tempvar new_charge_from: ufelt = current_interval;
    } else {
        tempvar new_charge_from: ufelt = old_trove_info.charge_from;
    }

    // Update trove information
    let new_debt: wad = WadRay.add(old_trove_info.debt, amount);
    let new_trove_info: Trove = Trove(charge_from=new_charge_from, debt=new_debt);
    set_trove(trove_id, new_trove_info);

    // Check if Trove is within limits
    assert_healthy(trove_id);

    // Update the user's yin
    let (user_yin: wad) = shrine_yin.read(user);
    let new_user_yin: wad = WadRay.add(user_yin, amount);
    shrine_yin.write(user, new_user_yin);

    // Update the total yin
    let (total_yin: wad) = shrine_total_yin.read();
    let new_total_yin: wad = WadRay.add(total_yin, amount);
    shrine_total_yin.write(new_total_yin);

    // Events
    DebtTotalUpdated.emit(new_system_debt);
    TroveUpdated.emit(trove_id, new_trove_info);
    YinTotalUpdated.emit(new_total_yin);
    YinUpdated.emit(user, new_user_yin);

    return ();
}

// Repay a specified amount of synthetic for a Trove
// The module calling this function should ensure that `amount` does not exceed Trove's debt.
@external
func melt{
    syscall_ptr: felt*, pedersen_ptr: HashBuiltin*, range_check_ptr, bitwise_ptr: BitwiseBuiltin*
}(user: address, trove_id: ufelt, amount: wad) {
    alloc_locals;

    AccessControl.assert_has_role(ShrineRoles.MELT);

    with_attr error_message("Shrine: Value of `amount` ({amount}) is out of bounds") {
        WadRay.assert_valid_unsigned(amount);
    }

    // Charge interest
    charge(trove_id);

    // Get current Trove information
    let (old_trove_info: Trove) = get_trove(trove_id);

    // Get current interval
    let current_interval: ufelt = now();

    // Update system debt
    let (current_system_debt: wad) = shrine_total_debt.read();

    with_attr error_message("Shrine: System debt underflow") {
        let new_system_debt: wad = WadRay.sub_unsigned(current_system_debt, amount);  // WadRay.sub_unsigned contains an underflow check
    }

    shrine_total_debt.write(new_system_debt);

    // Update trove information
    with_attr error_message("Shrine: cannot pay back more debt than exists in this trove") {
        let new_debt: wad = WadRay.sub_unsigned(old_trove_info.debt, amount);  // Reverts if amount > old_trove_info.debt
    }

    let new_trove_info: Trove = Trove(charge_from=current_interval, debt=new_debt);
    set_trove(trove_id, new_trove_info);

    // Updating the user's yin
    let (user_yin: wad) = shrine_yin.read(user);

    // Updating the total yin
    let (total_yin: wad) = shrine_total_yin.read();

    // Reverts if amount > user_yin or amount > total_yin.
    with_attr error_message("Shrine: not enough yin to melt debt") {
        let new_user_yin = WadRay.sub_unsigned(user_yin, amount);
        let new_total_yin = WadRay.sub_unsigned(total_yin, amount);
    }

    shrine_yin.write(user, new_user_yin);
    shrine_total_yin.write(new_total_yin);

    // Events

    DebtTotalUpdated.emit(new_system_debt);
    TroveUpdated.emit(trove_id, new_trove_info);
    YinTotalUpdated.emit(new_total_yin);
    YinUpdated.emit(user, new_user_yin);

    return ();
}

// Withdraw a specified amount of a Yang from a Trove without trove safety check.
// This is intended for liquidations where collateral needs to be withdrawn and transferred to the liquidator
// even if the trove is still unsafe.
@external
func seize{
    syscall_ptr: felt*, pedersen_ptr: HashBuiltin*, range_check_ptr, bitwise_ptr: BitwiseBuiltin*
}(yang: address, trove_id: ufelt, amount: wad) {
    alloc_locals;

    AccessControl.assert_has_role(ShrineRoles.SEIZE);

    withdraw_internal(yang, trove_id, amount);

    return ();
}

//
// Core Functions - View
//

// Returns a tuple of the custom threshold (maximum LTV before liquidation) of a trove and the total trove value at the current interval.
// This is because it needs to calculate the trove value anyway, and `is_healthy` needs the trove value.
@view
func get_trove_threshold_and_value{syscall_ptr: felt*, pedersen_ptr: HashBuiltin*, range_check_ptr}(
    trove_id: ufelt
) -> (threshold: ray, value: wad) {
    alloc_locals;

    let (yang_count: ufelt) = shrine_yangs_count.read();
    let interval: ufelt = now();
    return get_trove_threshold_and_value_internal(trove_id, interval, interval, yang_count, 0, 0);
}

// Calculate a Trove's current loan-to-value ratio
// returns a ray
@view
func get_current_trove_ltv{syscall_ptr: felt*, pedersen_ptr: HashBuiltin*, range_check_ptr}(
    trove_id: ufelt
) -> (ltv: ray) {
    alloc_locals;

    let (trove: Trove) = get_trove(trove_id);
    let interval: ufelt = now();
    let debt: wad = estimate(trove_id);
    let ltv = trove_ltv(trove_id, interval, debt);
    return (ltv,);
}

// Get the last updated price for a yang
@view
func get_current_yang_price{syscall_ptr: felt*, pedersen_ptr: HashBuiltin*, range_check_ptr}(
    yang
) -> (price: wad, cumulative_price: wad, interval: ufelt) {
    alloc_locals;

    let (yang_id: ufelt) = shrine_yang_id.read(yang);
    let interval: ufelt = now();  // Get current interval
    return get_recent_price_from(yang_id, interval);
}

// Gets last updated multiplier value
@view
func get_current_multiplier{syscall_ptr: felt*, pedersen_ptr: HashBuiltin*, range_check_ptr}() -> (
    multiplier: ray, cumulative_multiplier: ray, interval: ufelt
) {
    let interval: ufelt = now();
    return get_recent_multiplier_from(interval);
}

// Returns the debt a trove owes, including any interest that has accumulated since
// `Trove.charge_from` but not accrued to `Trove.debt` yet.
@view
func estimate{syscall_ptr: felt*, pedersen_ptr: HashBuiltin*, range_check_ptr}(trove_id: ufelt) -> (
    debt: wad
) {
    alloc_locals;

    let (trove: Trove) = get_trove(trove_id);

    // Early termination if no debt
    if (trove.debt == 0) {
        return (trove.debt,);
    }

    let current_interval: ufelt = now();
    let debt = compound(trove_id, trove.debt, trove.charge_from, current_interval);
    return (debt,);
}

// Returns a bool indicating whether the given trove is healthy or not
@view
func is_healthy{syscall_ptr: felt*, pedersen_ptr: HashBuiltin*, range_check_ptr}(
    trove_id: ufelt
) -> (healthy: bool) {
    alloc_locals;

    let (debt: wad) = estimate(trove_id);

    // Early termination if trove has no debt
    if (debt == 0) {
        return (TRUE,);
    }

    let max_debt: wad = get_trove_max_debt(trove_id);

    return (is_le(debt, max_debt),);
}

@view
func get_max_forge{syscall_ptr: felt*, pedersen_ptr: HashBuiltin*, range_check_ptr}(
    trove_id: ufelt
) -> (max: wad) {
    alloc_locals;

    let (debt: wad) = estimate(trove_id);
    let max_debt: wad = get_trove_max_debt(trove_id);

    let can_forge: bool = is_le(debt, max_debt);

    // Early termination if trove cannot forge new debt
    if (can_forge == FALSE) {
        return (0,);
    }

    let max_forge_amt: wad = max_debt - debt;
    return (max_forge_amt,);
}

//
// Internal
//

func assert_live{syscall_ptr: felt*, pedersen_ptr: HashBuiltin*, range_check_ptr}() {
    // Check system is live
    let (live: bool) = shrine_live.read();

    with_attr error_message("Shrine: System is not live") {
        assert live = TRUE;
    }

    return ();
}

// Helper function to get the yang ID given a yang address, and throw an error if
// yang address has not been added (i.e. yang ID = 0)
func get_valid_yang_id{syscall_ptr: felt*, pedersen_ptr: HashBuiltin*, range_check_ptr}(
    yang: address
) -> ufelt {
    let (yang_id: ufelt) = shrine_yang_id.read(yang);

    with_attr error_message("Shrine: Yang does not exist") {
        assert_not_zero(yang_id);
    }

    return yang_id;
}

func set_trove{syscall_ptr: felt*, pedersen_ptr: HashBuiltin*, range_check_ptr}(
    trove_id: ufelt, trove: Trove
) {
    let packed_trove: packed = pack_felt(trove.charge_from, trove.debt);
    shrine_troves.write(trove_id, packed_trove);
    return ();
}

func now{syscall_ptr: felt*, pedersen_ptr: HashBuiltin*, range_check_ptr}() -> ufelt {
    let (time) = get_block_timestamp();
    let (interval, _) = unsigned_div_rem(time, TIME_INTERVAL);
    return interval;
}

// Withdraw a specified amount of a Yang from a Trove
func withdraw_internal{syscall_ptr: felt*, pedersen_ptr: HashBuiltin*, range_check_ptr}(
    yang: address, trove_id: ufelt, amount: wad
) {
    alloc_locals;

    with_attr error_message("Shrine: Value of `amount` ({amount}) is out of bounds") {
        WadRay.assert_valid_unsigned(amount);
    }

    // Retrieve yang info
    let yang_id: ufelt = get_valid_yang_id(yang);
    let (old_yang_info: Yang) = shrine_yangs.read(yang_id);

    // Ensure trove has sufficient yang
    let (trove_yang_balance: wad) = shrine_deposits.read(yang_id, trove_id);

    with_attr error_message("Shrine: Insufficient yang") {
        // WadRay.sub_unsigned asserts (trove_yang_balance - amount) >= 0
        let new_trove_balance: wad = WadRay.sub_unsigned(trove_yang_balance, amount);
    }

    // Charge interest
    charge(trove_id);

    // Update yang balance of system
    let new_total: wad = WadRay.sub_unsigned(old_yang_info.total, amount);
    let new_yang_info: Yang = Yang(total=new_total, max=old_yang_info.max);
    shrine_yangs.write(yang_id, new_yang_info);

    // Update yang balance of trove
    shrine_deposits.write(yang_id, trove_id, new_trove_balance);

    // Events
    YangUpdated.emit(yang, new_yang_info);
    DepositUpdated.emit(yang, trove_id, new_trove_balance);

    return ();
}

// Adds the accumulated interest as debt to the trove
func charge{syscall_ptr: felt*, pedersen_ptr: HashBuiltin*, range_check_ptr}(trove_id) {
    alloc_locals;
    // Get trove info
    let (trove: Trove) = get_trove(trove_id);

    // Early termination if no debt
    if (trove.debt == 0) {
        return ();
    }

    // Get current interval
    let current_interval = now();

    // Get new debt amount
    let new_debt: wad = compound(trove_id, trove.debt, trove.charge_from, current_interval);

    // Catch troves with zero value
    if (new_debt == trove.debt) {
        return ();
    }

    // Update trove
    let updated_trove: Trove = Trove(charge_from=current_interval, debt=new_debt);
    set_trove(trove_id, updated_trove);

    // Get old system debt amount
    let (old_system_debt: wad) = shrine_total_debt.read();

    // Get interest charged
    let diff: wad = WadRay.sub_unsigned(new_debt, trove.debt);  // TODO: should this be unchecked? `new_debt` >= `trove.debt` is guaranteed

    // Get new system debt
    tempvar new_system_debt: wad = old_system_debt + diff;

    shrine_total_debt.write(new_system_debt);

    // Events
    DebtTotalUpdated.emit(new_system_debt);
    TroveUpdated.emit(trove_id, updated_trove);

    return ();
}

// Returns the amount of debt owed by trove after having interest charged over a given time period
// Assumes the trove hasn't minted or paid back any additional debt during the given time period
// Assumes the trove hasn't deposited or withdrawn any additional collateral during the given time period
// Time period includes `end_interval` and does NOT include `start_interval`.

// Compound interest formula: P(t) = P_0 * e^(rt)
// P_0 = principal
// r = nominal interest rate (what the interest rate would be if there was no compounding
// t = time elapsed, in years
func compound{syscall_ptr: felt*, pedersen_ptr: HashBuiltin*, range_check_ptr}(
    trove_id: ufelt, current_debt: wad, start_interval: ufelt, end_interval: ufelt
) -> wad {
    alloc_locals;

    let avg_relative_ltv: ray = get_avg_relative_ltv(
        trove_id, current_debt, start_interval, end_interval
    );

<<<<<<< HEAD
=======
    // Catch troves with zero value
    if (avg_relative_ltv == 0) {
        return current_debt;
    }

>>>>>>> 62af13ed
    let avg_multiplier: ray = get_avg_multiplier(start_interval, end_interval);

    let base_rate: ray = get_base_rate(avg_relative_ltv);
    let rate: ray = WadRay.rmul(base_rate, avg_multiplier);  // represents `r` in the compound interest formula
    let t: wad = (end_interval - start_interval) * TIME_INTERVAL_DIV_YEAR;  // represents `t` in the compound interest formula

    // Using `rmul` on a ray and a wad yields a wad, which we need since `exp` only takes wads
    let compounded_scalar: wad = exp(WadRay.rmul(rate, t));
    let compounded_debt = WadRay.wmul(current_debt, compounded_scalar);

    return compounded_debt;
}

// base rate function:
//
//  rLTV = relative loan-to-value ratio
//
//
//            { 0.02*rLTV                   if 0 <= rLTV <= 0.5
//            { 0.1*rLTV - 0.04             if 0.5 < rLTV <= 0.75
//  r(rLTV) = { rLTV - 0.715                if 0.75 < rLTV <= 0.9215
//            { 3.101908*rLTV - 2.65190822  if 0.9215 < rLTV < \infinity
//
//

func get_base_rate{range_check_ptr}(ltv: ray) -> ray {
    alloc_locals;

    if (is_le(ltv, RATE_BOUND1) == TRUE) {
        return linear(ltv, RATE_M1, RATE_B1);
    }

    if (is_le(ltv, RATE_BOUND2) == TRUE) {
        return linear(ltv, RATE_M2, RATE_B2);
    }

    if (is_le(ltv, RATE_BOUND3) == TRUE) {
        return linear(ltv, RATE_M3, RATE_B3);
    }

    return linear(ltv, RATE_M4, RATE_B4);
}

// y = m*x + b
func linear{range_check_ptr}(x: ray, m: ray, b: ray) -> ray {
    return WadRay.add(WadRay.rmul(m, x), b);
}

// Returns the maximum debt for a trove as a wad
func get_trove_max_debt{syscall_ptr: felt*, pedersen_ptr: HashBuiltin*, range_check_ptr}(
    trove_id: ufelt
) -> wad {
    let (threshold: ray, value: wad) = get_trove_threshold_and_value(trove_id);  // Getting the trove's custom threshold and total collateral value
    let max_debt: wad = WadRay.rmul(threshold, value);  // Calculating the maximum amount of debt the trove can have
    return (max_debt);
}

// Calculates the trove's LTV at the given interval.
// See comments above `get_trove_threshold_and_value` for the underlying assumption on which the correctness of the result depends.
// Another assumption here is that if trove debt is non-zero, then there is collateral in the trove
// Returns a ray.
func trove_ltv{syscall_ptr: felt*, pedersen_ptr: HashBuiltin*, range_check_ptr}(
    trove_id: ufelt, interval: ufelt, debt: wad
) -> ray {
    // Early termination if no debt
    if (debt == 0) {
        return 0;
    }

    let (yang_count: ufelt) = shrine_yangs_count.read();
    let (_, value: wad) = get_trove_threshold_and_value_internal(
        trove_id, interval, interval, yang_count, 0, 0
    );

    let ltv: ray = WadRay.runsigned_div(debt, value);  // Using WadRay.runsigned_div on two wads returns a ray
    return ltv;
}

// Returns the price for `yang_id` at `interval` if it is non-zero.
// Otherwise, check `interval` - 1 recursively for the last available price.
func get_recent_price_from{syscall_ptr: felt*, pedersen_ptr: HashBuiltin*, range_check_ptr}(
    yang_id, interval
) -> (price: wad, cumulative_price: wad, interval: ufelt) {
    alloc_locals;
    let (price_and_cumulative_price: packed) = shrine_yang_price.read(yang_id, interval);

    if (price_and_cumulative_price != 0) {
        let (price, cumulative_price) = unpack_125(price_and_cumulative_price);
        return (price, cumulative_price, interval);
    }

    return get_recent_price_from(yang_id, interval - 1);
}

// Returns the average price for a yang between two intervals, including `end_interval` but NOT including `start_interval`
// - If `start_interval` is the same as `end_interval`, return the price at that interval.
// - If `start_interval` is different from `end_interval`, return the average price.
// Return value is a tuple so that function can be modified as an external view for testing
func get_avg_price{syscall_ptr: felt*, pedersen_ptr: HashBuiltin*, range_check_ptr}(
    yang_id: ufelt, start_interval: ufelt, end_interval: ufelt
) -> (price: wad) {
    alloc_locals;

    let (
        start_yang_price: wad, start_cumulative_yang_price: wad, available_start_interval: ufelt
    ) = get_recent_price_from(yang_id, start_interval);

    let (
        end_yang_price: wad, end_cumulative_yang_price: wad, available_end_interval
    ) = get_recent_price_from(yang_id, end_interval);

    // If the last available price for both start and end intervals are the same,
    // return that last available price
    // This also catches `start_interval == end_interval`
    if (available_start_interval == available_end_interval) {
        return (start_yang_price,);
    }

    // subtraction operations can be unchecked since the `end_` vars are
    // guaranteed to be greater than or equal to the `start_` variables
    let cumulative_diff: wad = end_cumulative_yang_price - start_cumulative_yang_price;

    // Early termination if `start_interval` and `end_interval` are updated
    if (start_interval == available_start_interval and end_interval == available_end_interval) {
        let (avg_price: wad, _) = unsigned_div_rem(cumulative_diff, end_interval - start_interval);
        return (avg_price,);
    }

    // If the start interval is not updated, adjust the cumulative difference (see `advance`) by deducting
    // (number of intervals missed from `available_start_interval` to `start_interval` * start price).
    if (start_interval == available_start_interval) {
        tempvar intermediate_adjusted_cumulative_diff: wad = cumulative_diff;
    } else {
<<<<<<< HEAD
        let neg_cumulative_offset: wad = (start_interval - available_start_interval) * start_yang_price;
        tempvar intermediate_adjusted_cumulative_diff: wad = cumulative_diff - neg_cumulative_offset;
=======
        let cumulative_offset: wad = (start_interval - available_start_interval) * start_yang_price;
        tempvar intermediate_adjusted_cumulative_diff: wad = cumulative_diff - cumulative_offset;
>>>>>>> 62af13ed
    }

    // If the end interval is not updated, adjust the cumulative difference by adding
    // (number of intervals missed from `available_end_interval` to `end_interval` * end price).
    if (end_interval == available_end_interval) {
        tempvar final_adjusted_cumulative_diff: wad = intermediate_adjusted_cumulative_diff;
    } else {
<<<<<<< HEAD
        let pos_cumulative_offset: wad = (end_interval - available_end_interval) * end_yang_price;
        tempvar final_adjusted_cumulative_diff: wad = intermediate_adjusted_cumulative_diff + pos_cumulative_offset;
=======
        let cumulative_offset: wad = (end_interval - available_end_interval) * end_yang_price;
        tempvar final_adjusted_cumulative_diff: wad = intermediate_adjusted_cumulative_diff + cumulative_offset;
>>>>>>> 62af13ed
    }

    let (avg_price: wad, _) = unsigned_div_rem(
        final_adjusted_cumulative_diff, end_interval - start_interval
    );
    return (avg_price,);
}

// Returns the multiplier at `interval` if it is non-zero.
// Otherwise, check `interval` - 1 recursively for the last available value.
func get_recent_multiplier_from{syscall_ptr: felt*, pedersen_ptr: HashBuiltin*, range_check_ptr}(
    interval: ufelt
) -> (multiplier: ray, cumulative_multiplier: ray, interval: ufelt) {
    alloc_locals;
    let (mul_and_cumulative_mul: packed) = shrine_multiplier.read(interval);

    if (mul_and_cumulative_mul != 0) {
        let (multiplier, cumulative_multiplier) = unpack_125(mul_and_cumulative_mul);
        return (multiplier, cumulative_multiplier, interval);
    }

    return get_recent_multiplier_from(interval - 1);
}

// Returns the average multiplier over the specified time period, including `end_interval` but NOT including `start_interval`
// - If `start_interval` is the same as `end_interval`, return the multiplier value at that interval.
// - If `start_interval` is different from `end_interval`, return the average.
// Return value is a tuple so that function can be modified as an external view for testing
func get_avg_multiplier{syscall_ptr: felt*, pedersen_ptr: HashBuiltin*, range_check_ptr}(
    start_interval: ufelt, end_interval: ufelt
) -> (multiplier: ray) {
    alloc_locals;

    let (
        start_multiplier: ray, start_cumulative_multiplier: ray, available_start_interval
    ) = get_recent_multiplier_from(start_interval);

    let (
        end_multiplier: ray, end_cumulative_multiplier: ray, available_end_interval
    ) = get_recent_multiplier_from(end_interval);

    // If the last available multiplier for both start and end intervals are the same,
    // return that last available multiplier
    // This also catches `start_interval == end_interval`
    if (available_start_interval == available_end_interval) {
        return (start_multiplier,);
    }

    // subtraction operations can be unchecked since the `end_` vars are
    // guaranteed to be greater than or equal to the `start_` variables
    let cumulative_diff: ray = end_cumulative_multiplier - start_cumulative_multiplier;

    // Early termination if `start_interval` and `end_interval` are updated
    if (start_interval == available_start_interval and end_interval == available_end_interval) {
        let (avg_multiplier: wad, _) = unsigned_div_rem(
            cumulative_diff, end_interval - start_interval
        );
        return (avg_multiplier,);
    }

    // If the start interval is not updated, adjust the cumulative difference (see `advance`) by deducting
    // (number of intervals missed from `available_start_interval` to `start_interval` * start price).
    if (start_interval == available_start_interval) {
        tempvar intermediate_adjusted_cumulative_diff: wad = cumulative_diff;
    } else {
        let neg_cumulative_offset: wad = (start_interval - available_start_interval) * start_multiplier;
        tempvar intermediate_adjusted_cumulative_diff: wad = cumulative_diff - neg_cumulative_offset;
    }

    // If the end interval is not updated, adjust the cumulative difference by adding
    // (number of intervals missed from `available_end_interval` to `end_interval` * end price).
    if (end_interval == available_end_interval) {
        tempvar final_adjusted_cumulative_diff: wad = intermediate_adjusted_cumulative_diff;
    } else {
        let pos_cumulative_offset: wad = (end_interval - available_end_interval) * end_multiplier;
        tempvar final_adjusted_cumulative_diff: wad = intermediate_adjusted_cumulative_diff + pos_cumulative_offset;
    }

    let (avg_multiplier: wad, _) = unsigned_div_rem(
        final_adjusted_cumulative_diff, end_interval - start_interval
    );
    return (avg_multiplier,);
}

// Returns the average relative LTV of a trove over the specified time period
// Assumes debt remains constant over this period
func get_avg_relative_ltv{syscall_ptr: felt*, pedersen_ptr: HashBuiltin*, range_check_ptr}(
    trove_id: ufelt, debt: wad, start_interval: ufelt, end_interval: ufelt
) -> ray {
    let (num_yangs: ufelt) = shrine_yangs_count.read();
    let (avg_threshold: ray, avg_val: wad) = get_trove_threshold_and_value_internal(
        trove_id, start_interval, end_interval, num_yangs, 0, 0
    );

    // Catch troves with zero value
    if (avg_val == 0) {
        return 0;
    }
<<<<<<< HEAD

    let avg_ltv: ray = WadRay.runsigned_div(debt, avg_val);
    let avg_relative_ltv: ray = WadRay.runsigned_div(avg_ltv, avg_threshold);

=======

    let avg_ltv: ray = WadRay.runsigned_div(debt, avg_val);
    let avg_relative_ltv: ray = WadRay.runsigned_div(avg_ltv, avg_threshold);

>>>>>>> 62af13ed
    return avg_relative_ltv;
}

//
// Trove health internal functions
//

func assert_healthy{syscall_ptr: felt*, pedersen_ptr: HashBuiltin*, range_check_ptr}(
    trove_id: ufelt
) {
    alloc_locals;

    let (healthy: bool) = is_healthy(trove_id);

    with_attr error_message("Shrine: Trove LTV is too high") {
        assert healthy = TRUE;
    }

    return ();
}

// Returns a tuple of the custom threshold (maximum LTV before liquidation) of a trove and the total trove value.
// This function uses historical prices but the currently deposited yang amounts to calculate value.
// The underlying assumption is that the amount of each yang deposited remains the same throughout the recursive call.
func get_trove_threshold_and_value_internal{
    syscall_ptr: felt*, pedersen_ptr: HashBuiltin*, range_check_ptr
}(
    trove_id: ufelt,
    start_interval: ufelt,
    end_interval: ufelt,
    current_yang_id: ufelt,
    cumulative_weighted_threshold: ray,
    cumulative_trove_value: wad,
) -> (threshold: ray, value: wad) {
    alloc_locals;

    if (current_yang_id == 0) {
        if (cumulative_trove_value != 0) {
            // WadRay.wunsigned_div, with the numerator a ray, and the denominator a wad, returns a ray
            let threshold: ray = WadRay.wunsigned_div(
                cumulative_weighted_threshold, cumulative_trove_value
            );
            return (threshold=threshold, value=cumulative_trove_value);
        } else {
            return (threshold=0, value=0);
        }
    }

    let (deposited: wad) = shrine_deposits.read(current_yang_id, trove_id);

    // Gas optimization - skip over the current yang if the user hasn't deposited any
    if (deposited == 0) {
        return get_trove_threshold_and_value_internal(
            trove_id,
            start_interval,
            end_interval,
            current_yang_id - 1,
            cumulative_weighted_threshold,
            cumulative_trove_value,
        );
    }

    let (yang_threshold: ray) = shrine_thresholds.read(current_yang_id);

    let price: wad = get_avg_price(current_yang_id, start_interval, end_interval);
    let deposited_value: wad = WadRay.wmul(price, deposited);

    let weighted_threshold: ray = WadRay.wmul(yang_threshold, deposited_value);

    // WadRay.add_unsigned includes overflow check on result
    let cumulative_trove_value: wad = WadRay.add_unsigned(cumulative_trove_value, deposited_value);
    let cumulative_weighted_threshold: ray = WadRay.add_unsigned(
        cumulative_weighted_threshold, weighted_threshold
    );

    return get_trove_threshold_and_value_internal(
        trove_id,
        start_interval,
        end_interval,
        current_yang_id - 1,
        cumulative_weighted_threshold,
        cumulative_trove_value,
    );
}<|MERGE_RESOLUTION|>--- conflicted
+++ resolved
@@ -1058,14 +1058,11 @@
         trove_id, current_debt, start_interval, end_interval
     );
 
-<<<<<<< HEAD
-=======
     // Catch troves with zero value
     if (avg_relative_ltv == 0) {
         return current_debt;
     }
 
->>>>>>> 62af13ed
     let avg_multiplier: ray = get_avg_multiplier(start_interval, end_interval);
 
     let base_rate: ray = get_base_rate(avg_relative_ltv);
@@ -1199,13 +1196,8 @@
     if (start_interval == available_start_interval) {
         tempvar intermediate_adjusted_cumulative_diff: wad = cumulative_diff;
     } else {
-<<<<<<< HEAD
-        let neg_cumulative_offset: wad = (start_interval - available_start_interval) * start_yang_price;
-        tempvar intermediate_adjusted_cumulative_diff: wad = cumulative_diff - neg_cumulative_offset;
-=======
         let cumulative_offset: wad = (start_interval - available_start_interval) * start_yang_price;
         tempvar intermediate_adjusted_cumulative_diff: wad = cumulative_diff - cumulative_offset;
->>>>>>> 62af13ed
     }
 
     // If the end interval is not updated, adjust the cumulative difference by adding
@@ -1213,13 +1205,8 @@
     if (end_interval == available_end_interval) {
         tempvar final_adjusted_cumulative_diff: wad = intermediate_adjusted_cumulative_diff;
     } else {
-<<<<<<< HEAD
-        let pos_cumulative_offset: wad = (end_interval - available_end_interval) * end_yang_price;
-        tempvar final_adjusted_cumulative_diff: wad = intermediate_adjusted_cumulative_diff + pos_cumulative_offset;
-=======
         let cumulative_offset: wad = (end_interval - available_end_interval) * end_yang_price;
         tempvar final_adjusted_cumulative_diff: wad = intermediate_adjusted_cumulative_diff + cumulative_offset;
->>>>>>> 62af13ed
     }
 
     let (avg_price: wad, _) = unsigned_div_rem(
@@ -1318,17 +1305,10 @@
     if (avg_val == 0) {
         return 0;
     }
-<<<<<<< HEAD
 
     let avg_ltv: ray = WadRay.runsigned_div(debt, avg_val);
     let avg_relative_ltv: ray = WadRay.runsigned_div(avg_ltv, avg_threshold);
 
-=======
-
-    let avg_ltv: ray = WadRay.runsigned_div(debt, avg_val);
-    let avg_relative_ltv: ray = WadRay.runsigned_div(avg_ltv, avg_threshold);
-
->>>>>>> 62af13ed
     return avg_relative_ltv;
 }
 
