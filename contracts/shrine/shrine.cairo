--- conflicted
+++ resolved
@@ -563,34 +563,7 @@
     return ();
 }
 
-<<<<<<< HEAD
-@external
-func burn{
-    syscall_ptr : felt*, pedersen_ptr : HashBuiltin*, range_check_ptr, bitwise_ptr : BitwiseBuiltin*
-}(user : felt, amount : felt):
-    AccessControl.assert_has_role(ShrineRoles.MOVE_YIN)
-    let (balance) = shrine_yin_storage.read(user)
-
-    # WadRay.sub_unsigned reverts on underflow, so this function cannot be used to move more yin than src_address owns
-    with_attr error_message("Shrine: burn amount exceeds yin balance"):
-        let (new_balance) = WadRay.sub_unsigned(balance, amount)
-    end
-
-    # update user balance
-    shrine_yin_storage.write(user, new_balance)
-
-    # update total amount of yin
-    let (curr_total_balance) = shrine_total_yin_storage.read()
-    let (new_total_balance) = WadRay.sub_unsigned(curr_total_balance, amount)
-    shrine_total_yin_storage.write(new_total_balance)
-
-    return ()
-end
-
-# Deposit a specified amount of a Yang into a Trove
-=======
 // Deposit a specified amount of a Yang into a Trove
->>>>>>> 02d80f07
 @external
 func deposit{
     syscall_ptr: felt*, pedersen_ptr: HashBuiltin*, range_check_ptr, bitwise_ptr: BitwiseBuiltin*
