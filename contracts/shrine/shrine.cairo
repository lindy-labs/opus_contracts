--- conflicted
+++ resolved
@@ -614,32 +614,7 @@
 
     AccessControl.assert_has_role(ShrineRoles.WITHDRAW);
 
-<<<<<<< HEAD
     withdraw_internal(yang_address, trove_id, amount);
-=======
-    // Retrieve yang info
-    let (yang_id) = get_valid_yang_id(yang_address);
-    let (old_yang_info: Yang) = shrine_yangs_storage.read(yang_id);
-
-    // Ensure trove has sufficient yang
-    let (trove_yang_balance) = shrine_deposits_storage.read(yang_id, trove_id);
-
-    with_attr error_message("Shrine: Insufficient yang") {
-        // WadRay.sub_unsigned asserts (trove_yang_balance - amount) >= 0
-        let (new_trove_balance) = WadRay.sub_unsigned(trove_yang_balance, amount);
-    }
-
-    // Charge interest
-    charge(trove_id);
-
-    // Update yang balance of system
-    let (new_total) = WadRay.sub_unsigned(old_yang_info.total, amount);
-    let new_yang_info: Yang = Yang(total=new_total, max=old_yang_info.max);
-    shrine_yangs_storage.write(yang_id, new_yang_info);
-
-    // Update yang balance of trove
-    shrine_deposits_storage.write(yang_id, trove_id, new_trove_balance);
->>>>>>> 7e425555
 
     // Check if Trove is within limits
     assert_within_limits(trove_id);
@@ -1003,7 +978,7 @@
     let (old_yang_info: Yang) = shrine_yangs_storage.read(yang_id);
 
     // Ensure trove has sufficient yang
-    let (trove_yang_balance) = shrine_deposits_storage.read(trove_id, yang_id);
+    let (trove_yang_balance) = shrine_deposits_storage.read(yang_id, trove_id);
 
     with_attr error_message("Shrine: Insufficient yang") {
         // WadRay.sub_unsigned asserts (trove_yang_balance - amount) >= 0
@@ -1019,7 +994,7 @@
     shrine_yangs_storage.write(yang_id, new_yang_info);
 
     // Update yang balance of trove
-    shrine_deposits_storage.write(trove_id, yang_id, new_trove_balance);
+    shrine_deposits_storage.write(yang_id, trove_id, new_trove_balance);
 
     // Events
     YangUpdated.emit(yang_address, new_yang_info);
