--- conflicted
+++ resolved
@@ -676,14 +676,9 @@
 #
 
 # Gets the custom threshold (maximum LTV before liquidation) of a trove
-<<<<<<< HEAD
-# Also returns the total cumulative weighted threshold value and the total trove value
-# `threshold` and `value` are both wads
-=======
 # Also returns the total trove value.
 # This is because it needs to calculate the trove value anyway, and `is_healthy` needs the trove value, so it
 # saves some gas to just return it rather than having to calculate it again with `appraise`.
->>>>>>> 9aa1b0ff
 @view
 func get_trove_threshold{syscall_ptr : felt*, pedersen_ptr : HashBuiltin*, range_check_ptr}(
     trove_id
@@ -923,22 +918,8 @@
 ) -> (wad):
     alloc_locals
 
-<<<<<<< HEAD
-    # Terminate if final_interval <= current_interval
-    let (finished) = is_le(final_interval, current_interval)
-    if finished == TRUE:
-        return (debt)
-    end
-
-    # Get loan-to-threshold-value ratio for Trove at the given time ID
-    let (ratio) = trove_ratio_to_threshold(trove_id, current_interval, debt)
-
-    # Get base rate using loan-to-threshold-value ratio
-    let (rate) = base_rate(ratio)
-=======
     let (avg_ratio) = get_avg_ratio(trove_id, current_debt, start_interval, end_interval)
     let (avg_multiplier) = get_avg_multiplier(start_interval, end_interval)
->>>>>>> 9aa1b0ff
 
     let (base_rate) = get_base_rate(avg_ratio)
     let (true_rate) = WadRay.rmul(base_rate, avg_multiplier)  # represents `r` in the compound interest formula
