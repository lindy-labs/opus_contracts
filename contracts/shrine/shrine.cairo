--- conflicted
+++ resolved
@@ -768,23 +768,16 @@
 
 @view
 func estimate{syscall_ptr : felt*, pedersen_ptr : HashBuiltin*, range_check_ptr}(
-<<<<<<< HEAD
-    user_address : felt, trove_id : felt
-) -> (amount : felt):
-=======
     user_address, trove_id
 ) -> (amount):
-    alloc_locals
-
->>>>>>> 2543954c
     let (trove : Trove) = get_trove(user_address, trove_id)
     let (current_interval) = now()
     return estimate_inner(user_address, trove_id, trove.debt, trove.charge_from, current_interval)
 end
 
 func estimate_inner{syscall_ptr : felt*, pedersen_ptr : HashBuiltin*, range_check_ptr}(
-    user_address : felt, trove_id : felt, debt : felt, start : felt, current : felt
-) -> (amount : felt):
+    user_address, trove_id, debt, start, current
+) -> (amount):
     alloc_locals
 
     # Early termination if no debt
