--- conflicted
+++ resolved
@@ -147,23 +147,13 @@
 
 // Keeps track of how much of each yang has been deposited into each Trove - wad
 @storage_var
-<<<<<<< HEAD
-func shrine_deposits_storage(trove_id, yang_id) -> (wad: felt) {
-}
-=======
-func shrine_deposits_storage(yang_id, trove_id) -> (wad):
-end
->>>>>>> c9b32694
+func shrine_deposits_storage(yang_id, trove_id) -> (wad: felt) {
+}
 
 // Total amount of debt accrued
 @storage_var
-<<<<<<< HEAD
-func shrine_debt_storage() -> (wad: felt) {
-}
-=======
-func shrine_total_debt_storage() -> (wad):
-end
->>>>>>> c9b32694
+func shrine_total_debt_storage() -> (wad: felt) {
+}
 
 // Total amount of synthetic forged
 @storage_var
@@ -243,31 +233,19 @@
 }
 
 @view
-<<<<<<< HEAD
 func get_deposit{syscall_ptr: felt*, pedersen_ptr: HashBuiltin*, range_check_ptr}(
-    trove_id, yang_address
+    yang_address, trove_id
 ) -> (wad: felt) {
     let (yang_id) = shrine_yang_id_storage.read(yang_address);
-    return shrine_deposits_storage.read(trove_id, yang_id);
-}
-
-@view
-func get_debt{syscall_ptr: felt*, pedersen_ptr: HashBuiltin*, range_check_ptr}() -> (wad: felt) {
-    return shrine_debt_storage.read();
-}
-=======
-func get_deposit{syscall_ptr : felt*, pedersen_ptr : HashBuiltin*, range_check_ptr}(
-    yang_address, trove_id
-) -> (wad):
-    let (yang_id) = shrine_yang_id_storage.read(yang_address)
-    return shrine_deposits_storage.read(yang_id, trove_id)
-end
-
-@view
-func get_total_debt{syscall_ptr : felt*, pedersen_ptr : HashBuiltin*, range_check_ptr}() -> (wad):
-    return shrine_total_debt_storage.read()
-end
->>>>>>> c9b32694
+    return shrine_deposits_storage.read(yang_id, trove_id);
+}
+
+@view
+func get_total_debt{syscall_ptr: felt*, pedersen_ptr: HashBuiltin*, range_check_ptr}() -> (
+    wad: felt
+) {
+    return shrine_total_debt_storage.read();
+}
 
 @view
 func get_yang_price{syscall_ptr: felt*, pedersen_ptr: HashBuiltin*, range_check_ptr}(
@@ -532,11 +510,7 @@
     // It depends on starknet handles fees for failed transactions
     charge(dst_trove_id);
 
-<<<<<<< HEAD
-    let (src_yang_balance) = shrine_deposits_storage.read(src_trove_id, yang_id);
-=======
-    let (src_yang_balance) = shrine_deposits_storage.read(yang_id, src_trove_id)
->>>>>>> c9b32694
+    let (src_yang_balance) = shrine_deposits_storage.read(yang_id, src_trove_id);
 
     // Ensure source trove has sufficient yang
     with_attr error_message("Shrine: Insufficient yang") {
@@ -544,28 +518,16 @@
         let (new_src_balance) = WadRay.sub_unsigned(src_yang_balance, amount);
     }
 
-<<<<<<< HEAD
     // Update yang balance of source trove
-    shrine_deposits_storage.write(src_trove_id, yang_id, new_src_balance);
-=======
-    # Update yang balance of source trove
-    shrine_deposits_storage.write(yang_id, src_trove_id, new_src_balance)
->>>>>>> c9b32694
+    shrine_deposits_storage.write(yang_id, src_trove_id, new_src_balance);
 
     // Assert source trove is within limits
     assert_within_limits(src_trove_id);
 
-<<<<<<< HEAD
     // Update yang balance of destination trove
-    let (dst_yang_balance) = shrine_deposits_storage.read(dst_trove_id, yang_id);
+    let (dst_yang_balance) = shrine_deposits_storage.read(yang_id, dst_trove_id);
     let (new_dst_balance) = WadRay.add_unsigned(dst_yang_balance, amount);
-    shrine_deposits_storage.write(dst_trove_id, yang_id, new_dst_balance);
-=======
-    # Update yang balance of destination trove
-    let (dst_yang_balance) = shrine_deposits_storage.read(yang_id, dst_trove_id)
-    let (new_dst_balance) = WadRay.add_unsigned(dst_yang_balance, amount)
-    shrine_deposits_storage.write(yang_id, dst_trove_id, new_dst_balance)
->>>>>>> c9b32694
+    shrine_deposits_storage.write(yang_id, dst_trove_id, new_dst_balance);
 
     // Events
     DepositUpdated.emit(yang_address, src_trove_id, new_src_balance);
@@ -631,17 +593,10 @@
     let new_yang_info: Yang = Yang(total=new_total, max=old_yang_info.max);
     shrine_yangs_storage.write(yang_id, new_yang_info);
 
-<<<<<<< HEAD
     // Update yang balance of trove
-    let (trove_yang_balance) = shrine_deposits_storage.read(trove_id, yang_id);
+    let (trove_yang_balance) = shrine_deposits_storage.read(yang_id, trove_id);
     let (new_trove_balance) = WadRay.add(trove_yang_balance, amount);
-    shrine_deposits_storage.write(trove_id, yang_id, new_trove_balance);
-=======
-    # Update yang balance of trove
-    let (trove_yang_balance) = shrine_deposits_storage.read(yang_id, trove_id)
-    let (new_trove_balance) = WadRay.add(trove_yang_balance, amount)
-    shrine_deposits_storage.write(yang_id, trove_id, new_trove_balance)
->>>>>>> c9b32694
+    shrine_deposits_storage.write(yang_id, trove_id, new_trove_balance);
 
     // Events
     YangUpdated.emit(yang_address, new_yang_info);
@@ -663,13 +618,8 @@
     let (yang_id) = get_valid_yang_id(yang_address);
     let (old_yang_info: Yang) = shrine_yangs_storage.read(yang_id);
 
-<<<<<<< HEAD
     // Ensure trove has sufficient yang
-    let (trove_yang_balance) = shrine_deposits_storage.read(trove_id, yang_id);
-=======
-    # Ensure trove has sufficient yang
-    let (trove_yang_balance) = shrine_deposits_storage.read(yang_id, trove_id)
->>>>>>> c9b32694
+    let (trove_yang_balance) = shrine_deposits_storage.read(yang_id, trove_id);
 
     with_attr error_message("Shrine: Insufficient yang") {
         // WadRay.sub_unsigned asserts (trove_yang_balance - amount) >= 0
@@ -684,13 +634,8 @@
     let new_yang_info: Yang = Yang(total=new_total, max=old_yang_info.max);
     shrine_yangs_storage.write(yang_id, new_yang_info);
 
-<<<<<<< HEAD
     // Update yang balance of trove
-    shrine_deposits_storage.write(trove_id, yang_id, new_trove_balance);
-=======
-    # Update yang balance of trove
-    shrine_deposits_storage.write(yang_id, trove_id, new_trove_balance)
->>>>>>> c9b32694
+    shrine_deposits_storage.write(yang_id, trove_id, new_trove_balance);
 
     // Check if Trove is within limits
     assert_within_limits(trove_id);
@@ -723,13 +668,8 @@
     // Get current interval
     let (current_interval) = now();
 
-<<<<<<< HEAD
     // Check that debt ceiling has not been reached
-    let (current_system_debt) = shrine_debt_storage.read();
-=======
-    # Check that debt ceiling has not been reached
-    let (current_system_debt) = shrine_total_debt_storage.read()
->>>>>>> c9b32694
+    let (current_system_debt) = shrine_total_debt_storage.read();
 
     with_attr error_message("Shrine: system debt overflow") {
         let (new_system_debt) = WadRay.add(current_system_debt, amount);  // WadRay.add checks for overflow
@@ -742,13 +682,8 @@
         assert_le(new_system_debt, debt_ceiling);
     }
 
-<<<<<<< HEAD
     // Update system debt
-    shrine_debt_storage.write(new_system_debt);
-=======
-    # Update system debt
-    shrine_total_debt_storage.write(new_system_debt)
->>>>>>> c9b32694
+    shrine_total_debt_storage.write(new_system_debt);
 
     // Initialise `Trove.charge_from` to current interval if old debt was 0.
     // Otherwise, set `Trove.charge_from` to current interval + 1 because interest has been
@@ -805,23 +740,14 @@
     // Get current interval
     let (current_interval) = now();
 
-<<<<<<< HEAD
     // Update system debt
-    let (current_system_debt) = shrine_debt_storage.read();
-=======
-    # Update system debt
-    let (current_system_debt) = shrine_total_debt_storage.read()
->>>>>>> c9b32694
+    let (current_system_debt) = shrine_total_debt_storage.read();
 
     with_attr error_message("Shrine: System debt underflow") {
         let (new_system_debt) = WadRay.sub_unsigned(current_system_debt, amount);  // WadRay.sub_unsigned contains an underflow check
     }
 
-<<<<<<< HEAD
-    shrine_debt_storage.write(new_system_debt);
-=======
-    shrine_total_debt_storage.write(new_system_debt)
->>>>>>> c9b32694
+    shrine_total_debt_storage.write(new_system_debt);
 
     // Update trove information
     with_attr error_message("Shrine: cannot pay back more debt than exists in this trove") {
@@ -1037,7 +963,6 @@
 // yang address has not been added (i.e. yang ID = 0)
 func get_valid_yang_id{syscall_ptr: felt*, pedersen_ptr: HashBuiltin*, range_check_ptr}(
     yang_address
-<<<<<<< HEAD
 ) -> (ufelt: felt) {
     let (yang_id) = shrine_yang_id_storage.read(yang_address);
 
@@ -1096,7 +1021,7 @@
     set_trove(trove_id, updated_trove);
 
     // Get old system debt amount
-    let (old_system_debt) = shrine_debt_storage.read();
+    let (old_system_debt) = shrine_total_debt_storage.read();
 
     // Get interest charged
     let (diff) = WadRay.sub_unsigned(new_debt, trove.debt);  // TODO: should this be unchecked? `new_debt` >= `trove.debt` is guaranteed
@@ -1104,7 +1029,7 @@
     // Get new system debt
     tempvar new_system_debt = old_system_debt + diff;
 
-    shrine_debt_storage.write(new_system_debt);
+    shrine_total_debt_storage.write(new_system_debt);
 
     // Events
     DebtTotalUpdated.emit(new_system_debt);
@@ -1123,91 +1048,6 @@
 // r = nominal interest rate (what the interest rate would be if there was no compounding
 // t = time elapsed, in years
 func compound{syscall_ptr: felt*, pedersen_ptr: HashBuiltin*, range_check_ptr}(
-=======
-) -> (ufelt):
-    let (yang_id) = shrine_yang_id_storage.read(yang_address)
-
-    with_attr error_message("Shrine: Yang does not exist"):
-        assert_not_zero(yang_id)
-    end
-
-    return (yang_id)
-end
-
-func set_trove{syscall_ptr : felt*, pedersen_ptr : HashBuiltin*, range_check_ptr}(
-    trove_id, trove : Trove
-):
-    let (packed_trove) = pack_felt(trove.charge_from, trove.debt)
-    shrine_troves_storage.write(trove_id, packed_trove)
-    return ()
-end
-
-# Wrapper function for the recursive `appraise_internal` function that gets the most recent trove value
-func appraise{syscall_ptr : felt*, pedersen_ptr : HashBuiltin*, range_check_ptr}(trove_id) -> (wad):
-    alloc_locals
-
-    let (yang_count) = shrine_yangs_count_storage.read()
-    let (interval) = now()
-    let (value) = appraise_internal(trove_id, yang_count, interval, 0)
-    return (value)
-end
-
-func now{syscall_ptr : felt*, pedersen_ptr : HashBuiltin*, range_check_ptr}() -> (ufelt):
-    let (time) = get_block_timestamp()
-    let (interval, _) = unsigned_div_rem(time, TIME_INTERVAL)
-    return (interval)
-end
-
-# Adds the accumulated interest as debt to the trove
-func charge{syscall_ptr : felt*, pedersen_ptr : HashBuiltin*, range_check_ptr}(trove_id):
-    alloc_locals
-    # Get trove info
-    let (trove : Trove) = get_trove(trove_id)
-
-    # Early termination if no debt
-    if trove.debt == 0:
-        return ()
-    end
-
-    # Get current interval
-    let (current_interval) = now()
-
-    # Get new debt amount
-    let (new_debt) = compound(trove_id, trove.debt, trove.charge_from, current_interval)
-
-    # Update trove
-    let updated_trove : Trove = Trove(charge_from=current_interval, debt=new_debt)
-    set_trove(trove_id, updated_trove)
-
-    # Get old system debt amount
-    let (old_system_debt) = shrine_total_debt_storage.read()
-
-    # Get interest charged
-    let (diff) = WadRay.sub_unsigned(new_debt, trove.debt)  # TODO: should this be unchecked? `new_debt` >= `trove.debt` is guaranteed
-
-    # Get new system debt
-    tempvar new_system_debt = old_system_debt + diff
-
-    shrine_total_debt_storage.write(new_system_debt)
-
-    # Events
-    DebtTotalUpdated.emit(new_system_debt)
-    TroveUpdated.emit(trove_id, updated_trove)
-
-    return ()
-end
-
-# Returns the amount of debt owed by trove after having interest charged over a given time period
-# Assumes the trove hasn't minted or paid back any additional debt during the given time period
-# Assumes the trove hasn't deposited or withdrawn any additional collateral during the given time period
-# Time period includes `end_interval` and does NOT include `start_interval`.
-
-# Compound interest formula: P(t) = P_0 * e^(rt)
-# P_0 = principal
-# r = nominal interest rate (what the interest rate would be if there was no compounding
-# t = time elapsed, in years
-func compound{syscall_ptr : felt*, pedersen_ptr : HashBuiltin*, range_check_ptr}(
->>>>>>> c9b32694
     trove_id, current_debt, start_interval, end_interval
 ) -> (wad: felt) {
     alloc_locals;
@@ -1309,13 +1149,8 @@
         return (cumulative,);
     }
 
-<<<<<<< HEAD
     // Calculate current yang value
-    let (balance) = shrine_deposits_storage.read(trove_id, yang_id);
-=======
-    # Calculate current yang value
-    let (balance) = shrine_deposits_storage.read(yang_id, trove_id)
->>>>>>> c9b32694
+    let (balance) = shrine_deposits_storage.read(yang_id, trove_id);
 
     // Skip over the rest of the logic if the user hasn't deposited any
     if (balance == 0) {
@@ -1418,11 +1253,7 @@
         return (cumulative_val,);
     }
 
-<<<<<<< HEAD
-    let (balance) = shrine_deposits_storage.read(trove_id, current_yang_id);
-=======
-    let (balance) = shrine_deposits_storage.read(current_yang_id, trove_id)
->>>>>>> c9b32694
+    let (balance) = shrine_deposits_storage.read(current_yang_id, trove_id);
 
     // Skipping over the rest of the logic if the user hasn't deposited anything for this yang
     if (balance == 0) {
@@ -1513,11 +1344,7 @@
         }
     }
 
-<<<<<<< HEAD
-    let (deposited) = shrine_deposits_storage.read(trove_id, current_yang_id);
-=======
-    let (deposited) = shrine_deposits_storage.read(current_yang_id, trove_id)
->>>>>>> c9b32694
+    let (deposited) = shrine_deposits_storage.read(current_yang_id, trove_id);
 
     // Gas optimization - skip over the current yang if the user hasn't deposited any
     if (deposited == 0) {
