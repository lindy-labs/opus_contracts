--- conflicted
+++ resolved
@@ -711,21 +711,15 @@
     # Get current interval
     let (current_interval) = now()
 
-    # Update trove information
-    with_attr error_message("Shrine: Trove debt underflow"):
-        let (new_debt) = WadRay.sub_unsigned(old_trove_info.debt, amount)  # WadRay.sub_unsigned contains an underflow check
-    end
-    let new_trove_info : Trove = Trove(charge_from=current_interval, debt=new_debt)
-    set_trove(trove_id, new_trove_info)
-
     # Update system debt
     let (current_system_debt) = shrine_debt_storage.read()
-    let (new_system_debt) = WadRay.sub(current_system_debt, amount)
+
+    with_attr error_message("Shrine: System debt underflow"):
+        let (new_system_debt) = WadRay.sub_unsigned(current_system_debt, amount)  # WadRay.sub_unsigned contains an underflow check
+    end
 
     shrine_debt_storage.write(new_system_debt)
 
-<<<<<<< HEAD
-=======
     # Update trove information
     with_attr error_message("Shrine: cannot pay back more debt than exists in this trove"):
         let (new_debt) = WadRay.sub_unsigned(old_trove_info.debt, amount)  # Reverts if amount > old_trove_info.debt
@@ -749,7 +743,6 @@
     shrine_yin_storage.write(user_address, new_user_yin)
     shrine_total_yin_storage.write(new_total_yin)
 
->>>>>>> 416c0408
     # Events
 
     DebtTotalUpdated.emit(new_system_debt)
