%lang starknet

from starkware.cairo.common.bool import TRUE, FALSE
from starkware.cairo.common.cairo_builtins import BitwiseBuiltin, HashBuiltin
from starkware.cairo.common.math import assert_not_zero, assert_le, unsigned_div_rem, split_felt
from starkware.cairo.common.math_cmp import is_le
from starkware.starknet.common.syscalls import get_block_timestamp

from contracts.shared.convert import pack_felt, pack_125, unpack_125
from contracts.shared.types import Trove, Yang
from contracts.shared.wad_ray import WadRay
from contracts.shared.exp import exp
from contracts.shared.aliases import wad, ray, str, bool, ufelt, sfelt, address, packed

from contracts.shrine.roles import ShrineRoles

from contracts.lib.accesscontrol.library import AccessControl
// these imported public functions are part of the contract's interface
from contracts.lib.accesscontrol.accesscontrol_external import (
    get_roles,
    has_role,
    get_admin,
    grant_role,
    revoke_role,
    renounce_role,
    change_admin,
)

//
// Constants
//

// Initial multiplier value to ensure `get_recent_multiplier_from` terminates
const INITIAL_MULTIPLIER = WadRay.RAY_ONE;

const MAX_THRESHOLD = WadRay.RAY_ONE;

const TIME_INTERVAL = 30 * 60;  // 30 minutes * 60 seconds per minute
const TIME_INTERVAL_DIV_YEAR = 57077625570776;  // 1 / (48 30-minute segments per day) / (365 days per year) = 0.000057077625 (wad)
// Interest rate piece-wise function parameters - all rays
const RATE_M1 = 2 * 10 ** 25;  // 0.02
const RATE_B1 = 0;
const RATE_M2 = 1 * 10 ** 26;  // 0.1
const RATE_B2 = (-4) * 10 ** 25;  // -0.04
const RATE_M3 = 10 ** 27;  // 1
const RATE_B3 = (-715) * 10 ** 23;  // -0.715
const RATE_M4 = 3101908 * 10 ** 21;  // 3.101908
const RATE_B4 = (-2651908222) * 10 ** 18;  // -2.651908222

// Interest rate piece-wise range bounds (Bound 0 is implicitly zero) - all rays
const RATE_BOUND1 = 5 * 10 ** 26;  // 0.5
const RATE_BOUND2 = 75 * 10 ** 25;  // 0.75
const RATE_BOUND3 = 9215 * 10 ** 23;  // 0.9215

//
// Events
//

@event
func YangAdded(yang: address, yang_id: ufelt, max: wad, start_price: wad) {
}

@event
func YangUpdated(yang: address, yang_info: Yang) {
}

@event
func DebtTotalUpdated(total: wad) {
}

@event
func YinTotalUpdated(total: wad) {
}

@event
func YangsCountUpdated(count: ufelt) {
}

@event
func MultiplierUpdated(multiplier: ray, cumulative_multiplier: ray, interval: ufelt) {
}

@event
func ThresholdUpdated(yang: address, threshold: ray) {
}

@event
func TroveUpdated(trove_id: ufelt, trove: Trove) {
}

@event
func YinUpdated(user: address, amount: wad) {
}

@event
func DepositUpdated(yang: address, trove_id: ufelt, amount: wad) {
}

@event
func YangPriceUpdated(yang: address, price: wad, cumulative_price: wad, interval: ufelt) {
}

@event
func CeilingUpdated(ceiling: wad) {
}

@event
func Killed() {
}

//
// Storage
//

// A trove can forge debt up to its threshold depending on the yangs deposited.
// This mapping maps a trove to a `packed` felt containing its information.
// The first 128 bits stores the amount of debt in the trove.
// The last 123 bits stores the start time interval of the next interest accumulation period.
@storage_var
func shrine_troves(trove_id: ufelt) -> (trove: packed) {
}

// Stores the amount of the "yin" (synthetic) each user owns.
// yin can be exchanged for ERC20 synthetic tokens via the yin gate.
@storage_var
func shrine_yin(user: address) -> (balance: wad) {
}

// Stores information about each collateral (see Yang struct)
@storage_var
func shrine_yangs(yang_id: ufelt) -> (yang: Yang) {
}

// Number of collateral accepted by the system.
// The return value is also the ID of the last added collateral.
@storage_var
func shrine_yangs_count() -> (count: ufelt) {
}

// Mapping from yang address to yang ID.
// Yang ID starts at 1.
@storage_var
func shrine_yang_id(yang: address) -> (id: ufelt) {
}

// Keeps track of how much of each yang has been deposited into each Trove - wad
@storage_var
func shrine_deposits(yang_id: ufelt, trove_id: ufelt) -> (balance: wad) {
}

// Total amount of debt accrued
@storage_var
func shrine_total_debt() -> (total_debt: wad) {
}

// Total amount of synthetic forged
@storage_var
func shrine_total_yin() -> (total_yin: wad) {
}

// Keeps track of the price history of each Yang - packed
// interval: timestamp divided by TIME_INTERVAL.
// packed contains both the actual price (high 125 bits) and the cumulative price (low 125 bits) of
// the yang at each time interval, both as wads
@storage_var
func shrine_yang_price(yang_id: ufelt, interval: ufelt) -> (price_and_cumulative_price: packed) {
}

// Total debt ceiling - wad
@storage_var
func shrine_ceiling() -> (ceiling: wad) {
}

// Global interest rate multiplier - packed
// packed contains both the actual multiplier (high 125 bits), and the cumulative multiplier (low 125 bits) of
// the yang at each time interval, both as rays
@storage_var
func shrine_multiplier(interval: ufelt) -> (mul_and_cumulative_mul: packed) {
}

// Liquidation threshold per yang (as LTV) - ray
@storage_var
func shrine_thresholds(yang_id: ufelt) -> (threshold: ray) {
}

@storage_var
func shrine_live() -> (is_live: bool) {
}

//
// Getters
//

@view
func get_trove{syscall_ptr: felt*, pedersen_ptr: HashBuiltin*, range_check_ptr}(
    trove_id: ufelt
) -> (trove: Trove) {
    let (trove_packed) = shrine_troves.read(trove_id);
    let (charge_from: ufelt, debt: wad) = split_felt(trove_packed);
    let trove: Trove = Trove(charge_from=charge_from, debt=debt);
    return (trove,);
}

@view
func get_yin{syscall_ptr: felt*, pedersen_ptr: HashBuiltin*, range_check_ptr}(user: address) -> (
    balance: wad
) {
    return shrine_yin.read(user);
}

@view
func get_total_yin{syscall_ptr: felt*, pedersen_ptr: HashBuiltin*, range_check_ptr}() -> (
    total_yin: wad
) {
    return shrine_total_yin.read();
}

@view
func get_yang{syscall_ptr: felt*, pedersen_ptr: HashBuiltin*, range_check_ptr}(yang: address) -> (
    yang: Yang
) {
    let (yang_id: ufelt) = shrine_yang_id.read(yang);
    return shrine_yangs.read(yang_id);
}

@view
func get_yangs_count{syscall_ptr: felt*, pedersen_ptr: HashBuiltin*, range_check_ptr}() -> (
    count: ufelt
) {
    return shrine_yangs_count.read();
}

@view
func get_deposit{syscall_ptr: felt*, pedersen_ptr: HashBuiltin*, range_check_ptr}(
    yang: address, trove_id: ufelt
) -> (balance: wad) {
    let (yang_id: ufelt) = shrine_yang_id.read(yang);
    return shrine_deposits.read(yang_id, trove_id);
}

@view
func get_total_debt{syscall_ptr: felt*, pedersen_ptr: HashBuiltin*, range_check_ptr}() -> (
    total_debt: wad
) {
    return shrine_total_debt.read();
}

@view
func get_yang_price{syscall_ptr: felt*, pedersen_ptr: HashBuiltin*, range_check_ptr}(
    yang: address, interval: ufelt
) -> (price: wad, cumulative_price: wad) {
    alloc_locals;
    let (yang_id: ufelt) = shrine_yang_id.read(yang);
    let (price_and_cumulative_price: packed) = shrine_yang_price.read(yang_id, interval);
    let (price: wad, cumulative_price: wad) = unpack_125(price_and_cumulative_price);
    return (price, cumulative_price);
}

@view
func get_ceiling{syscall_ptr: felt*, pedersen_ptr: HashBuiltin*, range_check_ptr}() -> (
    ceiling: wad
) {
    return shrine_ceiling.read();
}

@view
func get_multiplier{syscall_ptr: felt*, pedersen_ptr: HashBuiltin*, range_check_ptr}(
    interval: ufelt
) -> (multiplier: ray, cumulative_multiplier: ray) {
    alloc_locals;
    let (mul_and_cumulative_mul: packed) = shrine_multiplier.read(interval);
    let (multiplier: ray, cumulative_multiplier: ray) = unpack_125(mul_and_cumulative_mul);
    return (multiplier, cumulative_multiplier);
}

@view
func get_threshold{syscall_ptr: felt*, pedersen_ptr: HashBuiltin*, range_check_ptr}(
    yang: address
) -> (threshold: ray) {
    let yang_id: ufelt = get_valid_yang_id(yang);
    return shrine_thresholds.read(yang_id);
}

@view
func get_live{syscall_ptr: felt*, pedersen_ptr: HashBuiltin*, range_check_ptr}() -> (
    is_live: bool
) {
    return shrine_live.read();
}

//
// Setters
//

@external
func add_yang{
    syscall_ptr: felt*, pedersen_ptr: HashBuiltin*, range_check_ptr, bitwise_ptr: BitwiseBuiltin*
}(yang: address, max: wad, threshold: ray, initial_price: wad) {
    alloc_locals;

    AccessControl.assert_has_role(ShrineRoles.ADD_YANG);

    // Assert that yang is not already added
    let (potential_yang_id: ufelt) = shrine_yang_id.read(yang);
    with_attr error_message("Shrine: Yang already exists") {
        assert potential_yang_id = 0;
    }

    // Assign ID to yang and add yang struct
    let (yang_count: ufelt) = shrine_yangs_count.read();
    let yang_id = yang_count + 1;

    shrine_yang_id.write(yang, yang_id);
    shrine_yangs.write(yang_id, Yang(0, max));

    // Update yangs count
    shrine_yangs_count.write(yang_id);

    // Set threshold
    set_threshold(yang, threshold);

    // Seed initial price to ensure `get_recent_price_from` terminates
    let current_time_interval: ufelt = now();

    // Since `initial_price` is the first price in the price history, the cumulative price is also set to `initial_price`
    // `advance` cannot be called here since it relies on `get_recent_price_from` which needs an initial price or else it runs forever
    let init_price_and_cumulative_price: packed = pack_125(initial_price, initial_price);
    shrine_yang_price.write(yang_id, current_time_interval, init_price_and_cumulative_price);

    // Events
    YangAdded.emit(yang, yang_id, max, initial_price);
    YangsCountUpdated.emit(yang_id);

    return ();
}

@external
func update_yang_max{
    syscall_ptr: felt*, pedersen_ptr: HashBuiltin*, range_check_ptr, bitwise_ptr: BitwiseBuiltin*
}(yang: address, new_max: wad) {
    alloc_locals;
    AccessControl.assert_has_role(ShrineRoles.UPDATE_YANG_MAX);

    let yang_id: ufelt = get_valid_yang_id(yang);
    let (old_yang_info: Yang) = shrine_yangs.read(yang_id);
    let new_yang_info: Yang = Yang(old_yang_info.total, new_max);
    shrine_yangs.write(yang_id, new_yang_info);

    YangUpdated.emit(yang, new_yang_info);

    return ();
}

@external
func set_ceiling{
    syscall_ptr: felt*, pedersen_ptr: HashBuiltin*, range_check_ptr, bitwise_ptr: BitwiseBuiltin*
}(new_ceiling: wad) {
    AccessControl.assert_has_role(ShrineRoles.SET_CEILING);

    shrine_ceiling.write(new_ceiling);

    CeilingUpdated.emit(new_ceiling);

    return ();
}

@external
func set_threshold{
    syscall_ptr: felt*, pedersen_ptr: HashBuiltin*, range_check_ptr, bitwise_ptr: BitwiseBuiltin*
}(yang: address, new_threshold: ray) {
    alloc_locals;

    AccessControl.assert_has_role(ShrineRoles.SET_THRESHOLD);

    // Check that threshold value is not greater than max threshold
    with_attr error_message("Shrine: Threshold exceeds 100%") {
        assert_le(new_threshold, MAX_THRESHOLD);
    }

    let yang_id: ufelt = get_valid_yang_id(yang);
    shrine_thresholds.write(yang_id, new_threshold);

    ThresholdUpdated.emit(yang, new_threshold);

    return ();
}

@external
func kill{
    syscall_ptr: felt*, pedersen_ptr: HashBuiltin*, range_check_ptr, bitwise_ptr: BitwiseBuiltin*
}() {
    AccessControl.assert_has_role(ShrineRoles.KILL);

    shrine_live.write(FALSE);

    Killed.emit();

    return ();
}

//
// Constructor
//

@constructor
func constructor{
    syscall_ptr: felt*, pedersen_ptr: HashBuiltin*, range_check_ptr, bitwise_ptr: BitwiseBuiltin*
}(admin: address) {
    alloc_locals;

    AccessControl.initializer(admin);

<<<<<<< HEAD
    // Grant authed permission
=======
    // Grant admin permission
>>>>>>> 538f729d
    AccessControl._grant_role(ShrineRoles.DEFAULT_SHRINE_ADMIN_ROLE, admin);

    shrine_live.write(TRUE);

    // Set initial multiplier value
    let interval: ufelt = now();
    // The initial cumulative multiplier is set to `INITIAL_MULTIPLIER`
    let init_mul_cumulative_mul: packed = pack_125(INITIAL_MULTIPLIER, INITIAL_MULTIPLIER);
    shrine_multiplier.write(interval, init_mul_cumulative_mul);

    // Events
    MultiplierUpdated.emit(INITIAL_MULTIPLIER, INITIAL_MULTIPLIER, interval);
    return ();
}

//
// Core functions - External
//

// Set the price of the specified Yang for a given interval
@external
func advance{
    syscall_ptr: felt*, pedersen_ptr: HashBuiltin*, range_check_ptr, bitwise_ptr: BitwiseBuiltin*
}(yang: address, price: wad) {
    alloc_locals;

    AccessControl.assert_has_role(ShrineRoles.ADVANCE);

    with_attr error_message("Shrine: cannot set a price value to zero.") {
        assert_not_zero(price);  // Cannot set a price value to zero
    }

    let interval: ufelt = now();
    let yang_id: ufelt = get_valid_yang_id(yang);

    // Calculating the new cumulative price
    // To do this, we get the interval of the last price update, find the number of
    // intervals BETWEEN the current interval and the last_interval (non-inclusive), multiply that by
    // the last price, and add it to the last cumulative price. Then we add the new price, `price`.
    let (last_price: wad, last_cumulative_price: wad, last_interval: ufelt) = get_recent_price_from(
        yang_id, interval - 1
    );
    // TODO: should there be an overflow check here?
    let new_cumulative: wad = last_cumulative_price + (interval - last_interval - 1) * last_price + price;

    let price_and_cumulative_price: packed = pack_125(price, new_cumulative);
    shrine_yang_price.write(yang_id, interval, price_and_cumulative_price);

    YangPriceUpdated.emit(yang, price, new_cumulative, interval);

    return ();
}

// Appends a new multiplier value
@external
func update_multiplier{
    syscall_ptr: felt*, pedersen_ptr: HashBuiltin*, range_check_ptr, bitwise_ptr: BitwiseBuiltin*
}(new_multiplier: ray) {
    alloc_locals;
    AccessControl.assert_has_role(ShrineRoles.UPDATE_MULTIPLIER);

    with_attr error_message("Shrine: cannot set a multiplier value to zero.") {
        assert_not_zero(new_multiplier);  // Cannot set a multiplier value to zero
    }

    let interval: ufelt = now();

    let (
        last_multiplier: ray, last_cumulative_multiplier: ray, last_interval: ufelt
    ) = get_recent_multiplier_from(interval - 1);

    // TODO: should there be an overflow check here?
    let new_cumulative_multiplier: ray = last_cumulative_multiplier + (interval - last_interval - 1) * last_multiplier + new_multiplier;

    let mul_and_cumulative_mul: packed = pack_125(new_multiplier, new_cumulative_multiplier);
    shrine_multiplier.write(interval, mul_and_cumulative_mul);

    MultiplierUpdated.emit(new_multiplier, new_cumulative_multiplier, interval);

    return ();
}

// Move Yang between two Troves
// Checks should be performed beforehand by the module calling this function
@external
func move_yang{
    syscall_ptr: felt*, pedersen_ptr: HashBuiltin*, range_check_ptr, bitwise_ptr: BitwiseBuiltin*
}(yang: address, src_trove_id: ufelt, dst_trove_id: ufelt, amount: wad) {
    alloc_locals;

    AccessControl.assert_has_role(ShrineRoles.MOVE_YANG);

    let yang_id: ufelt = get_valid_yang_id(yang);

    // Charge interest for source trove to ensure it remains safe
    charge(src_trove_id);

    // Charge interest for destination trove since its collateral balance will be changed,
    // affecting its personalized interest rate due to the underlying assumption in `appraise_internal`
    // TODO: maybe move this under `assert_healthy` call so failed `move_yang` calls are cheaper?
    // It depends on starknet handles fees for failed transactions
    charge(dst_trove_id);

    let (src_yang_balance: wad) = shrine_deposits.read(yang_id, src_trove_id);

    // Ensure source trove has sufficient yang
    with_attr error_message("Shrine: Insufficient yang") {
        // WadRay.sub_unsigned asserts (src_yang_balance - amount) >= 0
        let new_src_balance: wad = WadRay.sub_unsigned(src_yang_balance, amount);
    }

    // Update yang balance of source trove
    shrine_deposits.write(yang_id, src_trove_id, new_src_balance);

    // Assert source trove is within limits
    assert_healthy(src_trove_id);

    // Update yang balance of destination trove
    let (dst_yang_balance: wad) = shrine_deposits.read(yang_id, dst_trove_id);
    let new_dst_balance: wad = WadRay.add_unsigned(dst_yang_balance, amount);
    shrine_deposits.write(yang_id, dst_trove_id, new_dst_balance);

    // Events
    DepositUpdated.emit(yang, src_trove_id, new_src_balance);
    DepositUpdated.emit(yang, dst_trove_id, new_dst_balance);

    return ();
}

@external
func move_yin{
    syscall_ptr: felt*, pedersen_ptr: HashBuiltin*, range_check_ptr, bitwise_ptr: BitwiseBuiltin*
}(src: address, dst: address, amount: wad) {
    AccessControl.assert_has_role(ShrineRoles.MOVE_YIN);

    with_attr error_message("Shrine: transfer amount outside the valid range.") {
        WadRay.assert_result_valid_unsigned(amount);
    }

    let (src_balance: wad) = shrine_yin.read(src);
    let (dst_balance: wad) = shrine_yin.read(dst);

    // WadRay.sub_unsigned reverts on underflow, so this function cannot be used to move more yin than src_address owns
    with_attr error_message("Shrine: transfer amount exceeds yin balance") {
        shrine_yin.write(src, WadRay.sub_unsigned(src_balance, amount));
    }

    shrine_yin.write(dst, WadRay.add(dst_balance, amount));

    // No event emissions - this is because `move-yin` should only be called by an
    // ERC20 wrapper contract which emits a `Transfer` event on transfers anyway.

    return ();
}

// Deposit a specified amount of a Yang into a Trove
@external
func deposit{
    syscall_ptr: felt*, pedersen_ptr: HashBuiltin*, range_check_ptr, bitwise_ptr: BitwiseBuiltin*
}(yang: address, trove_id: ufelt, amount: wad) {
    alloc_locals;

    AccessControl.assert_has_role(ShrineRoles.DEPOSIT);

    // Check system is live
    assert_live();

    // Charge interest
    charge(trove_id);

    // Update yang balance of system
    let yang_id: ufelt = get_valid_yang_id(yang);
    let (old_yang_info: Yang) = shrine_yangs.read(yang_id);
    let new_total: wad = WadRay.add(old_yang_info.total, amount);

    // Asserting that the deposit does not cause the total amount of yang deposited to exceed the max.
    with_attr error_message("Shrine: Exceeds maximum amount of Yang allowed for system") {
        assert_le(new_total, old_yang_info.max);
    }

    let new_yang_info: Yang = Yang(total=new_total, max=old_yang_info.max);
    shrine_yangs.write(yang_id, new_yang_info);

    // Update yang balance of trove
    let (trove_yang_balance: wad) = shrine_deposits.read(yang_id, trove_id);
    let new_trove_balance: wad = WadRay.add(trove_yang_balance, amount);
    shrine_deposits.write(yang_id, trove_id, new_trove_balance);

    // Events
    YangUpdated.emit(yang, new_yang_info);
    DepositUpdated.emit(yang, trove_id, new_trove_balance);

    return ();
}

// Withdraw a specified amount of a Yang from a Trove with trove safety check
@external
func withdraw{
    syscall_ptr: felt*, pedersen_ptr: HashBuiltin*, range_check_ptr, bitwise_ptr: BitwiseBuiltin*
}(yang: address, trove_id: ufelt, amount: wad) {
    alloc_locals;

    AccessControl.assert_has_role(ShrineRoles.WITHDRAW);

    withdraw_internal(yang, trove_id, amount);

    // Check if Trove is within limits
    assert_healthy(trove_id);

    return ();
}

// Mint a specified amount of synthetic for a Trove
@external
func forge{
    syscall_ptr: felt*, pedersen_ptr: HashBuiltin*, range_check_ptr, bitwise_ptr: BitwiseBuiltin*
}(user: address, trove_id: ufelt, amount: wad) {
    alloc_locals;

    AccessControl.assert_has_role(ShrineRoles.FORGE);

    // Check system is live
    assert_live();

    // Charge interest
    charge(trove_id);  // TODO: Maybe move this under the debt ceiling check to save gas in case of failed tx

    // Get current Trove information
    let (old_trove_info: Trove) = get_trove(trove_id);

    // Get current interval
    let current_interval: ufelt = now();

    // Check that debt ceiling has not been reached
    let (current_system_debt: wad) = shrine_total_debt.read();

    with_attr error_message("Shrine: system debt overflow") {
        let new_system_debt: wad = WadRay.add(current_system_debt, amount);  // WadRay.add checks for overflow
    }

    let (debt_ceiling: wad) = shrine_ceiling.read();

    // Debt ceiling check
    with_attr error_message("Shrine: Debt ceiling reached") {
        assert_le(new_system_debt, debt_ceiling);
    }

    // Update system debt
    shrine_total_debt.write(new_system_debt);

    // Initialise `Trove.charge_from` to current interval if old debt was 0.
    // Otherwise, set `Trove.charge_from` to current interval + 1 because interest has been
    // charged up to current interval.
    if (old_trove_info.debt == 0) {
        tempvar new_charge_from: ufelt = current_interval;
    } else {
        tempvar new_charge_from: ufelt = old_trove_info.charge_from;
    }

    // Update trove information
    let new_debt: wad = WadRay.add(old_trove_info.debt, amount);
    let new_trove_info: Trove = Trove(charge_from=new_charge_from, debt=new_debt);
    set_trove(trove_id, new_trove_info);

    // Check if Trove is within limits
    assert_healthy(trove_id);

    // Update the user's yin
    let (user_yin: wad) = shrine_yin.read(user);
    let new_user_yin: wad = WadRay.add(user_yin, amount);
    shrine_yin.write(user, new_user_yin);

    // Update the total yin
    let (total_yin: wad) = shrine_total_yin.read();
    let new_total_yin: wad = WadRay.add(total_yin, amount);
    shrine_total_yin.write(new_total_yin);

    // Events
    DebtTotalUpdated.emit(new_system_debt);
    TroveUpdated.emit(trove_id, new_trove_info);
    YinTotalUpdated.emit(new_total_yin);
    YinUpdated.emit(user, new_user_yin);

    return ();
}

// Repay a specified amount of synthetic for a Trove
// The module calling this function should ensure that `amount` does not exceed Trove's debt.
@external
func melt{
    syscall_ptr: felt*, pedersen_ptr: HashBuiltin*, range_check_ptr, bitwise_ptr: BitwiseBuiltin*
}(user: address, trove_id: ufelt, amount: wad) {
    alloc_locals;

    AccessControl.assert_has_role(ShrineRoles.MELT);

    // Charge interest
    charge(trove_id);

    // Get current Trove information
    let (old_trove_info: Trove) = get_trove(trove_id);

    // Get current interval
    let current_interval: ufelt = now();

    // Update system debt
    let (current_system_debt: wad) = shrine_total_debt.read();

    with_attr error_message("Shrine: System debt underflow") {
        let new_system_debt: wad = WadRay.sub_unsigned(current_system_debt, amount);  // WadRay.sub_unsigned contains an underflow check
    }

    shrine_total_debt.write(new_system_debt);

    // Update trove information
    with_attr error_message("Shrine: cannot pay back more debt than exists in this trove") {
        let new_debt: wad = WadRay.sub_unsigned(old_trove_info.debt, amount);  // Reverts if amount > old_trove_info.debt
    }

    let new_trove_info: Trove = Trove(charge_from=current_interval, debt=new_debt);
    set_trove(trove_id, new_trove_info);

    // Updating the user's yin
    let (user_yin: wad) = shrine_yin.read(user);

    // Updating the total yin
    let (total_yin: wad) = shrine_total_yin.read();

    // Reverts if amount > user_yin or amount > total_yin.
    with_attr error_message("Shrine: not enough yin to melt debt") {
        let new_user_yin = WadRay.sub_unsigned(user_yin, amount);
        let new_total_yin = WadRay.sub_unsigned(total_yin, amount);
    }

    shrine_yin.write(user, new_user_yin);
    shrine_total_yin.write(new_total_yin);

    // Events

    DebtTotalUpdated.emit(new_system_debt);
    TroveUpdated.emit(trove_id, new_trove_info);
    YinTotalUpdated.emit(new_total_yin);
    YinUpdated.emit(user, new_user_yin);

    return ();
}

// Withdraw a specified amount of a Yang from a Trove without trove safety check.
// This is intended for liquidations where collateral needs to be withdrawn and transferred to the liquidator
// even if the trove is still unsafe.
@external
func seize{
    syscall_ptr: felt*, pedersen_ptr: HashBuiltin*, range_check_ptr, bitwise_ptr: BitwiseBuiltin*
}(yang: address, trove_id: ufelt, amount: wad) {
    alloc_locals;

    AccessControl.assert_has_role(ShrineRoles.SEIZE);

    withdraw_internal(yang, trove_id, amount);

    return ();
}

//
// Core Functions - View
//

// Gets the custom threshold (maximum LTV before liquidation) of a trove
// Also returns the total trove value.
// This is because it needs to calculate the trove value anyway, and `is_healthy` needs the trove value, so it
// saves some gas to just return it rather than having to calculate it again with `appraise`.
@view
func get_trove_threshold{syscall_ptr: felt*, pedersen_ptr: HashBuiltin*, range_check_ptr}(
    trove_id: ufelt
) -> (threshold: ray, value: wad) {
    alloc_locals;

    let (yang_count: ufelt) = shrine_yangs_count.read();
    let current_time_id: ufelt = now();
    return get_trove_threshold_internal(trove_id, current_time_id, yang_count, 0, 0);
}

// Calculate a Trove's current loan-to-value ratio
// returns a ray
@view
func get_current_trove_ltv{syscall_ptr: felt*, pedersen_ptr: HashBuiltin*, range_check_ptr}(
    trove_id: ufelt
) -> (ltv: ray) {
    alloc_locals;

    let (trove: Trove) = get_trove(trove_id);
    let interval: ufelt = now();
    let ltv = trove_ltv(trove_id, interval, trove.debt);
    return (ltv,);
}

// Get the last updated price for a yang
@view
func get_current_yang_price{syscall_ptr: felt*, pedersen_ptr: HashBuiltin*, range_check_ptr}(
    yang
) -> (price: wad, cumulative_price: wad, interval: ufelt) {
    alloc_locals;

    let (yang_id: ufelt) = shrine_yang_id.read(yang);
    let interval: ufelt = now();  // Get current interval
    return get_recent_price_from(yang_id, interval);
}

// Gets last updated multiplier value
@view
func get_current_multiplier{syscall_ptr: felt*, pedersen_ptr: HashBuiltin*, range_check_ptr}() -> (
    multiplier: ray, cumulative_multiplier: ray, interval: ufelt
) {
    let interval: ufelt = now();
    return get_recent_multiplier_from(interval);
}

// Returns the debt a trove owes, including any interest that has accumulated since
// `Trove.charge_from` but not accrued to `Trove.debt` yet.
@view
func estimate{syscall_ptr: felt*, pedersen_ptr: HashBuiltin*, range_check_ptr}(trove_id: ufelt) -> (
    debt: wad
) {
    alloc_locals;

    let (trove: Trove) = get_trove(trove_id);

    // Early termination if no debt
    if (trove.debt == 0) {
        return (trove.debt,);
    }

    let current_interval: ufelt = now();
    let debt = compound(trove_id, trove.debt, trove.charge_from, current_interval);
    return (debt,);
}

// Returns a bool indicating whether the given trove is healthy or not
@view
func is_healthy{syscall_ptr: felt*, pedersen_ptr: HashBuiltin*, range_check_ptr}(
    trove_id: ufelt
) -> (healthy: bool) {
    alloc_locals;

    let (trove: Trove) = get_trove(trove_id);

    // Early termination if trove has no debt
    if (trove.debt == 0) {
        return (TRUE,);
    }

    let (threshold: ray, value: wad) = get_trove_threshold(trove_id);  // Getting the trove's custom threshold and total collateral value
    let max_debt: wad = WadRay.rmul(threshold, value);  // Calculating the maximum amount of debt the trove can have

    return (is_le(trove.debt, max_debt),);
}

@view
func get_max_forge{syscall_ptr: felt*, pedersen_ptr: HashBuiltin*, range_check_ptr}(
    trove_id: ufelt
) -> (max: wad) {
    alloc_locals;

    let (trove: Trove) = get_trove(trove_id);

    let (can_forge: bool) = is_healthy(trove_id);

    // Early termination if trove is not within limits
    if (can_forge == FALSE) {
        return (0,);
    }

    let (threshold: ray, value: wad) = get_trove_threshold(trove_id);
    let max_debt: wad = WadRay.rmul(threshold, value);

    // Get updated debt with interest
    let (current_debt: wad) = estimate(trove_id);
    let max_forge_amt: wad = max_debt - current_debt;

    return (max_forge_amt,);
}

//
// Internal
//

func assert_live{syscall_ptr: felt*, pedersen_ptr: HashBuiltin*, range_check_ptr}() {
    // Check system is live
    let (live: bool) = shrine_live.read();

    with_attr error_message("Shrine: System is not live") {
        assert live = TRUE;
    }

    return ();
}

// Helper function to get the yang ID given a yang address, and throw an error if
// yang address has not been added (i.e. yang ID = 0)
func get_valid_yang_id{syscall_ptr: felt*, pedersen_ptr: HashBuiltin*, range_check_ptr}(
    yang: address
) -> ufelt {
    let (yang_id: ufelt) = shrine_yang_id.read(yang);

    with_attr error_message("Shrine: Yang does not exist") {
        assert_not_zero(yang_id);
    }

    return yang_id;
}

func set_trove{syscall_ptr: felt*, pedersen_ptr: HashBuiltin*, range_check_ptr}(
    trove_id: ufelt, trove: Trove
) {
    let packed_trove: packed = pack_felt(trove.charge_from, trove.debt);
    shrine_troves.write(trove_id, packed_trove);
    return ();
}

// Wrapper function for the recursive `appraise_internal` function that gets the most recent trove value
func appraise{syscall_ptr: felt*, pedersen_ptr: HashBuiltin*, range_check_ptr}(trove_id) -> wad {
    alloc_locals;

    let (yang_count: ufelt) = shrine_yangs_count.read();
    let interval: ufelt = now();
    let value: wad = appraise_internal(trove_id, yang_count, interval, 0);
    return value;
}

func now{syscall_ptr: felt*, pedersen_ptr: HashBuiltin*, range_check_ptr}() -> ufelt {
    let (time) = get_block_timestamp();
    let (interval, _) = unsigned_div_rem(time, TIME_INTERVAL);
    return interval;
}

// Withdraw a specified amount of a Yang from a Trove
func withdraw_internal{syscall_ptr: felt*, pedersen_ptr: HashBuiltin*, range_check_ptr}(
    yang: address, trove_id: ufelt, amount: wad
) {
    alloc_locals;

    // Retrieve yang info
    let yang_id: ufelt = get_valid_yang_id(yang);
    let (old_yang_info: Yang) = shrine_yangs.read(yang_id);

    // Ensure trove has sufficient yang
    let (trove_yang_balance: wad) = shrine_deposits.read(yang_id, trove_id);

    with_attr error_message("Shrine: Insufficient yang") {
        // WadRay.sub_unsigned asserts (trove_yang_balance - amount) >= 0
        let new_trove_balance: wad = WadRay.sub_unsigned(trove_yang_balance, amount);
    }

    // Charge interest
    charge(trove_id);

    // Update yang balance of system
    let new_total: wad = WadRay.sub_unsigned(old_yang_info.total, amount);
    let new_yang_info: Yang = Yang(total=new_total, max=old_yang_info.max);
    shrine_yangs.write(yang_id, new_yang_info);

    // Update yang balance of trove
    shrine_deposits.write(yang_id, trove_id, new_trove_balance);

    // Events
    YangUpdated.emit(yang, new_yang_info);
    DepositUpdated.emit(yang, trove_id, new_trove_balance);

    return ();
}

// Adds the accumulated interest as debt to the trove
func charge{syscall_ptr: felt*, pedersen_ptr: HashBuiltin*, range_check_ptr}(trove_id) {
    alloc_locals;
    // Get trove info
    let (trove: Trove) = get_trove(trove_id);

    // Early termination if no debt
    if (trove.debt == 0) {
        return ();
    }

    // Get current interval
    let current_interval = now();

    // Get new debt amount
    let new_debt: wad = compound(trove_id, trove.debt, trove.charge_from, current_interval);

    // Update trove
    let updated_trove: Trove = Trove(charge_from=current_interval, debt=new_debt);
    set_trove(trove_id, updated_trove);

    // Get old system debt amount
    let (old_system_debt: wad) = shrine_total_debt.read();

    // Get interest charged
    let diff: wad = WadRay.sub_unsigned(new_debt, trove.debt);  // TODO: should this be unchecked? `new_debt` >= `trove.debt` is guaranteed

    // Get new system debt
    tempvar new_system_debt: wad = old_system_debt + diff;

    shrine_total_debt.write(new_system_debt);

    // Events
    DebtTotalUpdated.emit(new_system_debt);
    TroveUpdated.emit(trove_id, updated_trove);

    return ();
}

// Returns the amount of debt owed by trove after having interest charged over a given time period
// Assumes the trove hasn't minted or paid back any additional debt during the given time period
// Assumes the trove hasn't deposited or withdrawn any additional collateral during the given time period
// Time period includes `end_interval` and does NOT include `start_interval`.

// Compound interest formula: P(t) = P_0 * e^(rt)
// P_0 = principal
// r = nominal interest rate (what the interest rate would be if there was no compounding
// t = time elapsed, in years
func compound{syscall_ptr: felt*, pedersen_ptr: HashBuiltin*, range_check_ptr}(
    trove_id: ufelt, current_debt: wad, start_interval: ufelt, end_interval: ufelt
) -> wad {
    alloc_locals;

    let avg_ratio: ray = get_avg_ratio(trove_id, current_debt, start_interval, end_interval);
    let (threshold: ray, _) = get_trove_threshold(trove_id);
    let avg_relative_ratio: ray = WadRay.runsigned_div(avg_ratio, threshold);
    let avg_multiplier: ray = get_avg_multiplier(start_interval, end_interval);

    let base_rate: ray = get_base_rate(avg_relative_ratio);
    let rate: ray = WadRay.rmul(base_rate, avg_multiplier);  // represents `r` in the compound interest formula
    let t: wad = (end_interval - start_interval) * TIME_INTERVAL_DIV_YEAR;  // represents `t` in the compound interest formula

    // Using `rmul` on a ray and a wad yields a wad, which we need since `exp` only takes wads
    let compounded_scalar: wad = exp(WadRay.rmul(rate, t));
    let compounded_debt = WadRay.wmul(current_debt, compounded_scalar);
    return compounded_debt;
}

// base rate function:
//
//  rLTV = relative loan-to-value ratio
//
//
//            { 0.02*rLTV                   if 0 <= rLTV <= 0.5
//            { 0.1*rLTV - 0.04             if 0.5 < rLTV <= 0.75
//  r(rLTV) = { rLTV - 0.715                if 0.75 < rLTV <= 0.9215
//            { 3.101908*rLTV - 2.65190822  if 0.9215 < rLTV < \infinity
//
//

func get_base_rate{range_check_ptr}(ratio: ray) -> ray {
    alloc_locals;

    if (is_le(ratio, RATE_BOUND1) == TRUE) {
        return linear(ratio, RATE_M1, RATE_B1);
    }

    if (is_le(ratio, RATE_BOUND2) == TRUE) {
        return linear(ratio, RATE_M2, RATE_B2);
    }

    if (is_le(ratio, RATE_BOUND3) == TRUE) {
        return linear(ratio, RATE_M3, RATE_B3);
    }

    return linear(ratio, RATE_M4, RATE_B4);
}

// y = m*x + b
func linear{range_check_ptr}(x: ray, m: ray, b: ray) -> ray {
    return WadRay.add(WadRay.rmul(m, x), b);
}

// Calculates the trove's LTV at the given interval.
// See comments above `appraise_internal` for the underlying assumption on which the correctness of the result depends.
// Another assumption here is that if trove debt is non-zero, then there is collateral in the trove
// Returns a ray.
func trove_ltv{syscall_ptr: felt*, pedersen_ptr: HashBuiltin*, range_check_ptr}(
    trove_id: ufelt, interval: ufelt, debt: wad
) -> ray {
    // Early termination if no debt
    if (debt == 0) {
        return 0;
    }

    let (yang_count: ufelt) = shrine_yangs_count.read();
    let value: wad = appraise_internal(trove_id, yang_count, interval, 0);

    let ltv: ray = WadRay.runsigned_div(debt, value);  // Using WadRay.runsigned_div on two wads returns a ray
    return ltv;
}

// Gets the value of a trove at the yang prices at the given interval.
// For any yang that returns a price of 0 for the given interval, it uses the most recent available price before that interval.
// This function uses historical prices but the currently deposited yang amounts to calculate value.
// The underlying assumption is that the amount of each yang deposited remains the same throughout the recursive call.
func appraise_internal{syscall_ptr: felt*, pedersen_ptr: HashBuiltin*, range_check_ptr}(
    trove_id: ufelt, yang_id: ufelt, interval: ufelt, cumulative: wad
) -> wad {
    alloc_locals;

    // Terminate when yang ID reaches 0
    if (yang_id == 0) {
        return cumulative;
    }

    // Calculate current yang value
    let (balance: wad) = shrine_deposits.read(yang_id, trove_id);

    // Skip over the rest of the logic if the user hasn't deposited any
    if (balance == 0) {
        return appraise_internal(trove_id, yang_id - 1, interval, cumulative);
    }

    let (price: wad, _, _) = get_recent_price_from(yang_id, interval);

    // Reverts if price is zero
    with_attr error_message("Shrine: Yang price can never be zero") {
        assert_not_zero(price);
    }

    let value: wad = WadRay.wmul(balance, price);

    // Update cumulative value
    let updated_cumulative: wad = WadRay.add_unsigned(cumulative, value);

    // Recursive call
    return appraise_internal(trove_id, yang_id - 1, interval, updated_cumulative);
}

// Returns the price for `yang_id` at `interval` if it is non-zero.
// Otherwise, check `interval` - 1 recursively for the last available price.
func get_recent_price_from{syscall_ptr: felt*, pedersen_ptr: HashBuiltin*, range_check_ptr}(
    yang_id, interval
) -> (price: wad, cumulative_price: wad, interval: ufelt) {
    alloc_locals;
    let (price_and_cumulative_price: packed) = shrine_yang_price.read(yang_id, interval);

    if (price_and_cumulative_price != 0) {
        let (price, cumulative_price) = unpack_125(price_and_cumulative_price);
        return (price, cumulative_price, interval);
    }

    return get_recent_price_from(yang_id, interval - 1);
}

// Returns the multiplier at `interval` if it is non-zero.
// Otherwise, check `interval` - 1 recursively for the last available value.
func get_recent_multiplier_from{syscall_ptr: felt*, pedersen_ptr: HashBuiltin*, range_check_ptr}(
    interval: ufelt
) -> (multiplier: ray, cumulative_multiplier: ray, interval: ufelt) {
    alloc_locals;
    let (mul_and_cumulative_mul: packed) = shrine_multiplier.read(interval);

    if (mul_and_cumulative_mul != 0) {
        let (multiplier, cumulative_multiplier) = unpack_125(mul_and_cumulative_mul);
        return (multiplier, cumulative_multiplier, interval);
    }

    return get_recent_multiplier_from(interval - 1);
}

// Returns the average multiplier over the specified time period, including `end_interval` but NOT including `start_interval`
func get_avg_multiplier{syscall_ptr: felt*, pedersen_ptr: HashBuiltin*, range_check_ptr}(
    start_interval: ufelt, end_interval: ufelt
) -> ray {
    alloc_locals;

    let (end_multiplier: ray, end_cumulative_multiplier: ray, _) = get_recent_multiplier_from(
        end_interval
    );

    // If `start_interval` == `end_interval`, then the "average" multiplier is simply
    // the multiplier at `end_interval` (or equally, the multiplier at `start_interval`
    if (start_interval == end_interval) {
        return end_multiplier;
    }

    let (_, start_cumulative_multiplier: ray, _) = get_recent_multiplier_from(start_interval);

    let (avg_multiplier: ray, _) = unsigned_div_rem(
        end_cumulative_multiplier - start_cumulative_multiplier, end_interval - start_interval
    );

    return avg_multiplier;
}

// Returns the average LTV of a trove over the specified time period
// Assumes debt remains constant over this period
func get_avg_ratio{syscall_ptr: felt*, pedersen_ptr: HashBuiltin*, range_check_ptr}(
    trove_id: ufelt, debt: wad, start_interval: ufelt, end_interval: ufelt
) -> ray {
    let (num_yangs: ufelt) = shrine_yangs_count.read();
    let avg_val: wad = get_avg_val_internal(trove_id, start_interval, end_interval, num_yangs, 0);

    let avg_ratio: ray = WadRay.runsigned_div(debt, avg_val);  // Dividing two wads with `runsigned_div` yields a ray
    return avg_ratio;
}

// Returns the average value of a trove over the specified period of time
// Includes the values at `end_interval` but NOT `start_interval` in the average
func get_avg_val_internal{syscall_ptr: felt*, pedersen_ptr: HashBuiltin*, range_check_ptr}(
    trove_id: ufelt,
    start_interval: ufelt,
    end_interval: ufelt,
    current_yang_id: ufelt,
    cumulative_val: wad,
) -> wad {
    alloc_locals;

    // Terminate if all yangs have been iterated over already
    if (current_yang_id == 0) {
        return cumulative_val;
    }

    let (balance: wad) = shrine_deposits.read(current_yang_id, trove_id);

    // Skipping over the rest of the logic if the user hasn't deposited anything for this yang
    if (balance == 0) {
        return get_avg_val_internal(
            trove_id, start_interval, end_interval, current_yang_id - 1, cumulative_val
        );
    }

    // If start_interval == end_interval, then the average price is simply the price at
    // `start_interval` (or equally, the price at `end_interval`)
    if (start_interval == end_interval) {
        let (price: wad, _, _) = get_recent_price_from(current_yang_id, start_interval);
        let balance_val: wad = WadRay.wmul(balance, price);
        WadRay.assert_result_valid(cumulative_val + balance_val);  // Overflow check

        return get_avg_val_internal(
            trove_id,
            start_interval,
            end_interval,
            current_yang_id - 1,
            cumulative_val + balance_val,
        );
    }

    let (_, end_cumulative_price: wad, _) = get_recent_price_from(current_yang_id, end_interval);
    let (_, start_cumulative_price: wad, _) = get_recent_price_from(
        current_yang_id, start_interval
    );

    // subtraction operations can be unchecked since the `end_` vars are
    // guaranteed to be greater than or equal to the `start_` variables
    let (avg_price: wad, _) = unsigned_div_rem(
        end_cumulative_price - start_cumulative_price, end_interval - start_interval
    );

    let balance_val: wad = WadRay.wmul(balance, avg_price);
    WadRay.assert_result_valid(cumulative_val + balance_val);  // Overflow check

    return get_avg_val_internal(
        trove_id, start_interval, end_interval, current_yang_id - 1, cumulative_val + balance_val
    );
}

//
// Trove health internal functions
//

func assert_healthy{syscall_ptr: felt*, pedersen_ptr: HashBuiltin*, range_check_ptr}(
    trove_id: ufelt
) {
    alloc_locals;

    let (healthy: bool) = is_healthy(trove_id);

    with_attr error_message("Shrine: Trove LTV is too high") {
        assert healthy = TRUE;
    }

    return ();
}

func get_trove_threshold_internal{syscall_ptr: felt*, pedersen_ptr: HashBuiltin*, range_check_ptr}(
    trove_id: ufelt,
    current_time_id: ufelt,
    current_yang_id: ufelt,
    cumulative_weighted_threshold: ray,
    cumulative_trove_value: wad,
) -> (threshold: ray, value: wad) {
    alloc_locals;

    if (current_yang_id == 0) {
        if (cumulative_trove_value != 0) {
            // WadRay.wunsigned_div, with the numerator a ray, and the denominator a wad, returns a ray
            let threshold: ray = WadRay.wunsigned_div(
                cumulative_weighted_threshold, cumulative_trove_value
            );
            return (threshold=threshold, value=cumulative_trove_value);
        } else {
            return (threshold=0, value=0);
        }
    }

    let (deposited: wad) = shrine_deposits.read(current_yang_id, trove_id);

    // Gas optimization - skip over the current yang if the user hasn't deposited any
    if (deposited == 0) {
        return get_trove_threshold_internal(
            trove_id,
            current_time_id,
            current_yang_id - 1,
            cumulative_weighted_threshold,
            cumulative_trove_value,
        );
    }

    let (yang_threshold: ray) = shrine_thresholds.read(current_yang_id);

    let (yang_price: wad, _, _) = get_recent_price_from(current_yang_id, current_time_id);

    let deposited_value: wad = WadRay.wmul(yang_price, deposited);

    // Since we're using wmul on the product of a wad and a ray, the result is a ray
    let weighted_threshold: ray = WadRay.wmul(yang_threshold, deposited_value);
    let cumulative_weighted_threshold: ray = WadRay.add(
        cumulative_weighted_threshold, weighted_threshold
    );
    let cumulative_trove_value: wad = WadRay.add(cumulative_trove_value, deposited_value);

    return get_trove_threshold_internal(
        trove_id,
        current_time_id,
        current_yang_id - 1,
        cumulative_weighted_threshold,
        cumulative_trove_value,
    );
}<|MERGE_RESOLUTION|>--- conflicted
+++ resolved
@@ -410,11 +410,7 @@
 
     AccessControl.initializer(admin);
 
-<<<<<<< HEAD
-    // Grant authed permission
-=======
     // Grant admin permission
->>>>>>> 538f729d
     AccessControl._grant_role(ShrineRoles.DEFAULT_SHRINE_ADMIN_ROLE, admin);
 
     shrine_live.write(TRUE);
