%lang starknet

from starkware.cairo.common.bool import TRUE, FALSE
from starkware.cairo.common.cairo_builtins import HashBuiltin
from starkware.cairo.common.math import assert_not_zero, assert_le, unsigned_div_rem, split_felt
from starkware.cairo.common.math_cmp import is_le
from starkware.starknet.common.syscalls import get_caller_address, get_block_timestamp

from contracts.shared.types import Trove, Gage, pack_felt
from contracts.shared.wad_ray import WadRay

#
# Constants
#

const MAX_THRESHOLD = WadRay.WAD_ONE

const SECONDS_PER_MINUTE = 60
const SECONDS_PER_HOUR = SECONDS_PER_MINUTE * 60
const SECONDS_PER_DAY = SECONDS_PER_HOUR * 24
const SECONDS_PER_YEAR = SECONDS_PER_DAY * 365

const TIME_INTERVAL = 30 * SECONDS_PER_MINUTE
const TIME_INTERVAL_DIV_YEAR = 57077625570776250000000  # 1 / (2 * 24 * 365) = 0.00005707762557077625 (ray)

# Interest rate piece-wise function parameters - all rays
const RATE_M1 = 2 * 10 ** 25  # 0.02
const RATE_B1 = 0
const RATE_M2 = 1 * 10 ** 26  # 0.1
const RATE_B2 = (-4) * 10 ** 25  # -0.04
const RATE_M3 = 10 ** 27  # 1
const RATE_B3 = (-715) * 10 ** 23  # -0.715
const RATE_M4 = 3101908 * 10 ** 21  # 3.101908
const RATE_B4 = (-2651908222) * 10 ** 18  # -2.651908222

# Interest rate piece-wise range bounds (Bound 0 is implicitly zero) - all rays
const RATE_BOUND1 = 5 * 10 ** 26  # 0.5
const RATE_BOUND2 = 75 * 10 ** 25  # 0.75
const RATE_BOUND3 = 9215 * 10 ** 23  # 0.9215

#
# Events
#

@event
func Authorized(address : felt):
end

@event
func Revoked(address : felt):
end

@event
func GageAdded(gage_id : felt, max : felt):
end

@event
func GageTotalUpdated(gage_id : felt, new_total : felt):
end

@event
func GageMaxUpdated(gage_id : felt, new_max : felt):
end

@event
func GageSafetyUpdated(gage_id : felt, new_safety : felt):
end

@event
func SyntheticTotalUpdated(new_total : felt):
end

@event
func NumGagesUpdated(num : felt):
end

@event
func MultiplierUpdated(new_multiplier : felt, interval : felt):
end

@event
func ThresholdUpdated(new_threshold : felt):
end

@event
func TaxUpdated(new_tax : felt):
end

@event
func TroveUpdated(address : felt, trove_id : felt, updated_trove : Trove):
end

@event
func DepositUpdated(address : felt, trove_id : felt, gage_id : felt, new_amount : felt):
end

@event
func SeriesIncremented(gage_id : felt, interval : felt, price : felt):
end

@event
func CeilingUpdated(ceiling : felt):
end

@event
func Killed():
end

#
# Auth
#

@storage_var
func shrine_auth(address : felt) -> (authorized : felt):
end

# Similar to onlyOwner
func assert_auth{syscall_ptr : felt*, pedersen_ptr : HashBuiltin*, range_check_ptr}():
    let (c) = get_caller_address()
    let (is_authed) = shrine_auth.read(c)
    assert is_authed = TRUE
    return ()
end

@external
func authorize{syscall_ptr : felt*, pedersen_ptr : HashBuiltin*, range_check_ptr}(address : felt):
    assert_auth()
    shrine_auth.write(address, TRUE)
    Authorized.emit(address)
    return ()
end

@external
func revoke{syscall_ptr : felt*, pedersen_ptr : HashBuiltin*, range_check_ptr}(address : felt):
    assert_auth()
    shrine_auth.write(address, FALSE)
    Revoked.emit(address)
    return ()
end

@view
func get_auth{syscall_ptr : felt*, pedersen_ptr : HashBuiltin*, range_check_ptr}(
    address : felt
) -> (authorized : felt):
    return shrine_auth.read(address)
end

#
# Storage
#

# Also known as CDPs, sub-accounts, etc. Each user has multiple shrine_troves that they can deposit collateral into and mint synthetic against.
@storage_var
func shrine_troves(address : felt, trove_id : felt) -> (trove : felt):
end

# Stores information about each gage (see Gage struct)
@storage_var
func shrine_gages(gage_id : felt) -> (gage : Gage):
end

@storage_var
func shrine_num_gages() -> (num : felt):
end

# Keeps track of how much of each gage has been deposited into each Trove - wad
@storage_var
func shrine_deposited(address : felt, trove_id : felt, gage_id : felt) -> (amount : felt):
end

# Total amount of synthetic minted
@storage_var
func shrine_synthetic() -> (total : felt):
end

# Keeps track of the price history of each Gage - wad
# interval: timestamp-divided by TIME_INTERVAL.
@storage_var
func shrine_series(gage_id : felt, interval : felt) -> (price : felt):
end

# Total debt ceiling - wad
@storage_var
func shrine_ceiling() -> (ceiling : felt):
end

# Global interest rate multiplier - ray
@storage_var
func shrine_multiplier(interval : felt) -> (rate : felt):
end

# Liquidation threshold (or max LTV) - wad
@storage_var
func shrine_threshold() -> (threshold : felt):
end

# Fee on yield - ray
@storage_var
func shrine_tax() -> (tax : felt):
end

@storage_var
func shrine_live() -> (live : felt):
end

#
# Getters
#

@view
func get_trove{syscall_ptr : felt*, pedersen_ptr : HashBuiltin*, range_check_ptr}(
    address : felt, trove_id : felt
) -> (trove : Trove):
    let (trove_packed) = shrine_troves.read(address, trove_id)
    let (charge_from, debt) = split_felt(trove_packed)
    let trove : Trove = Trove(charge_from=charge_from, debt=debt)
    return (trove)
end

@view
func get_gage{syscall_ptr : felt*, pedersen_ptr : HashBuiltin*, range_check_ptr}(
    gage_id : felt
) -> (gage : Gage):
    return shrine_gages.read(gage_id)
end

@view
func get_num_gages{syscall_ptr : felt*, pedersen_ptr : HashBuiltin*, range_check_ptr}() -> (
    num : felt
):
    return shrine_num_gages.read()
end

@view
func get_deposit{syscall_ptr : felt*, pedersen_ptr : HashBuiltin*, range_check_ptr}(
    address : felt, trove_id : felt, gage_id : felt
) -> (amount : felt):
    return shrine_deposited.read(address, trove_id, gage_id)
end

@view
func get_synthetic{syscall_ptr : felt*, pedersen_ptr : HashBuiltin*, range_check_ptr}() -> (
    total : felt
):
    return shrine_synthetic.read()
end

@view
func get_series{syscall_ptr : felt*, pedersen_ptr : HashBuiltin*, range_check_ptr}(
    gage_id : felt, interval : felt
) -> (price : felt):
    return shrine_series.read(gage_id, interval)
end

@view
func get_ceiling{syscall_ptr : felt*, pedersen_ptr : HashBuiltin*, range_check_ptr}() -> (
    ceiling : felt
):
    return shrine_ceiling.read()
end

@view
func get_multiplier{syscall_ptr : felt*, pedersen_ptr : HashBuiltin*, range_check_ptr}(
    interval : felt
) -> (rate : felt):
    return shrine_multiplier.read(interval)
end

@view
func get_threshold{syscall_ptr : felt*, pedersen_ptr : HashBuiltin*, range_check_ptr}() -> (
    threshold : felt
):
    return shrine_threshold.read()
end

@view
func get_tax{syscall_ptr : felt*, pedersen_ptr : HashBuiltin*, range_check_ptr}() -> (tax : felt):
    return shrine_tax.read()
end

@view
func get_live{syscall_ptr : felt*, pedersen_ptr : HashBuiltin*, range_check_ptr}() -> (live : felt):
    return shrine_live.read()
end

#
# Setters
#

@external
func add_gage{syscall_ptr : felt*, pedersen_ptr : HashBuiltin*, range_check_ptr}(max : felt):
    assert_auth()

    let (gage_count) = shrine_num_gages.read()
    shrine_gages.write(gage_count, Gage(0, max))
    GageAdded.emit(gage_count, max)

    shrine_num_gages.write(gage_count + 1)
    NumGagesUpdated.emit(gage_count + 1)

    return ()
end

@external
func update_gage_max{syscall_ptr : felt*, pedersen_ptr : HashBuiltin*, range_check_ptr}(
    gage_id : felt, new_max : felt
):
    assert_auth()

    let (gage : Gage) = shrine_gages.read(gage_id)
    shrine_gages.write(gage_id, Gage(gage.total, new_max))
    GageMaxUpdated.emit(gage_id, new_max)

    let (gage : Gage) = shrine_gages.read(gage_id)
    shrine_gages.write(gage_id, Gage(gage.total, new_max))

    return ()
end

@external
func set_ceiling{syscall_ptr : felt*, pedersen_ptr : HashBuiltin*, range_check_ptr}(
    new_ceiling : felt
):
    assert_auth()

    shrine_ceiling.write(new_ceiling)
    CeilingUpdated.emit(new_ceiling)
    return ()
end

@external
func update_multiplier{syscall_ptr : felt*, pedersen_ptr : HashBuiltin*, range_check_ptr}(
    new_multiplier : felt, timestamp : felt
):
    assert_auth()

    let (interval, _) = unsigned_div_rem(timestamp, TIME_INTERVAL)

    shrine_multiplier.write(interval, new_multiplier)
    MultiplierUpdated.emit(new_multiplier, interval)
    return ()
end

# Threshold value should be a wad between 0 and 1
# Example: 75% = 75 * 10 ** 16
# Example 2: 1% = 1 * 10 ** 16
# Example 3: 1.5% = 15 * 10 ** 15
@external
func set_threshold{syscall_ptr : felt*, pedersen_ptr : HashBuiltin*, range_check_ptr}(
    new_threshold : felt
):
    assert_auth()

    # Check that threshold value is not greater than max threshold
    with_attr error_message("Shrine: Threshold exceeds 100%"):
        assert_le(new_threshold, MAX_THRESHOLD)
    end

    shrine_threshold.write(new_threshold)
    ThresholdUpdated.emit(new_threshold)
    return ()
end

@external
func set_tax{syscall_ptr : felt*, pedersen_ptr : HashBuiltin*, range_check_ptr}(new_tax : felt):
    assert_auth()

    shrine_tax.write(new_tax)
    TaxUpdated.emit(new_tax)
    return ()
end

@external
func kill{syscall_ptr : felt*, pedersen_ptr : HashBuiltin*, range_check_ptr}():
    assert_auth()

    shrine_live.write(FALSE)
    Killed.emit()
    return ()
end

func set_trove{syscall_ptr : felt*, pedersen_ptr : HashBuiltin*, range_check_ptr}(
    user_address : felt, trove_id : felt, trove : Trove
):
    let (packed_trove) = pack_felt(trove.debt, trove.charge_from)
    shrine_troves.write(user_address, trove_id, packed_trove)
    return ()
end

# Constructor
@constructor
func constructor{syscall_ptr : felt*, pedersen_ptr : HashBuiltin*, range_check_ptr}(authed : felt):
    shrine_auth.write(authed, TRUE)
    shrine_live.write(TRUE)
    return ()
end

#
# Core functions
#

# Appends a new price to the Series of the specified Gage
@external
func advance{syscall_ptr : felt*, pedersen_ptr : HashBuiltin*, range_check_ptr}(
    gage_id : felt, price : felt, timestamp : felt
):
    assert_auth()

    let (interval, _) = unsigned_div_rem(timestamp, TIME_INTERVAL)
    shrine_series.write(gage_id, interval, price)

    SeriesIncremented.emit(gage_id, interval, price)
    return ()
end

# Move Gage between two Troves
# Checks should be performed beforehand by the module calling this function
@external
func move_gage{syscall_ptr : felt*, pedersen_ptr : HashBuiltin*, range_check_ptr}(
    gage_id : felt,
    amount : felt,
    src_address : felt,
    src_trove_id : felt,
    dst_address : felt,
    dst_trove_id : felt,
):
    assert_auth()

    # Update gage balance of source trove
    let (src_gage_balance) = shrine_deposited.read(src_address, src_trove_id, gage_id)
    let (new_src_balance) = WadRay.sub_unsigned(src_gage_balance, amount)
    shrine_deposited.write(src_address, src_trove_id, gage_id, new_src_balance)

    # Update gage balance of destination trove
    let (dst_gage_balance) = shrine_deposited.read(dst_address, dst_trove_id, gage_id)
    let (new_dst_balance) = WadRay.add_unsigned(dst_gage_balance, amount)
    shrine_deposited.write(dst_address, dst_trove_id, gage_id, new_dst_balance)

    DepositUpdated.emit(src_address, src_trove_id, gage_id, new_src_balance)
    DepositUpdated.emit(dst_address, dst_trove_id, gage_id, new_dst_balance)

    return ()
end

# Deposit a specified amount of a Gage into a Trove
@external
func deposit{syscall_ptr : felt*, pedersen_ptr : HashBuiltin*, range_check_ptr}(
    gage_id : felt, amount : felt, user_address : felt, trove_id : felt
):
    alloc_locals

    assert_auth()

    # Check system is live
    assert_system_live()

    # Charge interest
    charge(user_address, trove_id)

    # Update gage balance of system
    let (old_gage_info) = shrine_gages.read(gage_id)
    let (new_total) = WadRay.add(old_gage_info.total, amount)

    # Asserting that the deposit does not cause the total amount of gage deposited to exceed the max.
    assert_le(new_total, old_gage_info.max)

    let new_gage_info = Gage(total=new_total, max=old_gage_info.max)
    shrine_gages.write(gage_id, new_gage_info)

    # Update gage balance of trove
    let (trove_gage_balance) = shrine_deposited.read(user_address, trove_id, gage_id)
    let (new_trove_balance) = WadRay.add(trove_gage_balance, amount)
    shrine_deposited.write(user_address, trove_id, gage_id, new_trove_balance)

    GageTotalUpdated.emit(gage_id, new_total)
    DepositUpdated.emit(user_address, trove_id, gage_id, new_trove_balance)

    return ()
end

# Withdraw a specified amount of a Gage from a Trove
@external
func withdraw{syscall_ptr : felt*, pedersen_ptr : HashBuiltin*, range_check_ptr}(
    gage_id : felt, amount : felt, user_address : felt, trove_id : felt
):
    alloc_locals

    assert_auth()

    # Retrieve gage info
    let (old_gage_info) = shrine_gages.read(gage_id)

    # Asserting that gage is valid to align with `deposit` and prevent accounting errors.
    assert_not_zero(old_gage_info.max)

    # Charge interest
    charge(user_address, trove_id)

    # Update gage balance of system
    let (new_total) = WadRay.sub(old_gage_info.total, amount)
    let new_gage_info = Gage(total=new_total, max=old_gage_info.max)
    shrine_gages.write(gage_id, new_gage_info)

    # Update gage balance of trove
    let (trove_gage_balance) = shrine_deposited.read(user_address, trove_id, gage_id)
    let (new_trove_balance) = WadRay.sub(trove_gage_balance, amount)
    shrine_deposited.write(user_address, trove_id, gage_id, new_trove_balance)

    # Check if Trove is healthy
    let (healthy) = is_healthy(user_address, trove_id)

    with_attr error_message("Shrine: Trove is at risk after withdrawing gage"):
        assert healthy = TRUE
    end

    GageTotalUpdated.emit(gage_id, new_total)
    DepositUpdated.emit(user_address, trove_id, gage_id, new_trove_balance)
    return ()
end

# Mint a specified amount of synthetic for a Trove
@external
func forge{syscall_ptr : felt*, pedersen_ptr : HashBuiltin*, range_check_ptr}(
    user_address : felt, trove_id : felt, amount : felt
):
    alloc_locals

    assert_auth()

    # Check system is live
    assert_system_live()

    # Get current Trove information
    let (old_trove_info : Trove) = get_trove(user_address, trove_id)
    let old_trove_debt = old_trove_info.debt

    # Get current interval
    let (current_interval) = now()

    # Get updated debt amount with interest
    let (old_trove_debt_compounded) = estimate_inner(
        user_address, trove_id, old_trove_debt, old_trove_info.charge_from, current_interval
    )

    # Get interest charged
    let (diff) = WadRay.sub_unsigned(old_trove_debt_compounded, old_trove_debt)

    # Check that debt ceiling has not been reached
    let (current_system_debt) = shrine_synthetic.read()
    let new_system_debt = current_system_debt + diff + amount
    let (debt_ceiling) = shrine_ceiling.read()

    with_attr error_message("Shrine: Debt ceiling reached"):
        assert_le(new_system_debt, debt_ceiling)
    end

    # Update system debt
    shrine_synthetic.write(new_system_debt)

    # Initialise `Trove.charge_from` to current interval if old debt was 0.
    # Otherwise, set `Trove.charge_from` to current interval + 1 because interest has been
    # charged up to current interval.
    if old_trove_debt == 0:
        tempvar new_charge_from = current_interval
    else:
        tempvar new_charge_from = current_interval + 1
    end

    # Update trove information
    let (new_debt) = WadRay.add(old_trove_debt_compounded, amount)
    let new_trove_info : Trove = Trove(charge_from=new_charge_from, debt=new_debt)
    set_trove(user_address, trove_id, new_trove_info)

    # Check if Trove is healthy
    let (healthy) = is_healthy(user_address, trove_id)

    with_attr error_message("Shrine: Trove is at risk after forge"):
        assert healthy = TRUE
    end

    # Events

    SyntheticTotalUpdated.emit(new_system_debt)
    TroveUpdated.emit(user_address, trove_id, new_trove_info)

    return ()
end

# Repay a specified amount of synthetic for a Trove
# The module calling this function should check that `amount` does not exceed Trove's debt.
@external
func melt{syscall_ptr : felt*, pedersen_ptr : HashBuiltin*, range_check_ptr}(
    user_address : felt, trove_id : felt, amount : felt
):
    alloc_locals

    assert_auth()

    # Get current Trove information
    let (old_trove_info : Trove) = get_trove(user_address, trove_id)
    let old_trove_debt = old_trove_info.debt

    # Get current interval
    let (current_interval) = now()

    # Get updated debt amount with interest
    let (old_trove_debt_compounded) = estimate_inner(
        user_address, trove_id, old_trove_debt, old_trove_info.charge_from, current_interval
    )

    # Get interest charged
    let (diff) = WadRay.sub_unsigned(old_trove_debt_compounded, old_trove_debt)

    # Update system debt
    let (current_system_debt) = shrine_synthetic.read()
    let new_system_debt = current_system_debt + diff - amount
    shrine_synthetic.write(new_system_debt)

    # Update trove information
    let (new_debt) = WadRay.sub(old_trove_debt_compounded, amount)
<<<<<<< HEAD
=======
    let (current_interval) = now()
>>>>>>> e3e744b9
    let new_trove_info : Trove = Trove(charge_from=current_interval + 1, debt=new_debt)
    set_trove(user_address, trove_id, new_trove_info)

    # Events

    SyntheticTotalUpdated.emit(new_system_debt)
    TroveUpdated.emit(user_address, trove_id, new_trove_info)

    return ()
end

# Seize a Trove for liquidation by transferring the debt and gage to the appropriate module
# Checks should be performed beforehand by the module calling this function
@external
func seize{syscall_ptr : felt*, pedersen_ptr : HashBuiltin*, range_check_ptr}(
    user_address : felt, trove_id : felt
):
    assert_auth()

    # Update Trove information
    let (old_trove_info : Trove) = get_trove(user_address, trove_id)
    let new_trove_info : Trove = Trove(charge_from=old_trove_info.charge_from, debt=0)

    # TODO Transfer outstanding debt (old_trove_info.debt) to the appropriate module

    # TODO Iterate over gages and transfer balance to the appropriate module

    # TODO Events?

    return ()
end

#
# Internal
#

func assert_system_live{syscall_ptr : felt*, pedersen_ptr : HashBuiltin*, range_check_ptr}():
    # Check system is live
    let (live) = shrine_live.read()
    with_attr error_message("Shrine: System is not live"):
        assert live = TRUE
    end
    return ()
end

# Get the last updated price for a Gage
@view
func gage_last_price{syscall_ptr : felt*, pedersen_ptr : HashBuiltin*, range_check_ptr}(
    gage_id : felt
) -> (price : felt):
    let (interval) = now()  # Get current interval
    let (p) = get_recent_price_from(gage_id, interval)
    return (p)
end

# Gets last updated multiplier value
@view
func get_multiplier_recent{syscall_ptr : felt*, pedersen_ptr : HashBuiltin*, range_check_ptr}() -> (
    multiplier : felt
):
    let (interval) = now()
    let (m) = get_recent_multiplier_from(interval)
    return (m)
end

# Calculate a Trove's current loan-to-value ratio
# returns a wad
@view
func trove_ratio_current{syscall_ptr : felt*, pedersen_ptr : HashBuiltin*, range_check_ptr}(
    user_address : felt, trove_id : felt
) -> (ratio : felt):
    alloc_locals
    let (trove : Trove) = get_trove(user_address, trove_id)
    let (interval) = now()
    return trove_ratio(user_address, trove_id, interval, trove.debt)
end

# Calculate a Trove's health
@view
func is_healthy{syscall_ptr : felt*, pedersen_ptr : HashBuiltin*, range_check_ptr}(
    user_address : felt, trove_id : felt
) -> (healthy : felt):
    alloc_locals

    # Get value of the trove's debt
    let (trove : Trove) = get_trove(user_address, trove_id)
    let debt = trove.debt

    # Early termination if no debt
    if debt == 0:
        return (TRUE)
    end

    # Get threshold
    let (t) = shrine_threshold.read()

    # value * liquidation threshold = amount of debt the trove can have without being at risk of liquidation.
    let (value) = appraise(user_address, trove_id)

    # if the amount of debt the trove has is greater than this, the trove is not healthy.
    let (trove_threshold) = WadRay.wmul(value, t)

    let (healthy) = is_le(debt, trove_threshold)
    return (healthy)
end

# Wrapper function for the recursive `appraise_inner` function that gets the most recent trove value
func appraise{syscall_ptr : felt*, pedersen_ptr : HashBuiltin*, range_check_ptr}(
    user_address : felt, trove_id : felt
) -> (value : felt):
    alloc_locals

    let (gage_count) = shrine_num_gages.read()
    let (interval) = now()
    let (value) = appraise_inner(user_address, trove_id, gage_count - 1, interval, 0)
    return (value)
end

func now{syscall_ptr : felt*, pedersen_ptr : HashBuiltin*, range_check_ptr}() -> (interval : felt):
    let (time) = get_block_timestamp()
    let (interval, _) = unsigned_div_rem(time, TIME_INTERVAL)
    return (interval)
end

# Adds the accumulated interest as debt to the trove
func charge{syscall_ptr : felt*, pedersen_ptr : HashBuiltin*, range_check_ptr}(
    user_address : felt, trove_id : felt
):
    alloc_locals

    # Get trove info
    let (trove : Trove) = get_trove(user_address, trove_id)

    # Get current interval
    let (current_interval) = now()

    # Get new debt amount
    let (new_debt) = estimate_inner(
        user_address, trove_id, trove.debt, trove.charge_from, current_interval
    )

    # Update Trove
    let updated_trove : Trove = Trove(charge_from=current_interval + 1, debt=new_debt)
    set_trove(user_address, trove_id, updated_trove)

    # Get old system debt amount
    let (old_system_debt) = shrine_synthetic.read()

    # Get interest charged
    let (diff) = WadRay.sub_unsigned(new_debt, trove.debt)

    # Get new system debt
    let new_system_debt = old_system_debt + diff
    shrine_synthetic.write(new_system_debt)

    SyntheticTotalUpdated.emit(new_system_debt)
    TroveUpdated.emit(user_address, trove_id, updated_trove)

    return ()
end

@view
func estimate{syscall_ptr : felt*, pedersen_ptr : HashBuiltin*, range_check_ptr}(
    user_address : felt, trove_id : felt
) -> (amount : felt):
    let (trove : Trove) = get_trove(user_address, trove_id)
    let (current_interval) = now()
    return estimate_inner(user_address, trove_id, trove.debt, trove.charge_from, current_interval)
end

func estimate_inner{syscall_ptr : felt*, pedersen_ptr : HashBuiltin*, range_check_ptr}(
    user_address : felt, trove_id : felt, debt : felt, start : felt, current : felt
) -> (amount : felt):
    alloc_locals

    # Early termination if no debt
    if debt == 0:
        return (debt)
    end

    # Early termination if `start` is next interval of `current`,
    # meaning interest has been charged up to current interval.
    let (is_updated) = is_le(current + 1, start)
    if is_updated == TRUE:
        return (debt)
    end

    # Get new debt amount
    let (new_debt) = compound(user_address, trove_id, start, current + 1, debt)
    return (new_debt)
end

# Inner function for calculating accumulated interest.
# Recursively iterates over time intervals from `current_interval` to `final_interval` and compounds the interest owed over all of them
# Assumes current_interval <= final_interval
func compound{syscall_ptr : felt*, pedersen_ptr : HashBuiltin*, range_check_ptr}(
    user_address : felt,
    trove_id : felt,
    current_interval : felt,
    final_interval : felt,
    debt : felt,
) -> (new_cumulative : felt):
    alloc_locals

    # Terminate
    let (finished) = is_le(final_interval, current_interval)
    if finished == TRUE:
        return (debt)
    end

    # Get LTV for Trove at the given time ID
    let (ratio) = trove_ratio(user_address, trove_id, current_interval, debt)

    # Get base rate using LTV
    let (rate) = base_rate(ratio)

    # Get multiplier at the given time ID
    let (m) = get_recent_multiplier_from(current_interval)

    # Derive the interest rate
    let (real_rate) = WadRay.rmul_unchecked(rate, m)

    # Derive the real interest rate to be charged
    let (percent_owed) = WadRay.rmul_unchecked(real_rate, TIME_INTERVAL_DIV_YEAR)

    # Compound the debt
    let (amount_owed) = WadRay.rmul(debt, percent_owed)  # Returns a wad
    let (new_debt) = WadRay.add(debt, amount_owed)

    # Recursive call
    return compound(user_address, trove_id, current_interval + 1, final_interval, new_debt)
end

# base rate function:
#
#
#           { 0.02*LTV                   if 0 <= LTV <= 0.5
#           { 0.1*LTV - 0.04             if 0.5 < LTV <= 0.75
#  r(LTV) = { LTV - 0.715                if 0.75 < LTV <= 0.9215
#           { 3.101908*LTV - 2.65190822  if 0.9215 < LTV < \infinity
#
#

# `ratio` is expected to be a felt
func base_rate{range_check_ptr}(ratio : felt) -> (rate : felt):
    alloc_locals

    let (is_in_first_range) = is_le(ratio, RATE_BOUND1)
    if is_in_first_range == TRUE:
        let (rate) = linear(ratio, RATE_M1, RATE_B1)
        return (rate)
    end

    let (is_in_second_range) = is_le(ratio, RATE_BOUND2)
    if is_in_second_range == TRUE:
        let (rate) = linear(ratio, RATE_M2, RATE_B2)
        return (rate)
    end

    let (is_in_third_range) = is_le(ratio, RATE_BOUND3)
    if is_in_third_range == TRUE:
        let (rate) = linear(ratio, RATE_M3, RATE_B3)
        return (rate)
    end

    let (rate) = linear(ratio, RATE_M4, RATE_B4)
    return (rate)
end

# y = m*x + b
# m, x, b, and y are all wads
func linear{range_check_ptr}(x : felt, m : felt, b : felt) -> (y : felt):
    let (m_x) = WadRay.rmul(m, x)
    let (y) = WadRay.add(m_x, b)
    return (y)
end

# Calculates the trove's LTV at the given interval.
# See comments above `appraise_inner` for the underlying assumption on which the correctness of the result depends.
# Another assumption here is that if trove debt is non-zero, then there is collateral in the trove
# Returns a ray.
func trove_ratio{syscall_ptr : felt*, pedersen_ptr : HashBuiltin*, range_check_ptr}(
    user_address : felt, trove_id : felt, interval : felt, debt : felt
) -> (ratio : felt):
    # Early termination if no debt
    if debt == 0:
        return (0)
    end

    let (gage_count) = shrine_num_gages.read()
    let (value) = appraise_inner(user_address, trove_id, gage_count - 1, interval, 0)

    let (ratio) = WadRay.wunsigned_div(debt, value)
    let (ratio_ray) = WadRay.wad_to_ray_unchecked(ratio)  # Can be unchecked since `ratio` should always be between 0 and 1 (scaled by 10**18)
    return (ratio_ray)
end

# Gets the value of a trove at the gage prices at the given interval.
# For any series that returns 0 for the given interval, it uses the most recent available price before that interval.
#
# This function uses historical prices but the currently deposited gage amounts to calculate value...
# The underlying assumption is that the amount of each gage deposited at the interval is the same as the amount currently deposited.
func appraise_inner{syscall_ptr : felt*, pedersen_ptr : HashBuiltin*, range_check_ptr}(
    user_address : felt, trove_id : felt, gage_id : felt, interval : felt, cumulative : felt
) -> (new_cumulative : felt):
    alloc_locals
    # Calculate current gage value
    let (balance) = shrine_deposited.read(user_address, trove_id, gage_id)
    let (price) = get_recent_price_from(gage_id, interval)
    assert_not_zero(price)  # Reverts if price is zero
    let (value) = WadRay.wmul_unchecked(balance, price)

    # Update cumulative value
    let (updated_cumulative) = WadRay.add_unsigned(cumulative, value)

    # Terminate when Gage ID reaches 0
    if gage_id == 0:
        return (updated_cumulative)
    else:
        # Recursive call
        return appraise_inner(
            user_address=user_address,
            trove_id=trove_id,
            gage_id=gage_id - 1,
            interval=interval,
            cumulative=updated_cumulative,
        )
    end
end

# Returns the price for `gage_id` at `interval` if it is non-zero.
# Otherwise, check `interval` - 1 recursively for the last available price.
func get_recent_price_from{syscall_ptr : felt*, pedersen_ptr : HashBuiltin*, range_check_ptr}(
    gage_id : felt, interval : felt
) -> (price : felt):
    let (price) = shrine_series.read(gage_id, interval)

    if price != 0:
        return (price)
    end

    return get_recent_price_from(gage_id, interval - 1)
end

# Returns the multiplier at `interval` if it is non-zero.
# Otherwise, check `interval` - 1 recursively for the last available value.
func get_recent_multiplier_from{syscall_ptr : felt*, pedersen_ptr : HashBuiltin*, range_check_ptr}(
    interval : felt
) -> (m : felt):
    let (m) = shrine_multiplier.read(interval)

    if m != 0:
        return (m)
    end

    return get_recent_multiplier_from(interval - 1)
end<|MERGE_RESOLUTION|>--- conflicted
+++ resolved
@@ -618,10 +618,6 @@
 
     # Update trove information
     let (new_debt) = WadRay.sub(old_trove_debt_compounded, amount)
-<<<<<<< HEAD
-=======
-    let (current_interval) = now()
->>>>>>> e3e744b9
     let new_trove_info : Trove = Trove(charge_from=current_interval + 1, debt=new_debt)
     set_trove(user_address, trove_id, new_trove_info)
 
