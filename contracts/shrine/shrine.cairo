--- conflicted
+++ resolved
@@ -1276,25 +1276,7 @@
 // Trove health internal functions
 //
 
-<<<<<<< HEAD
-func assert_within_limits{syscall_ptr: felt*, pedersen_ptr: HashBuiltin*, range_check_ptr}(
-    trove_id
-) {
-=======
-func assert_unhealthy{syscall_ptr: felt*, pedersen_ptr: HashBuiltin*, range_check_ptr}(trove_id) {
-    alloc_locals;
-
-    let (healthy) = is_healthy(trove_id);
-
-    with_attr error_message("Shrine: Trove is not liquidatable") {
-        assert healthy = FALSE;
-    }
-
-    return ();
-}
-
 func assert_healthy{syscall_ptr: felt*, pedersen_ptr: HashBuiltin*, range_check_ptr}(trove_id) {
->>>>>>> 866a9e1a
     alloc_locals;
 
     let (healthy) = is_healthy(trove_id);
