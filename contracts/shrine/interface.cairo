%lang starknet

<<<<<<< HEAD
from contracts.lib.types import Trove, Yang
from contracts.lib.aliases import wad, ray, bool, ufelt, address
=======
from contracts.shared.aliases import address, bool, ray, ufelt, wad
from contracts.shared.types import Trove, Yang
>>>>>>> 4473675c

@contract_interface
namespace IShrine {
    //
    // getters
    //
    func get_trove(trove_id) -> (trove: Trove) {
    }

    func get_yin(user: address) -> (balance: wad) {
    }

    func get_yang(yang: address) -> (yang: Yang) {
    }

    func get_yangs_count() -> (count: ufelt) {
    }

    func get_deposit(yang: address, trove_id: ufelt) -> (balance: wad) {
    }

    func get_total_debt() -> (total_debt: wad) {
    }

    func get_total_yin() -> (total_yin: wad) {
    }

    func get_yang_price(yang: address, interval) -> (price: wad, cumulative_price: wad) {
    }

    func get_ceiling() -> (ceiling: wad) {
    }

    func get_multiplier(interval: ufelt) -> (multiplier: ray, cumulative_multiplier: ray) {
    }

    func get_threshold(yang: address) -> (threshold: ray) {
    }

    func get_live() -> (is_live: bool) {
    }

    //
    // external
    //
    func add_yang(yang: address, max: wad, threshold: ray, price: wad) {
    }

    func update_yang_max(yang: address, new_max: wad) {
    }

    func set_ceiling(new_ceiling: wad) {
    }

    func set_threshold(yang: address, new_threshold: wad) {
    }

    func kill() {
    }

    func advance(yang: address, price: wad) {
    }

    func update_multiplier(new_multiplier: ray) {
    }

    func move_yang(yang: address, src_trove_id: ufelt, dst_trove_id: ufelt, amount: wad) {
    }

    func move_yin(src: address, dst: address, amount: wad) {
    }

    func deposit(yang: address, trove_id: ufelt, amount: wad) {
    }

    func withdraw(yang: address, trove_id: ufelt, amount: wad) {
    }

    func forge(user: address, trove_id: ufelt, amount: wad) {
    }

    func melt(user: address, trove_id: ufelt, amount: wad) {
    }

    func seize(yang: address, trove_id: ufelt, amount: wad) {
    }

    //
    // view
    //
    func get_trove_threshold_and_value(trove_id: ufelt) -> (threshold: ray, value: wad) {
    }

    func get_current_trove_ltv(trove_id: ufelt) -> (ltv: ray) {
    }

    func get_current_yang_price(yang: address) -> (
        price: wad, cumulative_price: wad, interval: ufelt
    ) {
    }

    func get_current_multiplier() -> (
        multiplier: ray, cumulative_multiplier: ray, interval: ufelt
    ) {
    }

    func estimate(trove_id: ufelt) -> (debt: wad) {
    }

    func is_healthy(trove_id: ufelt) -> (healthy: bool) {
    }

    func is_within_limits(trove_id: ufelt) -> (within_limits: bool) {
    }

    func has_role(role: ufelt, user: address) -> (has_role: bool) {
    }
}<|MERGE_RESOLUTION|>--- conflicted
+++ resolved
@@ -1,12 +1,7 @@
 %lang starknet
 
-<<<<<<< HEAD
+from contracts.lib.aliases import address, bool, ray, ufelt, wad
 from contracts.lib.types import Trove, Yang
-from contracts.lib.aliases import wad, ray, bool, ufelt, address
-=======
-from contracts.shared.aliases import address, bool, ray, ufelt, wad
-from contracts.shared.types import Trove, Yang
->>>>>>> 4473675c
 
 @contract_interface
 namespace IShrine {
