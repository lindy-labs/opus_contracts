--- conflicted
+++ resolved
@@ -4,11 +4,7 @@
 
 from contracts.gate.rebasing_yang.library import Gate
 
-<<<<<<< HEAD
-from contracts.lib.aliases import wad, address
-=======
-from contracts.shared.aliases import address, wad
->>>>>>> 4473675c
+from contracts.lib.aliases import address, wad
 
 //
 // Getters
