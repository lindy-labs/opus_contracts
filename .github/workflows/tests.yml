name: Cairo tests

on:
  push:
    branches:
      - main
    paths-ignore:
      - "**.md"
  pull_request:
    types: [opened, synchronize, reopened, ready_for_review]
    paths-ignore:
      - "**.md"

jobs:
  test:
    runs-on: ubuntu-latest
    steps:
      - uses: actions/checkout@v3
      - uses: software-mansion/setup-scarb@v1
        with:
          scarb-version: "2.3.1"
      - run: scarb fmt --check
      - run: scarb build

      - uses: foundry-rs/setup-snfoundry@v2
        with:
          starknet-foundry-version: "0.11.0"
<<<<<<< HEAD
      - run: snforge test
          
=======
      - run: snforge test
>>>>>>> 49b0ef4f
<|MERGE_RESOLUTION|>--- conflicted
+++ resolved
@@ -25,9 +25,4 @@
       - uses: foundry-rs/setup-snfoundry@v2
         with:
           starknet-foundry-version: "0.11.0"
-<<<<<<< HEAD
-      - run: snforge test
-          
-=======
-      - run: snforge test
->>>>>>> 49b0ef4f
+      - run: snforge test