name: Cairo tests

on:
  push:
    branches:
      - main
    paths-ignore:
      - "**.md"
  pull_request:
    types: [opened, synchronize, reopened, ready_for_review]
    paths-ignore:
      - "**.md"

jobs:
  build:
    if: '! github.event.pull_request.draft'
    runs-on: ubuntu-latest
    steps:
      - uses: actions/checkout@v3
      - uses: software-mansion/setup-scarb@v1
        with:
          scarb-version: "2.3.1"
<<<<<<< HEAD

=======
>>>>>>> eea074b8
      - run: scarb fmt --check
      - run: scarb build

      # Starknet Foundry installation
      - run: curl -L https://raw.githubusercontent.com/foundry-rs/starknet-foundry/master/scripts/install.sh | sh
      - run: snfoundryup

      - run: snforge test<|MERGE_RESOLUTION|>--- conflicted
+++ resolved
@@ -20,10 +20,6 @@
       - uses: software-mansion/setup-scarb@v1
         with:
           scarb-version: "2.3.1"
-<<<<<<< HEAD
-
-=======
->>>>>>> eea074b8
       - run: scarb fmt --check
       - run: scarb build
 
