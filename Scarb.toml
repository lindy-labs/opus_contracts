--- conflicted
+++ resolved
@@ -6,11 +6,8 @@
 [[target.starknet-contract]]
 
 [scripts]
-<<<<<<< HEAD
-=======
 fmt = "cairo-format --recursive src/"
 check_fmt = "cairo-format --recursive --check --print-parsing-errors src/"
->>>>>>> dbf0fbf7
 
 test = "cairo-test --starknet ."
 
